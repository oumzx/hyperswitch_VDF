name: CI-push

on:
  push:
    branches:
      - main

  merge_group:
    types:
      - checks_requested

concurrency:
  group: ${{ github.workflow }}-${{ github.ref }}
  cancel-in-progress: true

env:
  # Disable incremental compilation.
  #
  # Incremental compilation is useful as part of an edit-build-test-edit cycle,
  # as it lets the compiler avoid recompiling code that hasn't changed. However,
  # on CI, we're not making small edits; we're almost always building the entire
  # project from scratch. Thus, incremental compilation on CI actually
  # introduces *additional* overhead to support making future builds
  # faster...but no future builds will ever occur in any given CI environment.
  #
  # See https://matklad.github.io/2021/09/04/fast-rust-builds.html#ci-workflow
  # for details.
  CARGO_INCREMENTAL: 0
  # Allow more retries for network requests in cargo (downloading crates) and
  # rustup (installing toolchains). This should help to reduce flaky CI failures
  # from transient network timeouts or other issues.
  CARGO_NET_RETRY: 10
  RUSTUP_MAX_RETRIES: 10
  # Don't emit giant backtraces in the CI logs.
  RUST_BACKTRACE: short

jobs:
  formatting:
    name: Check formatting
    runs-on: ubuntu-latest
    steps:
      - name: Checkout repository
        uses: actions/checkout@v4

      - name: Install Rust
        uses: dtolnay/rust-toolchain@master
        with:
          toolchain: nightly
          components: rustfmt

      - name: Check formatting
        shell: bash
        run: cargo +nightly fmt --all --check

  check-msrv:
    name: Check compilation on MSRV toolchain
    runs-on: ${{ matrix.runner }}

    strategy:
      fail-fast: true
      matrix:
        runner:
          - ubuntu-latest

    steps:
      - name: Checkout repository
        uses: actions/checkout@v4

      - name: Install mold linker
        uses: rui314/setup-mold@v1
        if: ${{ runner.os == 'Linux' }}
        with:
          make-default: true

      - name: Get rust version from Cargo.toml
        shell: bash
        run: |
          rust_version=$(yq -oy '.workspace.package.rust-version' Cargo.toml)
          echo "rust_version=${rust_version}" >> $GITHUB_ENV

      - name: Install Rust
        uses: dtolnay/rust-toolchain@master
        with:
          toolchain: "${{ env.rust_version }}"

      - uses: Swatinem/rust-cache@v2.7.3
        with:
          save-if: ${{ github.event_name == 'push' }}

      - name: Install cargo-hack
        uses: taiki-e/install-action@v2.41.10
        with:
          tool: cargo-hack
          checksum: true

      - name: Install just
        uses: taiki-e/install-action@v2.41.10
        with:
          tool: just
          checksum: true

      - name: Install jq
        shell: bash
        run: .github/scripts/install-jq.sh

      - name: Deny warnings
        shell: bash
        run: sed -i 's/rustflags = \[/rustflags = \[\n    "-Dwarnings",/' .cargo/config.toml

      - name: Cargo hack
        if: ${{ github.event_name == 'push' }}
        shell: bash
        run: just ci_hack

      - name: Cargo build release
        if: ${{ github.event_name == 'merge_group' }}
        shell: bash
        run: cargo check --features "release"

  # cargo-deny:
  #   name: Run cargo-deny
  #   runs-on: ubuntu-latest
  #   strategy:
  #     matrix:
  #       checks:
  #         - advisories
  #         - bans licenses sources

  #   # Prevent sudden announcement of a new advisory from failing CI
  #   continue-on-error: ${{ matrix.checks == 'advisories' }}

  #   steps:
  #     - name: Checkout repository
  #       uses: actions/checkout@v4

  #     - name: Run cargo-deny
  #       uses: EmbarkStudios/cargo-deny-action@v1.3.2
  #       with:
  #         command: check ${{ matrix.checks }}

  check-stable:
    name: Run tests on stable toolchain
    runs-on: ${{ matrix.runner }}

    strategy:
      fail-fast: true
      matrix:
        runner:
          - ubuntu-latest

    steps:
      - name: Checkout repository
        uses: actions/checkout@v4

      - name: Install mold linker
        uses: rui314/setup-mold@v1
        if: ${{ runner.os == 'Linux' }}
        with:
          make-default: true

      - name: Install Rust
        uses: dtolnay/rust-toolchain@master
        with:
          toolchain: stable 2 weeks ago
          components: clippy

      - name: Install cargo-hack
        uses: taiki-e/install-action@v2.41.10
        with:
<<<<<<< HEAD
          tool: cargo-hack
          checksum: true
=======
          crate: cargo-hack

      - name: Install just
        uses: taiki-e/install-action@v2.41.10
        with:
          tool: just
          checksum: true

      - name: Install jq
        shell: bash
        run: .github/scripts/install-jq.sh

      # - name: Install cargo-nextest
      #   uses: baptiste0928/cargo-install@v2.2.0
      #   with:
      #     crate: cargo-nextest
>>>>>>> 3fea00c4

      - uses: Swatinem/rust-cache@v2.7.3
        with:
          save-if: ${{ github.event_name == 'push' }}

      # - name: Setup Embark Studios lint rules
      #   shell: bash
      #   run: |
      #     mkdir -p .cargo
      #     curl -sL https://raw.githubusercontent.com/EmbarkStudios/rust-ecosystem/main/lints.toml >> .cargo/config.toml

      - name: Deny warnings
        shell: bash
        run: sed -i 's/rustflags = \[/rustflags = \[\n    "-Dwarnings",/' .cargo/config.toml

      - name: Run clippy
        shell: bash
        run: just clippy

      - name: Cargo hack
        if: ${{ github.event_name == 'push' }}
        shell: bash
        run: just ci_hack

      - name: Cargo build release
        if: ${{ github.event_name == 'merge_group' }}
        shell: bash
        run: cargo check --features "release"

  tests:
    name: Run unit and documentation tests
    runs-on: hyperswitch-runners

    services:
      redis:
        image: "public.ecr.aws/docker/library/redis:alpine"
        options: >-
          --health-cmd "redis-cli ping"
          --health-interval 10s
          --health-timeout 5s
          --health-retries 5
        ports:
          - 6379:6379
      postgres:
        image: "public.ecr.aws/docker/library/postgres:alpine"
        env:
          POSTGRES_USER: db_user
          POSTGRES_PASSWORD: db_pass
          POSTGRES_DB: hyperswitch_db
        options: >-
          --health-cmd pg_isready
          --health-interval 10s
          --health-timeout 5s
          --health-retries 5
        ports:
          - 5432:5432

    env:
      # Use `sccache` for caching compilation artifacts
      RUSTC_WRAPPER: sccache

    steps:
      - name: Checkout repository
        uses: actions/checkout@v4

      - name: Install mold linker
        uses: rui314/setup-mold@v1
        if: ${{ runner.os == 'Linux' }}
        with:
          make-default: true

      - name: Install Rust
        uses: dtolnay/rust-toolchain@master
        with:
          toolchain: stable 2 weeks ago
          components: clippy

      - name: Install sccache
        uses: taiki-e/install-action@v2.41.10
        with:
          tool: sccache
          checksum: true

      - name: Install cargo-nextest
        uses: taiki-e/install-action@v2.41.10
        with:
          tool: cargo-nextest
          checksum: true

      - name: Install Diesel CLI
        uses: baptiste0928/cargo-install@v3.1.1
        with:
          crate: diesel_cli
          features: postgres
          args: --no-default-features

      - name: Run database migrations
        shell: bash
        env:
          DATABASE_URL: postgres://db_user:db_pass@localhost:5432/hyperswitch_db
        run: make migrate locked-schema=yes

      - name: Run unit and documentation tests
        shell: bash
        # `cargo` does not allow us to exclude specific features from all features,
        # so we're using `cargo metadata` to obtain all features from all workspace crates
        # and exclude specific features from the list.
        run: |
          FEATURES=$(cargo metadata --all-features --format-version 1 | \
            jq -r '
              [ ( .workspace_members | sort ) as $package_ids # Store workspace crate package IDs in `package_ids` array
              | .packages[] | select( IN(.id; $package_ids[]) ) | .features | keys[] ] | unique # Select all unique features from all workspace crates
              | del( .[] | select( any( . ; . == ("aws_kms", "aws_s3", "release") ) ) ) # Exclude some features from features list
              | join(",") # Construct a comma-separated string of features for passing to `cargo`
            ')
          cargo nextest run --config-file .github/nextest.toml --profile ci -E 'kind(lib)' --build-jobs 4 --features "${FEATURES}"
          cargo test --doc --features "${FEATURES}"

  typos:
    name: Spell check
    runs-on: ubuntu-latest
    steps:
      - name: Checkout repository
        uses: actions/checkout@v4

      - name: Spell check
        uses: crate-ci/typos@master<|MERGE_RESOLUTION|>--- conflicted
+++ resolved
@@ -167,11 +167,8 @@
       - name: Install cargo-hack
         uses: taiki-e/install-action@v2.41.10
         with:
-<<<<<<< HEAD
           tool: cargo-hack
           checksum: true
-=======
-          crate: cargo-hack
 
       - name: Install just
         uses: taiki-e/install-action@v2.41.10
@@ -182,12 +179,6 @@
       - name: Install jq
         shell: bash
         run: .github/scripts/install-jq.sh
-
-      # - name: Install cargo-nextest
-      #   uses: baptiste0928/cargo-install@v2.2.0
-      #   with:
-      #     crate: cargo-nextest
->>>>>>> 3fea00c4
 
       - uses: Swatinem/rust-cache@v2.7.3
         with:
