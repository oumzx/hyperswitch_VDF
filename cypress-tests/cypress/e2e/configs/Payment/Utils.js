--- conflicted
+++ resolved
@@ -388,13 +388,10 @@
   // Inclusion lists (only run for these connectors)
   INCLUDE: {
     MANDATES_USING_NTID_PROXY: ["cybersource"],
-<<<<<<< HEAD
-    INCREMENTAL_AUTH: ["archipel", "cybersource"],
-=======
     INCREMENTAL_AUTH: [
-      // "cybersource"    // issues with MULTIPLE_CONNECTORS handling
+      "archipel",
+      // "cybersource",    // issues with MULTIPLE_CONNECTORS handling
     ],
->>>>>>> 3c498714
     // Add more inclusion lists
   },
 };
