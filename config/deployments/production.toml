# Bank redirect configs for allowed banks
[bank_config]
eps.adyen.banks = "bank_austria,bawag_psk_ag,dolomitenbank,easybank_ag,erste_bank_und_sparkassen,hypo_tirol_bank_ag,posojilnica_bank_e_gen,raiffeisen_bankengruppe_osterreich,schoellerbank_ag,sparda_bank_wien,volksbank_gruppe,volkskreditbank_ag"
eps.stripe.banks = "arzte_und_apotheker_bank,austrian_anadi_bank_ag,bank_austria,bankhaus_carl_spangler,bankhaus_schelhammer_und_schattera_ag,bawag_psk_ag,bks_bank_ag,brull_kallmus_bank_ag,btv_vier_lander_bank,capital_bank_grawe_gruppe_ag,dolomitenbank,easybank_ag,erste_bank_und_sparkassen,hypo_alpeadriabank_international_ag,hypo_noe_lb_fur_niederosterreich_u_wien,hypo_oberosterreich_salzburg_steiermark,hypo_tirol_bank_ag,hypo_vorarlberg_bank_ag,hypo_bank_burgenland_aktiengesellschaft,marchfelder_bank,oberbank_ag,raiffeisen_bankengruppe_osterreich,schoellerbank_ag,sparda_bank_wien,volksbank_gruppe,volkskreditbank_ag,vr_bank_braunau"
ideal.adyen.banks = "abn_amro,asn_bank,bunq,ing,knab,n26,nationale_nederlanden,rabobank,regiobank,revolut,sns_bank,triodos_bank,van_lanschot,yoursafe"
ideal.stripe.banks = "abn_amro,asn_bank,bunq,handelsbanken,ing,knab,moneyou,rabobank,regiobank,revolut,sns_bank,triodos_bank,van_lanschot"
ideal.multisafepay.banks = "abn_amro, asn_bank, bunq, handelsbanken, nationale_nederlanden, n26, ing, knab, rabobank, regiobank, revolut, sns_bank,triodos_bank, van_lanschot, yoursafe"
online_banking_czech_republic.adyen.banks = "ceska_sporitelna,komercni_banka,platnosc_online_karta_platnicza"
online_banking_fpx.adyen.banks = "affin_bank,agro_bank,alliance_bank,am_bank,bank_islam,bank_muamalat,bank_rakyat,bank_simpanan_nasional,cimb_bank,hong_leong_bank,hsbc_bank,kuwait_finance_house,maybank,ocbc_bank,public_bank,rhb_bank,standard_chartered_bank,uob_bank"
online_banking_fpx.fiuu.banks = "affin_bank,agro_bank,alliance_bank,am_bank,bank_of_china,bank_islam,bank_muamalat,bank_rakyat,bank_simpanan_nasional,cimb_bank,hong_leong_bank,hsbc_bank,kuwait_finance_house,maybank,ocbc_bank,public_bank,rhb_bank,standard_chartered_bank,uob_bank"
online_banking_poland.adyen.banks = "blik_psp,place_zipko,m_bank,pay_with_ing,santander_przelew24,bank_pekaosa,bank_millennium,pay_with_alior_bank,banki_spoldzielcze,pay_with_inteligo,bnp_paribas_poland,bank_nowy_sa,credit_agricole,pay_with_bos,pay_with_citi_handlowy,pay_with_plus_bank,toyota_bank,velo_bank,e_transfer_pocztowy24"
online_banking_slovakia.adyen.banks = "e_platby_vub,postova_banka,sporo_pay,tatra_pay,viamo,volksbank_gruppe,volkskreditbank_ag,vr_bank_braunau"
online_banking_thailand.adyen.banks = "bangkok_bank,krungsri_bank,krung_thai_bank,the_siam_commercial_bank,kasikorn_bank"
open_banking_uk.adyen.banks = "aib,bank_of_scotland,danske_bank,first_direct,first_trust,halifax,lloyds,monzo,nat_west,nationwide_bank,royal_bank_of_scotland,starling,tsb_bank,tesco_bank,ulster_bank,barclays,hsbc_bank,revolut,santander_przelew24,open_bank_success,open_bank_failure,open_bank_cancelled"
przelewy24.stripe.banks = "alior_bank,bank_millennium,bank_nowy_bfg_sa,bank_pekao_sa,banki_spbdzielcze,blik,bnp_paribas,boz,citi,credit_agricole,e_transfer_pocztowy24,getin_bank,idea_bank,inteligo,mbank_mtransfer,nest_przelew,noble_pay,pbac_z_ipko,plus_bank,santander_przelew24,toyota_bank,volkswagen_bank"

[connector_customer]
connector_list = "adyen,authorizedotnet,facilitapay,gocardless,hyperswitch_vault,stax,stripe"
payout_connector_list = "nomupay,stripe,wise"

# Connector configuration, provided attributes will be used to fulfill API requests.
# Examples provided here are sandbox/test base urls, can be replaced by live or mock
# base urls based on your need.
# Note: These are not optional attributes. hyperswitch request can fail due to invalid/empty values.
[connectors]
aci.base_url = "https://eu-prod.oppwa.com/"
adyen.base_url = "https://{{merchant_endpoint_prefix}}-checkout-live.adyenpayments.com/checkout/"
adyen.payout_base_url = "https://{{merchant_endpoint_prefix}}-pal-live.adyenpayments.com/"
adyen.dispute_base_url = "https://{{merchant_endpoint_prefix}}-ca-live.adyen.com/"
adyenplatform.base_url = "https://balanceplatform-api-live.adyen.com/"
affirm.base_url = "https://api.affirm.com/api"
airwallex.base_url = "https://api.airwallex.com/"
amazonpay.base_url = "https://pay-api.amazon.com/v2"
applepay.base_url = "https://apple-pay-gateway.apple.com/"
archipel.base_url = "https://{{merchant_endpoint_prefix}}/ArchiPEL/Transaction/v1"
authipay.base_url = "https://prod.emea.api.fiservapps.com/ipp/payments-gateway/v2/"
authorizedotnet.base_url = "https://api.authorize.net/xml/v1/request.api"
bambora.base_url = "https://api.na.bambora.com"
bamboraapac.base_url = "https://www.bambora.co.nz/interface/api/dts.asmx"
bankofamerica.base_url = "https://api.merchant-services.bankofamerica.com/"
barclaycard.base_url = "https://api.smartpayfuse-test.barclaycard/"
billwerk.base_url = "https://api.reepay.com/"
billwerk.secondary_base_url = "https://card.reepay.com/"
bitpay.base_url = "https://bitpay.com"
blackhawknetwork.base_url = "https://api.blackhawknetwork.com/"
bluecode.base_url = "https://app.eorder.reloadhero.com/"
bluesnap.base_url = "https://ws.bluesnap.com/"
bluesnap.secondary_base_url = "https://pay.bluesnap.com/"
boku.base_url = "https://country-api4-stage.boku.com"
braintree.base_url = "https://payments.braintree-api.com/graphql"
breadpay.base_url = "https://api.getbread.com"
cashtocode.base_url = "https://cluster14.api.cashtocode.com"
celero.base_url = "https://app.gotnpgateway.com"
chargebee.base_url = "https://{{merchant_endpoint_prefix}}.chargebee.com/api/"
checkbook.base_url = "https://api.checkbook.io"
checkout.base_url = "https://api.checkout.com/"
coinbase.base_url = "https://api.commerce.coinbase.com"
coingate.base_url = "https://api.coingate.com"
cryptopay.base_url = "https://business.cryptopay.me/"
cybersource.base_url = "https://api.cybersource.com/"
datatrans.base_url = "https://api.datatrans.com/"
datatrans.secondary_base_url = "https://pay.datatrans.com/"
deutschebank.base_url = "https://merch.directpos.de/rest-api"
digitalvirgo.base_url = "https://dcb-integration-service-sandbox-external.staging.digitalvirgo.pl"
dlocal.base_url = "https://api.dlocal.com/"
dummyconnector.base_url = "http://localhost:8080/dummy-connector"
dwolla.base_url = "https://api.dwolla.com"
ebanx.base_url = "https://api.ebanxpay.com/"
elavon.base_url = "https://api.convergepay.com/VirtualMerchant/"
facilitapay.base_url = "https://api.facilitapay.com/api/v1"
fiserv.base_url = "https://cert.api.fiservapps.com/"
fiservemea.base_url = "https://prod.emea.api.fiservapps.com"
fiuu.base_url = "https://pay.merchant.razer.com/"
flexiti.base_url = "https://onlineapi.flexiti.fi/flexiti/online-api/"
fiuu.secondary_base_url="https://api.merchant.razer.com/"
fiuu.third_base_url="https://api.merchant.razer.com/"
forte.base_url = "https://api.forte.net/v3"
getnet.base_url = "https://api.getneteurope.com/engine/rest"
globalpay.base_url = "https://apis.globalpay.com/ucp/"
globepay.base_url = "https://pay.globepay.co/"
gocardless.base_url = "https://api.gocardless.com"
gpayments.base_url = "https://{{merchant_endpoint_prefix}}-test.api.as1.gpayments.net"
helcim.base_url = "https://api.helcim.com/"
hipay.base_url = "https://secure-gateway.hipay-tpp.com/rest/"
hipay.secondary_base_url = "https://secure2-vault.hipay-tpp.com/rest/"
hipay.third_base_url = "https://api-gateway.hipay.com/"
iatapay.base_url = "https://iata-pay.iata.org/api/v1"
inespay.base_url = "https://apiflow.inespay.com/san/v21"
itaubank.base_url = "https://secure.api.itau/"
jpmorgan.base_url = "https://api-ms.payments.jpmorgan.com/api/v2"
juspaythreedsserver.base_url = "http://localhost:8000"
katapult.base_url = "https://www.katapult.com/api/v3"
jpmorgan.secondary_base_url="https://id.payments.jpmorgan.com"
klarna.base_url = "https://api{{klarna_region}}.klarna.com/"
mifinity.base_url = "https://secure.mifinity.com/"
mollie.base_url = "https://api.mollie.com/v2/"
mollie.secondary_base_url = "https://api.cc.mollie.com/v1/"
moneris.base_url = "https://api.moneris.io"
mpgs.base_url = "https://ap-gateway.mastercard.com"
multisafepay.base_url = "https://api.multisafepay.com/"
nexinets.base_url = "https://api.payengine.de/v1"
nexixpay.base_url = "https://xpay.nexigroup.com/api/phoenix-0.0/psp/api/v1"
nmi.base_url = "https://secure.nmi.com/"
nomupay.base_url = "https://payout-api.nomupay.com"
noon.base_url = "https://api.noonpayments.com/"
nordea.base_url = "https://open.nordeaopenbanking.com"
noon.key_mode = "Live"
novalnet.base_url = "https://payport.novalnet.de/v2"
nuvei.base_url = "https://secure.safecharge.com/"
opayo.base_url = "https://pi-live.sagepay.com/"
opennode.base_url = "https://api.opennode.com"
paybox.base_url = "https://ppps.paybox.com/PPPS.php"
paybox.secondary_base_url="https://tpeweb.paybox.com/"
payeezy.base_url = "https://api.payeezy.com/"
payload.base_url = "https://api.payload.com"
payme.base_url = "https://live.payme.io/"
payone.base_url = "https://payment.payone.com/"
paypal.base_url = "https://api-m.paypal.com/"
paystack.base_url = "https://api.paystack.co"
paytm.base_url = "https://securegw-stage.paytm.in/"
payu.base_url = "https://secure.payu.com/api/"
phonepe.base_url = "https://api.phonepe.com/apis/hermes/"
placetopay.base_url = "https://checkout.placetopay.com/rest/gateway"
plaid.base_url = "https://production.plaid.com"
powertranz.base_url = "https://staging.ptranz.com/api/"
prophetpay.base_url = "https://ccm-thirdparty.cps.golf/"
rapyd.base_url = "https://api.rapyd.net"
razorpay.base_url = "https://api.razorpay.com/"
recurly.base_url = "https://v3.recurly.com"
redsys.base_url = "https://sis.redsys.es"
riskified.base_url = "https://wh.riskified.com/api/"
santander.base_url = "https://trust-pix.santander.com.br/"
shift4.base_url = "https://api.shift4.com/"
sift.base_url = "https://api.sift.com/v205"
silverflow.base_url = "https://api.silverflow.co/v1"
signifyd.base_url = "https://api.signifyd.com/"
square.base_url = "https://connect.squareup.com/"
square.secondary_base_url = "https://pci-connect.squareup.com/"
stax.base_url = "https://apiprod.fattlabs.com/"
stripe.base_url = "https://api.stripe.com/"
stripe.base_url_file_upload = "https://files.stripe.com/"
stripebilling.base_url = "https://api.stripe.com/"
taxjar.base_url = "https://api.taxjar.com/v2/"
thunes.base_url = "https://api.limonetik.com/"
tokenio.base_url = "https://api.token.io"
trustpay.base_url = "https://tpgw.trustpay.eu/"
trustpayments.base_url = "https://webservices.securetrading.net/"
trustpay.base_url_bank_redirects = "https://aapi.trustpay.eu/"
tsys.base_url = "https://gateway.transit-pass.com/"
vgs.base_url = "https://sandbox.vault-api.verygoodvault.com"
volt.base_url = "https://api.volt.io/"
wellsfargo.base_url = "https://api.cybersource.com/"
wellsfargopayout.base_url = "https://api.wellsfargo.com/"
wise.base_url = "https://api.wise.com/"
worldline.base_url = "https://eu.api-ingenico.com/"
worldpay.base_url = "https://access.worldpay.com/"
worldpayvantiv.base_url = "https://transact.vantivcnp.com/vap/communicator/online"
worldpayvantiv.secondary_base_url = "https://onlinessr.vantivcnp.com"
worldpayvantiv.third_base_url = "https://services.vantivprelive.com" # pre-live environment
worldpayxml.base_url = "https://secure.worldpay.com/jsp/merchant/xml/paymentService.jsp"
xendit.base_url = "https://api.xendit.co"
zen.base_url = "https://api.zen.com/"
zen.secondary_base_url = "https://secure.zen.com/"
zsl.base_url = "https://apirh.prodoffalb.net/"
threedsecureio.base_url = "https://service.3dsecure.io"
netcetera.base_url = "https://{{merchant_endpoint_prefix}}.3ds-server.prod.netcetera-cloud-payment.ch"

[delayed_session_response]
connectors_with_delayed_session_response = "trustpay,payme"       # List of connectors which have delayed session response

[dummy_connector]
enabled = false                                                         # Whether dummy connector is enabled or not
assets_base_url = "https://app.hyperswitch.io/assets/TestProcessor/"    # Base url for dummy connector assets
authorize_ttl = 36000                                                   # Time to live for dummy connector authorize request in redis
default_return_url = "https://app.hyperswitch.io/"                      # Default return url when no return url is passed while payment
discord_invite_url = "https://discord.gg/wJZ7DVW8mm"                    # Discord invite url for hyperswitch
payment_complete_duration = 500                                         # Fake delay duration for dummy connector payment complete
payment_complete_tolerance = 100                                        # Fake delay tolerance for dummy connector payment complete
payment_duration = 1000                                                 # Fake delay duration for dummy connector payment
payment_retrieve_duration = 500                                         # Fake delay duration for dummy connector payment sync
payment_retrieve_tolerance = 100                                        # Fake delay tolerance for dummy connector payment sync
payment_tolerance = 100                                                 # Fake delay tolerance for dummy connector payment
payment_ttl = 172800                                                    # Time to live for dummy connector payment in redis
refund_duration = 1000                                                  # Fake delay duration for dummy connector refund
refund_retrieve_duration = 500                                          # Fake delay duration for dummy connector refund sync
refund_retrieve_tolerance = 100                                         # Fake delay tolerance for dummy connector refund sync
refund_tolerance = 100                                                  # Fake delay tolerance for dummy connector refund
refund_ttl = 172800                                                     # Time to live for dummy connector refund in redis
slack_invite_url = "https://join.slack.com/t/hyperswitch-io/shared_invite/zt-2awm23agh-p_G5xNpziv6yAiedTkkqLg"    # Slack invite url for hyperswitch

[user]
password_validity_in_days = 90
two_factor_auth_expiry_in_secs = 300
totp_issuer_name = "Hyperswitch Production"
base_url = "https://live.hyperswitch.io"
force_two_factor_auth = true
force_cookies = false

[frm]
enabled = false

[zero_mandates.supported_payment_methods]
bank_debit.ach = { connector_list = "gocardless,adyen" }
bank_debit.becs = { connector_list = "gocardless,adyen" }
bank_debit.bacs = { connector_list = "gocardless" }
bank_debit.sepa = { connector_list = "gocardless,adyen" }
card.credit.connector_list = "stripe,adyen,authorizedotnet,cybersource,datatrans,worldpay,nmi,bankofamerica,wellsfargo,bamboraapac,nexixpay,novalnet,paypal,archipel"
card.debit.connector_list = "stripe,adyen,authorizedotnet,cybersource,datatrans,worldpay,nmi,bankofamerica,wellsfargo,bamboraapac,nexixpay,novalnet,paypal,archipel"
pay_later.klarna.connector_list = "adyen"
wallet.apple_pay.connector_list = "adyen,cybersource,bankofamerica,novalnet,authorizedotnet"
wallet.samsung_pay.connector_list = "cybersource"
wallet.google_pay.connector_list = "adyen,cybersource,bankofamerica,novalnet,authorizedotnet"
wallet.paypal.connector_list = "adyen,novalnet"
wallet.momo.connector_list = "adyen"
wallet.kakao_pay.connector_list = "adyen"
wallet.go_pay.connector_list = "adyen"
wallet.gcash.connector_list = "adyen"
wallet.dana.connector_list = "adyen"
wallet.twint.connector_list = "adyen"
wallet.vipps.connector_list = "adyen"
bank_redirect.ideal.connector_list = "adyen"
bank_redirect.bancontact_card.connector_list = "adyen"
bank_redirect.trustly.connector_list = "adyen"
bank_redirect.open_banking_uk.connector_list = "adyen"

[mandates.supported_payment_methods]
bank_debit.ach = { connector_list = "gocardless,adyen,stripe" }
bank_debit.becs = { connector_list = "gocardless,stripe,adyen" }
bank_debit.bacs = { connector_list = "stripe,gocardless" }
bank_debit.sepa = { connector_list = "gocardless,adyen,stripe,deutschebank" }
card.credit.connector_list = "stripe,adyen,authorizedotnet,cybersource,datatrans,globalpay,worldpay,multisafepay,nmi,nexinets,noon,bankofamerica,braintree,nuvei,payme,wellsfargo,bamboraapac,elavon,fiuu,nexixpay,novalnet,paybox,paypal,xendit,moneris,archipel,worldpayvantiv,payload"
card.debit.connector_list = "stripe,adyen,authorizedotnet,cybersource,datatrans,globalpay,worldpay,multisafepay,nmi,nexinets,noon,bankofamerica,braintree,nuvei,payme,wellsfargo,bamboraapac,elavon,fiuu,nexixpay,novalnet,paybox,paypal,xendit,moneris,archipel,worldpayvantiv,payload"
pay_later.klarna.connector_list = "adyen,aci"
wallet.apple_pay.connector_list = "stripe,adyen,cybersource,noon,bankofamerica,nexinets,novalnet,authorizedotnet,wellsfargo"
wallet.samsung_pay.connector_list = "cybersource"
wallet.google_pay.connector_list = "stripe,adyen,cybersource,bankofamerica,noon,globalpay,multisafepay,novalnet,authorizedotnet,wellsfargo"
wallet.paypal.connector_list = "adyen,globalpay,nexinets,novalnet,paypal,authorizedotnet"
wallet.momo.connector_list = "adyen"
wallet.kakao_pay.connector_list = "adyen"
wallet.go_pay.connector_list = "adyen"
wallet.gcash.connector_list = "adyen"
wallet.dana.connector_list = "adyen"
wallet.twint.connector_list = "adyen"
wallet.vipps.connector_list = "adyen"

bank_redirect.ideal.connector_list = "stripe,adyen,globalpay,multisafepay,nexinets,aci"
bank_redirect.sofort.connector_list = "globalpay,aci,multisafepay"
bank_redirect.giropay.connector_list = "globalpay,multisafepay,nexinets,aci"
bank_redirect.bancontact_card.connector_list="adyen,stripe"
bank_redirect.trustly.connector_list="adyen,aci"
bank_redirect.open_banking_uk.connector_list="adyen"
bank_redirect.eps.connector_list="globalpay,nexinets,aci,multisafepay"

[mandates.update_mandate_supported]
card.credit = { connector_list = "cybersource" }            # Update Mandate supported payment method type and connector for card
card.debit = { connector_list = "cybersource" }             # Update Mandate supported payment method type and connector for card

[network_transaction_id_supported_connectors]
connector_list = "adyen,archipel,stripe,worldpayvantiv"

[payouts]
payout_eligibility = true            # Defaults the eligibility of a payout method to true in case connector does not provide checks for payout eligibility

#Payment Method Filters Based on Country and Currency
[pm_filters.default]
ach = { country = "US", currency = "USD" }
affirm = { country = "US", currency = "USD" }
afterpay_clearpay = { country = "AU,NZ,ES,GB,FR,IT,CA,US", currency = "GBP" }
ali_pay = { country = "AU,JP,HK,SG,MY,TH,ES,GB,SE,NO,AT,NL,DE,CY,CH,BE,FR,DK,FI,RO,MT,SI,GR,PT,IE,IT,CA,US", currency = "USD,EUR,GBP,JPY,AUD,SGD,CHF,SEK,NOK,NZD,THB,HKD,CAD,CNY" }
apple_pay = { country = "AU,CN,HK,JP,MO,MY,NZ,SG,TW,AM,AT,AZ,BY,BE,BG,HR,CY,CZ,DK,EE,FO,FI,FR,GE,DE,GR,GL,GG,HU,IS,IE,IM,IT,KZ,JE,LV,LI,LT,LU,MT,MD,MC,ME,NL,NO,PL,PT,RO,SM,RS,SK,SI,ES,SE,CH,UA,GB,AR,CO,CR,BR,MX,PE,BH,IL,JO,KW,PS,QA,SA,AE,CA,UM,US,KR,VN,MA,ZA,VA,CL,SV,GT,HN,PA", currency = "AED,AUD,CHF,CAD,EUR,GBP,HKD,SGD,USD" }
bacs = { country = "GB", currency = "GBP" }
bancontact_card = { country = "BE", currency = "EUR" }
blik = { country = "PL", currency = "PLN" }
eps = { country = "AT", currency = "EUR" }
giropay = { country = "DE", currency = "EUR" }
google_pay = { country = "AU,NZ,JP,HK,SG,MY,TH,VN,BH,AE,KW,BR,ES,GB,SE,NO,SK,AT,NL,DE,HU,CY,LU,CH,BE,FR,DK,RO,HR,LI,MT,SI,GR,PT,IE,CZ,EE,LT,LV,IT,PL,TR,IS,CA,US", currency = "AED,ALL,AMD,ANG,AOA,ARS,AUD,AWG,AZN,BAM,BBD,BDT,BGN,BHD,BMD,BND,BOB,BRL,BSD,BWP,BYN,BZD,CAD,CHF,CLP,CNY,COP,CRC,CUP,CVE,CZK,DJF,DKK,DOP,DZD,EGP,ETB,EUR,FJD,FKP,GBP,GEL,GHS,GIP,GMD,GNF,GTQ,GYD,HKD,HNL,HTG,HUF,IDR,ILS,INR,IQD,JMD,JOD,JPY,KES,KGS,KHR,KMF,KRW,KWD,KYD,KZT,LAK,LBP,LKR,LYD,MAD,MDL,MKD,MMK,MNT,MOP,MRU,MUR,MVR,MWK,MXN,MYR,MZN,NAD,NGN,NIO,NOK,NPR,NZD,OMR,PAB,PEN,PGK,PHP,PKR,PLN,PYG,QAR,RON,RSD,RUB,RWF,SAR,SBD,SCR,SEK,SGD,SHP,SLE,SOS,SRD,STN,SVC,SZL,THB,TND,TOP,TRY,TTD,TWD,TZS,UAH,UGX,USD,UYU,UZS,VES,VND,VUV,WST,XAF,XCD,XOF,XPF,YER,ZAR,ZMW" }
ideal = { country = "NL", currency = "EUR" }
klarna = { country = "AT,ES,GB,SE,NO,AT,NL,DE,CH,BE,FR,DK,FI,PT,IE,IT,PL,CA,US", currency = "USD,GBP,EUR,CHF,DKK,SEK,NOK,AUD,PLN,CAD" }
mb_way = { country = "PT", currency = "EUR" }
mobile_pay = { country = "DK,FI", currency = "DKK,SEK,NOK,EUR" }
online_banking_czech_republic = { country = "CZ", currency = "EUR,CZK" }
online_banking_finland = { country = "FI", currency = "EUR" }
online_banking_poland = { country = "PL", currency = "PLN" }
online_banking_slovakia = { country = "SK", currency = "EUR,CZK" }
pay_bright = { country = "CA", currency = "CAD" }
paypal = { country = "AU,NZ,CN,JP,HK,MY,TH,KR,PH,ID,AE,KW,BR,ES,GB,SE,NO,SK,AT,NL,DE,HU,CY,LU,CH,BE,FR,DK,FI,RO,HR,UA,MT,SI,GI,PT,IE,CZ,EE,LT,LV,IT,PL,IS,CA,US", currency = "AUD,BRL,CAD,CZK,DKK,EUR,HKD,HUF,INR,JPY,MYR,MXN,NZD,NOK,PHP,PLN,RUB,GBP,SGD,SEK,CHF,THB,USD" }
sepa = { country = "ES,SK,AT,NL,DE,BE,FR,FI,PT,IE,EE,LT,LV,IT", currency = "EUR" }
sofort = { country = "ES,GB,SE,AT,NL,DE,CH,BE,FR,FI,IT,PL", currency = "EUR" }
trustly = { country = "ES,GB,SE,NO,AT,NL,DE,DK,FI,EE,LT,LV", currency = "CZK,DKK,EUR,GBP,NOK,SEK" }
walley = { country = "SE,NO,DK,FI", currency = "DKK,EUR,NOK,SEK" }
we_chat_pay = { country = "AU,NZ,CN,JP,HK,SG,ES,GB,SE,NO,AT,NL,DE,CY,CH,BE,FR,DK,LI,MT,SI,GR,PT,IT,CA,US", currency = "AUD,CAD,CNY,EUR,GBP,HKD,JPY,NZD,SGD,USD" }

[pm_filters.adyen]
ach = { country = "US", currency = "USD" }
affirm = { country = "US", currency = "USD" }
afterpay_clearpay = { country = "AU,CA,NZ,GB,US", currency = "USD,AUD,CAD,NZD,GBP" }
alfamart = { country = "ID", currency = "IDR" }
ali_pay = { country = "AU,JP,HK,SG,MY,TH,ES,GB,SE,NO,AT,NL,DE,CY,CH,BE,FR,DK,FI,RO,MT,SI,GR,PT,IE,IT,CA,US", currency = "USD,EUR,GBP,JPY,AUD,SGD,CHF,SEK,NOK,NZD,THB,HKD,CAD" }
ali_pay_hk = { country = "HK", currency = "HKD" }
alma = { country = "FR", currency = "EUR" }
apple_pay = { country = "AT, BE, BG, HR, CY, CZ, DK, EE, FI, FR, DE, GR, GG, HU, IE, IM, IT, LV, LI, LT, LU, MT, NL, NO, PL, PT, RO, SK, SI, SE, ES, CH, GB, US, PR, CA, AU, HK, NZ, SG", currency = "EGP, MAD, ZAR, AUD, CNY, HKD, JPY, MOP, MYR, MNT, NZD, SGD, KRW, TWD, VND, AMD, EUR, AZN, BYN, BGN, CZK, DKK, GEL, GBP, HUF, ISK, KZT, CHF, MDL, NOK, PLN, RON, RSD, SEK, CHF, UAH, ARS, BRL, CLP, COP, CRC, DOP, GTQ, HNL, MXN, PAB, USD, PYG, PEN, BSD, UYU, BHD, ILS, JOD, KWD, OMR, ILS, QAR, SAR, AED, CAD" }
atome = { country = "MY,SG", currency = "MYR,SGD" }
bacs = { country = "GB", currency = "GBP" }
bancontact_card = { country = "BE", currency = "EUR" }
bca_bank_transfer = { country = "ID", currency = "IDR" }
bizum = { country = "ES", currency = "EUR" }
blik = { country = "PL", currency = "PLN" }
bni_va = { country = "ID", currency = "IDR" }
boleto = { country = "BR", currency = "BRL" }
bri_va = { country = "ID", currency = "IDR" }
cimb_va = { country = "ID", currency = "IDR" }
dana = { country = "ID", currency = "IDR" }
danamon_va = { country = "ID", currency = "IDR" }
eps = { country = "AT", currency = "EUR" }
family_mart = { country = "JP", currency = "JPY" }
gcash = { country = "PH", currency = "PHP" }
giropay = { country = "DE", currency = "EUR" }
go_pay = { country = "ID", currency = "IDR" }
google_pay = { country = "AT, AU, BE, BG, CA, HR, CZ, EE, FI, FR, DE, GR, HK, DK, HU, IE, IT, LV, LT, LU, NL, NO, PL, PT, RO, SK, ES, SE, CH, GB, US, NZ, SG", currency = "ALL, DZD, USD, AOA, XCD, ARS, AUD, EUR, AZN, BHD, BYN, BRL, BGN, CAD, CLP, COP, CZK, DKK, DOP, EGP, HKD, HUF, INR, IDR, ILS, JPY, JOD, KZT, KES, KWD, LBP, MYR, MXN, NZD, NOK, OMR, PKR, PAB, PEN, PHP, PLN, QAR, RON, RUB, SAR, SGD, ZAR, LKR, SEK, CHF, TWD, THB, TRY, UAH, AED, GBP, UYU, VND" }
ideal = { country = "NL", currency = "EUR" }
indomaret = { country = "ID", currency = "IDR" }
kakao_pay = { country = "KR", currency = "KRW" }
klarna = { country = "AU,AT,BE,CA,CZ,DK,FI,FR,DE,GR,IE,IT,NO,PL,PT,RO,ES,SE,CH,NL,GB,US", currency = "AUD,EUR,CAD,CZK,DKK,NOK,PLN,RON,SEK,CHF,GBP,USD"}
lawson = { country = "JP", currency = "JPY" }
mandiri_va = { country = "ID", currency = "IDR" }
mb_way = { country = "PT", currency = "EUR" }
mini_stop = { country = "JP", currency = "JPY" }
mobile_pay = { country = "DK,FI", currency = "DKK,SEK,NOK,EUR" }
momo = { country = "VN", currency = "VND" }
momo_atm = { country = "VN", currency = "VND" }
online_banking_czech_republic = { country = "CZ", currency = "EUR,CZK" }
online_banking_finland = { country = "FI", currency = "EUR" }
online_banking_fpx = { country = "MY", currency = "MYR" }
online_banking_poland = { country = "PL", currency = "PLN" }
online_banking_slovakia = { country = "SK", currency = "EUR,CZK" }
online_banking_thailand = { country = "TH", currency = "THB" }
open_banking_uk = { country = "GB", currency = "GBP" }
oxxo = { country = "MX", currency = "MXN" }
pay_bright = { country = "CA", currency = "CAD" }
pay_easy = { country = "JP", currency = "JPY" }
pay_safe_card = { country = "AT,AU,BE,BR,BE,CA,HR,CY,CZ,DK,FI,FR,GE,DE,GI,HU,IS,IE,KW,LV,IE,LI,LT,LU,MT,MX,MD,ME,NL,NZ,NO,PY,PE,PL,PT,RO,SA,RS,SK,SI,ES,SE,CH,TR,AE,GB,US,UY", currency = "EUR,AUD,BRL,CAD,CZK,DKK,GEL,GIP,HUF,KWD,CHF,MXN,MDL,NZD,NOK,PYG,PEN,PLN,RON,SAR,RSD,SEK,TRY,AED,GBP,USD,UYU" }
paypal = { country = "AU,NZ,CN,JP,HK,MY,TH,KR,PH,ID,AE,KW,BR,ES,GB,SE,NO,SK,AT,NL,DE,HU,CY,LU,CH,BE,FR,DK,FI,RO,HR,UA,MT,SI,GI,PT,IE,CZ,EE,LT,LV,IT,PL,IS,CA,US", currency = "AUD,BRL,CAD,CZK,DKK,EUR,HKD,HUF,INR,JPY,MYR,MXN,NZD,NOK,PHP,PLN,RUB,GBP,SGD,SEK,CHF,THB,USD" }
permata_bank_transfer = { country = "ID", currency = "IDR" }
seicomart = { country = "JP", currency = "JPY" }
sepa = { country = "ES,SK,AT,NL,DE,BE,FR,FI,PT,IE,EE,LT,LV,IT", currency = "EUR" }
seven_eleven = { country = "JP", currency = "JPY" }
sofort = { country =  "AT,BE,DE,ES,CH,NL", currency =  "CHF,EUR"}
swish = { country = "SE", currency = "SEK" }
touch_n_go = { country = "MY", currency = "MYR" }
trustly = { country = "ES,GB,SE,NO,AT,NL,DE,DK,FI,EE,LT,LV", currency = "CZK,DKK,EUR,GBP,NOK,SEK" }
twint = { country = "CH", currency = "CHF" }
vipps = { country = "NO", currency = "NOK" }
walley = { country = "SE,NO,DK,FI", currency = "DKK,EUR,NOK,SEK" }
we_chat_pay = { country = "AU,NZ,CN,JP,HK,SG,ES,GB,SE,NO,AT,NL,DE,CY,CH,BE,FR,DK,LI,MT,SI,GR,PT,IT,CA,US", currency = "AUD,CAD,CNY,EUR,GBP,HKD,JPY,NZD,SGD,USD" }

[pm_filters.airwallex]
credit = { country = "AU,HK,SG,NZ,US", currency = "AED,AFN,ALL,AMD,ANG,AOA,ARS,AUD,AWG,AZN,BAM,BBD,BDT,BGN,BHD,BIF,BMD,BND,BOB,BRL,BSD,BTN,BWP,BYN,BZD,CAD,CDF,CHF,CLP,CNY,COP,CRC,CUP,CVE,CZK,DJF,DKK,DOP,DZD,EGP,ERN,ETB,EUR,FJD,FKP,GBP,GEL,GHS,GIP,GMD,GNF,GTQ,GYD,HKD,HNL,HRK,HTG,HUF,IDR,ILS,INR,IQD,IRR,ISK,JMD,JOD,JPY,KES,KGS,KHR,KMF,KPW,KRW,KWD,KYD,KZT,LAK,LBP,LKR,LRD,LSL,LYD,MAD,MDL,MGA,MKD,MMK,MNT,MOP,MRU,MUR,MVR,MWK,MXN,MYR,MZN,NAD,NGN,NIO,NOK,NPR,NZD,OMR,PAB,PEN,PGK,PHP,PKR,PLN,PYG,QAR,RON,RSD,RUB,RWF,SAR,SBD,SCR,SDG,SEK,SGD,SHP,SLE,SLL,SOS,SRD,SSP,STN,SVC,SYP,SZL,THB,TJS,TMT,TND,TOP,TRY,TTD,TWD,TZS,UAH,UGX,USD,UYU,UZS,VES,VND,VUV,WST,XAF,XCD,XOF,XPF,YER,ZAR,ZMW,ZWL" }
debit = { country = "AU,HK,SG,NZ,US", currency = "AED,AFN,ALL,AMD,ANG,AOA,ARS,AUD,AWG,AZN,BAM,BBD,BDT,BGN,BHD,BIF,BMD,BND,BOB,BRL,BSD,BTN,BWP,BYN,BZD,CAD,CDF,CHF,CLP,CNY,COP,CRC,CUP,CVE,CZK,DJF,DKK,DOP,DZD,EGP,ERN,ETB,EUR,FJD,FKP,GBP,GEL,GHS,GIP,GMD,GNF,GTQ,GYD,HKD,HNL,HRK,HTG,HUF,IDR,ILS,INR,IQD,IRR,ISK,JMD,JOD,JPY,KES,KGS,KHR,KMF,KPW,KRW,KWD,KYD,KZT,LAK,LBP,LKR,LRD,LSL,LYD,MAD,MDL,MGA,MKD,MMK,MNT,MOP,MRU,MUR,MVR,MWK,MXN,MYR,MZN,NAD,NGN,NIO,NOK,NPR,NZD,OMR,PAB,PEN,PGK,PHP,PKR,PLN,PYG,QAR,RON,RSD,RUB,RWF,SAR,SBD,SCR,SDG,SEK,SGD,SHP,SLE,SLL,SOS,SRD,SSP,STN,SVC,SYP,SZL,THB,TJS,TMT,TND,TOP,TRY,TTD,TWD,TZS,UAH,UGX,USD,UYU,UZS,VES,VND,VUV,WST,XAF,XCD,XOF,XPF,YER,ZAR,ZMW,ZWL" }
google_pay = { country = "AL, DZ, AS, AO, AG, AR, AU, AZ, BH, BR, BG, CA, CL, CO, CZ, DK, DO, EG, HK, HU, ID, IL, JP, JO, KZ, KE, KW, LB, MY, MX, OM, PK, PA, PE, PH, PL, QA, RO, SA, SG, ZA, LK, SE, TW, TH, TR, UA, AE, UY, VN, AT, BE, HR, EE, FI, FR, DE, GR, IE, IT, LV, LT, LU, NL, PL, PT, SK, ES, SE, RO, BG", currency = "ALL, DZD, USD, AOA, XCD, ARS, AUD, EUR, AZN, BHD, BRL, BGN, CAD, CLP, COP, CZK, DKK, DOP, EGP, HKD, HUF, INR, IDR, ILS, JPY, JOD, KZT, KES, KWD, LBP, MYR, MXN, NZD, NOK, OMR, PKR, PAB, PEN, PHP, PLN, QAR, RON, SAR, SGD, ZAR, LKR, SEK, CHF, TWD, THB, TRY, UAH, AED, GBP, UYU, VND" }
paypal = { currency = "AUD,BRL,CAD,CZK,DKK,EUR,HKD,HUF,JPY,MYR,MXN,NOK,NZD,PHP,PLN,GBP,RUB,SGD,SEK,CHF,THB,USD" }
klarna = { currency = "EUR, DKK, NOK, PLN, SEK, CHF, GBP, USD, CZK" }
trustly = {currency="DKK, EUR, GBP, NOK, PLN, SEK" }
blik = { country="PL" , currency = "PLN" }
atome = { country = "SG, MY" , currency = "SGD, MYR" }
ideal = { country="NL" , currency = "EUR" }
skrill = { country="AL, DZ, AD, AR, AM, AW, AU, AT, AZ, BS, BD, BE, BJ, BO, BA, BW, BR, BN, BG, KH, CM, CA, CL, CN, CX, CO, CR , HR, CW, CY, CZ, DK, DM, DO, EC, EG, EE , FK, FI, GE, DE, GH, GI, GR, GP, GU, GT, GG, HK, HU, IS, IN, ID , IQ, IE, IM, IL, IT, JE , KZ, KE , KR, KW, KG, LV , LS, LI, LT, LU , MK, MG, MY, MV, MT, MU, YT, MX, MD, MC, MN, ME, MA, NA, NP, NZ, NI, NE, NO, PK , PA, PY, PE, PH, PL, PT, PR, QA, RO , SM , SA, SN , SG, SX, SK, SI, ZA, SS, ES, LK, SE, CH, TW, TZ, TH, TN, AE, GB, UM, UY, VN, VG, VI, US" , currency = "EUR, GBP, USD" }
indonesian_bank_transfer = { country="ID" , currency = "IDR" }

[pm_filters.checkout]
debit = { country = "AT,BE,BG,HR,CY,CZ,DK,EE,FI,FR,DE,GR,HU,IS,IE,IT,LV,LI,LT,LU,MT,NL,NO,PL,PT,RO,SK,SI,ES,SE,CH,GB,US,AU,HK,SG,SA,AE,BH,MX,AR,CL,CO,PE", currency = "AED,AFN,ALL,AMD,ANG,AOA,AUD,AWG,AZN,BAM,BBD,BDT,BGN,BHD,BIF,BMD,BND,BOB,BRL,BSD,BTN,BWP,BYN,BZD,CAD,CDF,CHF,CLP,CNY,COP,CRC,CUP,CVE,CZK,DJF,DKK,DOP,DZD,EGP,ERN,ETB,EUR,FJD,FKP,GBP,GEL,GHS,GIP,GMD,GNF,GTQ,GYD,HKD,HNL,HRK,HTG,HUF,IDR,ILS,INR,IQD,IRR,ISK,JMD,JOD,JPY,KES,KGS,KHR,KMF,KRW,KWD,KYD,KZT,LAK,LBP,LKR,LRD,LSL,LYD,MAD,MDL,MGA,MKD,MMK,MNT,MOP,MRU,MUR,MVR,MWK,MXN,MYR,MZN,NAD,NGN,NIO,NOK,NPR,NZD,OMR,PAB,PEN,PGK,PHP,PKR,PLN,PYG,QAR,RON,RSD,RUB,RWF,SAR,SBD,SCR,SDG,SEK,SGD,SHP,SLE,SLL,SOS,SRD,SSP,STN,SYP,SZL,THB,TJS,TMT,TND,TOP,TRY,TTD,TWD,TZS,UAH,UGX,USD,UYU,UZS,VES,VND,VUV,WST,XAF,XCD,XOF,XPF,YER,ZAR,ZMW,ZWL" }
credit = { country = "AT,BE,BG,HR,CY,CZ,DK,EE,FI,FR,DE,GR,HU,IS,IE,IT,LV,LI,LT,LU,MT,NL,NO,PL,PT,RO,SK,SI,ES,SE,CH,GB,US,AU,HK,SG,SA,AE,BH,MX,AR,CL,CO,PE", currency = "AED,AFN,ALL,AMD,ANG,AOA,AUD,AWG,AZN,BAM,BBD,BDT,BGN,BHD,BIF,BMD,BND,BOB,BRL,BSD,BTN,BWP,BYN,BZD,CAD,CDF,CHF,CLP,CNY,COP,CRC,CUP,CVE,CZK,DJF,DKK,DOP,DZD,EGP,ERN,ETB,EUR,FJD,FKP,GBP,GEL,GHS,GIP,GMD,GNF,GTQ,GYD,HKD,HNL,HRK,HTG,HUF,IDR,ILS,INR,IQD,IRR,ISK,JMD,JOD,JPY,KES,KGS,KHR,KMF,KRW,KWD,KYD,KZT,LAK,LBP,LKR,LRD,LSL,LYD,MAD,MDL,MGA,MKD,MMK,MNT,MOP,MRU,MUR,MVR,MWK,MXN,MYR,MZN,NAD,NGN,NIO,NOK,NPR,NZD,OMR,PAB,PEN,PGK,PHP,PKR,PLN,PYG,QAR,RON,RSD,RUB,RWF,SAR,SBD,SCR,SDG,SEK,SGD,SHP,SLE,SLL,SOS,SRD,SSP,STN,SYP,SZL,THB,TJS,TMT,TND,TOP,TRY,TTD,TWD,TZS,UAH,UGX,USD,UYU,UZS,VES,VND,VUV,WST,XAF,XCD,XOF,XPF,YER,ZAR,ZMW,ZWL" }
google_pay = { country = "AL, DZ, AS, AO, AG, AR, AU, AT, AZ, BH, BY, BE, BR, CA, BG, CL, CO, HR, DK, DO, EE, EG, FI, FR, DE, GR, HK, HU, IN, ID, IE, IL, IT, JP, JO, KZ, KE, KW, LV, LB, LT, LU, MY, MX, NL, NZ, NO, OM, PK, PA, PE, PH, PL, PT, QA, RO, SA, SG, SK, ZA, ES, LK, SE, CH, TH, TW, TR, UA, AE, US, UY, VN", currency = "AED, ALL, AOA, AUD, AZN, BGN, BHD, BRL, CAD, CHF, CLP, COP, CZK, DKK, DOP, DZD, EGP, EUR, GBP, HKD, HUF, IDR, ILS, INR, JPY, KES, KWD, KZT, LKR, MXN, MYR, NOK, NZD, OMR, PAB, PEN, PHP, PKR, PLN, QAR, RON, SAR, SEK, SGD, THB, TRY, TWD, UAH, USD, UYU, VND, XCD, ZAR" }
apple_pay = { country = "AM, AT, AZ, BY, BE, BG, HR, CY, DK, EE, FO, FI, FR, GE, DE, GR, GL, GG, HU, IS, IE, IM, IT, KZ, JE, LV, LI, LT, LU, MT, MD, MC, ME, NL, NO, PL, PT, RO, SM, RS, SK, SI, ES, SE, CH, UA, GB, VA, AU , HK, JP , MY , MN, NZ, SG, TW, VN, EG , MA, ZA, AR, BR, CL, CO, CR, DO, EC, SV, GT, HN, MX, PA, PY, PE, UY, BH, IL, JO, KW, OM,QA, SA, AE, CA", currency = "EGP, MAD, ZAR, AUD, CNY, HKD, JPY, MOP, MYR, MNT, NZD, SGD, KRW, TWD, VND, AMD, EUR, BGN, CZK, DKK, GEL, GBP, HUF, ISK, KZT, CHF, MDL, NOK, PLN, RON, RSD, SEK, UAH, BRL, COP, CRC, DOP, GTQ, HNL, MXN, PAB, PYG, PEN, BSD, UYU, BHD, ILS, JOD, KWD, OMR, QAR, SAR, AED, CAD, USD" }

[pm_filters.elavon]
credit = { country = "US", currency = "AED,AFN,ALL,AMD,ANG,AOA,ARS,AUD,AWG,AZN,BAM,BBD,BDT,BGN,BHD,BIF,BMD,BND,BOB,BRL,BSD,BTN,BWP,BYN,BZD,CAD,CDF,CHF,CLP,CNY,COP,CRC,CUP,CVE,CZK,DJF,DKK,DOP,DZD,EGP,ERN,ETB,EUR,FJD,FKP,GBP,GEL,GHS,GIP,GMD,GNF,GTQ,GYD,HKD,HNL,HRK,HTG,HUF,IDR,ILS,INR,IQD,IRR,ISK,JMD,JOD,JPY,KES,KGS,KHR,KMF,KPW,KRW,KWD,KYD,KZT,LAK,LBP,LKR,LRD,LSL,LYD,MAD,MDL,MGA,MKD,MMK,MNT,MOP,MRU,MUR,MVR,MWK,MXN,MYR,MZN,NAD,NGN,NIO,NOK,NPR,NZD,OMR,PAB,PEN,PGK,PHP,PKR,PLN,PYG,QAR,RON,RSD,RUB,RWF,SAR,SBD,SCR,SDG,SEK,SGD,SHP,SLE,SLL,SOS,SRD,SSP,STN,SVC,SYP,SZL,THB,TJS,TMT,TND,TOP,TRY,TTD,TWD,TZS,UAH,UGX,USD,UYU,UZS,VES,VND,VUV,WST,XAF,XCD,XOF,XPF,YER,ZAR,ZMW,ZWL" }
debit = { country = "US", currency = "AED,AFN,ALL,AMD,ANG,AOA,ARS,AUD,AWG,AZN,BAM,BBD,BDT,BGN,BHD,BIF,BMD,BND,BOB,BRL,BSD,BTN,BWP,BYN,BZD,CAD,CDF,CHF,CLP,CNY,COP,CRC,CUP,CVE,CZK,DJF,DKK,DOP,DZD,EGP,ERN,ETB,EUR,FJD,FKP,GBP,GEL,GHS,GIP,GMD,GNF,GTQ,GYD,HKD,HNL,HRK,HTG,HUF,IDR,ILS,INR,IQD,IRR,ISK,JMD,JOD,JPY,KES,KGS,KHR,KMF,KPW,KRW,KWD,KYD,KZT,LAK,LBP,LKR,LRD,LSL,LYD,MAD,MDL,MGA,MKD,MMK,MNT,MOP,MRU,MUR,MVR,MWK,MXN,MYR,MZN,NAD,NGN,NIO,NOK,NPR,NZD,OMR,PAB,PEN,PGK,PHP,PKR,PLN,PYG,QAR,RON,RSD,RUB,RWF,SAR,SBD,SCR,SDG,SEK,SGD,SHP,SLE,SLL,SOS,SRD,SSP,STN,SVC,SYP,SZL,THB,TJS,TMT,TND,TOP,TRY,TTD,TWD,TZS,UAH,UGX,USD,UYU,UZS,VES,VND,VUV,WST,XAF,XCD,XOF,XPF,YER,ZAR,ZMW,ZWL" }

[pm_filters.xendit]
credit = { country = "ID,PH", currency = "IDR,PHP,USD,SGD,MYR" }
debit = { country = "ID,PH", currency = "IDR,PHP,USD,SGD,MYR" }

[pm_filters.tsys]
credit = { country = "NA", currency = "AED, AFN, ALL, AMD, ANG, AOA, ARS, AUD, AWG, AZN, BAM, BBD, BDT, BGN, BHD, BIF, BMD, BND, BOB, BRL, BSD, BTN, BWP, BZD, CAD, CDF, CHF, CLP, CNY, COP, CRC, CUP, CVE, CZK, DJF, DKK, DOP, DZD, EGP, ERN, ETB, EUR, FJD, FKP, GBP, GEL, GHS, GIP, GMD, GNF, GTQ, GYD, HKD, HNL, HRK, HTG, HUF, IDR, ILS, INR, IQD, IRR, ISK, JMD, JOD, JPY, KES, KGS, KHR, KMF, KRW, KWD, KYD, KZT, LAK, LBP, LKR, LRD, LSL, LYD, MAD, MDL, MGA, MKD, MMK, MNT, MOP, MUR, MVR, MWK, MXN, MYR, MZN, NAD, NGN, NIO, NOK, NPR, NZD, OMR, PAB, PEN, PGK, PHP, PKR, PLN, PYG, QAR, RON, RSD, RUB, RWF, SAR, SBD, SCR, SDG, SEK, SGD, SHP, SLE, SOS, SRD, SSP, SVC, SYP, SZL, THB, TJS, TMT, TND, TOP, TRY, TTD, TWD, TZS, UAH, UGX, USD, UYU, UZS, VND, VUV, WST, XAF, XCD, XOF, XPF, YER, ZAR, ZMW, ZWL, BYN, KPW, STN, MRU, VES" }
debit = { country = "NA", currency = "AED, AFN, ALL, AMD, ANG, AOA, ARS, AUD, AWG, AZN, BAM, BBD, BDT, BGN, BHD, BIF, BMD, BND, BOB, BRL, BSD, BTN, BWP, BZD, CAD, CDF, CHF, CLP, CNY, COP, CRC, CUP, CVE, CZK, DJF, DKK, DOP, DZD, EGP, ERN, ETB, EUR, FJD, FKP, GBP, GEL, GHS, GIP, GMD, GNF, GTQ, GYD, HKD, HNL, HRK, HTG, HUF, IDR, ILS, INR, IQD, IRR, ISK, JMD, JOD, JPY, KES, KGS, KHR, KMF, KRW, KWD, KYD, KZT, LAK, LBP, LKR, LRD, LSL, LYD, MAD, MDL, MGA, MKD, MMK, MNT, MOP, MUR, MVR, MWK, MXN, MYR, MZN, NAD, NGN, NIO, NOK, NPR, NZD, OMR, PAB, PEN, PGK, PHP, PKR, PLN, PYG, QAR, RON, RSD, RUB, RWF, SAR, SBD, SCR, SDG, SEK, SGD, SHP, SLE, SOS, SRD, SSP, SVC, SYP, SZL, THB, TJS, TMT, TND, TOP, TRY, TTD, TWD, TZS, UAH, UGX, USD, UYU, UZS, VND, VUV, WST, XAF, XCD, XOF, XPF, YER, ZAR, ZMW, ZWL, BYN, KPW, STN, MRU, VES" }

[pm_filters.billwerk]
credit = { country = "DE, DK, FR, SE", currency = "DKK, NOK" }
debit = { country = "DE, DK, FR, SE", currency = "DKK, NOK" }

[pm_filters.fiservemea]
credit = { country = "DE, FR, IT, NL, PL, ES, ZA, GB, AE", currency = "AED,AFN,ALL,AMD,ANG,AOA,ARS,AUD,AWG,AZN,BAM,BBD,BDT,BGN,BHD,BIF,BMD,BND,BOB,BRL,BSD,BTN,BWP,BYN,BZD,CAD,CDF,CHF,CLP,CNY,COP,CRC,CUP,CVE,CZK,DJF,DKK,DOP,DZD,EGP,ERN,ETB,EUR,FJD,FKP,GBP,GEL,GHS,GIP,GMD,GNF,GTQ,GYD,HKD,HNL,HRK,HTG,HUF,IDR,ILS,INR,IQD,IRR,ISK,JMD,JOD,JPY,KES,KGS,KHR,KMF,KPW,KRW,KWD,KYD,KZT,LAK,LBP,LKR,LRD,LSL,LYD,MAD,MDL,MGA,MKD,MMK,MNT,MOP,MRU,MUR,MVR,MWK,MXN,MYR,MZN,NAD,NGN,NIO,NOK,NPR,NZD,OMR,PAB,PEN,PGK,PHP,PKR,PLN,PYG,QAR,RON,RSD,RUB,RWF,SAR,SBD,SCR,SDG,SEK,SGD,SHP,SLE,SLL,SOS,SRD,SSP,STN,SVC,SYP,SZL,THB,TJS,TMT,TND,TOP,TRY,TTD,TWD,TZS,UAH,UGX,USD,UYU,UZS,VES,VND,VUV,WST,XAF,XCD,XOF,XPF,YER,ZAR,ZMW,ZWL" }
debit = { country = "DE, FR, IT, NL, PL, ES, ZA, GB, AE", currency = "AED,AFN,ALL,AMD,ANG,AOA,ARS,AUD,AWG,AZN,BAM,BBD,BDT,BGN,BHD,BIF,BMD,BND,BOB,BRL,BSD,BTN,BWP,BYN,BZD,CAD,CDF,CHF,CLP,CNY,COP,CRC,CUP,CVE,CZK,DJF,DKK,DOP,DZD,EGP,ERN,ETB,EUR,FJD,FKP,GBP,GEL,GHS,GIP,GMD,GNF,GTQ,GYD,HKD,HNL,HRK,HTG,HUF,IDR,ILS,INR,IQD,IRR,ISK,JMD,JOD,JPY,KES,KGS,KHR,KMF,KPW,KRW,KWD,KYD,KZT,LAK,LBP,LKR,LRD,LSL,LYD,MAD,MDL,MGA,MKD,MMK,MNT,MOP,MRU,MUR,MVR,MWK,MXN,MYR,MZN,NAD,NGN,NIO,NOK,NPR,NZD,OMR,PAB,PEN,PGK,PHP,PKR,PLN,PYG,QAR,RON,RSD,RUB,RWF,SAR,SBD,SCR,SDG,SEK,SGD,SHP,SLE,SLL,SOS,SRD,SSP,STN,SVC,SYP,SZL,THB,TJS,TMT,TND,TOP,TRY,TTD,TWD,TZS,UAH,UGX,USD,UYU,UZS,VES,VND,VUV,WST,XAF,XCD,XOF,XPF,YER,ZAR,ZMW,ZWL" }

[pm_filters.getnet]
credit = { country = "AR, BR, CL, MX, UY, ES, PT, DE, IT, FR, NL, BE, AT, PL, CH, GB, IE, LU, DK, SE, NO, FI, IN, AE", currency = "ARS, BRL, CLP, MXN, UYU, EUR, PLN, CHF, GBP, DKK, SEK, NOK, INR, AED" }

[pm_filters.hipay]
credit = { country = "GB, CH, SE, DK, NO, PL, CZ, US, CA, JP, HK, AU, ZA", currency = "EUR, GBP, CHF, SEK, DKK, NOK, PLN, CZK, USD, CAD, JPY, HKD, AUD, ZAR" }
debit = { country = "GB, CH, SE, DK, NO, PL, CZ, US, CA, JP, HK, AU, ZA", currency = "EUR, GBP, CHF, SEK, DKK, NOK, PLN, CZK, USD, CAD, JPY, HKD, AUD, ZAR" }

[pm_filters.moneris]
credit = { country = "AE, AF, AL, AO, AR, AT, AU, AW, AZ, BA, BB, BD, BE, BG, BH, BI, BM, BN, BO, BR, BT, BY, BZ, CH, CL, CN, CO, CR, CU, CV, CY, CZ, DE, DJ, DK, DO, DZ, EE, EG, ES, FI, FJ, FR, GB, GE, GI, GM, GN, GR, GT, GY, HK, HN, HR, HT, HU, ID, IE, IL, IN, IS, IT, JM, JO, JP, KE, KM, KR, KW, KY, KZ, LA, LK, LR, LS, LV, LT, LU, MA, MD, MG, MK, MO, MR, MT, MU, MV, MW, MX, MY, MZ, NA, NG, NI, NL, NO, NP, NZ, OM, PE, PG, PK, PL, PT, PY, QA, RO, RS, RU, RW, SA, SB, SC, SE, SG, SH, SI, SK, SL, SR, SV, SZ, TH, TJ, TM, TN, TR, TT, TW, TZ, UG, US, UY, UZ, VN, VU, WS, ZA, ZM", currency = "AED, AFN, ALL, ANG, AOA, ARS, AUD, AWG, AZN, BAM, BBD, BDT, BGN, BHD, BIF, BMD, BND, BOB, BRL, BTN, BYN, BZD, CHF, CLP, CNY, COP, CRC, CUP, CVE, CZK, DJF, DKK, DOP, DZD, EGP, EUR, FJD, GBP, GEL, GIP, GMD, GNF, GTQ, GYD, HKD, HNL, HRK, HTG, HUF, IDR, ILS, INR, ISK, JMD, JOD, JPY, KES, KMF, KRW, KWD, KYD, KZT, LAK, LKR, LRD, LSL, MAD, MDL, MGA, MKD, MOP, MRU, MUR, MVR, MWK, MXN, MYR, MZN, NAD, NGN, NIO, NOK, NPR, NZD, OMR, PEN, PGK, PHP, PKR, PLN, PYG, QAR, RON, RSD, RUB, RWF, SAR, SBD, SCR, SEK, SGD, SHP, SLL, SRD, SVC, SZL, THB, TJS, TMT, TND, TRY, TTD, TWD, TZS, UGX, USD, UYU, UZS, VND, VUV, WST, XCD, XOF, XPF, ZAR, ZMW" }
debit = { country = "AE, AF, AL, AO, AR, AT, AU, AW, AZ, BA, BB, BD, BE, BG, BH, BI, BM, BN, BO, BR, BT, BY, BZ, CH, CL, CN, CO, CR, CU, CV, CY, CZ, DE, DJ, DK, DO, DZ, EE, EG, ES, FI, FJ, FR, GB, GE, GI, GM, GN, GR, GT, GY, HK, HN, HR, HT, HU, ID, IE, IL, IN, IS, IT, JM, JO, JP, KE, KM, KR, KW, KY, KZ, LA, LK, LR, LS, LV, LT, LU, MA, MD, MG, MK, MO, MR, MT, MU, MV, MW, MX, MY, MZ, NA, NG, NI, NL, NO, NP, NZ, OM, PE, PG, PK, PL, PT, PY, QA, RO, RS, RU, RW, SA, SB, SC, SE, SG, SH, SI, SK, SL, SR, SV, SZ, TH, TJ, TM, TN, TR, TT, TW, TZ, UG, US, UY, UZ, VN, VU, WS, ZA, ZM", currency = "AED, AFN, ALL, ANG, AOA, ARS, AUD, AWG, AZN, BAM, BBD, BDT, BGN, BHD, BIF, BMD, BND, BOB, BRL, BTN, BYN, BZD, CHF, CLP, CNY, COP, CRC, CUP, CVE, CZK, DJF, DKK, DOP, DZD, EGP, EUR, FJD, GBP, GEL, GIP, GMD, GNF, GTQ, GYD, HKD, HNL, HRK, HTG, HUF, IDR, ILS, INR, ISK, JMD, JOD, JPY, KES, KMF, KRW, KWD, KYD, KZT, LAK, LKR, LRD, LSL, MAD, MDL, MGA, MKD, MOP, MRU, MUR, MVR, MWK, MXN, MYR, MZN, NAD, NGN, NIO, NOK, NPR, NZD, OMR, PEN, PGK, PHP, PKR, PLN, PYG, QAR, RON, RSD, RUB, RWF, SAR, SBD, SCR, SEK, SGD, SHP, SLL, SRD, SVC, SZL, THB, TJS, TMT, TND, TRY, TTD, TWD, TZS, UGX, USD, UYU, UZS, VND, VUV, WST, XCD, XOF, XPF, ZAR, ZMW" }

[pm_filters.opennode]
crypto_currency = { country = "US, CA, GB, AU, BR, MX, SG, PH, NZ, ZA, JP, AT, BE, HR, CY, EE, FI, FR, DE, GR, IE, IT, LV, LT, LU, MT, NL, PT, SK, SI, ES", currency = "USD, CAD, GBP, AUD, BRL, MXN, SGD, PHP, NZD, ZAR, JPY, EUR" }

[pm_filters.authorizedotnet]
credit = {currency = "CAD,USD"}
debit = {currency = "CAD,USD"}
google_pay = {currency = "CHF,DKK,EUR,GBP,NOK,PLN,SEK,USD,AUD,NZD,CAD"}
apple_pay = {currency = "EUR,GBP,ISK,USD,AUD,CAD,BRL,CLP,COP,CRC,CZK,DKK,EGP,GEL,GHS,GTQ,HNL,HKD,HUF,ILS,INR,JPY,KZT,KRW,KWD,MAD,MXN,MYR,NOK,NZD,PEN,PLN,PYG,QAR,RON,SAR,SEK,SGD,THB,TWD,UAH,AED,VND,ZAR"}
paypal = {currency = "AUD,BRL,CAD,CHF,CNY,CZK,DKK,EUR,GBP,HKD,HUF,ILS,JPY,MXN,MYR,NOK,NZD,PHP,PLN,SEK,SGD,THB,TWD,USD"}

[pm_filters.bambora]
credit = { country = "US,CA", currency = "USD" }
debit = { country = "US,CA", currency = "USD" }

[pm_filters.bankofamerica]
credit = { currency = "USD" }
debit = { currency = "USD" }
apple_pay = { currency = "USD" }
google_pay = { currency = "USD" }
samsung_pay = { currency = "USD" }

[pm_filters.cybersource]
credit = { currency = "USD,GBP,EUR,PLN,SEK,XOF" }
debit = { currency = "USD,GBP,EUR,PLN,SEK,XOF" }
apple_pay = { currency = "ARS, CAD, CLP, COP, CNY, EUR, HKD, KWD, MYR, MXN, NZD, PEN, QAR, SAR, SGD, ZAR, UAH, GBP, AED, USD, PLN, SEK" }
google_pay = { currency = "ARS, AUD, CAD, CLP, COP, EUR, HKD, INR, KWD, MYR, MXN, NZD, PEN, QAR, SAR, SGD, ZAR, UAH, AED, GBP, USD, PLN, SEK" }
samsung_pay = { currency = "USD,GBP,EUR,SEK" }
paze = { currency = "USD,SEK" }

[pm_filters.barclaycard]
credit = { currency = "USD,GBP,EUR,PLN,SEK" }
debit = { currency = "USD,GBP,EUR,PLN,SEK" }
google_pay = { currency = "ARS, AUD, CAD, CLP, COP, EUR, HKD, INR, KWD, MYR, MXN, NZD, PEN, QAR, SAR, SGD, ZAR, UAH, AED, GBP, USD, PLN, SEK" }

[pm_filters.itaubank]
pix = { country = "BR", currency = "BRL" }

[pm_filters.nexinets]
credit = { country = "DE",currency = "EUR" }
debit = { country = "DE",currency = "EUR" }
ideal = { country = "DE",currency = "EUR" }
giropay = { country = "DE",currency = "EUR" }
sofort = { country = "DE",currency = "EUR" }
eps = { country = "DE",currency = "EUR" }
apple_pay = { country = "DE",currency = "EUR" }
paypal = { country = "DE",currency = "EUR" }


[pm_filters.nuvei]
credit = { country = "AU,CA,GB,IN,JP,NZ,PH,SG,TH,US",currency = "AED,AMD,ARS,AUD,AZN,BAM,BDT,BGN,BHD,BMD,BND,BRL,BYN,CAD,CHF,CLP,CNY,COP,CRC,CZK,DKK,DOP,DZD,EGP,EUR,GBP,GEL,GHS,GTQ,HKD,HUF,IDR,INR,IQD,ISK,JOD,JPY,KES,KGS,KRW,KWD,KYD,KZT,LBP,LKR,MAD,MDL,MKD,MMK,MNT,MUR,MWK,MXN,MYR,MZN,NAD,NGN,NOK,NZD,OMR,PEN,PHP,PKR,PLN,PYG,QAR,RON,RSD,RUB,SAR,SEK,SGD,SOS,THB,TND,TOP,TRY,TTD,TWD,UAH,UGX,USD,UYU,UZS,VND,XAF,YER,ZAR" }
debit = { country = "AU,CA,GB,IN,JP,NZ,PH,SG,TH,US",currency = "AED,AMD,ARS,AUD,AZN,BAM,BDT,BGN,BHD,BMD,BND,BRL,BYN,CAD,CHF,CLP,CNY,COP,CRC,CZK,DKK,DOP,DZD,EGP,EUR,GBP,GEL,GHS,GTQ,HKD,HUF,IDR,INR,IQD,ISK,JOD,JPY,KES,KGS,KRW,KWD,KYD,KZT,LBP,LKR,MAD,MDL,MKD,MMK,MNT,MUR,MWK,MXN,MYR,MZN,NAD,NGN,NOK,NZD,OMR,PEN,PHP,PKR,PLN,PYG,QAR,RON,RSD,RUB,SAR,SEK,SGD,SOS,THB,TND,TOP,TRY,TTD,TWD,UAH,UGX,USD,UYU,UZS,VND,XAF,YER,ZAR" }
klarna = { country = "AU,CA,GB,IN,JP,NZ,PH,SG,TH,US",currency = "AED,AMD,ARS,AUD,AZN,BAM,BDT,BGN,BHD,BMD,BND,BRL,BYN,CAD,CHF,CLP,CNY,COP,CRC,CZK,DKK,DOP,DZD,EGP,EUR,GBP,GEL,GHS,GTQ,HKD,HUF,IDR,INR,IQD,ISK,JOD,JPY,KES,KGS,KRW,KWD,KYD,KZT,LBP,LKR,MAD,MDL,MKD,MMK,MNT,MUR,MWK,MXN,MYR,MZN,NAD,NGN,NOK,NZD,OMR,PEN,PHP,PKR,PLN,PYG,QAR,RON,RSD,RUB,SAR,SEK,SGD,SOS,THB,TND,TOP,TRY,TTD,TWD,UAH,UGX,USD,UYU,UZS,VND,XAF,YER,ZAR" }
afterpay_clearpay = { country = "AU,CA,GB,IN,JP,NZ,PH,SG,TH,US",currency = "AED,AMD,ARS,AUD,AZN,BAM,BDT,BGN,BHD,BMD,BND,BRL,BYN,CAD,CHF,CLP,CNY,COP,CRC,CZK,DKK,DOP,DZD,EGP,EUR,GBP,GEL,GHS,GTQ,HKD,HUF,IDR,INR,IQD,ISK,JOD,JPY,KES,KGS,KRW,KWD,KYD,KZT,LBP,LKR,MAD,MDL,MKD,MMK,MNT,MUR,MWK,MXN,MYR,MZN,NAD,NGN,NOK,NZD,OMR,PEN,PHP,PKR,PLN,PYG,QAR,RON,RSD,RUB,SAR,SEK,SGD,SOS,THB,TND,TOP,TRY,TTD,TWD,UAH,UGX,USD,UYU,UZS,VND,XAF,YER,ZAR" }
ideal = { country = "AU,CA,GB,IN,JP,NZ,PH,SG,TH,US",currency = "AED,AMD,ARS,AUD,AZN,BAM,BDT,BGN,BHD,BMD,BND,BRL,BYN,CAD,CHF,CLP,CNY,COP,CRC,CZK,DKK,DOP,DZD,EGP,EUR,GBP,GEL,GHS,GTQ,HKD,HUF,IDR,INR,IQD,ISK,JOD,JPY,KES,KGS,KRW,KWD,KYD,KZT,LBP,LKR,MAD,MDL,MKD,MMK,MNT,MUR,MWK,MXN,MYR,MZN,NAD,NGN,NOK,NZD,OMR,PEN,PHP,PKR,PLN,PYG,QAR,RON,RSD,RUB,SAR,SEK,SGD,SOS,THB,TND,TOP,TRY,TTD,TWD,UAH,UGX,USD,UYU,UZS,VND,XAF,YER,ZAR" }
giropay = { country = "AU,CA,GB,IN,JP,NZ,PH,SG,TH,US",currency = "AED,AMD,ARS,AUD,AZN,BAM,BDT,BGN,BHD,BMD,BND,BRL,BYN,CAD,CHF,CLP,CNY,COP,CRC,CZK,DKK,DOP,DZD,EGP,EUR,GBP,GEL,GHS,GTQ,HKD,HUF,IDR,INR,IQD,ISK,JOD,JPY,KES,KGS,KRW,KWD,KYD,KZT,LBP,LKR,MAD,MDL,MKD,MMK,MNT,MUR,MWK,MXN,MYR,MZN,NAD,NGN,NOK,NZD,OMR,PEN,PHP,PKR,PLN,PYG,QAR,RON,RSD,RUB,SAR,SEK,SGD,SOS,THB,TND,TOP,TRY,TTD,TWD,UAH,UGX,USD,UYU,UZS,VND,XAF,YER,ZAR" }
sofort = { country = "AU,CA,GB,IN,JP,NZ,PH,SG,TH,US",currency = "AED,AMD,ARS,AUD,AZN,BAM,BDT,BGN,BHD,BMD,BND,BRL,BYN,CAD,CHF,CLP,CNY,COP,CRC,CZK,DKK,DOP,DZD,EGP,EUR,GBP,GEL,GHS,GTQ,HKD,HUF,IDR,INR,IQD,ISK,JOD,JPY,KES,KGS,KRW,KWD,KYD,KZT,LBP,LKR,MAD,MDL,MKD,MMK,MNT,MUR,MWK,MXN,MYR,MZN,NAD,NGN,NOK,NZD,OMR,PEN,PHP,PKR,PLN,PYG,QAR,RON,RSD,RUB,SAR,SEK,SGD,SOS,THB,TND,TOP,TRY,TTD,TWD,UAH,UGX,USD,UYU,UZS,VND,XAF,YER,ZAR" }
eps = { country = "AU,CA,GB,IN,JP,NZ,PH,SG,TH,US",currency = "AED,AMD,ARS,AUD,AZN,BAM,BDT,BGN,BHD,BMD,BND,BRL,BYN,CAD,CHF,CLP,CNY,COP,CRC,CZK,DKK,DOP,DZD,EGP,EUR,GBP,GEL,GHS,GTQ,HKD,HUF,IDR,INR,IQD,ISK,JOD,JPY,KES,KGS,KRW,KWD,KYD,KZT,LBP,LKR,MAD,MDL,MKD,MMK,MNT,MUR,MWK,MXN,MYR,MZN,NAD,NGN,NOK,NZD,OMR,PEN,PHP,PKR,PLN,PYG,QAR,RON,RSD,RUB,SAR,SEK,SGD,SOS,THB,TND,TOP,TRY,TTD,TWD,UAH,UGX,USD,UYU,UZS,VND,XAF,YER,ZAR" }
apple_pay = { country = "AU, HK, JP, NZ, SG, TW, AT, BY, BE, BG, HR, CY, CZ, DK, EE, FO, FI, FR, GE, DE, GR, GL, GG, HU, IS, IE, IM, IT, KZ, JE, LV, LI, LT, LU, MT, MC, NL, NO, PL, PT, RO, SM, SK, SI, ES, SE, CH, UA, GB, VA, BR, IL, SA, AE, CA, US",currency = "EGP, MAD, ZAR, AUD, CNY, HKD, JPY, MYR, MNT, NZD, SGD, KRW, TWD, VND, AMD, EUR, AZN, BYN, BGN, CZK, DKK, GEL, GBP, HUF, ISK, KZT, CHF, MDL, NOK, PLN, RON, RSD, SEK, CHF, UAH, GBP, ARS, BRL, CLP, COP, CRC, DOP, USD, GTQ, MXN, PYG, PEN, UYU, BHD, JOD, KWD, OMR, QAR, SAR, AED, CAD" }
google_pay = { country = "AL, DZ, AO, AG, AR, AU, AT, AZ, BH, BY, BE, BR, BG, CA, CL, CO, HR, CZ, DK, DO, EG, EE, FI, FR, DE, GR, HK, HU, IN, ID, IE, IL, IT, JP, JO, KZ, KE, KW, LV, LB, LT, LU, MY, MX, NL, NZ, NO, OM, PK, PA, PE, PH, PL, PT, QA, RO, RU, SA, SG, SK, ZA, ES, LK, SE, CH, TW, TH, TR, UA, AE, GB, UY, VN",currency = "ALL, DZD, USD, ARS, AUD, EUR, AZN, BHD, BYN, BRL, BGN, CAD, CLP, COP, CZK, DKK, DOP, HKD, HUF, INR, IDR, JPY, JOD, KZT, KES, KWD, LBP, MYR, MXN, NZD, NOK, OMR, PKR, PEN, PHP, PLN, QAR, RON, RUB, SAR, SGD, ZAR, LKR, SEK, CHF, TWD, THB, TRY, UAH, AED, GBP, UYU, VND" }
paypal = { country = "AU,CA,GB,IN,JP,NZ,PH,SG,TH,US",currency = "AED,AMD,ARS,AUD,AZN,BAM,BDT,BGN,BHD,BMD,BND,BRL,BYN,CAD,CHF,CLP,CNY,COP,CRC,CZK,DKK,DOP,DZD,EGP,EUR,GBP,GEL,GHS,GTQ,HKD,HUF,IDR,INR,IQD,ISK,JOD,JPY,KES,KGS,KRW,KWD,KYD,KZT,LBP,LKR,MAD,MDL,MKD,MMK,MNT,MUR,MWK,MXN,MYR,MZN,NAD,NGN,NOK,NZD,OMR,PEN,PHP,PKR,PLN,PYG,QAR,RON,RSD,RUB,SAR,SEK,SGD,SOS,THB,TND,TOP,TRY,TTD,TWD,UAH,UGX,USD,UYU,UZS,VND,XAF,YER,ZAR" }


[pm_filters.nexixpay]
credit = { country = "AT,BE,CY,EE,FI,FR,DE,GR,IE,IT,LV,LT,LU,MT,NL,PT,SK,SI,ES,BG,HR,DK,GB,NO,PL,CZ,RO,SE,CH,HU,AU,BR,US", currency = "ARS,AUD,BHD,CAD,CLP,CNY,COP,HRK,CZK,DKK,HKD,HUF,INR,JPY,KZT,JOD,KRW,KWD,MYR,MXN,NGN,NOK,PHP,QAR,RUB,SAR,SGD,VND,ZAR,SEK,CHF,THB,AED,EGP,GBP,USD,TWD,BYN,RSD,AZN,RON,TRY,AOA,BGN,EUR,UAH,PLN,BRL" }
debit = { country = "AT,BE,CY,EE,FI,FR,DE,GR,IE,IT,LV,LT,LU,MT,NL,PT,SK,SI,ES,BG,HR,DK,GB,NO,PL,CZ,RO,SE,CH,HU,AU,BR,US", currency = "ARS,AUD,BHD,CAD,CLP,CNY,COP,HRK,CZK,DKK,HKD,HUF,INR,JPY,KZT,JOD,KRW,KWD,MYR,MXN,NGN,NOK,PHP,QAR,RUB,SAR,SGD,VND,ZAR,SEK,CHF,THB,AED,EGP,GBP,USD,TWD,BYN,RSD,AZN,RON,TRY,AOA,BGN,EUR,UAH,PLN,BRL" }

[pm_filters.square]
credit = { country = "AU,CA,FR,IE,JP,ES,GB,US", currency = "AED,AFN,ALL,AMD,ANG,AOA,ARS,AUD,AWG,AZN,BAM,BBD,BDT,BGN,BHD,BIF,BMD,BND,BOB,BRL,BSD,BTN,BWP,BZD,CAD,CDF,CHF,CLP,CNY,COP,CRC,CUP,CVE,CZK,DJF,DKK,DOP,DZD,EGP,ERN,ETB,EUR,FJD,FKP,GBP,GEL,GHS,GIP,GMD,GNF,GTQ,GYD,HKD,HNL,HRK,HTG,HUF,IDR,ILS,INR,IQD,IRR,ISK,JMD,JOD,JPY,KES,KGS,KHR,KMF,KPW,KRW,KWD,KYD,KZT,LAK,LBP,LKR,LRD,LSL,LYD,MAD,MDL,MGA,MKD,MMK,MNT,MOP,MUR,MVR,MWK,MXN,MYR,MZN,NAD,NGN,NIO,NOK,NPR,NZD,OMR,PAB,PEN,PGK,PHP,PKR,PLN,PYG,QAR,RON,RSD,RUB,RWF,SAR,SBD,SCR,SDG,SEK,SGD,SHP,SLE,SLL,SOS,SRD,SSP,SVC,SYP,SZL,THB,TJS,TMT,TND,TOP,TRY,TTD,TWD,TZS,UAH,UGX,USD,UYU,UZS,VND,VUV,WST,XAF,XCD,XOF,XPF,YER,ZAR,ZMW" }
debit = { country = "AU,CA,FR,IE,JP,ES,GB,US", currency = "AED,AFN,ALL,AMD,ANG,AOA,ARS,AUD,AWG,AZN,BAM,BBD,BDT,BGN,BHD,BIF,BMD,BND,BOB,BRL,BSD,BTN,BWP,BZD,CAD,CDF,CHF,CLP,CNY,COP,CRC,CUP,CVE,CZK,DJF,DKK,DOP,DZD,EGP,ERN,ETB,EUR,FJD,FKP,GBP,GEL,GHS,GIP,GMD,GNF,GTQ,GYD,HKD,HNL,HRK,HTG,HUF,IDR,ILS,INR,IQD,IRR,ISK,JMD,JOD,JPY,KES,KGS,KHR,KMF,KPW,KRW,KWD,KYD,KZT,LAK,LBP,LKR,LRD,LSL,LYD,MAD,MDL,MGA,MKD,MMK,MNT,MOP,MUR,MVR,MWK,MXN,MYR,MZN,NAD,NGN,NIO,NOK,NPR,NZD,OMR,PAB,PEN,PGK,PHP,PKR,PLN,PYG,QAR,RON,RSD,RUB,RWF,SAR,SBD,SCR,SDG,SEK,SGD,SHP,SLE,SLL,SOS,SRD,SSP,SVC,SYP,SZL,THB,TJS,TMT,TND,TOP,TRY,TTD,TWD,TZS,UAH,UGX,USD,UYU,UZS,VND,VUV,WST,XAF,XCD,XOF,XPF,YER,ZAR,ZMW" }

[pm_filters.iatapay]
upi_collect = { country = "IN", currency = "INR" }
upi_intent = { country = "IN", currency = "INR" }
ideal = { country = "NL", currency = "EUR" }
local_bank_redirect = { country = "AT,BE,EE,FI,FR,DE,IE,IT,LV,LT,LU,NL,PT,ES,GB,IN,HK,SG,TH,BR,MX,GH,VN,MY,PH,JO,AU,CO", currency = "EUR,GBP,INR,HKD,SGD,THB,BRL,MXN,GHS,VND,MYR,PHP,JOD,AUD,COP" }
duit_now = { country = "MY", currency = "MYR" }
fps = { country = "GB", currency = "GBP" }
prompt_pay = { country = "TH", currency = "THB" }
viet_qr = { country = "VN", currency = "VND" }

[pm_filters.coinbase]
crypto_currency = { country = "ZA,US,BR,CA,TR,SG,VN,GB,DE,FR,ES,PT,IT,NL,AU" }

[pm_filters.novalnet]
credit = { country = "AD,AE,AL,AM,AR,AT,AU,AZ,BA,BB,BD,BE,BG,BH,BI,BM,BN,BO,BR,BS,BW,BY,BZ,CA,CD,CH,CL,CN,CO,CR,CU,CY,CZ,DE,DJ,DK,DO,DZ,EE,EG,ET,ES,FI,FJ,FR,GB,GE,GH,GI,GM,GR,GT,GY,HK,HN,HR,HU,ID,IE,IL,IN,IS,IT,JM,JO,JP,KE,KH,KR,KW,KY,KZ,LB,LK,LT,LV,LY,MA,MC,MD,ME,MG,MK,MN,MO,MT,MV,MW,MX,MY,NG,NI,NO,NP,NL,NZ,OM,PA,PE,PG,PH,PK,PL,PT,PY,QA,RO,RS,RU,RW,SA,SB,SC,SE,SG,SH,SI,SK,SL,SO,SM,SR,ST,SV,SY,TH,TJ,TN,TO,TR,TW,TZ,UA,UG,US,UY,UZ,VE,VA,VN,VU,WS,CF,AG,DM,GD,KN,LC,VC,YE,ZA,ZM", currency = "AED,ALL,AMD,ARS,AUD,AZN,BAM,BBD,BDT,BGN,BHD,BIF,BMD,BND,BOB,BRL,BSD,BWP,BYN,BZD,CAD,CDF,CHF,CLP,CNY,COP,CRC,CUP,CZK,DJF,DKK,DOP,DZD,EGP,ETB,EUR,FJD,GBP,GEL,GHS,GIP,GMD,GTQ,GYD,HKD,HNL,HRK,HUF,IDR,ILS,INR,ISK,JMD,JOD,JPY,KES,KHR,KRW,KWD,KYD,KZT,LBP,LKR,LYD,MAD,MDL,MGA,MKD,MNT,MOP,MVR,MWK,MXN,MYR,NGN,NIO,NOK,NPR,NZD,OMR,PAB,PEN,PGK,PHP,PKR,PLN,PYG,QAR,RON,RSD,RUB,RWF,SAR,SBD,SCR,SEK,SGD,SHP,SLL,SOS,SRD,STN,SVC,SYP,THB,TJS,TND,TOP,TRY,TWD,TZS,UAH,UGX,USD,UYU,UZS,VES,VND,VUV,WST,XAF,XCD,YER,ZAR,ZMW"}
debit = { country = "AD,AE,AL,AM,AR,AT,AU,AZ,BA,BB,BD,BE,BG,BH,BI,BM,BN,BO,BR,BS,BW,BY,BZ,CA,CD,CH,CL,CN,CO,CR,CU,CY,CZ,DE,DJ,DK,DO,DZ,EE,EG,ET,ES,FI,FJ,FR,GB,GE,GH,GI,GM,GR,GT,GY,HK,HN,HR,HU,ID,IE,IL,IN,IS,IT,JM,JO,JP,KE,KH,KR,KW,KY,KZ,LB,LK,LT,LV,LY,MA,MC,MD,ME,MG,MK,MN,MO,MT,MV,MW,MX,MY,NG,NI,NO,NP,NL,NZ,OM,PA,PE,PG,PH,PK,PL,PT,PY,QA,RO,RS,RU,RW,SA,SB,SC,SE,SG,SH,SI,SK,SL,SO,SM,SR,ST,SV,SY,TH,TJ,TN,TO,TR,TW,TZ,UA,UG,US,UY,UZ,VE,VA,VN,VU,WS,CF,AG,DM,GD,KN,LC,VC,YE,ZA,ZM", currency = "AED,ALL,AMD,ARS,AUD,AZN,BAM,BBD,BDT,BGN,BHD,BIF,BMD,BND,BOB,BRL,BSD,BWP,BYN,BZD,CAD,CDF,CHF,CLP,CNY,COP,CRC,CUP,CZK,DJF,DKK,DOP,DZD,EGP,ETB,EUR,FJD,GBP,GEL,GHS,GIP,GMD,GTQ,GYD,HKD,HNL,HRK,HUF,IDR,ILS,INR,ISK,JMD,JOD,JPY,KES,KHR,KRW,KWD,KYD,KZT,LBP,LKR,LYD,MAD,MDL,MGA,MKD,MNT,MOP,MVR,MWK,MXN,MYR,NGN,NIO,NOK,NPR,NZD,OMR,PAB,PEN,PGK,PHP,PKR,PLN,PYG,QAR,RON,RSD,RUB,RWF,SAR,SBD,SCR,SEK,SGD,SHP,SLL,SOS,SRD,STN,SVC,SYP,THB,TJS,TND,TOP,TRY,TWD,TZS,UAH,UGX,USD,UYU,UZS,VES,VND,VUV,WST,XAF,XCD,YER,ZAR,ZMW"}
apple_pay = { country = "EG, MA, ZA, CN, HK, JP, MY, MN, SG, KR, VN, AT, BE, BG, HR, CY, CZ, DK, EE, FI, FR, GE, DE, GR, GL, HU, IS, IE, IT, LV, LI, LT, LU, MT, MD, MC, ME, NL, NO, PL, PT, RO, SM, RS, SK, SI, ES, SE, CH, UA, GB, VA, CA, US, BH, IL, JO, KW, OM, QA, SA, AE, AR, BR, CL, CO, CR, SV, GT, MX, PY, PE, UY, BS, DO, AM, KZ, NZ", currency = "EGP, MAD, ZAR, AUD, CNY, HKD, JPY, MOP, MYR, MNT, NZD, SGD, KRW, TWD, VND, AMD, EUR, AZN, BGN, CZK, DKK, GEL, GBP, HUF, ISK, KZT, CHF, MDL, NOK, PLN, RON, RSD, SEK, UAH, ARS, BRL, CLP, COP, CRC, DOP, USD, GTQ, HNL, MXN, PAB, PYG, PEN, BSD, UYU, BHD, ILS, JOD, KWD, OMR, QAR, SAR, AED, CAD"}
google_pay = { country = "AO, EG, KE, ZA, AR, BR, CL, CO, MX, PE, UY, AG, DO, AE, TR, SA, QA, OM, LB, KW, JO, IL, BH, KZ, VN, TH, SG, MY, JP, HK, LK, IN, US, CA, GB, UA, CH, SE, ES, SK, PT, RO, PL, NO, NL, LU, LT, LV, IE, IT, HU, GR, DE, FR, FI, EE, DK, CZ, HR, BG, BE, AT, AL", currency = "ALL, DZD, USD, XCD, ARS, AUD, EUR, AZN, BHD, BRL, BGN, CAD, CLP, COP, CZK, DKK, DOP, EGP, HKD, HUF, INR, IDR, ILS, JPY, JOD, KZT, KES, KWD, LBP, MYR, MXN, NZD, NOK, OMR, PKR, PAB, PEN, PHP, PLN, QAR, RON, RUB, SAR, SGD, ZAR, LKR, SEK, CHF, TWD, THB, TRY, UAH, AED, GBP, UYU, VND"}
paypal = { country = "AD,AE,AL,AM,AR,AT,AU,AZ,BA,BB,BD,BE,BG,BH,BI,BM,BN,BO,BR,BS,BW,BY,BZ,CA,CD,CH,CL,CN,CO,CR,CU,CY,CZ,DE,DJ,DK,DO,DZ,EE,EG,ET,ES,FI,FJ,FR,GB,GE,GH,GI,GM,GR,GT,GY,HK,HN,HR,HU,ID,IE,IL,IN,IS,IT,JM,JO,JP,KE,KH,KR,KW,KY,KZ,LB,LK,LT,LV,LY,MA,MC,MD,ME,MG,MK,MN,MO,MT,MV,MW,MX,MY,NG,NI,NO,NP,NL,NZ,OM,PA,PE,PG,PH,PK,PL,PT,PY,QA,RO,RS,RU,RW,SA,SB,SC,SE,SG,SH,SI,SK,SL,SO,SM,SR,ST,SV,SY,TH,TJ,TN,TO,TR,TW,TZ,UA,UG,US,UY,UZ,VE,VA,VN,VU,WS,CF,AG,DM,GD,KN,LC,VC,YE,ZA,ZM", currency = "AED,ALL,AMD,ARS,AUD,AZN,BAM,BBD,BDT,BGN,BHD,BIF,BMD,BND,BOB,BRL,BSD,BWP,BYN,BZD,CAD,CDF,CHF,CLP,CNY,COP,CRC,CUP,CZK,DJF,DKK,DOP,DZD,EGP,ETB,EUR,FJD,GBP,GEL,GHS,GIP,GMD,GTQ,GYD,HKD,HNL,HRK,HUF,IDR,ILS,INR,ISK,JMD,JOD,JPY,KES,KHR,KRW,KWD,KYD,KZT,LBP,LKR,LYD,MAD,MDL,MGA,MKD,MNT,MOP,MVR,MWK,MXN,MYR,NGN,NIO,NOK,NPR,NZD,OMR,PAB,PEN,PGK,PHP,PKR,PLN,PYG,QAR,RON,RSD,RUB,RWF,SAR,SBD,SCR,SEK,SGD,SHP,SLL,SOS,SRD,STN,SVC,SYP,THB,TJS,TND,TOP,TRY,TWD,TZS,UAH,UGX,USD,UYU,UZS,VES,VND,VUV,WST,XAF,XCD,YER,ZAR,ZMW"}

[pm_filters.braintree]
credit = { country = "AD,AT,AU,BE,BG,CA,CH,CY,CZ,DE,DK,EE,ES,FI,FR,GB,GG,GI,GR,HK,HR,HU,IE,IM,IT,JE,LI,LT,LU,LV,MT,MC,MY,NL,NO,NZ,PL,PT,RO,SE,SG,SI,SK,SM,US", currency = "AED,AMD,AOA,ARS,AUD,AWG,AZN,BAM,BBD,BDT,BGN,BIF,BMD,BND,BOB,BRL,BSD,BWP,BYN,BZD,CAD,CHF,CLP,CNY,COP,CRC,CVE,CZK,DJF,DKK,DOP,DZD,EGP,ETB,EUR,FJD,FKP,GBP,GEL,GHS,GIP,GMD,GNF,GTQ,GYD,HKD,HNL,HRK,HTG,HUF,IDR,ILS,INR,ISK,JMD,JPY,KES,KGS,KHR,KMF,KRW,KYD,KZT,LAK,LBP,LKR,LRD,LSL,MAD,MDL,MKD,MNT,MOP,MUR,MVR,MWK,MXN,MYR,MZN,NAD,NGN,NIO,NOK,NPR,NZD,PAB,PEN,PGK,PHP,PKR,PLN,PYG,QAR,RON,RSD,RUB,RWF,SAR,SBD,SCR,SEK,SGD,SHP,SLL,SOS,SRD,STD,SVC,SYP,SZL,THB,TJS,TOP,TRY,TTD,TWD,TZS,UAH,UGX,USD,UYU,UZS,VES,VND,VUV,WST,XAF,XCD,XOF,XPF,YER,ZAR,ZMW,ZWL"}
debit = { country = "AD,AT,AU,BE,BG,CA,CH,CY,CZ,DE,DK,EE,ES,FI,FR,GB,GG,GI,GR,HK,HR,HU,IE,IM,IT,JE,LI,LT,LU,LV,MT,MC,MY,NL,NO,NZ,PL,PT,RO,SE,SG,SI,SK,SM,US", currency = "AED,AMD,AOA,ARS,AUD,AWG,AZN,BAM,BBD,BDT,BGN,BIF,BMD,BND,BOB,BRL,BSD,BWP,BYN,BZD,CAD,CHF,CLP,CNY,COP,CRC,CVE,CZK,DJF,DKK,DOP,DZD,EGP,ETB,EUR,FJD,FKP,GBP,GEL,GHS,GIP,GMD,GNF,GTQ,GYD,HKD,HNL,HRK,HTG,HUF,IDR,ILS,INR,ISK,JMD,JPY,KES,KGS,KHR,KMF,KRW,KYD,KZT,LAK,LBP,LKR,LRD,LSL,MAD,MDL,MKD,MNT,MOP,MUR,MVR,MWK,MXN,MYR,MZN,NAD,NGN,NIO,NOK,NPR,NZD,PAB,PEN,PGK,PHP,PKR,PLN,PYG,QAR,RON,RSD,RUB,RWF,SAR,SBD,SCR,SEK,SGD,SHP,SLL,SOS,SRD,STD,SVC,SYP,SZL,THB,TJS,TOP,TRY,TTD,TWD,TZS,UAH,UGX,USD,UYU,UZS,VES,VND,VUV,WST,XAF,XCD,XOF,XPF,YER,ZAR,ZMW,ZWL"}

[pm_filters.forte]
credit = { country = "US, CA", currency = "CAD,USD"}
debit = { country = "US, CA", currency = "CAD,USD"}

[pm_filters.facilitapay]
pix = { country = "BR", currency = "BRL" }

[pm_filters.helcim]
credit = { country = "US, CA", currency = "USD, CAD" }
debit = { country = "US, CA", currency = "USD, CAD" }

[pm_filters.globalpay]
credit = { country = "AF,AX,AL,DZ,AS,AD,AO,AI,AQ,AG,AR,AM,AW,AU,AT,AZ,BS,BH,BD,BB,BY,BE,BZ,BJ,BM,BT,BO,BQ,BA,BW,BV,BR,IO,BN,BG,BF,BI,KH,CM,CA,CV,KY,CF,TD,CL,CN,CX,CC,CO,KM,CG,CD,CK,CR,CI,HR,CU,CW,CY,CZ,DK,DJ,DM,DO,EC,EG,SV,GQ,ER,EE,SZ,ET,FK,FO,FJ,FI,FR,GF,PF,TF,GA,GM,GE,DE,GH,GI,GR,GL,GD,GP,GU,GT,GG,GN,GW,GY,HT,HM,VA,HN,HK,HU,IS,IN,ID,IR,IQ,IE,IM,IL,IT,JM,JP,JE,JO,KZ,KE,KI,KP,KR,KW,KG,LA,LV,LB,LS,LR,LY,LI,LT,LU,MO,MK,MG,MW,MY,MV,ML,MT,MH,MQ,MR,MU,YT,MX,FM,MD,MC,MN,ME,MS,MA,MZ,MM,NA,NR,NP,NL,NC,NZ,NI,NE,NG,NU,NF,MP,NO,OM,PK,PW,PS,PA,PG,PY,PE,PH,PN,PL,PT,PR,QA,RE,RO,RU,RW,BL,SH,KN,LC,MF,PM,VC,WS,SM,ST,SA,SN,RS,SC,SL,SG,SX,SK,SI,SB,SO,ZA,GS,SS,ES,LK,SD,SR,SJ,SE,CH,SY,TW,TJ,TZ,TH,TL,TG,TK,TO,TT,TN,TR,TM,TC,TV,UG,UA,AE,GB,US,UM,UY,UZ,VU,VE,VN,VG,VI,WF,EH,YE,ZM,ZW", currency = "AFN,DZD,ARS,AMD,AWG,AUD,AZN,BSD,BHD,THB,PAB,BBD,BYN,BZD,BMD,BOB,BRL,BND,BGN,BIF,CVE,CAD,CLP,COP,KMF,CDF,NIO,CRC,CUP,CZK,GMD,DKK,MKD,DJF,DOP,VND,XCD,EGP,SVC,ETB,EUR,FKP,FJD,HUF,GHS,GIP,HTG,PYG,GNF,GYD,HKD,UAH,ISK,INR,IRR,IQD,JMD,JOD,KES,PGK,HRK,KWD,AOA,MMK,LAK,GEL,LBP,ALL,HNL,SLL,LRD,LYD,SZL,LSL,MGA,MWK,MYR,MUR,MXN,MDL,MAD,MZN,NGN,ERN,NAD,NPR,ANG,ILS,TWD,NZD,BTN,KPW,NOK,TOP,PKR,MOP,UYU,PHP,GBP,BWP,QAR,GTQ,ZAR,OMR,KHR,RON,MVR,IDR,RUB,RWF,SHP,SAR,RSD,SCR,SGD,PEN,SBD,KGS,SOS,TJS,SSP,LKR,SDG,SRD,SEK,CHF,SYP,BDT,WST,TZS,KZT,TTD,MNT,TND,TRY,TMT,AED,UGX,USD,UZS,VUV,KRW,YER,JPY,CNY,ZMW,ZWL,PLN,CLF,STD,CUC"}
debit = { country = "AF,AX,AL,DZ,AS,AD,AO,AI,AQ,AG,AR,AM,AW,AU,AT,AZ,BS,BH,BD,BB,BY,BE,BZ,BJ,BM,BT,BO,BQ,BA,BW,BV,BR,IO,BN,BG,BF,BI,KH,CM,CA,CV,KY,CF,TD,CL,CN,CX,CC,CO,KM,CG,CD,CK,CR,CI,HR,CU,CW,CY,CZ,DK,DJ,DM,DO,EC,EG,SV,GQ,ER,EE,SZ,ET,FK,FO,FJ,FI,FR,GF,PF,TF,GA,GM,GE,DE,GH,GI,GR,GL,GD,GP,GU,GT,GG,GN,GW,GY,HT,HM,VA,HN,HK,HU,IS,IN,ID,IR,IQ,IE,IM,IL,IT,JM,JP,JE,JO,KZ,KE,KI,KP,KR,KW,KG,LA,LV,LB,LS,LR,LY,LI,LT,LU,MO,MK,MG,MW,MY,MV,ML,MT,MH,MQ,MR,MU,YT,MX,FM,MD,MC,MN,ME,MS,MA,MZ,MM,NA,NR,NP,NL,NC,NZ,NI,NE,NG,NU,NF,MP,NO,OM,PK,PW,PS,PA,PG,PY,PE,PH,PN,PL,PT,PR,QA,RE,RO,RU,RW,BL,SH,KN,LC,MF,PM,VC,WS,SM,ST,SA,SN,RS,SC,SL,SG,SX,SK,SI,SB,SO,ZA,GS,SS,ES,LK,SD,SR,SJ,SE,CH,SY,TW,TJ,TZ,TH,TL,TG,TK,TO,TT,TN,TR,TM,TC,TV,UG,UA,AE,GB,US,UM,UY,UZ,VU,VE,VN,VG,VI,WF,EH,YE,ZM,ZW", currency = "AFN,DZD,ARS,AMD,AWG,AUD,AZN,BSD,BHD,THB,PAB,BBD,BYN,BZD,BMD,BOB,BRL,BND,BGN,BIF,CVE,CAD,CLP,COP,KMF,CDF,NIO,CRC,CUP,CZK,GMD,DKK,MKD,DJF,DOP,VND,XCD,EGP,SVC,ETB,EUR,FKP,FJD,HUF,GHS,GIP,HTG,PYG,GNF,GYD,HKD,UAH,ISK,INR,IRR,IQD,JMD,JOD,KES,PGK,HRK,KWD,AOA,MMK,LAK,GEL,LBP,ALL,HNL,SLL,LRD,LYD,SZL,LSL,MGA,MWK,MYR,MUR,MXN,MDL,MAD,MZN,NGN,ERN,NAD,NPR,ANG,ILS,TWD,NZD,BTN,KPW,NOK,TOP,PKR,MOP,UYU,PHP,GBP,BWP,QAR,GTQ,ZAR,OMR,KHR,RON,MVR,IDR,RUB,RWF,SHP,SAR,RSD,SCR,SGD,PEN,SBD,KGS,SOS,TJS,SSP,LKR,SDG,SRD,SEK,CHF,SYP,BDT,WST,TZS,KZT,TTD,MNT,TND,TRY,TMT,AED,UGX,USD,UZS,VUV,KRW,YER,JPY,CNY,ZMW,ZWL,PLN,CLF,STD,CUC"}
eps = { country = "AT", currency = "EUR" }
giropay = { country = "DE", currency = "EUR" }
ideal = { country = "NL", currency = "EUR" }
sofort = { country = "AT,BE,DE,ES,IT,NL", currency = "EUR" }

[pm_filters.globepay]
ali_pay = { country = "GB",currency = "GBP,CNY" }
we_chat_pay = { country = "GB",currency = "GBP,CNY" }

[pm_filters.jpmorgan]
debit = { country = "CA, GB, US, AT, BE, BG, HR, CY, CZ, DK, EE, FI, FR, DE, GR, HU, IE, IT, LV, LT, LU, MT, NL, PL, PT, RO, SK, SI, ES, SE", currency = "USD, EUR, GBP, AUD, NZD, SGD, CAD, JPY, HKD, KRW, TWD, MXN, BRL, DKK, NOK, ZAR, SEK, CHF, CZK, PLN, TRY, AFN, ALL, DZD, AOA, ARS, AMD, AWG, AZN, BSD, BDT, BBD, BYN, BZD, BMD, BOB, BAM, BWP, BND, BGN, BIF, BTN, XOF, XAF, XPF, KHR, CVE, KYD, CLP, CNY, COP, KMF, CDF, CRC, HRK, DJF, DOP, XCD, EGP, ETB, FKP, FJD, GMD, GEL, GHS, GIP, GTQ, GYD, HTG, HNL, HUF, ISK, INR, IDR, ILS, JMD, KZT, KES, LAK, LBP, LSL, LRD, MOP, MKD, MGA, MWK, MYR, MVR, MRU, MUR, MDL, MNT, MAD, MZN, MMK, NAD, NPR, ANG, PGK, NIO, NGN, PKR, PAB, PYG, PEN, PHP, QAR, RON, RWF, SHP, WST, STN, SAR, RSD, SCR, SLL, SBD, SOS, LKR, SRD, SZL, TJS, TZS, THB, TOP, TTD, UGX, UAH, AED, UYU, UZS, VUV, VND, YER, ZMW" }
credit = { country = "CA, GB, US, AT, BE, BG, HR, CY, CZ, DK, EE, FI, FR, DE, GR, HU, IE, IT, LV, LT, LU, MT, NL, PL, PT, RO, SK, SI, ES, SE", currency = "USD, EUR, GBP, AUD, NZD, SGD, CAD, JPY, HKD, KRW, TWD, MXN, BRL, DKK, NOK, ZAR, SEK, CHF, CZK, PLN, TRY, AFN, ALL, DZD, AOA, ARS, AMD, AWG, AZN, BSD, BDT, BBD, BYN, BZD, BMD, BOB, BAM, BWP, BND, BGN, BIF, BTN, XOF, XAF, XPF, KHR, CVE, KYD, CLP, CNY, COP, KMF, CDF, CRC, HRK, DJF, DOP, XCD, EGP, ETB, FKP, FJD, GMD, GEL, GHS, GIP, GTQ, GYD, HTG, HNL, HUF, ISK, INR, IDR, ILS, JMD, KZT, KES, LAK, LBP, LSL, LRD, MOP, MKD, MGA, MWK, MYR, MVR, MRU, MUR, MDL, MNT, MAD, MZN, MMK, NAD, NPR, ANG, PGK, NIO, NGN, PKR, PAB, PYG, PEN, PHP, QAR, RON, RWF, SHP, WST, STN, SAR, RSD, SCR, SLL, SBD, SOS, LKR, SRD, SZL, TJS, TZS, THB, TOP, TTD, UGX, UAH, AED, UYU, UZS, VUV, VND, YER, ZMW" }

[pm_filters.bitpay]
crypto_currency = { country = "US, CA, GB, AT, BE, BG, HR, CY, CZ, DK, EE, FI, FR, DE, GR, HU, IE, IT, LV, LT, LU, MT, NL, PL, PT, RO, SK, SI, ES, SE", currency = "USD, AUD, CAD, GBP, MXN, NZD, CHF, EUR"}

[pm_filters.paybox]
debit = { country = "FR", currency = "CAD, AUD, EUR, USD" }
credit = { country = "FR", currency = "CAD, AUD, EUR, USD" }

[pm_filters.payload]
debit = { currency = "USD,CAD" }
credit = { currency = "USD,CAD" }

[pm_filters.digitalvirgo]
direct_carrier_billing = {country = "MA, CM, ZA, EG, SN, DZ, TN, ML, GN, GH, LY, GA, CG, MG, BW, SD, NG, ID, SG, AZ, TR, FR, ES, PL, GB, PT, DE, IT, BE, IE, SK, GR, NL, CH, BR, MX, AR, CL, AE, IQ, KW, BH, SA, QA, PS, JO, OM, RU" , currency = "MAD, XOF, XAF, ZAR, EGP, DZD, TND, GNF, GHS, LYD, XAF, CDF, MGA, BWP, SDG, NGN, IDR, SGD, RUB, AZN, TRY, EUR, PLN, GBP, CHF, BRL, MXN, ARS, CLP, AED, IQD, KWD, BHD, SAR, QAR, ILS, JOD, OMR" }

[pm_filters.klarna]
klarna = { country = "AU,AT,BE,CA,CZ,DK,FI,FR,DE,GR,IE,IT,NL,NZ,NO,PL,PT,ES,SE,CH,GB,US", currency = "CHF,DKK,EUR,GBP,NOK,PLN,SEK,USD,AUD,NZD,CAD" }

[pm_filters.flexiti]
flexiti = { country = "CA", currency = "CAD" }

[pm_filters.mifinity]
mifinity = { country = "BR,CN,SG,MY,DE,CH,DK,GB,ES,AD,GI,FI,FR,GR,HR,IT,JP,MX,AR,CO,CL,PE,VE,UY,PY,BO,EC,GT,HN,SV,NI,CR,PA,DO,CU,PR,NL,NO,PL,PT,SE,RU,TR,TW,HK,MO,AX,AL,DZ,AS,AO,AI,AG,AM,AW,AU,AT,AZ,BS,BH,BD,BB,BE,BZ,BJ,BM,BT,BQ,BA,BW,IO,BN,BG,BF,BI,KH,CM,CA,CV,KY,CF,TD,CX,CC,KM,CG,CK,CI,CW,CY,CZ,DJ,DM,EG,GQ,ER,EE,ET,FK,FO,FJ,GF,PF,TF,GA,GM,GE,GH,GL,GD,GP,GU,GG,GN,GW,GY,HT,HM,VA,IS,IN,ID,IE,IM,IL,JE,JO,KZ,KE,KI,KW,KG,LA,LV,LB,LS,LI,LT,LU,MK,MG,MW,MV,ML,MT,MH,MQ,MR,MU,YT,FM,MD,MC,MN,ME,MS,MA,MZ,NA,NR,NP,NC,NZ,NE,NG,NU,NF,MP,OM,PK,PW,PS,PG,PH,PN,QA,RE,RO,RW,BL,SH,KN,LC,MF,PM,VC,WS,SM,ST,SA,SN,RS,SC,SL,SX,SK,SI,SB,SO,ZA,GS,KR,LK,SR,SJ,SZ,TH,TL,TG,TK,TO,TT,TN,TM,TC,TV,UG,UA,AE,UZ,VU,VN,VG,VI,WF,EH,ZM", currency = "AUD,CAD,CHF,CNY,CZK,DKK,EUR,GBP,INR,JPY,NOK,NZD,PLN,RUB,SEK,ZAR,USD,EGP,UYU,UZS" }

[pm_filters.payu]
debit = { country = "AE, AF, AL, AM, CW, AO, AR, AU, AW, AZ, BA, BB, BG, BH, BI, BM, BN, BO, BR, BS, BW, BY, BZ, CA, CD, LI, CL, CN, CO, CR, CV, CZ, DJ, DK, DO, DZ, EG, ET, AD, FJ, FK, GG, GE, GH, GI, GM, GN, GT, GY, HK, HN, HR, HT, HU, ID, IL, IQ, IS, JM, JO, JP, KG, KH, KM, KR, KW, KY, KZ, LA, LB, LR, LS, MA, MD, MG, MK, MN, MO, MR, MV, MW, MX, MY, MZ, NA, NG, NI, BV, CK, OM, PA, PE, PG, PL, PY, QA, RO, RS, RW, SA, SB, SC, SE, SG, SH, SO, SR, SV, SZ, TH, TJ, TM, TN, TO, TR, TT, TW, TZ, UG, AS, UY, UZ, VE, VN, VU, WS, CM, AI, BJ, PF, YE, ZA, ZM, ZW", currency = "AED, AFN, ALL, AMD, ANG, AOA, ARS, AUD, AWG, AZN, BAM, BBD, BGN, BHD, BIF, BMD, BND, BOB, BRL, BSD, BWP, BYN, BZD, CAD, CDF, CHF, CLP, CNY, COP, CRC, CVE, CZK, DJF, DKK, DOP, DZD, EGP, ETB, EUR, FJD, FKP, GBP, GEL, GHS, GIP, GMD, GNF, GTQ, GYD, HKD, HNL, HRK, HTG, HUF, IDR, ILS, IQD, ISK, JMD, JOD, JPY, KGS, KHR, KMF, KRW, KWD, KYD, KZT, LAK, LBP, LRD, LSL, MAD, MDL, MGA, MKD, MNT, MOP, MRU, MVR, MWK, MXN, MYR, MZN, NAD, NGN, NIO, NOK, NZD, OMR, PAB, PEN, PGK, PLN, PYG, QAR, RON, RSD, RWF, SAR, SBD, SCR, SEK, SGD, SHP, SOS, SRD, SVC, SZL, THB, TJS, TMT, TND, TOP, TRY, TTD, TWD, TZS, UGX, USD, UYU, UZS, VES, VND, VUV, WST, XAF, XCD, XOF, XPF, YER, ZAR, ZMW, ZWL" }
credit = { country = "AE, AF, AL, AM, CW, AO, AR, AU, AW, AZ, BA, BB, BG, BH, BI, BM, BN, BO, BR, BS, BW, BY, BZ, CA, CD, LI, CL, CN, CO, CR, CV, CZ, DJ, DK, DO, DZ, EG, ET, AD, FJ, FK, GG, GE, GH, GI, GM, GN, GT, GY, HK, HN, HR, HT, HU, ID, IL, IQ, IS, JM, JO, JP, KG, KH, KM, KR, KW, KY, KZ, LA, LB, LR, LS, MA, MD, MG, MK, MN, MO, MR, MV, MW, MX, MY, MZ, NA, NG, NI, BV, CK, OM, PA, PE, PG, PL, PY, QA, RO, RS, RW, SA, SB, SC, SE, SG, SH, SO, SR, SV, SZ, TH, TJ, TM, TN, TO, TR, TT, TW, TZ, UG, AS, UY, UZ, VE, VN, VU, WS, CM, AI, BJ, PF, YE, ZA, ZM, ZW", currency = "AED, AFN, ALL, AMD, ANG, AOA, ARS, AUD, AWG, AZN, BAM, BBD, BGN, BHD, BIF, BMD, BND, BOB, BRL, BSD, BWP, BYN, BZD, CAD, CDF, CHF, CLP, CNY, COP, CRC, CVE, CZK, DJF, DKK, DOP, DZD, EGP, ETB, EUR, FJD, FKP, GBP, GEL, GHS, GIP, GMD, GNF, GTQ, GYD, HKD, HNL, HRK, HTG, HUF, IDR, ILS, IQD, ISK, JMD, JOD, JPY, KGS, KHR, KMF, KRW, KWD, KYD, KZT, LAK, LBP, LRD, LSL, MAD, MDL, MGA, MKD, MNT, MOP, MRU, MVR, MWK, MXN, MYR, MZN, NAD, NGN, NIO, NOK, NZD, OMR, PAB, PEN, PGK, PLN, PYG, QAR, RON, RSD, RWF, SAR, SBD, SCR, SEK, SGD, SHP, SOS, SRD, SVC, SZL, THB, TJS, TMT, TND, TOP, TRY, TTD, TWD, TZS, UGX, USD, UYU, UZS, VES, VND, VUV, WST, XAF, XCD, XOF, XPF, YER, ZAR, ZMW, ZWL" }
google_pay = { country = "AL, DZ, AS, AO, AR, AU, AZ, BH, BY, BR, BG, CA, CL, CO, HR, CZ, DK, DO, EG, HK, HU, ID, IN, IL, JP, JO, KZ, KW, LB, MY, MX, OM, PA, PE, PL, QA, RO, SA, SG, SE, TW, TH, TR, AE, UY, VN", currency = "ALL, DZD, USD, AOA, XCD, ARS, AUD, EUR, AZN, BHD, BYN, BRL, BGN, CAD, CLP, COP, CZK, DKK, DOP, EGP, HKD, HUF, INR, IDR, ILS, JPY, JOD, KZT, KWD, LBP, MYR, MXN, NZD, NOK, OMR, PAB, PEN, PLN, QAR, RON, SAR, SGD, ZAR, SEK, CHF, TWD, THB, TRY, UAH, AED, GBP, UYU, VND" }

[pm_filters.prophetpay]
card_redirect = { country = "US", currency = "USD" }

[pm_filters.multisafepay]
credit = { country = "AF,AX,AL,DZ,AS,AD,AO,AI,AQ,AG,AR,AM,AW,AU,AT,AZ,BS,BH,BD,BB,BY,BE,BZ,BJ,BM,BT,BO,BQ,BA,BW,BV,BR,IO,BN,BG,BF,BI,CV,KH,CM,CA,KY,CF,TD,CL,CN,CX,CC,CO,KM,CG,CD,CK,CR,CI,HR,CU,CW,CY,CZ,DK,DJ,DM,DO,EC,EG,SV,GQ,ER,EE,ET,FK,FO,FJ,FI,FR,GF,PF,TF,GA,GM,GE,DE,GH,GI,GR,GL,GD,GP,GU,GT,GG,GN,GW,GY,HT,HM,VA,HN,HK,HU,IS,IN,ID,IR,IQ,IE,IM,IL,IT,JM,JP,JE,JO,KZ,KE,KI,KP,KR,KW,KG,LA,LV,LB,LS,LR,LY,LI,LT,LU,MO,MK,MG,MW,MY,MV,ML,MT,MH,MQ,MR,MU,YT,MX,FM,MD,MC,MN,ME,MS,MA,MZ,MM,NA,NR,NP,NL,NC,NZ,NI,NE,NG,NU,NF,MP,NO,OM,PK,PW,PS,PA,PG,PY,PE,PH,PN,PL,PT,PR,QA,RE,RO,RU,RW,BL,SH,KN,LC,MF,PM,VC,WS,SM,ST,SA,SN,RS,SC,SL,SG,SX,SK,SI,SB,SO,ZA,GS,SS,ES,LK,SD,SR,SJ,SZ,SE,CH,SY,TW,TJ,TZ,TH,TL,TG,TK,TO,TT,TN,TR,TM,TC,TV,UG,UA,AE,GB,US,UM,UY,UZ,VU,VE,VN,VG,VI,WF,EH,YE,ZM,ZW", currency = "AED,AUD,BRL,CAD,CHF,CLP,CNY,COP,CZK,DKK,EUR,GBP,HKD,HRK,HUF,ILS,INR,ISK,JPY,KRW,MXN,MYR,NOK,NZD,PEN,PLN,RON,RUB,SEK,SGD,TRY,TWD,USD,ZAR" }
debit = { country = "AF,AX,AL,DZ,AS,AD,AO,AI,AQ,AG,AR,AM,AW,AU,AT,AZ,BS,BH,BD,BB,BY,BE,BZ,BJ,BM,BT,BO,BQ,BA,BW,BV,BR,IO,BN,BG,BF,BI,CV,KH,CM,CA,KY,CF,TD,CL,CN,CX,CC,CO,KM,CG,CD,CK,CR,CI,HR,CU,CW,CY,CZ,DK,DJ,DM,DO,EC,EG,SV,GQ,ER,EE,ET,FK,FO,FJ,FI,FR,GF,PF,TF,GA,GM,GE,DE,GH,GI,GR,GL,GD,GP,GU,GT,GG,GN,GW,GY,HT,HM,VA,HN,HK,HU,IS,IN,ID,IR,IQ,IE,IM,IL,IT,JM,JP,JE,JO,KZ,KE,KI,KP,KR,KW,KG,LA,LV,LB,LS,LR,LY,LI,LT,LU,MO,MK,MG,MW,MY,MV,ML,MT,MH,MQ,MR,MU,YT,MX,FM,MD,MC,MN,ME,MS,MA,MZ,MM,NA,NR,NP,NL,NC,NZ,NI,NE,NG,NU,NF,MP,NO,OM,PK,PW,PS,PA,PG,PY,PE,PH,PN,PL,PT,PR,QA,RE,RO,RU,RW,BL,SH,KN,LC,MF,PM,VC,WS,SM,ST,SA,SN,RS,SC,SL,SG,SX,SK,SI,SB,SO,ZA,GS,SS,ES,LK,SD,SR,SJ,SZ,SE,CH,SY,TW,TJ,TZ,TH,TL,TG,TK,TO,TT,TN,TR,TM,TC,TV,UG,UA,AE,GB,US,UM,UY,UZ,VU,VE,VN,VG,VI,WF,EH,YE,ZM,ZW", currency = "AED,AUD,BRL,CAD,CHF,CLP,CNY,COP,CZK,DKK,EUR,GBP,HKD,HRK,HUF,ILS,INR,ISK,JPY,KRW,MXN,MYR,NOK,NZD,PEN,PLN,RON,RUB,SEK,SGD,TRY,TWD,USD,ZAR" }
google_pay = { country = "AL, DZ, AS, AO, AG, AR, AU, AT, AZ, BH, BY, BE, BR, BG, CA, CL, CO, HR, CZ, DK, DO, EG, EE, FI, FR, DE, GR, HK, HU, IN, ID, IE, IL, IT, JP, JO, KZ, KE, KW, LV, LB, LT, LU, MY, MX, NL, NZ, NO, OM, PK, PA, PE, PH, PL, PT, QA, RO, RU, SA, SG, SK, ZA, ES, LK, SE, CH, TW, TH, TR, UA, AE, GB, US, UY, VN", currency = "AED, AUD, BRL, CAD, CHF, CLP, COP, CZK, DKK, EUR, GBP, HKD, HRK, HUF, ILS, INR, JPY, MXN, MYR, NOK, NZD, PEN, PHP, PLN, RON, RUB, SEK, SGD, THB, TRY, TWD, UAH, USD, ZAR" }
paypal = { country = "AF,AX,AL,DZ,AS,AD,AO,AI,AQ,AG,AR,AM,AW,AU,AT,AZ,BS,BH,BD,BB,BY,BE,BZ,BJ,BM,BT,BO,BQ,BA,BW,BV,BR,IO,BN,BG,BF,BI,CV,KH,CM,CA,KY,CF,TD,CL,CN,CX,CC,CO,KM,CG,CD,CK,CR,CI,HR,CU,CW,CY,CZ,DK,DJ,DM,DO,EC,EG,SV,GQ,ER,EE,ET,FK,FO,FJ,FI,FR,GF,PF,TF,GA,GM,GE,DE,GH,GI,GR,GL,GD,GP,GU,GT,GG,GN,GW,GY,HT,HM,VA,HN,HK,HU,IS,IN,ID,IR,IQ,IE,IM,IL,IT,JM,JP,JE,JO,KZ,KE,KI,KP,KR,KW,KG,LA,LV,LB,LS,LR,LY,LI,LT,LU,MO,MK,MG,MW,MY,MV,ML,MT,MH,MQ,MR,MU,YT,MX,FM,MD,MC,MN,ME,MS,MA,MZ,MM,NA,NR,NP,NL,NC,NZ,NI,NE,NG,NU,NF,MP,NO,OM,PK,PW,PS,PA,PG,PY,PE,PH,PN,PL,PT,PR,QA,RE,RO,RU,RW,BL,SH,KN,LC,MF,PM,VC,WS,SM,ST,SA,SN,RS,SC,SL,SG,SX,SK,SI,SB,SO,ZA,GS,SS,ES,LK,SD,SR,SJ,SZ,SE,CH,SY,TW,TJ,TZ,TH,TL,TG,TK,TO,TT,TN,TR,TM,TC,TV,UG,UA,AE,GB,US,UM,UY,UZ,VU,VE,VN,VG,VI,WF,EH,YE,ZM,ZW", currency = "AUD,BRL,CAD,CHF,CZK,DKK,EUR,GBP,HKD,HRK,HUF,JPY,MXN,MYR,NOK,NZD,PHP,PLN,RUB,SEK,SGD,THB,TRY,TWD,USD" }
giropay = { country = "DE", currency = "EUR" }
ideal = { country = "NL", currency = "EUR" }
klarna = { country = "AT,BE,DK,FI,FR,DE,IT,NL,NO,PT,ES,SE,GB", currency = "DKK,EUR,GBP,NOK,SEK" }
trustly = { country = "AT,CZ,DK,EE,FI,DE,LV,LT,NL,NO,PL,PT,ES,SE,GB" , currency = "EUR,GBP,SEK"}
ali_pay = {currency = "EUR,USD"}
we_chat_pay = { currency = "EUR"}
eps = { country = "AT" , currency = "EUR"  }
mb_way = { country = "PT" , currency = "EUR" }
sofort = { country = "AT,BE,FR,DE,IT,PL,ES,CH,GB" , currency = "EUR"}

[pm_filters.checkbook]
ach = { country = "US", currency = "USD" }

[pm_filters.cashtocode]
classic = { country = "AF,AX,AL,DZ,AS,AD,AO,AI,AQ,AG,AR,AM,AW,AU,AT,AZ,BS,BH,BD,BB,BY,BE,BZ,BJ,BM,BT,BO,BQ,BA,BW,BV,BR,IO,BN,BG,BF,BI,KH,CM,CA,CV,KY,CF,TD,CL,CN,CX,CC,CO,KM,CG,CD,CK,CR,CI,HR,CU,CW,CY,CZ,DK,DJ,DM,DO,EC,EG,SV,GQ,ER,EE,ET,FK,FO,FJ,FI,FR,GF,PF,TF,GA,GM,GE,DE,GH,GI,GR,GL,GD,GP,GU,GT,GG,GN,GW,GY,HT,HM,VA,HN,HK,HU,IS,IN,ID,IR,IQ,IE,IM,IL,IT,JM,JP,JE,JO,KZ,KE,KI,KP,KR,KW,KG,LA,LV,LB,LS,LR,LY,LI,LT,LU,MO,MK,MG,MW,MY,MV,ML,MT,MH,MQ,MR,MU,YT,MX,FM,MD,MC,MN,ME,MS,MA,MZ,MM,NA,NR,NP,NL,NC,NZ,NI,NE,NG,NU,NF,MP,NO,OM,PK,PW,PS,PA,PG,PY,PE,PH,PN,PL,PT,PR,QA,RE,RO,RU,RW,BL,SH,KN,LC,MF,PM,VC,WS,SM,ST,SA,SN,RS,SC,SL,SG,SX,SK,SI,SB,SO,ZA,GS,SS,ES,LK,SD,SR,SJ,SZ,SE,CH,SY,TW,TJ,TZ,TH,TL,TG,TK,TO,TT,TN,TR,TM,TC,TV,UG,UA,AE,GB,UM,UY,UZ,VU,VE,VN,VG,VI,WF,EH,YE,ZM,ZW,US", currency = "AED,AFN,ALL,AMD,ANG,AOA,ARS,AUD,AWG,AZN,BAM,BBD,BDT,BGN,BHD,BIF,BMD,BND,BOB,BRL,BSD,BTN,BWP,BYN,BZD,CAD,CDF,CHF,CLF,CLP,CNY,COP,CRC,CUC,CUP,CVE,CZK,DJF,DKK,DOP,DZD,EGP,ERN,ETB,EUR,FJD,FKP,GBP,GEL,GHS,GIP,GMD,GNF,GTQ,GYD,HKD,HNL,HRK,HTG,HUF,IDR,ILS,INR,IQD,IRR,ISK,JMD,JOD,JPY,KES,KGS,KHR,KMF,KPW,KRW,KWD,KYD,KZT,LAK,LBP,LKR,LRD,LSL,LYD,MAD,MDL,MGA,MKD,MMK,MNT,MOP,MRU,MUR,MVR,MWK,MXN,MYR,MZN,NAD,NGN,NIO,NOK,NPR,NZD,OMR,PAB,PEN,PGK,PHP,PKR,PLN,PYG,QAR,RON,RSD,RUB,RWF,SAR,SBD,SCR,SDG,SEK,SGD,SHP,SLE,SLL,SOS,SRD,SSP,STD,STN,SVC,SYP,SZL,THB,TJS,TMT,TND,TOP,TRY,TTD,TWD,TZS,UAH,UGX,USD,UYU,UZS,VES,VND,VUV,WST,XAF,XCD,XOF,XPF,YER,ZAR,ZMW,ZWL" }
evoucher = { country = "AF,AX,AL,DZ,AS,AD,AO,AI,AQ,AG,AR,AM,AW,AU,AT,AZ,BS,BH,BD,BB,BY,BE,BZ,BJ,BM,BT,BO,BQ,BA,BW,BV,BR,IO,BN,BG,BF,BI,KH,CM,CA,CV,KY,CF,TD,CL,CN,CX,CC,CO,KM,CG,CD,CK,CR,CI,HR,CU,CW,CY,CZ,DK,DJ,DM,DO,EC,EG,SV,GQ,ER,EE,ET,FK,FO,FJ,FI,FR,GF,PF,TF,GA,GM,GE,DE,GH,GI,GR,GL,GD,GP,GU,GT,GG,GN,GW,GY,HT,HM,VA,HN,HK,HU,IS,IN,ID,IR,IQ,IE,IM,IL,IT,JM,JP,JE,JO,KZ,KE,KI,KP,KR,KW,KG,LA,LV,LB,LS,LR,LY,LI,LT,LU,MO,MK,MG,MW,MY,MV,ML,MT,MH,MQ,MR,MU,YT,MX,FM,MD,MC,MN,ME,MS,MA,MZ,MM,NA,NR,NP,NL,NC,NZ,NI,NE,NG,NU,NF,MP,NO,OM,PK,PW,PS,PA,PG,PY,PE,PH,PN,PL,PT,PR,QA,RE,RO,RU,RW,BL,SH,KN,LC,MF,PM,VC,WS,SM,ST,SA,SN,RS,SC,SL,SG,SX,SK,SI,SB,SO,ZA,GS,SS,ES,LK,SD,SR,SJ,SZ,SE,CH,SY,TW,TJ,TZ,TH,TL,TG,TK,TO,TT,TN,TR,TM,TC,TV,UG,UA,AE,GB,UM,UY,UZ,VU,VE,VN,VG,VI,WF,EH,YE,ZM,ZW,US", currency = "AED,AFN,ALL,AMD,ANG,AOA,ARS,AUD,AWG,AZN,BAM,BBD,BDT,BGN,BHD,BIF,BMD,BND,BOB,BRL,BSD,BTN,BWP,BYN,BZD,CAD,CDF,CHF,CLF,CLP,CNY,COP,CRC,CUC,CUP,CVE,CZK,DJF,DKK,DOP,DZD,EGP,ERN,ETB,EUR,FJD,FKP,GBP,GEL,GHS,GIP,GMD,GNF,GTQ,GYD,HKD,HNL,HRK,HTG,HUF,IDR,ILS,INR,IQD,IRR,ISK,JMD,JOD,JPY,KES,KGS,KHR,KMF,KPW,KRW,KWD,KYD,KZT,LAK,LBP,LKR,LRD,LSL,LYD,MAD,MDL,MGA,MKD,MMK,MNT,MOP,MRU,MUR,MVR,MWK,MXN,MYR,MZN,NAD,NGN,NIO,NOK,NPR,NZD,OMR,PAB,PEN,PGK,PHP,PKR,PLN,PYG,QAR,RON,RSD,RUB,RWF,SAR,SBD,SCR,SDG,SEK,SGD,SHP,SLE,SLL,SOS,SRD,SSP,STD,STN,SVC,SYP,SZL,THB,TJS,TMT,TND,TOP,TRY,TTD,TWD,TZS,UAH,UGX,USD,UYU,UZS,VES,VND,VUV,WST,XAF,XCD,XOF,XPF,YER,ZAR,ZMW,ZWL" }

[pm_filters.wellsfargo]
credit = { country = "AF,AX,AL,DZ,AS,AD,AO,AI,AQ,AG,AR,AM,AW,AU,AT,AZ,BS,BH,BD,BB,BY,BE,BZ,BJ,BM,BT,BO,BQ,BA,BW,BV,BR,IO,BN,BG,BF,BI,KH,CM,CA,CV,KY,CF,TD,CL,CN,CX,CC,CO,KM,CG,CD,CK,CR,CI,HR,CU,CW,CY,CZ,DK,DJ,DM,DO,EC,EG,SV,GQ,ER,EE,ET,FK,FO,FJ,FI,FR,GF,PF,TF,GA,GM,GE,DE,GH,GI,GR,GL,GD,GP,GU,GT,GG,GN,GW,GY,HT,HM,VA,HN,HK,HU,IS,IN,ID,IR,IQ,IE,IM,IL,IT,JM,JP,JE,JO,KZ,KE,KI,KP,KR,KW,KG,LA,LV,LB,LS,LR,LY,LI,LT,LU,MO,MK,MG,MW,MY,MV,ML,MT,MH,MQ,MR,MU,YT,MX,FM,MD,MC,MN,ME,MS,MA,MZ,MM,NA,NR,NP,NL,NC,NZ,NI,NE,NG,NU,NF,MP,NO,OM,PK,PW,PS,PA,PG,PY,PE,PH,PN,PL,PT,PR,QA,RE,RO,RU,RW,BL,SH,KN,LC,MF,PM,VC,WS,SM,ST,SA,SN,RS,SC,SL,SG,SX,SK,SI,SB,SO,ZA,GS,SS,ES,LK,SD,SR,SJ,SZ,SE,CH,SY,TW,TJ,TZ,TH,TL,TG,TK,TO,TT,TN,TR,TM,TC,TV,UG,UA,US,AE,GB,UM,UY,UZ,VU,VE,VN,VG,VI,WF,EH,YE,ZM,ZW", currency = "AED,AFN,ALL,AMD,ANG,AOA,ARS,AUD,AWG,AZN,BAM,BBD,BDT,BGN,BHD,BIF,BMD,BND,BOB,BRL,BSD,BTN,BWP,BYN,BZD,CAD,CDF,CHF,CLP,CNY,COP,CRC,CUP,CVE,CZK,DJF,DKK,DOP,DZD,EGP,ERN,ETB,EUR,FJD,FKP,GBP,GEL,GHS,GIP,GMD,GNF,GTQ,GYD,HKD,HNL,HRK,HTG,HUF,IDR,ILS,INR,IQD,IRR,ISK,JMD,JOD,JPY,KES,KGS,KHR,KMF,KPW,KRW,KWD,KYD,KZT,LAK,LBP,LKR,LRD,LSL,LYD,MAD,MDL,MGA,MKD,MMK,MNT,MOP,MRU,MUR,MVR,MWK,MXN,MYR,MZN,NAD,NGN,NIO,NOK,NPR,NZD,OMR,PAB,PEN,PGK,PHP,PKR,PLN,PYG,QAR,RON,RSD,RUB,RWF,SAR,SBD,SCR,SDG,SEK,SGD,SHP,SLE,SLL,SOS,SRD,SSP,STN,SVC,SYP,SZL,THB,TJS,TMT,TND,TOP,TRY,TTD,TWD,TZS,UAH,UGX,USD,UYU,UZS,VES,VND,VUV,WST,XAF,XCD,XOF,XPF,YER,ZAR,ZMW,ZWL" }
debit = { country = "AF,AX,AL,DZ,AS,AD,AO,AI,AQ,AG,AR,AM,AW,AU,AT,AZ,BS,BH,BD,BB,BY,BE,BZ,BJ,BM,BT,BO,BQ,BA,BW,BV,BR,IO,BN,BG,BF,BI,KH,CM,CA,CV,KY,CF,TD,CL,CN,CX,CC,CO,KM,CG,CD,CK,CR,CI,HR,CU,CW,CY,CZ,DK,DJ,DM,DO,EC,EG,SV,GQ,ER,EE,ET,FK,FO,FJ,FI,FR,GF,PF,TF,GA,GM,GE,DE,GH,GI,GR,GL,GD,GP,GU,GT,GG,GN,GW,GY,HT,HM,VA,HN,HK,HU,IS,IN,ID,IR,IQ,IE,IM,IL,IT,JM,JP,JE,JO,KZ,KE,KI,KP,KR,KW,KG,LA,LV,LB,LS,LR,LY,LI,LT,LU,MO,MK,MG,MW,MY,MV,ML,MT,MH,MQ,MR,MU,YT,MX,FM,MD,MC,MN,ME,MS,MA,MZ,MM,NA,NR,NP,NL,NC,NZ,NI,NE,NG,NU,NF,MP,NO,OM,PK,PW,PS,PA,PG,PY,PE,PH,PN,PL,PT,PR,QA,RE,RO,RU,RW,BL,SH,KN,LC,MF,PM,VC,WS,SM,ST,SA,SN,RS,SC,SL,SG,SX,SK,SI,SB,SO,ZA,GS,SS,ES,LK,SD,SR,SJ,SZ,SE,CH,SY,TW,TJ,TZ,TH,TL,TG,TK,TO,TT,TN,TR,TM,TC,TV,UG,UA,US,AE,GB,UM,UY,UZ,VU,VE,VN,VG,VI,WF,EH,YE,ZM,ZW", currency = "AED,AFN,ALL,AMD,ANG,AOA,ARS,AUD,AWG,AZN,BAM,BBD,BDT,BGN,BHD,BIF,BMD,BND,BOB,BRL,BSD,BTN,BWP,BYN,BZD,CAD,CDF,CHF,CLP,CNY,COP,CRC,CUP,CVE,CZK,DJF,DKK,DOP,DZD,EGP,ERN,ETB,EUR,FJD,FKP,GBP,GEL,GHS,GIP,GMD,GNF,GTQ,GYD,HKD,HNL,HRK,HTG,HUF,IDR,ILS,INR,IQD,IRR,ISK,JMD,JOD,JPY,KES,KGS,KHR,KMF,KPW,KRW,KWD,KYD,KZT,LAK,LBP,LKR,LRD,LSL,LYD,MAD,MDL,MGA,MKD,MMK,MNT,MOP,MRU,MUR,MVR,MWK,MXN,MYR,MZN,NAD,NGN,NIO,NOK,NPR,NZD,OMR,PAB,PEN,PGK,PHP,PKR,PLN,PYG,QAR,RON,RSD,RUB,RWF,SAR,SBD,SCR,SDG,SEK,SGD,SHP,SLE,SLL,SOS,SRD,SSP,STN,SVC,SYP,SZL,THB,TJS,TMT,TND,TOP,TRY,TTD,TWD,TZS,UAH,UGX,USD,UYU,UZS,VES,VND,VUV,WST,XAF,XCD,XOF,XPF,YER,ZAR,ZMW,ZWL" }
google_pay = { country = "US", currency = "USD" }
apple_pay = { country = "US", currency = "USD" }
ach = { country = "US", currency = "USD" }

[pm_filters.stax]
credit = { country = "US", currency = "USD" }
debit = { country = "US", currency = "USD" }
ach = { country = "US", currency = "USD" }

[pm_filters.stripe]
affirm = { country = "US", currency = "USD" }
afterpay_clearpay = { country = "US,CA,GB,AU,NZ,FR,ES", currency = "USD,CAD,GBP,AUD,NZD" }
apple_pay.country = "AU, AT, BE, BR, BG, CA, HR, CY, CZ, DK, EE, FI, FR, DE, GR, HU, HK, IE, IT, JP, LV, LI, LT, LU, MT, MY, MX, NL, NZ, NO, PL, PT, RO, SK, SG, SI, ZA, ES, SE, CH, GB, AE, US"
cashapp = { country = "US", currency = "USD" }
eps = { country = "AT", currency = "EUR" }
giropay = { country = "DE", currency = "EUR" }
google_pay.country = "AU, AT, BE, BR, BG, CA, HR, CZ, DK, EE, FI, FR, DE, GR, HK, HU, IN, ID, IE, IT, JP, LV, KE, LT, LU, MY, MX, NL, NZ, NO, PL, PT, RO, SG, SK, ZA, ES, SE, CH, TH, AE, GB, US"
ideal = { country = "NL", currency = "EUR" }
klarna = { country = "AU,AT,BE,CA,CZ,DK,FI,FR,DE,GR,IE,IT,NL,NZ,NO,PL,PT,ES,SE,CH,GB,US", currency = "AUD,CAD,CHF,CZK,DKK,EUR,GBP,NOK,NZD,PLN,SEK,USD" }
multibanco = { country = "PT", currency = "EUR" }
ach = { country = "US", currency = "USD" }
revolut_pay = { currency = "EUR,GBP" }

[pm_filters.volt]
open_banking_uk = {country = "DE,GB,AT,BE,CY,EE,ES,FI,FR,GR,HR,IE,IT,LT,LU,LV,MT,NL,PT,SI,SK,BG,CZ,DK,HU,NO,PL,RO,SE,AU,BR", currency = "EUR,GBP,DKK,NOK,PLN,SEK,AUD,BRL"}

[pm_filters.razorpay]
upi_collect = {country = "IN", currency = "INR"}

[pm_filters.phonepe]
upi_collect = { country = "IN", currency = "INR" }
upi_intent = { country = "IN", currency = "INR" }

[pm_filters.paytm]
upi_collect = { country = "IN", currency = "INR" }
upi_intent = { country = "IN", currency = "INR" }

[pm_filters.redsys]
credit = { currency = "AUD,BGN,CAD,CHF,COP,CZK,DKK,EUR,GBP,HRK,HUF,ILS,INR,JPY,MYR,NOK,NZD,PEN,PLN,RUB,SAR,SEK,SGD,THB,USD,ZAR", country="ES" }
debit = { currency = "AUD,BGN,CAD,CHF,COP,CZK,DKK,EUR,GBP,HRK,HUF,ILS,INR,JPY,MYR,NOK,NZD,PEN,PLN,RUB,SAR,SEK,SGD,THB,USD,ZAR", country="ES" }

[pm_filters.plaid]
open_banking_pis = {currency = "EUR,GBP"}

[pm_filters.worldpay]
debit = { country = "AF,DZ,AW,AU,AZ,BS,BH,BD,BB,BZ,BM,BT,BO,BA,BW,BR,BN,BG,BI,KH,CA,CV,KY,CL,CO,KM,CD,CR,CZ,DK,DJ,ST,DO,EC,EG,SV,ER,ET,FK,FJ,GM,GE,GH,GI,GT,GN,GY,HT,HN,HK,HU,IS,IN,ID,IR,IQ,IE,IL,IT,JM,JP,JO,KZ,KE,KW,LA,LB,LS,LR,LY,LT,MO,MK,MG,MW,MY,MV,MR,MU,MX,MD,MN,MA,MZ,MM,NA,NZ,NI,NG,KP,NO,AR,PK,PG,PY,PE,UY,PH,PL,GB,QA,OM,RO,RU,RW,WS,SG,ST,ZA,KR,LK,SH,SD,SR,SZ,SE,CH,SY,TW,TJ,TZ,TH,TT,TN,TR,UG,UA,US,UZ,VU,VE,VN,ZM,ZW", currency = "AFN,DZD,ANG,AWG,AUD,AZN,BSD,BHD,BDT,BBD,BZD,BMD,BTN,BOB,BAM,BWP,BRL,BND,BGN,BIF,KHR,CAD,CVE,KYD,XOF,XAF,XPF,CLP,COP,KMF,CDF,CRC,EUR,CZK,DKK,DJF,DOP,XCD,EGP,SVC,ERN,ETB,EUR,FKP,FJD,GMD,GEL,GHS,GIP,GTQ,GNF,GYD,HTG,HNL,HKD,HUF,ISK,INR,IDR,IRR,IQD,ILS,JMD,JPY,JOD,KZT,KES,KWD,LAK,LBP,LSL,LRD,LYD,MOP,MKD,MGA,MWK,MYR,MVR,MRU,MUR,MXN,MDL,MNT,MAD,MZN,MMK,NAD,NPR,NZD,NIO,NGN,KPW,NOK,ARS,PKR,PAB,PGK,PYG,PEN,UYU,PHP,PLN,GBP,QAR,OMR,RON,RUB,RWF,WST,SAR,RSD,SCR,SLL,SGD,STN,SBD,SOS,ZAR,KRW,LKR,SHP,SDG,SRD,SZL,SEK,CHF,SYP,TWD,TJS,TZS,THB,TOP,TTD,TND,TRY,TMT,AED,UGX,UAH,USD,UZS,VUV,VND,YER,CNY,ZMW,ZWL" }
credit = { country = "AF,DZ,AW,AU,AZ,BS,BH,BD,BB,BZ,BM,BT,BO,BA,BW,BR,BN,BG,BI,KH,CA,CV,KY,CL,CO,KM,CD,CR,CZ,DK,DJ,ST,DO,EC,EG,SV,ER,ET,FK,FJ,GM,GE,GH,GI,GT,GN,GY,HT,HN,HK,HU,IS,IN,ID,IR,IQ,IE,IL,IT,JM,JP,JO,KZ,KE,KW,LA,LB,LS,LR,LY,LT,MO,MK,MG,MW,MY,MV,MR,MU,MX,MD,MN,MA,MZ,MM,NA,NZ,NI,NG,KP,NO,AR,PK,PG,PY,PE,UY,PH,PL,GB,QA,OM,RO,RU,RW,WS,SG,ST,ZA,KR,LK,SH,SD,SR,SZ,SE,CH,SY,TW,TJ,TZ,TH,TT,TN,TR,UG,UA,US,UZ,VU,VE,VN,ZM,ZW", currency = "AFN,DZD,ANG,AWG,AUD,AZN,BSD,BHD,BDT,BBD,BZD,BMD,BTN,BOB,BAM,BWP,BRL,BND,BGN,BIF,KHR,CAD,CVE,KYD,XOF,XAF,XPF,CLP,COP,KMF,CDF,CRC,EUR,CZK,DKK,DJF,DOP,XCD,EGP,SVC,ERN,ETB,EUR,FKP,FJD,GMD,GEL,GHS,GIP,GTQ,GNF,GYD,HTG,HNL,HKD,HUF,ISK,INR,IDR,IRR,IQD,ILS,JMD,JPY,JOD,KZT,KES,KWD,LAK,LBP,LSL,LRD,LYD,MOP,MKD,MGA,MWK,MYR,MVR,MRU,MUR,MXN,MDL,MNT,MAD,MZN,MMK,NAD,NPR,NZD,NIO,NGN,KPW,NOK,ARS,PKR,PAB,PGK,PYG,PEN,UYU,PHP,PLN,GBP,QAR,OMR,RON,RUB,RWF,WST,SAR,RSD,SCR,SLL,SGD,STN,SBD,SOS,ZAR,KRW,LKR,SHP,SDG,SRD,SZL,SEK,CHF,SYP,TWD,TJS,TZS,THB,TOP,TTD,TND,TRY,TMT,AED,UGX,UAH,USD,UZS,VUV,VND,YER,CNY,ZMW,ZWL" }
google_pay = { country = "AL, DZ, AS, AO, AG, AR, AU, AT, AZ, BH, BY, BE, BR, BG, CA, CL, CO, HR, CZ, DK, DO, EG, EE, FI, FR, DE, GR, HK, HU, IN, ID, IE, IL, IT, JP, JO, KZ, KE, KW, LV, LB, LT, LU, MY, MX, NL, NZ, NO, OM, PK, PA, PE, PH, PL, PT, QA, RO, RU, SA, SG, SK, ZA, ES, LK, SE, CH, TW, TH, TR, UA, AE, GB, US, UY, VN", currency = "DZD, AOA, USD, XCD, ARS, AUD, AZN, EUR, BHD, BYN, BRL, BGN, CAD, CLP, COP, CZK, DKK, DOP, EGP, HKD, HUF, INR, IDR, ILS, JPY, JOD, KZT, KES, KWD, LBP, MYR, MXN, NZD, NOK, OMR, PKR, PAB, PEN, PHP, PLN, QAR, RON, RUB, SAR, SGD, ZAR, LKR, SEK, CHF, TWD, THB, TRY, UAH, AED, GBP, UYU, VND" }
apple_pay = { country = "EG, MA, ZA, AU, CN, HK, JP, MO, MY, MN, NZ, SG, TW, VN, AM, AT, AZ, BY, BE, BG, HR, CY, CZ, DK, EE, FO, FI, FR, GE, DE, GR, GL, GG, HU, IE, IS, IM, IT, KZ, JE, LV, LI, LT, LU, MT, MD, MC, ME, NL, NO, PL, PT, RO, SM, RS, SK, SI, ES, SE, CH, UA, GB, VA, AR, BR, CL, CO, CR, DO, EC, SV, GT, HN, MX, PA, PY, PE, BS, BH, IL, JO, KW, OM, PS, QA, SA, AE, CA, US, PR", currency = "EGP, MAD, ZAR, AUD, CNY, HKD, JPY, MOP, MYR, MNT, NZD, SGD, KRW, TWD, VND, EUR, AZN, BYN, BGN, CZK, DKK, GEL, GBP, HUF, ISK, KZT, CHF, MDL, NOK, PLN, RON, RSD, SEK, UAH, ARS, BRL, CLP, COP, CRC, DOP, USD, GTQ, HNL, MXN, PAB, PYG, PEN, BSD, UYU, BHD, ILS, JOD, KWD, OMR, QAR, SAR, AED, CAD" }

[pm_filters.worldpayxml]
debit = { country = "AF,DZ,AW,AU,AZ,BS,BH,BD,BB,BZ,BM,BT,BO,BA,BW,BR,BN,BG,BI,KH,CA,CV,KY,CL,CO,KM,CD,CR,CZ,DK,DJ,ST,DO,EC,EG,SV,ER,ET,FK,FJ,GM,GE,GH,GI,GT,GN,GY,HT,HN,HK,HU,IS,IN,ID,IR,IQ,IE,IL,IT,JM,JP,JO,KZ,KE,KW,LA,LB,LS,LR,LY,LT,MO,MK,MG,MW,MY,MV,MR,MU,MX,MD,MN,MA,MZ,MM,NA,NZ,NI,NG,KP,NO,AR,PK,PG,PY,PE,UY,PH,PL,GB,QA,OM,RO,RU,RW,WS,SG,ST,ZA,KR,LK,SH,SD,SR,SZ,SE,CH,SY,TW,TJ,TZ,TH,TT,TN,TR,UG,UA,US,UZ,VU,VE,VN,ZM,ZW", currency = "AFN,DZD,ANG,AWG,AUD,AZN,BSD,BHD,BDT,BBD,BZD,BMD,BTN,BOB,BAM,BWP,BRL,BND,BGN,BIF,KHR,CAD,CVE,KYD,XOF,XAF,XPF,CLP,COP,KMF,CDF,CRC,EUR,CZK,DKK,DJF,DOP,XCD,EGP,SVC,ERN,ETB,EUR,FKP,FJD,GMD,GEL,GHS,GIP,GTQ,GNF,GYD,HTG,HNL,HKD,HUF,ISK,INR,IDR,IRR,IQD,ILS,JMD,JPY,JOD,KZT,KES,KWD,LAK,LBP,LSL,LRD,LYD,MOP,MKD,MGA,MWK,MYR,MVR,MRU,MUR,MXN,MDL,MNT,MAD,MZN,MMK,NAD,NPR,NZD,NIO,NGN,KPW,NOK,ARS,PKR,PAB,PGK,PYG,PEN,UYU,PHP,PLN,GBP,QAR,OMR,RON,RUB,RWF,WST,SAR,RSD,SCR,SLL,SGD,STN,SBD,SOS,ZAR,KRW,LKR,SHP,SDG,SRD,SZL,SEK,CHF,SYP,TWD,TJS,TZS,THB,TOP,TTD,TND,TRY,TMT,AED,UGX,UAH,USD,UZS,VUV,VND,YER,CNY,ZMW,ZWL" }
credit = { country = "AF,DZ,AW,AU,AZ,BS,BH,BD,BB,BZ,BM,BT,BO,BA,BW,BR,BN,BG,BI,KH,CA,CV,KY,CL,CO,KM,CD,CR,CZ,DK,DJ,ST,DO,EC,EG,SV,ER,ET,FK,FJ,GM,GE,GH,GI,GT,GN,GY,HT,HN,HK,HU,IS,IN,ID,IR,IQ,IE,IL,IT,JM,JP,JO,KZ,KE,KW,LA,LB,LS,LR,LY,LT,MO,MK,MG,MW,MY,MV,MR,MU,MX,MD,MN,MA,MZ,MM,NA,NZ,NI,NG,KP,NO,AR,PK,PG,PY,PE,UY,PH,PL,GB,QA,OM,RO,RU,RW,WS,SG,ST,ZA,KR,LK,SH,SD,SR,SZ,SE,CH,SY,TW,TJ,TZ,TH,TT,TN,TR,UG,UA,US,UZ,VU,VE,VN,ZM,ZW", currency = "AFN,DZD,ANG,AWG,AUD,AZN,BSD,BHD,BDT,BBD,BZD,BMD,BTN,BOB,BAM,BWP,BRL,BND,BGN,BIF,KHR,CAD,CVE,KYD,XOF,XAF,XPF,CLP,COP,KMF,CDF,CRC,EUR,CZK,DKK,DJF,DOP,XCD,EGP,SVC,ERN,ETB,EUR,FKP,FJD,GMD,GEL,GHS,GIP,GTQ,GNF,GYD,HTG,HNL,HKD,HUF,ISK,INR,IDR,IRR,IQD,ILS,JMD,JPY,JOD,KZT,KES,KWD,LAK,LBP,LSL,LRD,LYD,MOP,MKD,MGA,MWK,MYR,MVR,MRU,MUR,MXN,MDL,MNT,MAD,MZN,MMK,NAD,NPR,NZD,NIO,NGN,KPW,NOK,ARS,PKR,PAB,PGK,PYG,PEN,UYU,PHP,PLN,GBP,QAR,OMR,RON,RUB,RWF,WST,SAR,RSD,SCR,SLL,SGD,STN,SBD,SOS,ZAR,KRW,LKR,SHP,SDG,SRD,SZL,SEK,CHF,SYP,TWD,TJS,TZS,THB,TOP,TTD,TND,TRY,TMT,AED,UGX,UAH,USD,UZS,VUV,VND,YER,CNY,ZMW,ZWL" }


[pm_filters.worldpayvantiv]
debit = { country = "AF,DZ,AW,AU,AZ,BS,BH,BD,BB,BZ,BM,BT,BO,BA,BW,BR,BN,BG,BI,KH,CA,CV,KY,CL,CO,KM,CD,CR,CZ,DK,DJ,ST,DO,EC,EG,SV,ER,ET,FK,FJ,GM,GE,GH,GI,GT,GN,GY,HT,HN,HK,HU,IS,IN,ID,IR,IQ,IE,IL,IT,JM,JP,JO,KZ,KE,KW,LA,LB,LS,LR,LY,LT,MO,MK,MG,MW,MY,MV,MR,MU,MX,MD,MN,MA,MZ,MM,NA,NZ,NI,NG,KP,NO,AR,PK,PG,PY,PE,UY,PH,PL,GB,QA,OM,RO,RU,RW,WS,SG,ST,ZA,KR,LK,SH,SD,SR,SZ,SE,CH,SY,TW,TJ,TZ,TH,TT,TN,TR,UG,UA,US,UZ,VU,VE,VN,ZM,ZW", currency = "AFN,DZD,ANG,AWG,AUD,AZN,BSD,BHD,BDT,BBD,BZD,BMD,BTN,BOB,BAM,BWP,BRL,BND,BGN,BIF,KHR,CAD,CVE,KYD,XOF,XAF,XPF,CLP,COP,KMF,CDF,CRC,EUR,CZK,DKK,DJF,DOP,XCD,EGP,SVC,ERN,ETB,EUR,FKP,FJD,GMD,GEL,GHS,GIP,GTQ,GNF,GYD,HTG,HNL,HKD,HUF,ISK,INR,IDR,IRR,IQD,ILS,JMD,JPY,JOD,KZT,KES,KWD,LAK,LBP,LSL,LRD,LYD,MOP,MKD,MGA,MWK,MYR,MVR,MRU,MUR,MXN,MDL,MNT,MAD,MZN,MMK,NAD,NPR,NZD,NIO,NGN,KPW,NOK,ARS,PKR,PAB,PGK,PYG,PEN,UYU,PHP,PLN,GBP,QAR,OMR,RON,RUB,RWF,WST,SAR,RSD,SCR,SLL,SGD,STN,SBD,SOS,ZAR,KRW,LKR,SHP,SDG,SRD,SZL,SEK,CHF,SYP,TWD,TJS,TZS,THB,TOP,TTD,TND,TRY,TMT,AED,UGX,UAH,USD,UZS,VUV,VND,YER,CNY,ZMW,ZWL" }
credit = { country = "AF,DZ,AW,AU,AZ,BS,BH,BD,BB,BZ,BM,BT,BO,BA,BW,BR,BN,BG,BI,KH,CA,CV,KY,CL,CO,KM,CD,CR,CZ,DK,DJ,ST,DO,EC,EG,SV,ER,ET,FK,FJ,GM,GE,GH,GI,GT,GN,GY,HT,HN,HK,HU,IS,IN,ID,IR,IQ,IE,IL,IT,JM,JP,JO,KZ,KE,KW,LA,LB,LS,LR,LY,LT,MO,MK,MG,MW,MY,MV,MR,MU,MX,MD,MN,MA,MZ,MM,NA,NZ,NI,NG,KP,NO,AR,PK,PG,PY,PE,UY,PH,PL,GB,QA,OM,RO,RU,RW,WS,SG,ST,ZA,KR,LK,SH,SD,SR,SZ,SE,CH,SY,TW,TJ,TZ,TH,TT,TN,TR,UG,UA,US,UZ,VU,VE,VN,ZM,ZW", currency = "AFN,DZD,ANG,AWG,AUD,AZN,BSD,BHD,BDT,BBD,BZD,BMD,BTN,BOB,BAM,BWP,BRL,BND,BGN,BIF,KHR,CAD,CVE,KYD,XOF,XAF,XPF,CLP,COP,KMF,CDF,CRC,EUR,CZK,DKK,DJF,DOP,XCD,EGP,SVC,ERN,ETB,EUR,FKP,FJD,GMD,GEL,GHS,GIP,GTQ,GNF,GYD,HTG,HNL,HKD,HUF,ISK,INR,IDR,IRR,IQD,ILS,JMD,JPY,JOD,KZT,KES,KWD,LAK,LBP,LSL,LRD,LYD,MOP,MKD,MGA,MWK,MYR,MVR,MRU,MUR,MXN,MDL,MNT,MAD,MZN,MMK,NAD,NPR,NZD,NIO,NGN,KPW,NOK,ARS,PKR,PAB,PGK,PYG,PEN,UYU,PHP,PLN,GBP,QAR,OMR,RON,RUB,RWF,WST,SAR,RSD,SCR,SLL,SGD,STN,SBD,SOS,ZAR,KRW,LKR,SHP,SDG,SRD,SZL,SEK,CHF,SYP,TWD,TJS,TZS,THB,TOP,TTD,TND,TRY,TMT,AED,UGX,UAH,USD,UZS,VUV,VND,YER,CNY,ZMW,ZWL" }
apple_pay = { country = "AF,DZ,AW,AU,AZ,BS,BH,BD,BB,BZ,BM,BT,BO,BA,BW,BR,BN,BG,BI,KH,CA,CV,KY,CL,CO,KM,CD,CR,CZ,DK,DJ,ST,DO,EC,EG,SV,ER,ET,FK,FJ,GM,GE,GH,GI,GT,GN,GY,HT,HN,HK,HU,IS,IN,ID,IR,IQ,IE,IL,IT,JM,JP,JO,KZ,KE,KW,LA,LB,LS,LR,LY,LT,MO,MK,MG,MW,MY,MV,MR,MU,MX,MD,MN,MA,MZ,MM,NA,NZ,NI,NG,KP,NO,AR,PK,PG,PY,PE,UY,PH,PL,GB,QA,OM,RO,RU,RW,WS,SG,ST,ZA,KR,LK,SH,SD,SR,SZ,SE,CH,SY,TW,TJ,TZ,TH,TT,TN,TR,UG,UA,US,UZ,VU,VE,VN,ZM,ZW", currency = "AFN,DZD,ANG,AWG,AUD,AZN,BSD,BHD,BDT,BBD,BZD,BMD,BTN,BOB,BAM,BWP,BRL,BND,BGN,BIF,KHR,CAD,CVE,KYD,XOF,XAF,XPF,CLP,COP,KMF,CDF,CRC,EUR,CZK,DKK,DJF,DOP,XCD,EGP,SVC,ERN,ETB,EUR,FKP,FJD,GMD,GEL,GHS,GIP,GTQ,GNF,GYD,HTG,HNL,HKD,HUF,ISK,INR,IDR,IRR,IQD,ILS,JMD,JPY,JOD,KZT,KES,KWD,LAK,LBP,LSL,LRD,LYD,MOP,MKD,MGA,MWK,MYR,MVR,MRU,MUR,MXN,MDL,MNT,MAD,MZN,MMK,NAD,NPR,NZD,NIO,NGN,KPW,NOK,ARS,PKR,PAB,PGK,PYG,PEN,UYU,PHP,PLN,GBP,QAR,OMR,RON,RUB,RWF,WST,SAR,RSD,SCR,SLL,SGD,STN,SBD,SOS,ZAR,KRW,LKR,SHP,SDG,SRD,SZL,SEK,CHF,SYP,TWD,TJS,TZS,THB,TOP,TTD,TND,TRY,TMT,AED,UGX,UAH,USD,UZS,VUV,VND,YER,CNY,ZMW,ZWL" }
google_pay = { country = "AF,DZ,AW,AU,AZ,BS,BH,BD,BB,BZ,BM,BT,BO,BA,BW,BR,BN,BG,BI,KH,CA,CV,KY,CL,CO,KM,CD,CR,CZ,DK,DJ,ST,DO,EC,EG,SV,ER,ET,FK,FJ,GM,GE,GH,GI,GT,GN,GY,HT,HN,HK,HU,IS,IN,ID,IR,IQ,IE,IL,IT,JM,JP,JO,KZ,KE,KW,LA,LB,LS,LR,LY,LT,MO,MK,MG,MW,MY,MV,MR,MU,MX,MD,MN,MA,MZ,MM,NA,NZ,NI,NG,KP,NO,AR,PK,PG,PY,PE,UY,PH,PL,GB,QA,OM,RO,RU,RW,WS,SG,ST,ZA,KR,LK,SH,SD,SR,SZ,SE,CH,SY,TW,TJ,TZ,TH,TT,TN,TR,UG,UA,US,UZ,VU,VE,VN,ZM,ZW", currency = "AFN,DZD,ANG,AWG,AUD,AZN,BSD,BHD,BDT,BBD,BZD,BMD,BTN,BOB,BAM,BWP,BRL,BND,BGN,BIF,KHR,CAD,CVE,KYD,XOF,XAF,XPF,CLP,COP,KMF,CDF,CRC,EUR,CZK,DKK,DJF,DOP,XCD,EGP,SVC,ERN,ETB,EUR,FKP,FJD,GMD,GEL,GHS,GIP,GTQ,GNF,GYD,HTG,HNL,HKD,HUF,ISK,INR,IDR,IRR,IQD,ILS,JMD,JPY,JOD,KZT,KES,KWD,LAK,LBP,LSL,LRD,LYD,MOP,MKD,MGA,MWK,MYR,MVR,MRU,MUR,MXN,MDL,MNT,MAD,MZN,MMK,NAD,NPR,NZD,NIO,NGN,KPW,NOK,ARS,PKR,PAB,PGK,PYG,PEN,UYU,PHP,PLN,GBP,QAR,OMR,RON,RUB,RWF,WST,SAR,RSD,SCR,SLL,SGD,STN,SBD,SOS,ZAR,KRW,LKR,SHP,SDG,SRD,SZL,SEK,CHF,SYP,TWD,TJS,TZS,THB,TOP,TTD,TND,TRY,TMT,AED,UGX,UAH,USD,UZS,VUV,VND,YER,CNY,ZMW,ZWL" }

[pm_filters.zen]
boleto = { country = "BR", currency = "BRL" }
efecty = { country = "CO", currency = "COP" }
multibanco = { country = "PT", currency = "EUR" }
pago_efectivo = { country = "PE", currency = "PEN" }
pix = { country = "BR", currency = "BRL" }
pse = { country = "CO", currency = "COP" }
red_compra = { country = "CL", currency = "CLP" }
red_pagos = { country = "UY", currency = "UYU" }

[pm_filters.zsl]
local_bank_transfer = { country = "CN", currency = "CNY" }

[pm_filters.nordea]
sepa = { country = "DK,FI,NO,SE", currency = "DKK,EUR,NOK,SEK" }

[pm_filters.fiuu]
duit_now = { country = "MY", currency = "MYR" }
apple_pay = { country = "MY", currency = "MYR" }
google_pay = { country = "MY", currency = "MYR" }
online_banking_fpx = { country = "MY", currency = "MYR" }
credit = { country = "CN,HK,ID,MY,PH,SG,TH,TW,VN", currency = "CNY,HKD,IDR,MYR,PHP,SGD,THB,TWD,VND" }
debit = { country = "CN,HK,ID,MY,PH,SG,TH,TW,VN", currency = "CNY,HKD,IDR,MYR,PHP,SGD,THB,TWD,VND" }

[pm_filters.trustpay]
instant_bank_transfer = { country = "CZ,SK,GB,AT,DE,IT", currency = "CZK, EUR, GBP" }
instant_bank_transfer_poland = { country = "PL", currency = "PLN" }
instant_bank_transfer_finland = { country = "FI", currency = "EUR" }
sepa = { country = "ES,SK,AT,NL,DE,BE,FR,FI,PT,IE,EE,LT,LV,IT,GB", currency = "EUR" }

[pm_filters.dlocal]
credit = {country = "AR,BD,BO,BR,CM,CL,CN,CO,CR,DO,EC,SV,EG,GH,GT,HN,IN,ID,CI,JP,KE,MY,MX,MA,NI,NG,PK,PA,PY,PE,PH,RW,SA,SN,ZA,TZ,TH,TR,UG,UY,VN,ZM", currency = "ARS,BDT,BOB,BRL,XAF,CLP,CNY,COP,CRC,DOP,USD,EGP,GHS,GTQ,HNL,INR,IDR,XOF,JPY,KES,MYR,MXN,MAD,NIO,NGN,PKR,PYG,PEN,PHP,RWF,SAR,XOF,ZAR,TZS,THB,TRY,UGX,UYU,VND,ZMW"}
debit = {country = "AR,BD,BO,BR,CM,CL,CN,CO,CR,DO,EC,SV,EG,GH,GT,HN,IN,ID,CI,JP,KE,MY,MX,MA,NI,NG,PK,PA,PY,PE,PH,RW,SA,SN,ZA,TZ,TH,TR,UG,UY,VN,ZM", currency = "ARS,BDT,BOB,BRL,XAF,CLP,CNY,COP,CRC,DOP,USD,EGP,GHS,GTQ,HNL,INR,IDR,XOF,JPY,KES,MYR,MXN,MAD,NIO,NGN,PKR,PYG,PEN,PHP,RWF,SAR,XOF,ZAR,TZS,THB,TRY,UGX,UYU,VND,ZMW"}

[pm_filters.mollie]
credit = { not_available_flows = { capture_method = "manual" } }
debit = { not_available_flows = { capture_method = "manual" } }
eps = { country = "AT", currency = "EUR" }
ideal = { country = "NL", currency = "EUR" }
przelewy24 = { country = "PL", currency = "PLN,EUR" }

[pm_filters.rapyd]
apple_pay = { country = "BR, CA, CL, CO, DO, SV, MX, PE, PT, US, AT, BE, BG, HR, CY, CZ, DO, DK, EE, FI, FR, GE, DE, GR, GL, HU, IS, IE, IL, IT, LV, LI, LT, LU, MT, MD, MC, ME, NL, NO, PL, RO, SM, SK, SI, ZA, ES, SE, CH, GB, VA, AU, HK, JP, MY, NZ, SG, KR, TW, VN", currency = "AMD, AUD, BGN, BRL, BYN, CAD, CHF, CLP, CNY, COP, CRC, CZK, DKK, DOP, EUR, GBP, GEL, GTQ, HUF, ISK, JPY, KRW, MDL, MXN, MYR, NOK, PAB, PEN, PLN, PYG, RON, RSD, SEK, SGD, TWD, UAH, USD, UYU, VND, ZAR" }
google_pay = { country = "BR, CA, CL, CO, DO, MX, PE, PT, US, AT, BE, BG, HR, CZ, DK, EE, FI, FR, DE, GR, HU, IE, IL, IT, LV, LT, LU, NZ, NO, GB, PL, RO, RU, SK, ZA, ES, SE, CH, TR, AU, HK, IN, ID, JP, MY, PH, SG, TW, TH, VN", currency = "AUD, BGN, BRL, BYN, CAD, CHF, CLP, COP, CZK, DKK, DOP, EUR, GBP, HUF, IDR, JPY, KES, MXN, MYR, NOK, PAB, PEN, PHP, PLN, RON, RUB, SEK, SGD, THB, TRY, TWD, UAH, USD, UYU, VND, ZAR" }
credit = { country = "AE,AF,AG,AI,AL,AM,AO,AQ,AR,AS,AT,AU,AW,AX,AZ,BA,BB,BD,BE,BF,BG,BH,BI,BJ,BL,BM,BN,BO,BQ,BR,BS,BT,BV,BW,BY,BZ,CA,CC,CD,CF,CG,CH,CI,CK,CL,CM,CN,CO,CR,CU,CV,CW,CX,CY,CZ,DE,DJ,DK,DM,DO,DZ,EC,EE,EG,EH,ER,ES,ET,FI,FJ,FK,FM,FO,FR,GA,GB,GD,GE,GF,GG,GH,GI,GL,GM,GN,GP,GQ,GR,GT,GU,GW,GY,HK,HM,HN,HR,HT,HU,ID,IE,IL,IM,IN,IO,IQ,IR,IS,IT,JE,JM,JO,JP,KE,KG,KH,KI,KM,KN,KP,KR,KW,KY,KZ,LA,LB,LC,LI,LK,LR,LS,LT,LU,LV,LY,MA,MC,MD,ME,MF,MG,MH,MK,ML,MM,MN,MO,MP,MQ,MR,MS,MT,MU,MV,MW,MX,MY,MZ,NA,NC,NE,NF,NG,NI,NL,NO,NP,NR,NU,NZ,OM,PA,PE,PF,PG,PH,PK,PL,PM,PN,PR,PS,PT,PW,PY,QA,RE,RO,RS,RU,RW,SA,SB,SC,SD,SE,SG,SH,SI,SJ,SK,SL,SM,SN,SO,SR,SS,ST,SV,SX,SY,SZ,TC,TD,TF,TG,TH,TJ,TL,TM,TN,TO,TR,TT,TV,TW,TZ,UA,UG,UM,US,UY,UZ,VA,VC,VE,VG,VI,VN,VU,WF,WS,YE,YT,ZA,ZM,ZW", currency = "AED,AUD,BDT,BGN,BND,BOB,BRL,BWP,CAD,CHF,CNY,COP,CZK,DKK,EGP,EUR,FJD,GBP,GEL,GHS,HKD,HRK,HUF,IDR,ILS,INR,IQD,IRR,ISK,JPY,KES,KRW,KWD,KZT,LAK,LKR,MAD,MDL,MMK,MOP,MXN,MYR,MZN,NAD,NGN,NOK,NPR,NZD,PEN,PHP,PKR,PLN,QAR,RON,RSD,RUB,RWF,SAR,SCR,SEK,SGD,SLL,THB,TRY,TWD,TZS,UAH,UGX,USD,UYU,VND,XAF,XOF,ZAR,ZMW,MWK" }
debit = { country = "AE,AF,AG,AI,AL,AM,AO,AQ,AR,AS,AT,AU,AW,AX,AZ,BA,BB,BD,BE,BF,BG,BH,BI,BJ,BL,BM,BN,BO,BQ,BR,BS,BT,BV,BW,BY,BZ,CA,CC,CD,CF,CG,CH,CI,CK,CL,CM,CN,CO,CR,CU,CV,CW,CX,CY,CZ,DE,DJ,DK,DM,DO,DZ,EC,EE,EG,EH,ER,ES,ET,FI,FJ,FK,FM,FO,FR,GA,GB,GD,GE,GF,GG,GH,GI,GL,GM,GN,GP,GQ,GR,GT,GU,GW,GY,HK,HM,HN,HR,HT,HU,ID,IE,IL,IM,IN,IO,IQ,IR,IS,IT,JE,JM,JO,JP,KE,KG,KH,KI,KM,KN,KP,KR,KW,KY,KZ,LA,LB,LC,LI,LK,LR,LS,LT,LU,LV,LY,MA,MC,MD,ME,MF,MG,MH,MK,ML,MM,MN,MO,MP,MQ,MR,MS,MT,MU,MV,MW,MX,MY,MZ,NA,NC,NE,NF,NG,NI,NL,NO,NP,NR,NU,NZ,OM,PA,PE,PF,PG,PH,PK,PL,PM,PN,PR,PS,PT,PW,PY,QA,RE,RO,RS,RU,RW,SA,SB,SC,SD,SE,SG,SH,SI,SJ,SK,SL,SM,SN,SO,SR,SS,ST,SV,SX,SY,SZ,TC,TD,TF,TG,TH,TJ,TL,TM,TN,TO,TR,TT,TV,TW,TZ,UA,UG,UM,US,UY,UZ,VA,VC,VE,VG,VI,VN,VU,WF,WS,YE,YT,ZA,ZM,ZW", currency = "AED,AUD,BDT,BGN,BND,BOB,BRL,BWP,CAD,CHF,CNY,COP,CZK,DKK,EGP,EUR,FJD,GBP,GEL,GHS,HKD,HRK,HUF,IDR,ILS,INR,IQD,IRR,ISK,JPY,KES,KRW,KWD,KZT,LAK,LKR,MAD,MDL,MMK,MOP,MXN,MYR,MZN,NAD,NGN,NOK,NPR,NZD,PEN,PHP,PKR,PLN,QAR,RON,RSD,RUB,RWF,SAR,SCR,SEK,SGD,SLL,THB,TRY,TWD,TZS,UAH,UGX,USD,UYU,VND,XAF,XOF,ZAR,ZMW,MWK" }

[pm_filters.bamboraapac]
credit = { country = "AD,AE,AG,AL,AM,AO,AR,AT,AU,AZ,BA,BB,BD,BE,BG,BH,BI,BJ,BN,BO,BR,BS,BT,BW,BY,BZ,CA,CD,CF,CG,CH,CI,CL,CM,CN,CO,CR,CV,CY,CZ,DE,DK,DJ,DM,DO,DZ,EC,EE,EG,ER,ES,ET,FI,FJ,FM,FR,GA,GB,GD,GE,GG,GH,GM,GN,GQ,GR,GT,GW,GY,HN,HR,HT,HU,ID,IE,IL,IN,IS,IT,JM,JP,JO,KE,KG,KH,KI,KM,KN,KR,KW,KZ,LA,LB,LC,LI,LK,LR,LS,LT,LU,LV,MA,MC,MD,ME,MG,MH,MK,ML,MM,MN,MR,MT,MU,MV,MW,MX,MY,MZ,NA,NE,NG,NI,NL,NO,NP,NR,NZ,OM,PA,PE,PG,PH,PK,PL,PS,PT,PW,PY,QA,RO,RS,RW,SA,SB,SC,SE,SG,SI,SK,SL,SM,SN,SO,SR,SS,ST,SV,SZ,TD,TG,TH,TJ,TL,TM,TN,TO,TR,TT,TV,TZ,UA,UG,US,UY,UZ,VA,VC,VE,VN,VU,WS,ZA,ZM,ZW", currency = "AED,AUD,BDT,BGN,BND,BOB,BRL,BWP,CAD,CHF,CNY,COP,CZK,DKK,EGP,EUR,FJD,GBP,GEL,GHS,HKD,HRK,HUF,IDR,ILS,INR,IQD,IRR,ISK,JPY,KES,KRW,KWD,KZT,LAK,LKR,MAD,MDL,MMK,MOP,MXN,MYR,MZN,NAD,NGN,NOK,NPR,NZD,PEN,PHP,PKR,PLN,QAR,RON,RSD,RUB,RWF,SAR,SCR,SEK,SGD,SLL,THB,TRY,TWD,TZS,UAH,UGX,USD,UYU,VND,XAF,XOF,ZAR,ZMW,MWK" }
debit = { country = "AD,AE,AG,AL,AM,AO,AR,AT,AU,AZ,BA,BB,BD,BE,BG,BH,BI,BJ,BN,BO,BR,BS,BT,BW,BY,BZ,CA,CD,CF,CG,CH,CI,CL,CM,CN,CO,CR,CV,CY,CZ,DE,DK,DJ,DM,DO,DZ,EC,EE,EG,ER,ES,ET,FI,FJ,FM,FR,GA,GB,GD,GE,GG,GH,GM,GN,GQ,GR,GT,GW,GY,HN,HR,HT,HU,ID,IE,IL,IN,IS,IT,JM,JP,JO,KE,KG,KH,KI,KM,KN,KR,KW,KZ,LA,LB,LC,LI,LK,LR,LS,LT,LU,LV,MA,MC,MD,ME,MG,MH,MK,ML,MM,MN,MR,MT,MU,MV,MW,MX,MY,MZ,NA,NE,NG,NI,NL,NO,NP,NR,NZ,OM,PA,PE,PG,PH,PK,PL,PS,PT,PW,PY,QA,RO,RS,RW,SA,SB,SC,SE,SG,SI,SK,SL,SM,SN,SO,SR,SS,ST,SV,SZ,TD,TG,TH,TJ,TL,TM,TN,TO,TR,TT,TV,TZ,UA,UG,US,UY,UZ,VA,VC,VE,VN,VU,WS,ZA,ZM,ZW", currency = "AED,AUD,BDT,BGN,BND,BOB,BRL,BWP,CAD,CHF,CNY,COP,CZK,DKK,EGP,EUR,FJD,GBP,GEL,GHS,HKD,HRK,HUF,IDR,ILS,INR,IQD,IRR,ISK,JPY,KES,KRW,KWD,KZT,LAK,LKR,MAD,MDL,MMK,MOP,MXN,MYR,MZN,NAD,NGN,NOK,NPR,NZD,PEN,PHP,PKR,PLN,QAR,RON,RSD,RUB,RWF,SAR,SCR,SEK,SGD,SLL,THB,TRY,TWD,TZS,UAH,UGX,USD,UYU,VND,XAF,XOF,ZAR,ZMW,MWK" }

[pm_filters.gocardless]
ach = { country = "US", currency = "USD" }
becs = { country = "AU", currency = "AUD" }
sepa = { country = "AU,AT,BE,BG,CA,HR,CY,CZ,DK,FI,FR,DE,HU,IT,LU,MT,NL,NZ,NO,PL,PT,IE,RO,SK,SI,ZA,ES,SE,CH,GB", currency = "GBP,EUR,SEK,DKK,AUD,NZD,CAD" }

[pm_filters.powertranz]
credit = { country = "AE,AF,AG,AI,AL,AM,AO,AQ,AR,AS,AT,AU,AW,AX,AZ,BA,BB,BD,BE,BF,BG,BH,BI,BJ,BL,BM,BN,BO,BQ,BR,BS,BT,BV,BW,BY,BZ,CA,CC,CD,CF,CG,CH,CI,CK,CL,CM,CN,CO,CR,CU,CV,CW,CX,CY,CZ,DE,DJ,DK,DM,DO,DZ,EC,EE,EG,EH,ER,ES,ET,FI,FJ,FK,FM,FO,FR,GA,GB,GD,GE,GF,GG,GH,GI,GL,GM,GN,GP,GQ,GR,GT,GU,GW,GY,HK,HM,HN,HR,HT,HU,ID,IE,IL,IM,IN,IO,IQ,IR,IS,IT,JE,JM,JO,JP,KE,KG,KH,KI,KM,KN,KP,KR,KW,KY,KZ,LA,LB,LC,LI,LK,LR,LS,LT,LU,LV,LY,MA,MC,MD,ME,MF,MG,MH,MK,ML,MM,MN,MO,MP,MQ,MR,MS,MT,MU,MV,MW,MX,MY,MZ,NA,NC,NE,NF,NG,NI,NL,NO,NP,NR,NU,NZ,OM,PA,PE,PF,PG,PH,PK,PL,PM,PN,PR,PS,PT,PW,PY,QA,RE,RO,RS,RU,RW,SA,SB,SC,SD,SE,SG,SH,SI,SJ,SK,SL,SM,SN,SO,SR,SS,ST,SV,SX,SY,SZ,TC,TD,TF,TG,TH,TJ,TL,TM,TN,TO,TR,TT,TV,TW,TZ,UA,UG,UM,US,UY,UZ,VA,VC,VE,VG,VI,VN,VU,WF,WS,YE,YT,ZA,ZM,ZW", currency = "BBD,BMD,BSD,CRC,GTQ,HNL,JMD,KYD,TTD,USD" }
debit = { country = "AE,AF,AG,AI,AL,AM,AO,AQ,AR,AS,AT,AU,AW,AX,AZ,BA,BB,BD,BE,BF,BG,BH,BI,BJ,BL,BM,BN,BO,BQ,BR,BS,BT,BV,BW,BY,BZ,CA,CC,CD,CF,CG,CH,CI,CK,CL,CM,CN,CO,CR,CU,CV,CW,CX,CY,CZ,DE,DJ,DK,DM,DO,DZ,EC,EE,EG,EH,ER,ES,ET,FI,FJ,FK,FM,FO,FR,GA,GB,GD,GE,GF,GG,GH,GI,GL,GM,GN,GP,GQ,GR,GT,GU,GW,GY,HK,HM,HN,HR,HT,HU,ID,IE,IL,IM,IN,IO,IQ,IR,IS,IT,JE,JM,JO,JP,KE,KG,KH,KI,KM,KN,KP,KR,KW,KY,KZ,LA,LB,LC,LI,LK,LR,LS,LT,LU,LV,LY,MA,MC,MD,ME,MF,MG,MH,MK,ML,MM,MN,MO,MP,MQ,MR,MS,MT,MU,MV,MW,MX,MY,MZ,NA,NC,NE,NF,NG,NI,NL,NO,NP,NR,NU,NZ,OM,PA,PE,PF,PG,PH,PK,PL,PM,PN,PR,PS,PT,PW,PY,QA,RE,RO,RS,RU,RW,SA,SB,SC,SD,SE,SG,SH,SI,SJ,SK,SL,SM,SN,SO,SR,SS,ST,SV,SX,SY,SZ,TC,TD,TF,TG,TH,TJ,TL,TM,TN,TO,TR,TT,TV,TW,TZ,UA,UG,UM,US,UY,UZ,VA,VC,VE,VG,VI,VN,VU,WF,WS,YE,YT,ZA,ZM,ZW", currency = "BBD,BMD,BSD,CRC,GTQ,HNL,JMD,KYD,TTD,USD" }

[pm_filters.worldline]
giropay = { country = "DE", currency = "EUR" }
ideal = { country = "NL", currency = "EUR" }
credit = { country = "AD,AE,AF,AG,AI,AL,AM,AO,AQ,AR,AS,AT,AU,AW,AX,AZ,BA,BB,BD,BE,BF,BG,BH,BI,BJ,BL,BM,BN,BO,BQ,BR,BS,BT,BV,BW,BY,BZ,CA,CC,CD,CF,CG,CH,CI,CK,CL,CM,CN,CO,CR,CU,CV,CW,CX,CY,CZ,DE,DJ,DK,DM,DO,DZ,EC,EE,EG,EH,ER,ES,ET,FI,FJ,FK,FM,FO,FR,GA,GB,GD,GE,GF,GG,GH,GI,GL,GM,GN,GP,GQ,GR,GT,GU,GW,GY,HK,HM,HN,HR,HT,HU,ID,IE,IL,IM,IN,IO,IQ,IR,IS,IT,JE,JM,JO,JP,KE,KG,KH,KI,KM,KN,KP,KR,KW,KY,KZ,LA,LB,LC,LI,LK,LR,LS,LT,LU,LV,LY,MA,MC,MD,ME,MF,MG,MH,MK,ML,MM,MN,MO,MP,MQ,MR,MS,MT,MU,MV,MW,MX,MY,MZ,NA,NC,NE,NF,NG,NI,NL,NO,NP,NR,NU,NZ,OM,PA,PE,PF,PG,PH,PK,PL,PM,PN,PR,PS,PT,PW,PY,QA,RE,RO,RS,RU,RW,SA,SB,SC,SD,SE,SG,SH,SI,SJ,SK,SL,SM,SN,SO,SR,SS,ST,SV,SX,SY,SZ,TC,TD,TF,TG,TH,TJ,TL,TM,TN,TO,TR,TT,TV,TW,TZ,UA,UG,UM,US,UY,UZ,VA,VC,VE,VG,VI,VN,VU,WF,WS,YE,YT,ZA,ZM,ZW", currency = "AED,AFN,ALL,AMD,ANG,AOA,ARS,AUD,AWG,AZN,BAM,BBD,BDT,BGN,BHD,BIF,BMD,BND,BOB,BRL,BSD,BTN,BWP,BYN,BZD,CAD,CDF,CHF,CLP,CNY,COP,CRC,CUP,CVE,CZK,DJF,DKK,DOP,DZD,EGP,ERN,ETB,EUR,FJD,FKP,GBP,GEL,GHS,GIP,GMD,GNF,GTQ,GYD,HKD,HNL,HRK,HTG,HUF,IDR,ILS,INR,IQD,IRR,ISK,JMD,JOD,JPY,KES,KGS,KHR,KMF,KPW,KRW,KWD,KYD,KZT,LAK,LBP,LKR,LRD,LSL,LYD,MAD,MDL,MGA,MKD,MMK,MNT,MOP,MRU,MUR,MVR,MWK,MXN,MYR,MZN,NAD,NGN,NIO,NOK,NPR,NZD,OMR,PAB,PEN,PGK,PHP,PKR,PLN,PYG,QAR,RON,RSD,RUB,RWF,SAR,SBD,SCR,SDG,SEK,SGD,SHP,SLL,SOS,SRD,SSP,SVC,SYP,SZL,THB,TJS,TMT,TND,TOP,TRY,TTD,TWD,TZS,UAH,UGX,USD,UYU,UZS,VND,VUV,WST,XAF,XCD,XOF,XPF,YER,ZAR,ZMW,ZWL" }
debit = { country = "AD,AE,AF,AG,AI,AL,AM,AO,AQ,AR,AS,AT,AU,AW,AX,AZ,BA,BB,BD,BE,BF,BG,BH,BI,BJ,BL,BM,BN,BO,BQ,BR,BS,BT,BV,BW,BY,BZ,CA,CC,CD,CF,CG,CH,CI,CK,CL,CM,CN,CO,CR,CU,CV,CW,CX,CY,CZ,DE,DJ,DK,DM,DO,DZ,EC,EE,EG,EH,ER,ES,ET,FI,FJ,FK,FM,FO,FR,GA,GB,GD,GE,GF,GG,GH,GI,GL,GM,GN,GP,GQ,GR,GT,GU,GW,GY,HK,HM,HN,HR,HT,HU,ID,IE,IL,IM,IN,IO,IQ,IR,IS,IT,JE,JM,JO,JP,KE,KG,KH,KI,KM,KN,KP,KR,KW,KY,KZ,LA,LB,LC,LI,LK,LR,LS,LT,LU,LV,LY,MA,MC,MD,ME,MF,MG,MH,MK,ML,MM,MN,MO,MP,MQ,MR,MS,MT,MU,MV,MW,MX,MY,MZ,NA,NC,NE,NF,NG,NI,NL,NO,NP,NR,NU,NZ,OM,PA,PE,PF,PG,PH,PK,PL,PM,PN,PR,PS,PT,PW,PY,QA,RE,RO,RS,RU,RW,SA,SB,SC,SD,SE,SG,SH,SI,SJ,SK,SL,SM,SN,SO,SR,SS,ST,SV,SX,SY,SZ,TC,TD,TF,TG,TH,TJ,TL,TM,TN,TO,TR,TT,TV,TW,TZ,UA,UG,UM,US,UY,UZ,VA,VC,VE,VG,VI,VN,VU,WF,WS,YE,YT,ZA,ZM,ZW", currency = "AED,AFN,ALL,AMD,ANG,AOA,ARS,AUD,AWG,AZN,BAM,BBD,BDT,BGN,BHD,BIF,BMD,BND,BOB,BRL,BSD,BTN,BWP,BYN,BZD,CAD,CDF,CHF,CLP,CNY,COP,CRC,CUP,CVE,CZK,DJF,DKK,DOP,DZD,EGP,ERN,ETB,EUR,FJD,FKP,GBP,GEL,GHS,GIP,GMD,GNF,GTQ,GYD,HKD,HNL,HRK,HTG,HUF,IDR,ILS,INR,IQD,IRR,ISK,JMD,JOD,JPY,KES,KGS,KHR,KMF,KPW,KRW,KWD,KYD,KZT,LAK,LBP,LKR,LRD,LSL,LYD,MAD,MDL,MGA,MKD,MMK,MNT,MOP,MRU,MUR,MVR,MWK,MXN,MYR,MZN,NAD,NGN,NIO,NOK,NPR,NZD,OMR,PAB,PEN,PGK,PHP,PKR,PLN,PYG,QAR,RON,RSD,RUB,RWF,SAR,SBD,SCR,SDG,SEK,SGD,SHP,SLL,SOS,SRD,SSP,SVC,SYP,SZL,THB,TJS,TMT,TND,TOP,TRY,TTD,TWD,TZS,UAH,UGX,USD,UYU,UZS,VND,VUV,WST,XAF,XCD,XOF,XPF,YER,ZAR,ZMW,ZWL" }

[pm_filters.shift4]
eps = { country = "AT", currency = "EUR" }
giropay = { country = "DE", currency = "EUR" }
ideal = { country = "NL", currency = "EUR" }
sofort = { country = "AT,BE,CH,DE,ES,FI,FR,GB,IT,NL,PL,SE", currency = "CHF,EUR" }
credit = { country = "AD,AE,AF,AG,AI,AL,AM,AO,AQ,AR,AS,AT,AU,AW,AX,AZ,BA,BB,BD,BE,BF,BG,BH,BI,BJ,BL,BM,BN,BO,BQ,BR,BS,BT,BV,BW,BY,BZ,CA,CC,CD,CF,CG,CH,CI,CK,CL,CM,CN,CO,CR,CU,CV,CW,CX,CY,CZ,DE,DJ,DK,DM,DO,DZ,EC,EE,EG,EH,ER,ES,ET,FI,FJ,FK,FM,FO,FR,GA,GB,GD,GE,GF,GG,GH,GI,GL,GM,GN,GP,GQ,GR,GT,GU,GW,GY,HK,HM,HN,HR,HT,HU,ID,IE,IL,IM,IN,IO,IQ,IR,IS,IT,JE,JM,JO,JP,KE,KG,KH,KI,KM,KN,KP,KR,KW,KY,KZ,LA,LB,LC,LI,LK,LR,LS,LT,LU,LV,LY,MA,MC,MD,ME,MF,MG,MH,MK,ML,MM,MN,MO,MP,MQ,MR,MS,MT,MU,MV,MW,MX,MY,MZ,NA,NC,NE,NF,NG,NI,NL,NO,NP,NR,NU,NZ,OM,PA,PE,PF,PG,PH,PK,PL,PM,PN,PR,PS,PT,PW,PY,QA,RE,RO,RS,RU,RW,SA,SB,SC,SD,SE,SG,SH,SI,SJ,SK,SL,SM,SN,SO,SR,SS,ST,SV,SX,SY,SZ,TC,TD,TF,TG,TH,TJ,TL,TM,TN,TO,TR,TT,TV,TW,TZ,UA,UG,UM,US,UY,UZ,VA,VC,VE,VG,VI,VN,VU,WF,WS,YE,YT,ZA,ZM,ZW", currency = "AED,AFN,ALL,AMD,ANG,AOA,ARS,AUD,AWG,AZN,BAM,BBD,BDT,BGN,BHD,BIF,BMD,BND,BOB,BRL,BSD,BTN,BWP,BYN,BZD,CAD,CDF,CHF,CLP,CNY,COP,CRC,CUP,CVE,CZK,DJF,DKK,DOP,DZD,EGP,ERN,ETB,EUR,FJD,FKP,GBP,GEL,GHS,GIP,GMD,GNF,GTQ,GYD,HKD,HNL,HRK,HTG,HUF,IDR,ILS,INR,IQD,IRR,ISK,JMD,JOD,JPY,KES,KGS,KHR,KMF,KPW,KRW,KWD,KYD,KZT,LAK,LBP,LKR,LRD,LSL,LYD,MAD,MDL,MGA,MKD,MMK,MNT,MOP,MRU,MUR,MVR,MWK,MXN,MYR,MZN,NAD,NGN,NIO,NOK,NPR,NZD,OMR,PAB,PEN,PGK,PHP,PKR,PLN,PYG,QAR,RON,RSD,RUB,RWF,SAR,SBD,SCR,SDG,SEK,SGD,SHP,SLL,SOS,SRD,SSP,SVC,SYP,SZL,THB,TJS,TMT,TND,TOP,TRY,TTD,TWD,TZS,UAH,UGX,USD,UYU,UZS,VND,VUV,WST,XAF,XCD,XOF,XPF,YER,ZAR,ZMW,ZWL" }
debit = { country = "AD,AE,AF,AG,AI,AL,AM,AO,AQ,AR,AS,AT,AU,AW,AX,AZ,BA,BB,BD,BE,BF,BG,BH,BI,BJ,BL,BM,BN,BO,BQ,BR,BS,BT,BV,BW,BY,BZ,CA,CC,CD,CF,CG,CH,CI,CK,CL,CM,CN,CO,CR,CU,CV,CW,CX,CY,CZ,DE,DJ,DK,DM,DO,DZ,EC,EE,EG,EH,ER,ES,ET,FI,FJ,FK,FM,FO,FR,GA,GB,GD,GE,GF,GG,GH,GI,GL,GM,GN,GP,GQ,GR,GT,GU,GW,GY,HK,HM,HN,HR,HT,HU,ID,IE,IL,IM,IN,IO,IQ,IR,IS,IT,JE,JM,JO,JP,KE,KG,KH,KI,KM,KN,KP,KR,KW,KY,KZ,LA,LB,LC,LI,LK,LR,LS,LT,LU,LV,LY,MA,MC,MD,ME,MF,MG,MH,MK,ML,MM,MN,MO,MP,MQ,MR,MS,MT,MU,MV,MW,MX,MY,MZ,NA,NC,NE,NF,NG,NI,NL,NO,NP,NR,NU,NZ,OM,PA,PE,PF,PG,PH,PK,PL,PM,PN,PR,PS,PT,PW,PY,QA,RE,RO,RS,RU,RW,SA,SB,SC,SD,SE,SG,SH,SI,SJ,SK,SL,SM,SN,SO,SR,SS,ST,SV,SX,SY,SZ,TC,TD,TF,TG,TH,TJ,TL,TM,TN,TO,TR,TT,TV,TW,TZ,UA,UG,UM,US,UY,UZ,VA,VC,VE,VG,VI,VN,VU,WF,WS,YE,YT,ZA,ZM,ZW", currency = "AED,AFN,ALL,AMD,ANG,AOA,ARS,AUD,AWG,AZN,BAM,BBD,BDT,BGN,BHD,BIF,BMD,BND,BOB,BRL,BSD,BTN,BWP,BYN,BZD,CAD,CDF,CHF,CLP,CNY,COP,CRC,CUP,CVE,CZK,DJF,DKK,DOP,DZD,EGP,ERN,ETB,EUR,FJD,FKP,GBP,GEL,GHS,GIP,GMD,GNF,GTQ,GYD,HKD,HNL,HRK,HTG,HUF,IDR,ILS,INR,IQD,IRR,ISK,JMD,JOD,JPY,KES,KGS,KHR,KMF,KPW,KRW,KWD,KYD,KZT,LAK,LBP,LKR,LRD,LSL,LYD,MAD,MDL,MGA,MKD,MMK,MNT,MOP,MRU,MUR,MVR,MWK,MXN,MYR,MZN,NAD,NGN,NIO,NOK,NPR,NZD,OMR,PAB,PEN,PGK,PHP,PKR,PLN,PYG,QAR,RON,RSD,RUB,RWF,SAR,SBD,SCR,SDG,SEK,SGD,SHP,SLL,SOS,SRD,SSP,SVC,SYP,SZL,THB,TJS,TMT,TND,TOP,TRY,TTD,TWD,TZS,UAH,UGX,USD,UYU,UZS,VND,VUV,WST,XAF,XCD,XOF,XPF,YER,ZAR,ZMW,ZWL" }
boleto = { country = "BR", currency = "BRL" }
trustly = { currency = "CZK,DKK,EUR,GBP,NOK,SEK" }
ali_pay = { country = "CN", currency = "CNY" }
we_chat_pay = { country = "CN", currency = "CNY" }
klarna = { currency = "EUR,GBP,CHF,SEK" }
blik = { country = "PL", currency = "PLN" }
crypto_currency = { currency = "USD,GBP,AED" }
paysera = { currency = "EUR" }
skrill = { currency = "USD" }

[pm_filters.bluesnap]
credit = { country = "AD,AE,AG,AL,AM,AO,AR,AT,AU,AZ,BA,BB,BD,BE,BG,BH,BI,BJ,BN,BO,BR,BS,BT,BW,BY,BZ,CA,CD,CF,CG,CH,CI,CL,CM,CN,CO,CR,CV,CY,CZ,DE,DK,DJ,DM,DO,DZ,EC,EE,EG,ER,ES,ET,FI,FJ,FM,FR,GA,GB,GD,GE,GG,GH,GM,GN,GQ,GR,GT,GW,GY,HN,HR,HT,HU,ID,IE,IL,IN,IS,IT,JM,JP,JO,KE,KG,KH,KI,KM,KN,KR,KW,KZ,LA,LB,LC,LI,LK,LR,LS,LT,LU,LV,MA,MC,MD,ME,MG,MH,MK,ML,MM,MN,MR,MT,MU,MV,MW,MX,MY,MZ,NA,NE,NG,NI,NL,NO,NP,NR,NZ,OM,PA,PE,PG,PH,PK,PL,PS,PT,PW,PY,QA,RO,RS,RW,SA,SB,SC,SE,SG,SI,SK,SL,SM,SN,SO,SR,SS,ST,SV,SZ,TD,TG,TH,TJ,TL,TM,TN,TO,TR,TT,TV,TZ,UA,UG,US,UY,UZ,VA,VC,VE,VN,VU,WS,ZA,ZM,ZW", currency = "AED,AFN,ALL,AMD,ANG,ARS,AUD,AWG,BAM,BBD,BGN,BHD,BMD,BND,BOB,BRL,BSD,BWP,CAD,CHF,CLP,CNY,COP,CRC,CZK,DKK,DOP,DZD,EGP,EUR,FJD,GBP,GEL,GIP,GTQ,HKD,HUF,IDR,ILS,INR,ISK,JMD,JPY,KES,KHR,KRW,KWD,KYD,KZT,LBP,LKR,MAD,MDL,MKD,MUR,MWK,MXN,MYR,NAD,NGN,NOK,NPR,NZD,OMR,PAB,PEN,PGK,PHP,PLN,PKR,QAR,RON,RSD,RUB,SAR,SCR,SDG,SEK,SGD,THB,TND,TRY,TTD,TWD,TZS,UAH,USD,UYU,UZS,VND,XAF,XCD,XOF,ZAR"}
google_pay = { country = "AL, DZ, AS, AO, AG, AR, AU, AT, AZ, BH, BY, BE, BR, BG, CL, CO, HR, CZ, DK, DO, EG, EE, FI, FR, DE, GR, HK, HU, IN, ID, IE, IL, IT, JP, JO, KZ, KE, KW, LV, LB, LT, LU, MY, MX, NL, NZ, NO, OM, PK, PA, PE, PH, PL, PT, QA, RO, RU, SA, SG, SK, ZA, ES, LK, SE, CH, TW, TH, TR, UA, AE, GB, US, UY, VN", currency = "ALL, DZD, USD, XCD, ARS, AUD, EUR, BHD, BRL, BGN, CAD, CLP, COP, CZK, DKK, DOP, EGP, HKD, HUF, INR, IDR, ILS, JPY, KZT, KES, KWD, LBP, MYR, MXN, NZD, NOK, OMR, PKR, PAB, PEN, PHP, PLN, QAR, RON, RUB, SAR, SGD, ZAR, LKR, SEK, CHF, TWD, THB, TRY, UAH, AED, GBP, UYU, VND"}
apple_pay = { country = "EG, MA, ZA, AU, HK, JP, MO, MY, MN, NZ, SG, KR, TW, VN, AM, AT, AZ, BY, BE, BG, HR, CY, DK, EE, FO, FI, FR, GE, DE, GR, GL, GG, HU, IS, IE, IM, IT , KZ, JE, LV, LI, LT, LU, MT, MD, MC, ME, NL, NO, PL, PT, RO, SM, RS, SI, ES, SE, CH, UA, GB, VA, AR, BR, CL, CO, CR, DO, EC, SV, GT, HN, MX, PA, PY, PE, BS, UY, BH, IL, JO, KW, OM, PS, QA, SA, AE, CA, US", currency = "EGP, MAD, ZAR, AUD, CNY, HKD, JPY, MYR, NZD, SGD, KRW, TWD, VND, AMD, EUR, BGN, CZK, DKK, GEL, GBP, HUF, ISK, KZT, CHF, MDL, NOK, PLN, RON, RSD, SEK, UAH, GBP, ARS, BRL, CLP, COP, CRC, DOP, USD, GTQ, MXN, PAB, PEN, BSD, UYU, BHD, ILS, KWD, OMR, QAR, SAR, AED, CAD"}

[pm_filters.inespay]
sepa = { country = "ES", currency = "EUR"}

[pm_filters.fiserv]
credit = {country = "AU,NZ,CN,HK,IN,LK,KR,MY,SG,GB,BE,FR,DE,IT,ME,NL,PL,ES,ZA,AR,BR,CO,MX,PA,UY,US,CA", currency = "AFN,ALL,DZD,AOA,ARS,AMD,AWG,AUD,AZN,BSD,BHD,BDT,BBD,BYN,BZD,BMD,BTN,BOB,VES,BAM,BWP,BRL,BND,BGN,BIF,KHR,CAD,CVE,KYD,XAF,CLP,CNY,COP,KMF,CDF,CRC,HRK,CUP,CZK,DKK,DJF,DOP,XCD,EGP,ERN,ETB,EUR,FKP,FJD,XPF,GMD,GEL,GHS,GIP,GTQ,GNF,GYD,HTG,HNL,HKD,HUF,ISK,INR,IDR,IRR,IQD,ILS,JMD,JPY,JOD,KZT,KES,KGS,KWD,LAK,LBP,LSL,LRD,LYD,MOP,MKD,MGA,MWK,MYR,MVR,MRU,MUR,MXN,MDL,MNT,MAD,MZN,MMK,NAD,NPR,ANG,NZD,NIO,NGN,VUV,KPW,NOK,OMR,PKR,PAB,PGK,PYG,PEN,PHP,PLN,GBP,QAR,RON,RUB,RWF,SHP,SVC,WST,STN,SAR,RSD,SCR,SLL,SGD,SBD,SOS,ZAR,KRW,SSP,LKR,SDG,SRD,SZL,SEK,CHF,SYP,TWD,TJS,TZS,THB,TOP,TTD,TND,TRY,TMT,UGX,UAH,AED,USD,UYU,UZS,VND,XOF,YER,ZMW,ZWL"}
debit = {country = "AU,NZ,CN,HK,IN,LK,KR,MY,SG,GB,BE,FR,DE,IT,ME,NL,PL,ES,ZA,AR,BR,CO,MX,PA,UY,US,CA", currency = "AFN,ALL,DZD,AOA,ARS,AMD,AWG,AUD,AZN,BSD,BHD,BDT,BBD,BYN,BZD,BMD,BTN,BOB,VES,BAM,BWP,BRL,BND,BGN,BIF,KHR,CAD,CVE,KYD,XAF,CLP,CNY,COP,KMF,CDF,CRC,HRK,CUP,CZK,DKK,DJF,DOP,XCD,EGP,ERN,ETB,EUR,FKP,FJD,XPF,GMD,GEL,GHS,GIP,GTQ,GNF,GYD,HTG,HNL,HKD,HUF,ISK,INR,IDR,IRR,IQD,ILS,JMD,JPY,JOD,KZT,KES,KGS,KWD,LAK,LBP,LSL,LRD,LYD,MOP,MKD,MGA,MWK,MYR,MVR,MRU,MUR,MXN,MDL,MNT,MAD,MZN,MMK,NAD,NPR,ANG,NZD,NIO,NGN,VUV,KPW,NOK,OMR,PKR,PAB,PGK,PYG,PEN,PHP,PLN,GBP,QAR,RON,RUB,RWF,SHP,SVC,WST,STN,SAR,RSD,SCR,SLL,SGD,SBD,SOS,ZAR,KRW,SSP,LKR,SDG,SRD,SZL,SEK,CHF,SYP,TWD,TJS,TZS,THB,TOP,TTD,TND,TRY,TMT,UGX,UAH,AED,USD,UYU,UZS,VND,XOF,YER,ZMW,ZWL"}
paypal = { currency = "AUD,EUR,BRL,CAD,CNY,EUR,EUR,EUR,GBP,HKD,INR,EUR,JPY,MYR,EUR,NZD,PHP,PLN,SGD,USD", country = "AU, BE, BR, CA, CN, DE, ES, FR, GB, HK, IN, IT, JP, MY, NL, NZ, PH, PL, SG, US" }
google_pay = { country = "AU,AT,BE,BR,CA,CN,HK,MY,NZ,SG,US", currency = "AUD,EUR,EUR,BRL,CAD,CNY,HKD,MYR,NZD,SGD,USD" }
apple_pay = { country = "AU,NZ,CN,HK,JP,SG,MY,KR,TW,VN,GB,IE,FR,DE,IT,ES,PT,NL,BE,LU,AT,CH,SE,FI,DK,NO,PL,CZ,SK,HU,LT,LV,EE,GR,RO,BG,HR,SI,MT,CY,IS,LI,MC,SM,VA,US,CA,MX,BR,AR,CL,CO,PE,UY,CR,PA,DO,EC,SV,GT,HN,BS,PR,AE,SA,QA,KW,BH,OM,IL,JO,PS,EG,MA,ZA,GE,AM,AZ,MD,ME,MK,AL,BA,RS,UA", currency = "AUD,BRL,CAD,CHF,CZK,DKK,EUR,GBP,HKD,HUF,ILS,JPY,MXN,NOK,NZD,PHP,PLN,SEK,SGD,THB,TWD,USD" }

[pm_filters.placetopay]
credit = { country = "BE,CH,CO,CR,EC,HN,MX,PA,PR,UY", currency = "CLP,COP,USD"}
debit = { country = "BE,CH,CO,CR,EC,HN,MX,PA,PR,UY", currency = "CLP,COP,USD"}

[pm_filters.aci]
credit = { country = "AD,AE,AT,BE,BG,CH,CN,CO,CR,CY,CZ,DE,DK,DO,EE,EG,ES,ET,FI,FR,GB,GH,GI,GR,GT,HN,HK,HR,HU,ID,IE,IS,IT,JP,KH,LA,LI,LT,LU,LY,MK,MM,MX,MY,MZ,NG,NZ,OM,PA,PE,PK,PL,PT,QA,RO,SA,SN,SE,SI,SK,SV,TH,UA,US,UY,VN,ZM", currency = "AED,ALL,ARS,BGN,CHF,CLP,CNY,COP,CRC,CZK,DKK,DOP,EGP,EUR,GBP,GHS,HKD,HNL,HRK,HUF,IDR,ILS,ISK,JPY,KHR,KPW,LAK,LKR,MAD,MKD,MMK,MXN,MYR,MZN,NGN,NOK,NZD,OMR,PAB,PEN,PHP,PKR,PLN,QAR,RON,RSD,SAR,SEK,SGD,THB,TRY,TWD,UAH,USD,UYU,VND,ZAR,ZMW" }
debit = { country = "AD,AE,AT,BE,BG,CH,CN,CO,CR,CY,CZ,DE,DK,DO,EE,EG,ES,ET,FI,FR,GB,GH,GI,GR,GT,HN,HK,HR,HU,ID,IE,IS,IT,JP,KH,LA,LI,LT,LU,LY,MK,MM,MX,MY,MZ,NG,NZ,OM,PA,PE,PK,PL,PT,QA,RO,SA,SN,SE,SI,SK,SV,TH,UA,US,UY,VN,ZM", currency = "AED,ALL,ARS,BGN,CHF,CLP,CNY,COP,CRC,CZK,DKK,DOP,EGP,EUR,GBP,GHS,HKD,HNL,HRK,HUF,IDR,ILS,ISK,JPY,KHR,KPW,LAK,LKR,MAD,MKD,MMK,MXN,MYR,MZN,NGN,NOK,NZD,OMR,PAB,PEN,PHP,PKR,PLN,QAR,RON,RSD,SAR,SEK,SGD,THB,TRY,TWD,UAH,USD,UYU,VND,ZAR,ZMW" }
mb_way = { country = "EE,ES,PT", currency = "EUR" }
ali_pay = { country = "CN", currency = "CNY" }
eps = { country = "AT", currency = "EUR" }
ideal = { country = "NL", currency = "EUR" }
giropay = { country = "DE", currency = "EUR" }
sofort = { country = "AT,BE,CH,DE,ES,GB,IT,NL,PL", currency = "CHF,EUR,GBP,HUF,PLN"}
interac = { country = "CA", currency = "CAD,USD"}
przelewy24 = { country = "PL", currency = "CZK,EUR,GBP,PLN" }
trustly = { country = "ES,GB,SE,NO,AT,NL,DE,DK,FI,EE,LT,LV", currency = "CZK,DKK,EUR,GBP,NOK,SEK" }
klarna = { country = "AU,AT,BE,CA,CZ,DK,FI,FR,DE,GR,IE,IT,NL,NZ,NO,PL,PT,ES,SE,CH,GB,US", currency = "CHF,DKK,EUR,GBP,NOK,PLN,SEK,USD,AUD,NZD,CAD" }

[pm_filters.coingate]
crypto_currency = { country = "AL, AD, AT, BE, BA, BG, HR, CZ, DK, EE, FI, FR, DE, GR, HU, IS, IE, IT, LV, LT, LU, MT, MD, NL, NO, PL, PT, RO, RS, SK, SI, ES, SE, CH, UA, GB, AR, BR, CL, CO, CR, DO, SV, GD, MX, PE, LC, AU, NZ, CY, HK, IN, IL, JP, KR, QA, SA, SG, EG", currency = "EUR, USD, GBP" }

[pm_filters.paystack]
eft = { country = "NG, ZA, GH, KE, CI", currency = "NGN, GHS, ZAR, KES, USD" }

[pm_filters.santander]
pix = { country = "BR", currency = "BRL" }

[pm_filters.bluecode]
bluecode = { country = "AT,BE,BG,HR,CY,CZ,DK,EE,FI,FR,DE,GR,HU,IE,IT,LV,LT,LU,MT,NL,PL,PT,RO,SK,SI,ES,SE,IS,LI,NO", currency = "EUR" }

[payout_method_filters.adyenplatform]
sepa = { country = "AT,BE,CH,CZ,DE,EE,ES,FI,FR,GB,HU,IE,IT,LT,LV,NL,NO,PL,PT,SE,SK", currency = "EUR,CZK,DKK,HUF,NOK,PLN,SEK,GBP,CHF" }
credit = { country = "AT,BE,BG,CY,CZ,DE,DK,EE,ES,FI,FR,GB,GR,HR,HU,IE,IS,IT,LI,LT,LU,LV,MT,NL,NO,PL,PT,RO,SE,SI,SK,US", currency = "EUR,USD,GBP" }
debit = { country = "AT,BE,BG,CY,CZ,DE,DK,EE,ES,FI,FR,GB,GR,HR,HU,IE,IS,IT,LI,LT,LU,LV,MT,NL,NO,PL,PT,RO,SE,SI,SK,US", currency = "EUR,USD,GBP" }

[payout_method_filters.stripe]
ach = { country = "US", currency = "USD" }

[temp_locker_enable_config]
bluesnap.payment_method = "card"
nuvei.payment_method = "card"
shift4.payment_method = "card"
stripe.payment_method = "bank_transfer"
bankofamerica = { payment_method = "card" }
cybersource = { payment_method = "card" }
nmi.payment_method = "card"
payme.payment_method = "card"
deutschebank = { payment_method = "bank_debit" }
paybox = { payment_method = "card" }
nexixpay = { payment_method = "card" }
redsys = { payment_method = "card" }

#tokenization configuration which describe token lifetime and payment method for specific connector
[tokenization]
braintree = { long_lived_token = false, payment_method = "card" }
checkout = { long_lived_token = false, payment_method = "wallet", apple_pay_pre_decrypt_flow = "network_tokenization" }
gocardless = { long_lived_token = true, payment_method = "bank_debit" }
hipay = { long_lived_token = false, payment_method = "card" }
mollie = { long_lived_token = false, payment_method = "card" }
payme = { long_lived_token = false, payment_method = "card" }
square = { long_lived_token = false, payment_method = "card" }
stax = { long_lived_token = true, payment_method = "card,bank_debit" }
stripe = { long_lived_token = false, payment_method = "wallet", payment_method_type = { list = "google_pay", type = "disable_only" } }
billwerk = {long_lived_token = false, payment_method = "card"}
globalpay = { long_lived_token = false, payment_method = "card", flow = "mandates" }

[webhooks]
outgoing_enabled = true
redis_lock_expiry_seconds = 180

[l2_l3_data_config]  
enabled = "false"

[webhook_source_verification_call]
connectors_with_webhook_source_verification_call = "paypal"     # List of connectors which has additional source verification api-call

[unmasked_headers]
keys = "accept-language,user-agent,x-profile-id"

[saved_payment_methods]
sdk_eligible_payment_methods = "card"

[locker_based_open_banking_connectors]
connector_list = "tokenio"

[network_tokenization_supported_card_networks]
card_networks = "Visa, AmericanExpress, Mastercard"

[network_tokenization_supported_connectors]
connector_list = "cybersource"

[platform]
enabled = false
allow_connected_merchants = false

[billing_connectors_payment_sync]
billing_connectors_which_require_payment_sync = "stripebilling, recurly"

[billing_connectors_invoice_sync]
billing_connectors_which_requires_invoice_sync_call = "recurly"

[authentication_providers]
click_to_pay = {connector_list = "adyen, cybersource, trustpay"}


[revenue_recovery]
<<<<<<< HEAD
monitoring_threshold_in_seconds = 60
retry_algorithm_type = "cascading"


=======
# monitoring threshold -  120 days
monitoring_threshold_in_seconds = 10368000 
retry_algorithm_type = "cascading"

>>>>>>> aed063e0
[revenue_recovery.card_config.amex]
max_retries_per_day = 20
max_retry_count_for_thirty_day = 20

[revenue_recovery.card_config.mastercard]
max_retries_per_day = 10
max_retry_count_for_thirty_day = 35

[revenue_recovery.card_config.visa]
max_retries_per_day = 20
max_retry_count_for_thirty_day = 20

[revenue_recovery.card_config.discover]
max_retries_per_day = 20
<<<<<<< HEAD
max_retry_count_for_thirty_day = 20
=======
max_retry_count_for_thirty_day = 20


[grpc_client.unified_connector_service]
ucs_only_connectors = "paytm, phonepe"    # Comma-separated list of connectors that use UCS only
>>>>>>> aed063e0
<|MERGE_RESOLUTION|>--- conflicted
+++ resolved
@@ -845,17 +845,10 @@
 
 
 [revenue_recovery]
-<<<<<<< HEAD
-monitoring_threshold_in_seconds = 60
-retry_algorithm_type = "cascading"
-
-
-=======
 # monitoring threshold -  120 days
 monitoring_threshold_in_seconds = 10368000 
 retry_algorithm_type = "cascading"
 
->>>>>>> aed063e0
 [revenue_recovery.card_config.amex]
 max_retries_per_day = 20
 max_retry_count_for_thirty_day = 20
@@ -870,12 +863,8 @@
 
 [revenue_recovery.card_config.discover]
 max_retries_per_day = 20
-<<<<<<< HEAD
-max_retry_count_for_thirty_day = 20
-=======
 max_retry_count_for_thirty_day = 20
 
 
 [grpc_client.unified_connector_service]
 ucs_only_connectors = "paytm, phonepe"    # Comma-separated list of connectors that use UCS only
->>>>>>> aed063e0
