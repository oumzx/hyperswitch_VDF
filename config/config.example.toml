--- conflicted
+++ resolved
@@ -1170,10 +1170,7 @@
 [chat]
 enabled = false                                # Enable or disable chat features
 hyperswitch_ai_host = "http://0.0.0.0:8000"    # Hyperswitch ai workflow host
-<<<<<<< HEAD
 encryption_key = ""                            # Key to encrypt and decrypt chats
-=======
 
 [proxy_status_mapping]
-proxy_connector_http_status_code = false    # If enabled, the http status code of the connector will be proxied in the response
->>>>>>> 89774f3a
+proxy_connector_http_status_code = false    # If enabled, the http status code of the connector will be proxied in the response