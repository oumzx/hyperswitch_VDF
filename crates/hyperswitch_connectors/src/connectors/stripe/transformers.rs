--- conflicted
+++ resolved
@@ -290,14 +290,11 @@
     #[serde(skip_serializing_if = "Option::is_none")]
     #[serde(rename = "payment_method_options[card][request_incremental_authorization]")]
     pub request_incremental_authorization: Option<StripeRequestIncrementalAuthorization>,
-<<<<<<< HEAD
-    #[serde(rename = "payment_method_options[card][request_overcapture]")]
-    pub request_overcapture: Option<StripeRequestOvercaptureBool>,
-=======
     #[serde(skip_serializing_if = "Option::is_none")]
     #[serde(rename = "payment_method_options[card][request_extended_authorization]")]
     request_extended_authorization: Option<StripeRequestExtendedAuthorization>,
->>>>>>> f2f943fc
+    #[serde(rename = "payment_method_options[card][request_overcapture]")]
+    pub request_overcapture: Option<StripeRequestOvercaptureBool>,
 }
 
 #[derive(Debug, Eq, PartialEq, Serialize)]
@@ -1283,11 +1280,8 @@
     is_customer_initiated_mandate_payment: Option<bool>,
     billing_address: StripeBillingAddress,
     request_incremental_authorization: bool,
-<<<<<<< HEAD
+    request_extended_authorization: Option<primitive_wrappers::RequestExtendedAuthorizationBool>,
     request_overcapture: Option<StripeRequestOvercaptureBool>,
-=======
-    request_extended_authorization: Option<primitive_wrappers::RequestExtendedAuthorizationBool>,
->>>>>>> f2f943fc
 ) -> Result<
     (
         StripePaymentMethodData,
@@ -1307,11 +1301,8 @@
                     card_details,
                     payment_method_auth_type,
                     request_incremental_authorization,
-<<<<<<< HEAD
+                    request_extended_authorization,
                     request_overcapture,
-=======
-                    request_extended_authorization,
->>>>>>> f2f943fc
                 ))?,
                 Some(StripePaymentMethodType::Card),
                 billing_address,
@@ -1530,24 +1521,13 @@
     }
 }
 
-<<<<<<< HEAD
-impl TryFrom<(&Card, Auth3ds, bool, Option<StripeRequestOvercaptureBool>)>
-    for StripePaymentMethodData
-{
-    type Error = ConnectorError;
-    fn try_from(
-        (card, payment_method_auth_type, request_incremental_authorization, request_overcapture): (
-            &Card,
-            Auth3ds,
-            bool,
-            Option<StripeRequestOvercaptureBool>,
-=======
 impl
     TryFrom<(
         &Card,
         Auth3ds,
         bool,
         Option<primitive_wrappers::RequestExtendedAuthorizationBool>,
+        Option<StripeRequestOvercaptureBool>
     )> for StripePaymentMethodData
 {
     type Error = ConnectorError;
@@ -1557,12 +1537,16 @@
             payment_method_auth_type,
             request_incremental_authorization,
             request_extended_authorization,
-        ): (
+        , request_overcapture): (
+            
             &Card,
+           
             Auth3ds,
+           
             bool,
             Option<primitive_wrappers::RequestExtendedAuthorizationBool>,
->>>>>>> f2f943fc
+        ,
+            Option<StripeRequestOvercaptureBool>,
         ),
     ) -> Result<Self, Self::Error> {
         Ok(Self::Card(StripeCardData {
@@ -1581,9 +1565,6 @@
             } else {
                 None
             },
-<<<<<<< HEAD
-            request_overcapture,
-=======
             request_extended_authorization: if request_extended_authorization
                 .map(|request_extended_authorization| request_extended_authorization.is_true())
                 .unwrap_or(false)
@@ -1592,7 +1573,7 @@
             } else {
                 None
             },
->>>>>>> f2f943fc
+            request_overcapture,
         }))
     }
 }
@@ -1943,11 +1924,8 @@
                                     .clone()
                                     .and_then(get_stripe_card_network),
                             request_incremental_authorization: None,
-<<<<<<< HEAD
+                            request_extended_authorization: None,
                             request_overcapture: None, // Overcapture is not supported for mandates
-=======
-                            request_extended_authorization: None,
->>>>>>> f2f943fc
                         }),
                         PaymentMethodData::CardRedirect(_)
                         | PaymentMethodData::Wallet(_)
@@ -1997,13 +1975,10 @@
                                 }
                             })?,
                             item.request.request_incremental_authorization,
-<<<<<<< HEAD
+                            item.request.request_extended_authorization,
                             item.request
                                 .enable_overcapture
                                 .and_then(get_stripe_overcapture_request),
-=======
-                            item.request.request_extended_authorization,
->>>>>>> f2f943fc
                         )?;
 
                     validate_shipping_address_against_payment_method(
@@ -2675,7 +2650,21 @@
     checks: Option<Value>,
     three_d_secure: Option<Value>,
     network_transaction_id: Option<String>,
-<<<<<<< HEAD
+    extended_authorization: Option<StripeExtendedAuthorizationResponse>,
+    #[serde(default, with = "common_utils::custom_serde::timestamp::option")]
+    pub capture_before: Option<PrimitiveDateTime>,
+}
+
+#[derive(Deserialize, Clone, Debug, PartialEq, Eq, Serialize)]
+pub struct StripeExtendedAuthorizationResponse {
+    status: Option<StripeExtendedAuthorizationStatus>,
+}
+
+#[derive(Deserialize, Clone, Debug, PartialEq, Eq, Serialize)]
+#[serde(rename_all = "lowercase")]
+pub enum StripeExtendedAuthorizationStatus {
+    Disabled,
+    Enabled,
     overcapture: Option<StripeOvercaptureResponse>,
 }
 
@@ -2692,23 +2681,6 @@
 pub enum StripeOvercaptureStatus {
     Available,
     Unavailable,
-=======
-    extended_authorization: Option<StripeExtendedAuthorizationResponse>,
-    #[serde(default, with = "common_utils::custom_serde::timestamp::option")]
-    pub capture_before: Option<PrimitiveDateTime>,
-}
-
-#[derive(Deserialize, Clone, Debug, PartialEq, Eq, Serialize)]
-pub struct StripeExtendedAuthorizationResponse {
-    status: Option<StripeExtendedAuthorizationStatus>,
-}
-
-#[derive(Deserialize, Clone, Debug, PartialEq, Eq, Serialize)]
-#[serde(rename_all = "lowercase")]
-pub enum StripeExtendedAuthorizationStatus {
-    Disabled,
-    Enabled,
->>>>>>> f2f943fc
 }
 
 #[derive(Deserialize, Clone, Debug, PartialEq, Eq, Serialize)]
@@ -2886,12 +2858,9 @@
 fn extract_payment_method_connector_response_from_latest_charge(
     stripe_charge_enum: &StripeChargeEnum,
 ) -> Option<ConnectorResponseData> {
-<<<<<<< HEAD
     let is_overcapture_enabled = stripe_charge_enum.get_overcapture_status();
-    let additional_payment_method =
-=======
+
     let additional_payment_method_details =
->>>>>>> f2f943fc
         if let StripeChargeEnum::ChargeObject(charge_object) = stripe_charge_enum {
             charge_object
                 .payment_method_details
@@ -2899,16 +2868,6 @@
                 .and_then(StripePaymentMethodDetailsResponse::get_additional_payment_method_data)
         } else {
             None
-<<<<<<< HEAD
-        }
-        .map(AdditionalPaymentMethodConnectorResponse::from);
-
-    if additional_payment_method.is_some() || is_overcapture_enabled.is_some() {
-        Some(ConnectorResponseData::new(
-            additional_payment_method,
-            is_overcapture_enabled,
-            None,
-=======
         };
 
     let additional_payment_method_data = additional_payment_method_details
@@ -2922,23 +2881,10 @@
         Some(ConnectorResponseData::new(
             additional_payment_method_data,
             extended_authorization_data,
->>>>>>> f2f943fc
         ))
     } else {
         None
     }
-<<<<<<< HEAD
-}
-
-fn get_stripe_overcapture_request(
-    enable_overcapture: common_types::primitive_wrappers::EnableOvercaptureBool,
-) -> Option<StripeRequestOvercaptureBool> {
-    match enable_overcapture.deref() {
-        true => Some(StripeRequestOvercaptureBool::IfAvailable),
-        false => None,
-    }
-=======
->>>>>>> f2f943fc
 }
 
 fn extract_payment_method_connector_response_from_latest_attempt(
