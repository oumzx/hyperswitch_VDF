pub mod transformers;
use std::sync::LazyLock;

use api_models::{payments::PaymentIdType, webhooks::IncomingWebhookEvent};
use common_enums::{enums, CallConnectorAction, PaymentAction};
use common_utils::{
    crypto,
    errors::{CustomResult, ReportSwitchExt},
    ext_traits::{ByteSliceExt, BytesExt, ValueExt},
    id_type,
    request::{Method, Request, RequestBuilder, RequestContent},
    types::{AmountConvertor, StringMajorUnit, StringMajorUnitForConnector},
};
use error_stack::ResultExt;
use hyperswitch_domain_models::{
    payment_method_data::PaymentMethodData,
    router_data::{AccessToken, ConnectorAuthType, ErrorResponse, RouterData},
    router_flow_types::{
        access_token_auth::AccessTokenAuth,
        payments::{Authorize, Capture, PSync, PaymentMethodToken, Session, SetupMandate, Void},
        refunds::{Execute, RSync},
        AuthorizeSessionToken, CompleteAuthorize, PostCaptureVoid, PreProcessing,
    },
    router_request_types::{
        AccessTokenRequestData, AuthorizeSessionTokenData, CompleteAuthorizeData,
        PaymentMethodTokenizationData, PaymentsAuthorizeData, PaymentsCancelData,
        PaymentsCancelPostCaptureData, PaymentsCaptureData, PaymentsPreProcessingData,
        PaymentsSessionData, PaymentsSyncData, RefundsData, SetupMandateRequestData,
    },
    router_response_types::{
        ConnectorInfo, PaymentMethodDetails, PaymentsResponseData, RefundsResponseData,
        SupportedPaymentMethods, SupportedPaymentMethodsExt,
    },
    types::{
        PaymentsAuthorizeRouterData, PaymentsAuthorizeSessionTokenRouterData,
        PaymentsCancelPostCaptureRouterData, PaymentsCancelRouterData, PaymentsCaptureRouterData,
        PaymentsCompleteAuthorizeRouterData, PaymentsPreProcessingRouterData,
        PaymentsSyncRouterData, RefundsRouterData,
    },
};
use hyperswitch_interfaces::{
    api::{
        self, ConnectorCommon, ConnectorCommonExt, ConnectorIntegration, ConnectorRedirectResponse,
        ConnectorSpecifications, ConnectorValidation,
    },
    configs::Connectors,
    errors,
    events::connector_api_logs::ConnectorEvent,
    types::{self, Response},
    webhooks::{IncomingWebhook, IncomingWebhookRequestDetails},
};
use masking::ExposeInterface;
use transformers as nuvei;

use crate::{
    constants::headers,
    types::ResponseRouterData,
    utils::{self, is_mandate_supported, PaymentMethodDataType, RouterData as _},
};

#[derive(Clone)]
pub struct Nuvei {
    pub amount_convertor: &'static (dyn AmountConvertor<Output = StringMajorUnit> + Sync),
}
impl Nuvei {
    pub fn new() -> &'static Self {
        &Self {
            amount_convertor: &StringMajorUnitForConnector,
        }
    }
}

impl<Flow, Request, Response> ConnectorCommonExt<Flow, Request, Response> for Nuvei
where
    Self: ConnectorIntegration<Flow, Request, Response>,
{
    fn build_headers(
        &self,
        _req: &RouterData<Flow, Request, Response>,
        _connectors: &Connectors,
    ) -> CustomResult<Vec<(String, masking::Maskable<String>)>, errors::ConnectorError> {
        let headers = vec![(
            headers::CONTENT_TYPE.to_string(),
            self.get_content_type().to_string().into(),
        )];
        Ok(headers)
    }
}

impl ConnectorCommon for Nuvei {
    fn id(&self) -> &'static str {
        "nuvei"
    }

    fn common_get_content_type(&self) -> &'static str {
        "application/json"
    }

    fn base_url<'a>(&self, connectors: &'a Connectors) -> &'a str {
        connectors.nuvei.base_url.as_ref()
    }

    fn get_auth_header(
        &self,
        _auth_type: &ConnectorAuthType,
    ) -> CustomResult<Vec<(String, masking::Maskable<String>)>, errors::ConnectorError> {
        Ok(vec![])
    }
}

impl ConnectorValidation for Nuvei {
    fn validate_mandate_payment(
        &self,
        pm_type: Option<enums::PaymentMethodType>,
        pm_data: PaymentMethodData,
    ) -> CustomResult<(), errors::ConnectorError> {
        let mandate_supported_pmd = std::collections::HashSet::from([
            PaymentMethodDataType::Card,
            PaymentMethodDataType::GooglePay,
            PaymentMethodDataType::ApplePay,
            PaymentMethodDataType::NetworkTransactionIdAndCardDetails,
        ]);
        is_mandate_supported(pm_data, pm_type, mandate_supported_pmd, self.id())
    }
}

impl api::Payment for Nuvei {}

impl api::PaymentToken for Nuvei {}

impl ConnectorIntegration<PaymentMethodToken, PaymentMethodTokenizationData, PaymentsResponseData>
    for Nuvei
{
    // Not Implemented (R)
}

impl ConnectorIntegration<Session, PaymentsSessionData, PaymentsResponseData> for Nuvei {}

impl api::MandateSetup for Nuvei {}
impl api::PaymentVoid for Nuvei {}
impl api::PaymentSync for Nuvei {}
impl api::PaymentCapture for Nuvei {}
impl api::PaymentSession for Nuvei {}
impl api::PaymentAuthorize for Nuvei {}
impl api::PaymentAuthorizeSessionToken for Nuvei {}
impl api::Refund for Nuvei {}
impl api::RefundExecute for Nuvei {}
impl api::RefundSync for Nuvei {}
impl api::PaymentsCompleteAuthorize for Nuvei {}
impl api::ConnectorAccessToken for Nuvei {}
impl api::PaymentsPreProcessing for Nuvei {}
impl api::PaymentPostCaptureVoid for Nuvei {}

impl ConnectorIntegration<SetupMandate, SetupMandateRequestData, PaymentsResponseData> for Nuvei {
    fn get_headers(
        &self,
        req: &RouterData<SetupMandate, SetupMandateRequestData, PaymentsResponseData>,
        connectors: &Connectors,
    ) -> CustomResult<Vec<(String, masking::Maskable<String>)>, errors::ConnectorError> {
        self.build_headers(req, connectors)
    }

    fn get_content_type(&self) -> &'static str {
        self.common_get_content_type()
    }

    fn get_url(
        &self,
        _req: &RouterData<SetupMandate, SetupMandateRequestData, PaymentsResponseData>,
        connectors: &Connectors,
    ) -> CustomResult<String, errors::ConnectorError> {
        Ok(format!(
            "{}ppp/api/v1/payment.do",
            ConnectorCommon::base_url(self, connectors)
        ))
    }

    fn get_request_body(
        &self,
        req: &RouterData<SetupMandate, SetupMandateRequestData, PaymentsResponseData>,
        _connectors: &Connectors,
    ) -> CustomResult<RequestContent, errors::ConnectorError> {
        let connector_req = nuvei::NuveiPaymentsRequest::try_from((req, req.get_session_token()?))?;
        Ok(RequestContent::Json(Box::new(connector_req)))
    }

    fn build_request(
        &self,
        req: &RouterData<SetupMandate, SetupMandateRequestData, PaymentsResponseData>,
        connectors: &Connectors,
    ) -> CustomResult<Option<Request>, errors::ConnectorError> {
        Ok(Some(
            RequestBuilder::new()
                .method(Method::Post)
                .url(&types::SetupMandateType::get_url(self, req, connectors)?)
                .attach_default_headers()
                .headers(types::SetupMandateType::get_headers(self, req, connectors)?)
                .set_body(types::SetupMandateType::get_request_body(
                    self, req, connectors,
                )?)
                .build(),
        ))
    }

    fn handle_response(
        &self,
        data: &RouterData<SetupMandate, SetupMandateRequestData, PaymentsResponseData>,
        event_builder: Option<&mut ConnectorEvent>,
        res: Response,
    ) -> CustomResult<
        RouterData<SetupMandate, SetupMandateRequestData, PaymentsResponseData>,
        errors::ConnectorError,
    > {
        let response: nuvei::NuveiPaymentsResponse = res
            .response
            .parse_struct("NuveiPaymentsResponse")
            .switch()?;
        event_builder.map(|i| i.set_response_body(&response));
        router_env::logger::info!(connector_response=?response);

        RouterData::try_from(ResponseRouterData {
            response,
            data: data.clone(),
            http_code: res.status_code,
        })
    }

    fn get_error_response(
        &self,
        res: Response,
        event_builder: Option<&mut ConnectorEvent>,
    ) -> CustomResult<ErrorResponse, errors::ConnectorError> {
        self.build_error_response(res, event_builder)
    }
}

impl ConnectorIntegration<CompleteAuthorize, CompleteAuthorizeData, PaymentsResponseData>
    for Nuvei
{
    fn get_headers(
        &self,
        req: &PaymentsCompleteAuthorizeRouterData,
        connectors: &Connectors,
    ) -> CustomResult<Vec<(String, masking::Maskable<String>)>, errors::ConnectorError> {
        self.build_headers(req, connectors)
    }
    fn get_content_type(&self) -> &'static str {
        self.common_get_content_type()
    }
    fn get_url(
        &self,
        _req: &PaymentsCompleteAuthorizeRouterData,
        connectors: &Connectors,
    ) -> CustomResult<String, errors::ConnectorError> {
        Ok(format!(
            "{}ppp/api/v1/payment.do",
            ConnectorCommon::base_url(self, connectors)
        ))
    }
    fn get_request_body(
        &self,
        req: &PaymentsCompleteAuthorizeRouterData,
        _connectors: &Connectors,
    ) -> CustomResult<RequestContent, errors::ConnectorError> {
        let meta: nuvei::NuveiMeta = utils::to_connector_meta(req.request.connector_meta.clone())?;
        let connector_req = nuvei::NuveiPaymentsRequest::try_from((req, meta.session_token))?;
        Ok(RequestContent::Json(Box::new(connector_req)))
    }
    fn build_request(
        &self,
        req: &PaymentsCompleteAuthorizeRouterData,
        connectors: &Connectors,
    ) -> CustomResult<Option<Request>, errors::ConnectorError> {
        Ok(Some(
            RequestBuilder::new()
                .method(Method::Post)
                .url(&types::PaymentsCompleteAuthorizeType::get_url(
                    self, req, connectors,
                )?)
                .attach_default_headers()
                .headers(types::PaymentsCompleteAuthorizeType::get_headers(
                    self, req, connectors,
                )?)
                .set_body(types::PaymentsCompleteAuthorizeType::get_request_body(
                    self, req, connectors,
                )?)
                .build(),
        ))
    }
    fn handle_response(
        &self,
        data: &PaymentsCompleteAuthorizeRouterData,
        event_builder: Option<&mut ConnectorEvent>,
        res: Response,
    ) -> CustomResult<PaymentsCompleteAuthorizeRouterData, errors::ConnectorError> {
        let response: nuvei::NuveiPaymentsResponse = res
            .response
            .parse_struct("NuveiPaymentsResponse")
            .switch()?;
        event_builder.map(|i| i.set_response_body(&response));
        router_env::logger::info!(connector_response=?response);

        RouterData::try_from(ResponseRouterData {
            response,
            data: data.clone(),
            http_code: res.status_code,
        })
        .change_context(errors::ConnectorError::ResponseHandlingFailed)
    }

    fn get_error_response(
        &self,
        res: Response,
        event_builder: Option<&mut ConnectorEvent>,
    ) -> CustomResult<ErrorResponse, errors::ConnectorError> {
        self.build_error_response(res, event_builder)
    }
}

impl ConnectorIntegration<Void, PaymentsCancelData, PaymentsResponseData> for Nuvei {
    fn get_headers(
        &self,
        req: &PaymentsCancelRouterData,
        connectors: &Connectors,
    ) -> CustomResult<Vec<(String, masking::Maskable<String>)>, errors::ConnectorError> {
        self.build_headers(req, connectors)
    }

    fn get_content_type(&self) -> &'static str {
        self.common_get_content_type()
    }

    fn get_url(
        &self,
        _req: &PaymentsCancelRouterData,
        connectors: &Connectors,
    ) -> CustomResult<String, errors::ConnectorError> {
        Ok(format!(
            "{}ppp/api/v1/voidTransaction.do",
            ConnectorCommon::base_url(self, connectors)
        ))
    }

    fn get_request_body(
        &self,
        req: &PaymentsCancelRouterData,
        _connectors: &Connectors,
    ) -> CustomResult<RequestContent, errors::ConnectorError> {
        let connector_req = nuvei::NuveiPaymentFlowRequest::try_from(req)?;
        Ok(RequestContent::Json(Box::new(connector_req)))
    }

    fn build_request(
        &self,
        req: &PaymentsCancelRouterData,
        connectors: &Connectors,
    ) -> CustomResult<Option<Request>, errors::ConnectorError> {
        let request = RequestBuilder::new()
            .method(Method::Post)
            .url(&types::PaymentsVoidType::get_url(self, req, connectors)?)
            .attach_default_headers()
            .headers(types::PaymentsVoidType::get_headers(self, req, connectors)?)
            .set_body(types::PaymentsVoidType::get_request_body(
                self, req, connectors,
            )?)
            .build();
        Ok(Some(request))
    }

    fn handle_response(
        &self,
        data: &PaymentsCancelRouterData,
        event_builder: Option<&mut ConnectorEvent>,
        res: Response,
    ) -> CustomResult<PaymentsCancelRouterData, errors::ConnectorError> {
        let response: nuvei::NuveiPaymentsResponse = res
            .response
            .parse_struct("NuveiPaymentsResponse")
            .switch()?;
        event_builder.map(|i| i.set_response_body(&response));
        router_env::logger::info!(connector_response=?response);
        RouterData::try_from(ResponseRouterData {
            response,
            data: data.clone(),
            http_code: res.status_code,
        })
        .change_context(errors::ConnectorError::ResponseHandlingFailed)
    }

    fn get_error_response(
        &self,
        res: Response,
        event_builder: Option<&mut ConnectorEvent>,
    ) -> CustomResult<ErrorResponse, errors::ConnectorError> {
        self.build_error_response(res, event_builder)
    }
}

impl ConnectorIntegration<PostCaptureVoid, PaymentsCancelPostCaptureData, PaymentsResponseData>
    for Nuvei
{
    fn get_headers(
        &self,
        req: &PaymentsCancelPostCaptureRouterData,
        connectors: &Connectors,
    ) -> CustomResult<Vec<(String, masking::Maskable<String>)>, errors::ConnectorError> {
        self.build_headers(req, connectors)
    }

    fn get_content_type(&self) -> &'static str {
        self.common_get_content_type()
    }

    fn get_url(
        &self,
        _req: &PaymentsCancelPostCaptureRouterData,
        connectors: &Connectors,
    ) -> CustomResult<String, errors::ConnectorError> {
        Ok(format!(
            "{}ppp/api/v1/voidTransaction.do",
            ConnectorCommon::base_url(self, connectors)
        ))
    }

    fn get_request_body(
        &self,
        req: &PaymentsCancelPostCaptureRouterData,
        _connectors: &Connectors,
    ) -> CustomResult<RequestContent, errors::ConnectorError> {
        let connector_req = nuvei::NuveiVoidRequest::try_from(req)?;
        Ok(RequestContent::Json(Box::new(connector_req)))
    }

    fn build_request(
        &self,
        req: &PaymentsCancelPostCaptureRouterData,
        connectors: &Connectors,
    ) -> CustomResult<Option<Request>, errors::ConnectorError> {
        let request = RequestBuilder::new()
            .method(Method::Post)
            .url(&types::PaymentsPostCaptureVoidType::get_url(
                self, req, connectors,
            )?)
            .attach_default_headers()
            .headers(types::PaymentsPostCaptureVoidType::get_headers(
                self, req, connectors,
            )?)
            .set_body(types::PaymentsPostCaptureVoidType::get_request_body(
                self, req, connectors,
            )?)
            .build();
        Ok(Some(request))
    }

    fn handle_response(
        &self,
        data: &PaymentsCancelPostCaptureRouterData,
        event_builder: Option<&mut ConnectorEvent>,
        res: Response,
    ) -> CustomResult<PaymentsCancelPostCaptureRouterData, errors::ConnectorError> {
        let response: nuvei::NuveiPaymentsResponse = res
            .response
            .parse_struct("NuveiPaymentsResponse")
            .switch()?;
        event_builder.map(|i| i.set_response_body(&response));
        router_env::logger::info!(connector_response=?response);
        RouterData::try_from(ResponseRouterData {
            response,
            data: data.clone(),
            http_code: res.status_code,
        })
        .change_context(errors::ConnectorError::ResponseHandlingFailed)
    }

    fn get_error_response(
        &self,
        res: Response,
        event_builder: Option<&mut ConnectorEvent>,
    ) -> CustomResult<ErrorResponse, errors::ConnectorError> {
        self.build_error_response(res, event_builder)
    }
}
impl ConnectorIntegration<AccessTokenAuth, AccessTokenRequestData, AccessToken> for Nuvei {}

impl ConnectorIntegration<PSync, PaymentsSyncData, PaymentsResponseData> for Nuvei {
    fn get_headers(
        &self,
        req: &PaymentsSyncRouterData,
        connectors: &Connectors,
    ) -> CustomResult<Vec<(String, masking::Maskable<String>)>, errors::ConnectorError> {
        self.build_headers(req, connectors)
    }

    fn get_content_type(&self) -> &'static str {
        self.common_get_content_type()
    }

    fn get_url(
        &self,
        _req: &PaymentsSyncRouterData,
        connectors: &Connectors,
    ) -> CustomResult<String, errors::ConnectorError> {
        Ok(format!(
            "{}ppp/api/v1/getPaymentStatus.do",
            ConnectorCommon::base_url(self, connectors)
        ))
    }

    fn get_request_body(
        &self,
        req: &PaymentsSyncRouterData,
        _connectors: &Connectors,
    ) -> CustomResult<RequestContent, errors::ConnectorError> {
        let connector_req = nuvei::NuveiPaymentSyncRequest::try_from(req)?;
        Ok(RequestContent::Json(Box::new(connector_req)))
    }
    fn build_request(
        &self,
        req: &PaymentsSyncRouterData,
        connectors: &Connectors,
    ) -> CustomResult<Option<Request>, errors::ConnectorError> {
        Ok(Some(
            RequestBuilder::new()
                .method(Method::Post)
                .url(&types::PaymentsSyncType::get_url(self, req, connectors)?)
                .attach_default_headers()
                .headers(types::PaymentsSyncType::get_headers(self, req, connectors)?)
                .set_body(types::PaymentsSyncType::get_request_body(
                    self, req, connectors,
                )?)
                .build(),
        ))
    }

    fn get_error_response(
        &self,
        res: Response,
        event_builder: Option<&mut ConnectorEvent>,
    ) -> CustomResult<ErrorResponse, errors::ConnectorError> {
        self.build_error_response(res, event_builder)
    }

    fn handle_response(
        &self,
        data: &PaymentsSyncRouterData,
        event_builder: Option<&mut ConnectorEvent>,
        res: Response,
    ) -> CustomResult<PaymentsSyncRouterData, errors::ConnectorError> {
        let response: nuvei::NuveiPaymentsResponse = res
            .response
            .parse_struct("NuveiPaymentsResponse")
            .switch()?;

        event_builder.map(|i| i.set_response_body(&response));
        router_env::logger::info!(connector_response=?response);

        RouterData::try_from(ResponseRouterData {
            response,
            data: data.clone(),
            http_code: res.status_code,
        })
        .change_context(errors::ConnectorError::ResponseHandlingFailed)
    }
}

impl ConnectorIntegration<Capture, PaymentsCaptureData, PaymentsResponseData> for Nuvei {
    fn get_headers(
        &self,
        req: &PaymentsCaptureRouterData,
        connectors: &Connectors,
    ) -> CustomResult<Vec<(String, masking::Maskable<String>)>, errors::ConnectorError> {
        self.build_headers(req, connectors)
    }

    fn get_content_type(&self) -> &'static str {
        self.common_get_content_type()
    }

    fn get_url(
        &self,
        _req: &PaymentsCaptureRouterData,
        connectors: &Connectors,
    ) -> CustomResult<String, errors::ConnectorError> {
        Ok(format!(
            "{}ppp/api/v1/settleTransaction.do",
            ConnectorCommon::base_url(self, connectors)
        ))
    }

    fn get_request_body(
        &self,
        req: &PaymentsCaptureRouterData,
        _connectors: &Connectors,
    ) -> CustomResult<RequestContent, errors::ConnectorError> {
        let connector_req = nuvei::NuveiPaymentFlowRequest::try_from(req)?;
        Ok(RequestContent::Json(Box::new(connector_req)))
    }

    fn build_request(
        &self,
        req: &PaymentsCaptureRouterData,
        connectors: &Connectors,
    ) -> CustomResult<Option<Request>, errors::ConnectorError> {
        Ok(Some(
            RequestBuilder::new()
                .method(Method::Post)
                .url(&types::PaymentsCaptureType::get_url(self, req, connectors)?)
                .attach_default_headers()
                .headers(types::PaymentsCaptureType::get_headers(
                    self, req, connectors,
                )?)
                .set_body(types::PaymentsCaptureType::get_request_body(
                    self, req, connectors,
                )?)
                .build(),
        ))
    }

    fn handle_response(
        &self,
        data: &PaymentsCaptureRouterData,
        event_builder: Option<&mut ConnectorEvent>,
        res: Response,
    ) -> CustomResult<PaymentsCaptureRouterData, errors::ConnectorError> {
        let response: nuvei::NuveiPaymentsResponse = res
            .response
            .parse_struct("NuveiPaymentsResponse")
            .switch()?;

        event_builder.map(|i| i.set_response_body(&response));
        router_env::logger::info!(connector_response=?response);

        RouterData::try_from(ResponseRouterData {
            response,
            data: data.clone(),
            http_code: res.status_code,
        })
        .change_context(errors::ConnectorError::ResponseHandlingFailed)
    }

    fn get_error_response(
        &self,
        res: Response,
        event_builder: Option<&mut ConnectorEvent>,
    ) -> CustomResult<ErrorResponse, errors::ConnectorError> {
        self.build_error_response(res, event_builder)
    }
}

#[async_trait::async_trait]
impl ConnectorIntegration<Authorize, PaymentsAuthorizeData, PaymentsResponseData> for Nuvei {
    fn get_headers(
        &self,
        req: &PaymentsAuthorizeRouterData,
        connectors: &Connectors,
    ) -> CustomResult<Vec<(String, masking::Maskable<String>)>, errors::ConnectorError> {
        self.build_headers(req, connectors)
    }

    fn get_content_type(&self) -> &'static str {
        self.common_get_content_type()
    }

    fn get_url(
        &self,
        _req: &PaymentsAuthorizeRouterData,
        connectors: &Connectors,
    ) -> CustomResult<String, errors::ConnectorError> {
        Ok(format!(
            "{}ppp/api/v1/payment.do",
            ConnectorCommon::base_url(self, connectors)
        ))
    }

    fn get_request_body(
        &self,
        req: &PaymentsAuthorizeRouterData,
        _connectors: &Connectors,
    ) -> CustomResult<RequestContent, errors::ConnectorError> {
        let connector_req = nuvei::NuveiPaymentsRequest::try_from((req, req.get_session_token()?))?;

        Ok(RequestContent::Json(Box::new(connector_req)))
    }

    fn build_request(
        &self,
        req: &PaymentsAuthorizeRouterData,
        connectors: &Connectors,
    ) -> CustomResult<Option<Request>, errors::ConnectorError> {
        Ok(Some(
            RequestBuilder::new()
                .method(Method::Post)
                .url(&types::PaymentsAuthorizeType::get_url(
                    self, req, connectors,
                )?)
                .attach_default_headers()
                .headers(types::PaymentsAuthorizeType::get_headers(
                    self, req, connectors,
                )?)
                .set_body(types::PaymentsAuthorizeType::get_request_body(
                    self, req, connectors,
                )?)
                .build(),
        ))
    }

    fn handle_response(
        &self,
        data: &PaymentsAuthorizeRouterData,
        event_builder: Option<&mut ConnectorEvent>,
        res: Response,
    ) -> CustomResult<PaymentsAuthorizeRouterData, errors::ConnectorError> {
        let response: nuvei::NuveiPaymentsResponse = res
            .response
            .parse_struct("NuveiPaymentsResponse")
            .switch()?;

        event_builder.map(|i| i.set_response_body(&response));
<<<<<<< HEAD
=======

>>>>>>> 938028e3
        router_env::logger::info!(connector_response=?response);
        RouterData::try_from(ResponseRouterData {
            response,
            data: data.clone(),
            http_code: res.status_code,
        })
        .change_context(errors::ConnectorError::ResponseHandlingFailed)
    }

    fn get_error_response(
        &self,
        res: Response,
        event_builder: Option<&mut ConnectorEvent>,
    ) -> CustomResult<ErrorResponse, errors::ConnectorError> {
        self.build_error_response(res, event_builder)
    }
}

impl ConnectorIntegration<AuthorizeSessionToken, AuthorizeSessionTokenData, PaymentsResponseData>
    for Nuvei
{
    fn get_headers(
        &self,
        req: &PaymentsAuthorizeSessionTokenRouterData,
        connectors: &Connectors,
    ) -> CustomResult<Vec<(String, masking::Maskable<String>)>, errors::ConnectorError> {
        self.build_headers(req, connectors)
    }

    fn get_content_type(&self) -> &'static str {
        self.common_get_content_type()
    }

    fn get_url(
        &self,
        _req: &PaymentsAuthorizeSessionTokenRouterData,
        connectors: &Connectors,
    ) -> CustomResult<String, errors::ConnectorError> {
        Ok(format!(
            "{}ppp/api/v1/getSessionToken.do",
            ConnectorCommon::base_url(self, connectors)
        ))
    }

    fn get_request_body(
        &self,
        req: &PaymentsAuthorizeSessionTokenRouterData,
        _connectors: &Connectors,
    ) -> CustomResult<RequestContent, errors::ConnectorError> {
        let connector_req = nuvei::NuveiSessionRequest::try_from(req)?;
        Ok(RequestContent::Json(Box::new(connector_req)))
    }

    fn build_request(
        &self,
        req: &PaymentsAuthorizeSessionTokenRouterData,
        connectors: &Connectors,
    ) -> CustomResult<Option<Request>, errors::ConnectorError> {
        Ok(Some(
            RequestBuilder::new()
                .method(Method::Post)
                .url(&types::PaymentsPreAuthorizeType::get_url(
                    self, req, connectors,
                )?)
                .attach_default_headers()
                .headers(types::PaymentsPreAuthorizeType::get_headers(
                    self, req, connectors,
                )?)
                .set_body(types::PaymentsPreAuthorizeType::get_request_body(
                    self, req, connectors,
                )?)
                .build(),
        ))
    }

    fn handle_response(
        &self,
        data: &PaymentsAuthorizeSessionTokenRouterData,
        event_builder: Option<&mut ConnectorEvent>,
        res: Response,
    ) -> CustomResult<PaymentsAuthorizeSessionTokenRouterData, errors::ConnectorError> {
        let response: nuvei::NuveiSessionResponse =
            res.response.parse_struct("NuveiSessionResponse").switch()?;

        event_builder.map(|i| i.set_response_body(&response));
        router_env::logger::info!(connector_response=?response);

        RouterData::try_from(ResponseRouterData {
            response,
            data: data.clone(),
            http_code: res.status_code,
        })
    }

    fn get_error_response(
        &self,
        res: Response,
        event_builder: Option<&mut ConnectorEvent>,
    ) -> CustomResult<ErrorResponse, errors::ConnectorError> {
        self.build_error_response(res, event_builder)
    }
}

impl ConnectorIntegration<PreProcessing, PaymentsPreProcessingData, PaymentsResponseData>
    for Nuvei
{
    fn get_headers(
        &self,
        req: &PaymentsPreProcessingRouterData,
        connectors: &Connectors,
    ) -> CustomResult<Vec<(String, masking::Maskable<String>)>, errors::ConnectorError> {
        self.build_headers(req, connectors)
    }

    fn get_content_type(&self) -> &'static str {
        self.common_get_content_type()
    }

    fn get_url(
        &self,
        _req: &PaymentsPreProcessingRouterData,
        connectors: &Connectors,
    ) -> CustomResult<String, errors::ConnectorError> {
        Ok(format!(
            "{}ppp/api/v1/initPayment.do",
            ConnectorCommon::base_url(self, connectors)
        ))
    }

    fn get_request_body(
        &self,
        req: &PaymentsPreProcessingRouterData,
        _connectors: &Connectors,
    ) -> CustomResult<RequestContent, errors::ConnectorError> {
        let connector_req = nuvei::NuveiPaymentsRequest::try_from((req, req.get_session_token()?))?;
        Ok(RequestContent::Json(Box::new(connector_req)))
    }

    fn build_request(
        &self,
        req: &PaymentsPreProcessingRouterData,
        connectors: &Connectors,
    ) -> CustomResult<Option<Request>, errors::ConnectorError> {
        Ok(Some(
            RequestBuilder::new()
                .method(Method::Post)
                .url(&types::PaymentsPreProcessingType::get_url(
                    self, req, connectors,
                )?)
                .attach_default_headers()
                .headers(types::PaymentsPreProcessingType::get_headers(
                    self, req, connectors,
                )?)
                .set_body(types::PaymentsPreProcessingType::get_request_body(
                    self, req, connectors,
                )?)
                .build(),
        ))
    }

    fn handle_response(
        &self,
        data: &PaymentsPreProcessingRouterData,
        event_builder: Option<&mut ConnectorEvent>,
        res: Response,
    ) -> CustomResult<PaymentsPreProcessingRouterData, errors::ConnectorError> {
        let response: nuvei::NuveiPaymentsResponse = res
            .response
            .parse_struct("NuveiPaymentsResponse")
            .switch()?;
        event_builder.map(|i| i.set_response_body(&response));
        router_env::logger::info!(connector_response=?response);

        RouterData::try_from(ResponseRouterData {
            response,
            data: data.clone(),
            http_code: res.status_code,
        })
        .change_context(errors::ConnectorError::ResponseHandlingFailed)
    }

    fn get_error_response(
        &self,
        res: Response,
        event_builder: Option<&mut ConnectorEvent>,
    ) -> CustomResult<ErrorResponse, errors::ConnectorError> {
        self.build_error_response(res, event_builder)
    }
}

impl ConnectorIntegration<Execute, RefundsData, RefundsResponseData> for Nuvei {
    fn get_headers(
        &self,
        req: &RefundsRouterData<Execute>,
        connectors: &Connectors,
    ) -> CustomResult<Vec<(String, masking::Maskable<String>)>, errors::ConnectorError> {
        self.build_headers(req, connectors)
    }

    fn get_content_type(&self) -> &'static str {
        self.common_get_content_type()
    }

    fn get_url(
        &self,
        _req: &RefundsRouterData<Execute>,
        connectors: &Connectors,
    ) -> CustomResult<String, errors::ConnectorError> {
        Ok(format!(
            "{}ppp/api/v1/refundTransaction.do",
            ConnectorCommon::base_url(self, connectors)
        ))
    }

    fn get_request_body(
        &self,
        req: &RefundsRouterData<Execute>,
        _connectors: &Connectors,
    ) -> CustomResult<RequestContent, errors::ConnectorError> {
        let connector_req = nuvei::NuveiPaymentFlowRequest::try_from(req)?;
        Ok(RequestContent::Json(Box::new(connector_req)))
    }

    fn build_request(
        &self,
        req: &RefundsRouterData<Execute>,
        connectors: &Connectors,
    ) -> CustomResult<Option<Request>, errors::ConnectorError> {
        let request = RequestBuilder::new()
            .method(Method::Post)
            .url(&types::RefundExecuteType::get_url(self, req, connectors)?)
            .attach_default_headers()
            .headers(types::RefundExecuteType::get_headers(
                self, req, connectors,
            )?)
            .set_body(types::RefundExecuteType::get_request_body(
                self, req, connectors,
            )?)
            .build();
        Ok(Some(request))
    }

    fn handle_response(
        &self,
        data: &RefundsRouterData<Execute>,
        event_builder: Option<&mut ConnectorEvent>,
        res: Response,
    ) -> CustomResult<RefundsRouterData<Execute>, errors::ConnectorError> {
        let response: nuvei::NuveiPaymentsResponse = res
            .response
            .parse_struct("NuveiPaymentsResponse")
            .switch()?;
        event_builder.map(|i| i.set_response_body(&response));
        router_env::logger::info!(connector_response=?response);

        RouterData::try_from(ResponseRouterData {
            response,
            data: data.clone(),
            http_code: res.status_code,
        })
        .change_context(errors::ConnectorError::ResponseHandlingFailed)
    }

    fn get_error_response(
        &self,
        res: Response,
        event_builder: Option<&mut ConnectorEvent>,
    ) -> CustomResult<ErrorResponse, errors::ConnectorError> {
        self.build_error_response(res, event_builder)
    }
}

impl ConnectorIntegration<RSync, RefundsData, RefundsResponseData> for Nuvei {}

#[async_trait::async_trait]
impl IncomingWebhook for Nuvei {
    fn get_webhook_source_verification_algorithm(
        &self,
        _request: &IncomingWebhookRequestDetails<'_>,
    ) -> CustomResult<Box<dyn crypto::VerifySignature + Send>, errors::ConnectorError> {
        Ok(Box::new(crypto::Sha256))
    }

    fn get_webhook_source_verification_signature(
        &self,
        request: &IncomingWebhookRequestDetails<'_>,
        _connector_webhook_secrets: &api_models::webhooks::ConnectorWebhookSecrets,
    ) -> CustomResult<Vec<u8>, errors::ConnectorError> {
        let signature = utils::get_header_key_value("advanceResponseChecksum", request.headers)?;
        hex::decode(signature).change_context(errors::ConnectorError::WebhookResponseEncodingFailed)
    }

    fn get_webhook_source_verification_message(
        &self,
        request: &IncomingWebhookRequestDetails<'_>,
        _merchant_id: &id_type::MerchantId,
        connector_webhook_secrets: &api_models::webhooks::ConnectorWebhookSecrets,
    ) -> CustomResult<Vec<u8>, errors::ConnectorError> {
        // Parse the webhook payload
        let webhook = serde_urlencoded::from_str::<nuvei::NuveiWebhook>(&request.query_params)
            .change_context(errors::ConnectorError::WebhookBodyDecodingFailed)?;

        let secret_str = std::str::from_utf8(&connector_webhook_secrets.secret)
            .change_context(errors::ConnectorError::WebhookBodyDecodingFailed)?;

        // Generate signature based on webhook type
        match webhook {
            nuvei::NuveiWebhook::PaymentDmn(notification) => {
                // For payment DMNs, use the same format as before
                let status = notification
                    .transaction_status
                    .as_ref()
                    .map(|s| format!("{s:?}").to_uppercase())
                    .unwrap_or_else(|| "UNKNOWN".to_string());

                let to_sign = transformers::concat_strings(&[
                    secret_str.to_string(),
                    notification.total_amount.unwrap_or_default(),
                    notification.currency.unwrap_or_default(),
                    notification.response_time_stamp.unwrap_or_default(),
                    notification.ppp_transaction_id.unwrap_or_default(),
                    status,
                    notification.product_id.unwrap_or_default(),
                ]);
                Ok(to_sign.into_bytes())
            }
            nuvei::NuveiWebhook::Chargeback(notification) => {
                // For chargeback notifications, use a different format based on Nuvei's documentation
                // Note: This is a placeholder - you'll need to adjust based on Nuvei's actual chargeback signature format
                let status = notification
                    .status
                    .as_ref()
                    .map(|s| format!("{s:?}").to_uppercase())
                    .unwrap_or_else(|| "UNKNOWN".to_string());

                let to_sign = transformers::concat_strings(&[
                    secret_str.to_string(),
                    notification.chargeback_amount.unwrap_or_default(),
                    notification.chargeback_currency.unwrap_or_default(),
                    notification.ppp_transaction_id.unwrap_or_default(),
                    status,
                ]);
                Ok(to_sign.into_bytes())
            }
        }
    }

    fn get_webhook_object_reference_id(
        &self,
        request: &IncomingWebhookRequestDetails<'_>,
    ) -> CustomResult<api_models::webhooks::ObjectReferenceId, errors::ConnectorError> {
        // Parse the webhook payload
        let webhook = serde_urlencoded::from_str::<nuvei::NuveiWebhook>(&request.query_params)
            .change_context(errors::ConnectorError::WebhookBodyDecodingFailed)?;

        // Extract transaction ID from the webhook
        let transaction_id = match &webhook {
            nuvei::NuveiWebhook::PaymentDmn(notification) => {
                notification.ppp_transaction_id.clone().unwrap_or_default()
            }
            nuvei::NuveiWebhook::Chargeback(notification) => {
                notification.ppp_transaction_id.clone().unwrap_or_default()
            }
        };

        Ok(api_models::webhooks::ObjectReferenceId::PaymentId(
            PaymentIdType::ConnectorTransactionId(transaction_id),
        ))
    }

    fn get_webhook_event_type(
        &self,
        request: &IncomingWebhookRequestDetails<'_>,
    ) -> CustomResult<IncomingWebhookEvent, errors::ConnectorError> {
        // Parse the webhook payload
        let webhook = serde_urlencoded::from_str::<nuvei::NuveiWebhook>(&request.query_params)
            .change_context(errors::ConnectorError::WebhookBodyDecodingFailed)?;

        // Map webhook type to event type
        match webhook {
            nuvei::NuveiWebhook::PaymentDmn(notification) => {
                match notification.transaction_status {
                    Some(nuvei::TransactionStatus::Approved)
                    | Some(nuvei::TransactionStatus::Settled) => {
                        Ok(IncomingWebhookEvent::PaymentIntentSuccess)
                    }
                    Some(nuvei::TransactionStatus::Declined)
                    | Some(nuvei::TransactionStatus::Error) => {
                        Ok(IncomingWebhookEvent::PaymentIntentFailure)
                    }
                    _ => Ok(IncomingWebhookEvent::EventNotSupported),
                }
            }
            nuvei::NuveiWebhook::Chargeback(_) => {
                // Chargeback notifications always map to dispute opened
                Ok(IncomingWebhookEvent::DisputeOpened)
            }
        }
    }

    fn get_webhook_resource_object(
        &self,
        request: &IncomingWebhookRequestDetails<'_>,
    ) -> CustomResult<Box<dyn masking::ErasedMaskSerialize>, errors::ConnectorError> {
        // Parse the webhook payload
        let webhook = serde_urlencoded::from_str::<nuvei::NuveiWebhook>(&request.query_params)
            .change_context(errors::ConnectorError::WebhookBodyDecodingFailed)?;

        // Convert webhook to payments response
        let payment_response = nuvei::NuveiPaymentsResponse::from(webhook);

        Ok(Box::new(payment_response))
    }
}

impl ConnectorRedirectResponse for Nuvei {
    fn get_flow_type(
        &self,
        _query_params: &str,
        json_payload: Option<serde_json::Value>,
        action: PaymentAction,
    ) -> CustomResult<CallConnectorAction, errors::ConnectorError> {
        match action {
            PaymentAction::PSync | PaymentAction::PaymentAuthenticateCompleteAuthorize => {
                Ok(CallConnectorAction::Trigger)
            }
            PaymentAction::CompleteAuthorize => {
                if let Some(payload) = json_payload {
                    let redirect_response: nuvei::NuveiRedirectionResponse =
                        payload.parse_value("NuveiRedirectionResponse").switch()?;
                    let acs_response: nuvei::NuveiACSResponse =
                        utils::base64_decode(redirect_response.cres.expose())?
                            .as_slice()
                            .parse_struct("NuveiACSResponse")
                            .switch()?;
                    match acs_response.trans_status {
                        None | Some(nuvei::LiabilityShift::Failed) => {
                            Ok(CallConnectorAction::StatusUpdate {
                                status: enums::AttemptStatus::AuthenticationFailed,
                                error_code: None,
                                error_message: None,
                            })
                        }
                        _ => Ok(CallConnectorAction::Trigger),
                    }
                } else {
                    Ok(CallConnectorAction::Trigger)
                }
            }
        }
    }
}

static NUVEI_SUPPORTED_PAYMENT_METHODS: LazyLock<SupportedPaymentMethods> = LazyLock::new(|| {
    let supported_capture_methods = vec![
        enums::CaptureMethod::Automatic,
        enums::CaptureMethod::Manual,
        enums::CaptureMethod::SequentialAutomatic,
    ];

    let supported_card_network = vec![
        common_enums::CardNetwork::Visa,
        common_enums::CardNetwork::Mastercard,
        common_enums::CardNetwork::AmericanExpress,
        common_enums::CardNetwork::UnionPay,
        common_enums::CardNetwork::Interac,
        common_enums::CardNetwork::JCB,
        common_enums::CardNetwork::DinersClub,
        common_enums::CardNetwork::Discover,
        common_enums::CardNetwork::CartesBancaires,
    ];

    let mut nuvei_supported_payment_methods = SupportedPaymentMethods::new();

    nuvei_supported_payment_methods.add(
        enums::PaymentMethod::Card,
        enums::PaymentMethodType::Credit,
        PaymentMethodDetails {
            mandates: enums::FeatureStatus::Supported,
            refunds: enums::FeatureStatus::Supported,
            supported_capture_methods: supported_capture_methods.clone(),
            specific_features: Some(
                api_models::feature_matrix::PaymentMethodSpecificFeatures::Card({
                    api_models::feature_matrix::CardSpecificFeatures {
                        three_ds: common_enums::FeatureStatus::Supported,
                        no_three_ds: common_enums::FeatureStatus::Supported,
                        supported_card_networks: supported_card_network.clone(),
                    }
                }),
            ),
        },
    );
    nuvei_supported_payment_methods.add(
        enums::PaymentMethod::Card,
        enums::PaymentMethodType::Debit,
        PaymentMethodDetails {
            mandates: enums::FeatureStatus::Supported,
            refunds: enums::FeatureStatus::Supported,
            supported_capture_methods: supported_capture_methods.clone(),
            specific_features: Some(
                api_models::feature_matrix::PaymentMethodSpecificFeatures::Card({
                    api_models::feature_matrix::CardSpecificFeatures {
                        three_ds: common_enums::FeatureStatus::Supported,
                        no_three_ds: common_enums::FeatureStatus::Supported,
                        supported_card_networks: supported_card_network.clone(),
                    }
                }),
            ),
        },
    );

    nuvei_supported_payment_methods.add(
        enums::PaymentMethod::PayLater,
        enums::PaymentMethodType::Klarna,
        PaymentMethodDetails {
            mandates: enums::FeatureStatus::NotSupported,
            refunds: enums::FeatureStatus::Supported,
            supported_capture_methods: supported_capture_methods.clone(),
            specific_features: None,
        },
    );

    nuvei_supported_payment_methods.add(
        enums::PaymentMethod::PayLater,
        enums::PaymentMethodType::AfterpayClearpay,
        PaymentMethodDetails {
            mandates: enums::FeatureStatus::NotSupported,
            refunds: enums::FeatureStatus::Supported,
            supported_capture_methods: supported_capture_methods.clone(),
            specific_features: None,
        },
    );
    nuvei_supported_payment_methods.add(
        enums::PaymentMethod::BankRedirect,
        enums::PaymentMethodType::Ideal,
        PaymentMethodDetails {
            mandates: enums::FeatureStatus::NotSupported,
            refunds: enums::FeatureStatus::Supported,
            supported_capture_methods: supported_capture_methods.clone(),
            specific_features: None,
        },
    );
    nuvei_supported_payment_methods.add(
        enums::PaymentMethod::BankRedirect,
        enums::PaymentMethodType::Giropay,
        PaymentMethodDetails {
            mandates: enums::FeatureStatus::NotSupported,
            refunds: enums::FeatureStatus::Supported,
            supported_capture_methods: supported_capture_methods.clone(),
            specific_features: None,
        },
    );
    nuvei_supported_payment_methods.add(
        enums::PaymentMethod::BankRedirect,
        enums::PaymentMethodType::Sofort,
        PaymentMethodDetails {
            mandates: enums::FeatureStatus::NotSupported,
            refunds: enums::FeatureStatus::Supported,
            supported_capture_methods: supported_capture_methods.clone(),
            specific_features: None,
        },
    );
    nuvei_supported_payment_methods.add(
        enums::PaymentMethod::BankRedirect,
        enums::PaymentMethodType::Eps,
        PaymentMethodDetails {
            mandates: enums::FeatureStatus::NotSupported,
            refunds: enums::FeatureStatus::Supported,
            supported_capture_methods: supported_capture_methods.clone(),
            specific_features: None,
        },
    );
    nuvei_supported_payment_methods.add(
        enums::PaymentMethod::Wallet,
        enums::PaymentMethodType::ApplePay,
        PaymentMethodDetails {
            mandates: enums::FeatureStatus::Supported,
            refunds: enums::FeatureStatus::Supported,
            supported_capture_methods: supported_capture_methods.clone(),
            specific_features: None,
        },
    );
    nuvei_supported_payment_methods.add(
        enums::PaymentMethod::Wallet,
        enums::PaymentMethodType::GooglePay,
        PaymentMethodDetails {
            mandates: enums::FeatureStatus::Supported,
            refunds: enums::FeatureStatus::Supported,
            supported_capture_methods: supported_capture_methods.clone(),
            specific_features: None,
        },
    );
    nuvei_supported_payment_methods.add(
        enums::PaymentMethod::Wallet,
        enums::PaymentMethodType::Paypal,
        PaymentMethodDetails {
            mandates: enums::FeatureStatus::NotSupported,
            refunds: enums::FeatureStatus::Supported,
            supported_capture_methods: supported_capture_methods.clone(),
            specific_features: None,
        },
    );
    nuvei_supported_payment_methods
});

static NUVEI_CONNECTOR_INFO: ConnectorInfo = ConnectorInfo {
        display_name: "Nuvei",
        description: "Nuvei is the Canadian fintech company accelerating the business of clients around the world.",
        connector_type: enums::HyperswitchConnectorCategory::PaymentGateway,
        integration_status: enums::ConnectorIntegrationStatus::Beta,
    };

static NUVEI_SUPPORTED_WEBHOOK_FLOWS: [enums::EventClass; 1] = [enums::EventClass::Payments];

impl ConnectorSpecifications for Nuvei {
    fn get_connector_about(&self) -> Option<&'static ConnectorInfo> {
        Some(&NUVEI_CONNECTOR_INFO)
    }

    fn get_supported_payment_methods(&self) -> Option<&'static SupportedPaymentMethods> {
        Some(&*NUVEI_SUPPORTED_PAYMENT_METHODS)
    }

    fn get_supported_webhook_flows(&self) -> Option<&'static [enums::EventClass]> {
        Some(&NUVEI_SUPPORTED_WEBHOOK_FLOWS)
    }
}<|MERGE_RESOLUTION|>--- conflicted
+++ resolved
@@ -716,10 +716,7 @@
             .switch()?;
 
         event_builder.map(|i| i.set_response_body(&response));
-<<<<<<< HEAD
-=======
-
->>>>>>> 938028e3
+
         router_env::logger::info!(connector_response=?response);
         RouterData::try_from(ResponseRouterData {
             response,
