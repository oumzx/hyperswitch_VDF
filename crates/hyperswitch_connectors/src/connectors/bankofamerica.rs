pub mod transformers;

<<<<<<< HEAD
=======
use std::sync::LazyLock;

>>>>>>> 938028e3
use base64::Engine;
use common_enums::enums;
use common_utils::{
    consts,
    errors::CustomResult,
    ext_traits::BytesExt,
    request::{Method, Request, RequestBuilder, RequestContent},
    types::{AmountConvertor, StringMajorUnit, StringMajorUnitForConnector},
};
use error_stack::{report, ResultExt};
use hyperswitch_domain_models::{
    payment_method_data::PaymentMethodData,
    router_data::{AccessToken, ErrorResponse, RouterData},
    router_flow_types::{
        access_token_auth::AccessTokenAuth,
        payments::{Authorize, Capture, PSync, PaymentMethodToken, Session, SetupMandate, Void},
        refunds::{Execute, RSync},
    },
    router_request_types::{
        AccessTokenRequestData, PaymentMethodTokenizationData, PaymentsAuthorizeData,
        PaymentsCancelData, PaymentsCaptureData, PaymentsSessionData, PaymentsSyncData,
        RefundsData, SetupMandateRequestData,
    },
    router_response_types::{
        ConnectorInfo, PaymentMethodDetails, PaymentsResponseData, RefundsResponseData,
        SupportedPaymentMethods, SupportedPaymentMethodsExt,
    },
    types::{
        PaymentsAuthorizeRouterData, PaymentsCancelRouterData, PaymentsCaptureRouterData,
        PaymentsSyncRouterData, RefundSyncRouterData, RefundsRouterData, SetupMandateRouterData,
    },
};
use hyperswitch_interfaces::{
    api::{
        self, ConnectorCommon, ConnectorCommonExt, ConnectorIntegration, ConnectorSpecifications,
        ConnectorValidation,
    },
    configs::Connectors,
    errors,
    events::connector_api_logs::ConnectorEvent,
    types::{
        PaymentsAuthorizeType, PaymentsCaptureType, PaymentsSyncType, PaymentsVoidType,
        RefundExecuteType, RefundSyncType, Response, SetupMandateType,
    },
    webhooks,
};
use masking::{ExposeInterface, Mask, Maskable, PeekInterface};
use ring::{digest, hmac};
use time::OffsetDateTime;
use transformers as bankofamerica;
use url::Url;

use crate::{
    connectors::bankofamerica::transformers::BankOfAmericaRouterData,
    constants::{self, headers},
    types::ResponseRouterData,
    utils::{self, convert_amount, PaymentMethodDataType, RefundsRequestData},
};

pub const V_C_MERCHANT_ID: &str = "v-c-merchant-id";

#[derive(Clone)]
pub struct Bankofamerica {
    amount_convertor: &'static (dyn AmountConvertor<Output = StringMajorUnit> + Sync),
}

impl Bankofamerica {
    pub fn new() -> &'static Self {
        &Self {
            amount_convertor: &StringMajorUnitForConnector,
        }
    }
}

impl api::Payment for Bankofamerica {}
impl api::PaymentSession for Bankofamerica {}
impl api::ConnectorAccessToken for Bankofamerica {}
impl api::MandateSetup for Bankofamerica {}
impl api::PaymentAuthorize for Bankofamerica {}
impl api::PaymentSync for Bankofamerica {}
impl api::PaymentCapture for Bankofamerica {}
impl api::PaymentVoid for Bankofamerica {}
impl api::Refund for Bankofamerica {}
impl api::RefundExecute for Bankofamerica {}
impl api::RefundSync for Bankofamerica {}
impl api::PaymentToken for Bankofamerica {}

impl Bankofamerica {
    pub fn generate_digest(&self, payload: &[u8]) -> String {
        let payload_digest = digest::digest(&digest::SHA256, payload);
        consts::BASE64_ENGINE.encode(payload_digest)
    }

    pub fn generate_signature(
        &self,
        auth: bankofamerica::BankOfAmericaAuthType,
        host: String,
        resource: &str,
        payload: &String,
        date: OffsetDateTime,
        http_method: Method,
    ) -> CustomResult<String, errors::ConnectorError> {
        let bankofamerica::BankOfAmericaAuthType {
            api_key,
            merchant_account,
            api_secret,
        } = auth;
        let is_post_method = matches!(http_method, Method::Post);
        let digest_str = if is_post_method { "digest " } else { "" };
        let headers = format!("host date (request-target) {digest_str}{V_C_MERCHANT_ID}");
        let request_target = if is_post_method {
            format!("(request-target): post {resource}\ndigest: SHA-256={payload}\n")
        } else {
            format!("(request-target): get {resource}\n")
        };
        let signature_string = format!(
            "host: {host}\ndate: {date}\n{request_target}{V_C_MERCHANT_ID}: {}",
            merchant_account.peek()
        );
        let key_value = consts::BASE64_ENGINE
            .decode(api_secret.expose())
            .change_context(errors::ConnectorError::InvalidConnectorConfig {
                config: "connector_account_details.api_secret",
            })?;
        let key = hmac::Key::new(hmac::HMAC_SHA256, &key_value);
        let signature_value =
            consts::BASE64_ENGINE.encode(hmac::sign(&key, signature_string.as_bytes()).as_ref());
        let signature_header = format!(
            r#"keyid="{}", algorithm="HmacSHA256", headers="{headers}", signature="{signature_value}""#,
            api_key.peek()
        );

        Ok(signature_header)
    }
}

impl ConnectorIntegration<PaymentMethodToken, PaymentMethodTokenizationData, PaymentsResponseData>
    for Bankofamerica
{
    // Not Implemented (R)
}

impl<Flow, Request, Response> ConnectorCommonExt<Flow, Request, Response> for Bankofamerica
where
    Self: ConnectorIntegration<Flow, Request, Response>,
{
    fn build_headers(
        &self,
        req: &RouterData<Flow, Request, Response>,
        connectors: &Connectors,
    ) -> CustomResult<Vec<(String, Maskable<String>)>, errors::ConnectorError> {
        let date = OffsetDateTime::now_utc();
        let boa_req = self.get_request_body(req, connectors)?;
        let http_method = self.get_http_method();
        let auth = bankofamerica::BankOfAmericaAuthType::try_from(&req.connector_auth_type)?;
        let merchant_account = auth.merchant_account.clone();
        let base_url = connectors.bankofamerica.base_url.as_str();
        let boa_host =
            Url::parse(base_url).change_context(errors::ConnectorError::RequestEncodingFailed)?;
        let host = boa_host
            .host_str()
            .ok_or(errors::ConnectorError::RequestEncodingFailed)?;
        let path: String = self
            .get_url(req, connectors)?
            .chars()
            .skip(base_url.len() - 1)
            .collect();
        let sha256 = self.generate_digest(boa_req.get_inner_value().expose().as_bytes());
        let signature = self.generate_signature(
            auth,
            host.to_string(),
            path.as_str(),
            &sha256,
            date,
            http_method,
        )?;

        let mut headers = vec![
            (
                headers::CONTENT_TYPE.to_string(),
                self.get_content_type().to_string().into(),
            ),
            (
                headers::ACCEPT.to_string(),
                "application/hal+json;charset=utf-8".to_string().into(),
            ),
            (V_C_MERCHANT_ID.to_string(), merchant_account.into_masked()),
            ("Date".to_string(), date.to_string().into()),
            ("Host".to_string(), host.to_string().into()),
            ("Signature".to_string(), signature.into_masked()),
        ];
        if matches!(http_method, Method::Post | Method::Put) {
            headers.push((
                "Digest".to_string(),
                format!("SHA-256={sha256}").into_masked(),
            ));
        }
        Ok(headers)
    }
}

impl ConnectorCommon for Bankofamerica {
    fn id(&self) -> &'static str {
        "bankofamerica"
    }

    fn get_currency_unit(&self) -> api::CurrencyUnit {
        api::CurrencyUnit::Base
    }

    fn common_get_content_type(&self) -> &'static str {
        "application/json;charset=utf-8"
    }

    fn base_url<'a>(&self, connectors: &'a Connectors) -> &'a str {
        connectors.bankofamerica.base_url.as_ref()
    }

    fn build_error_response(
        &self,
        res: Response,
        event_builder: Option<&mut ConnectorEvent>,
    ) -> CustomResult<ErrorResponse, errors::ConnectorError> {
        let response: bankofamerica::BankOfAmericaErrorResponse = res
            .response
            .parse_struct("BankOfAmerica ErrorResponse")
            .change_context(errors::ConnectorError::ResponseDeserializationFailed)?;

        event_builder.map(|i| i.set_error_response_body(&response));
        router_env::logger::info!(connector_response=?response);

        let error_message = if res.status_code == 401 {
            constants::CONNECTOR_UNAUTHORIZED_ERROR
        } else {
            hyperswitch_interfaces::consts::NO_ERROR_MESSAGE
        };
        match response {
            transformers::BankOfAmericaErrorResponse::StandardError(response) => {
                let (code, message, reason) = match response.error_information {
                    Some(ref error_info) => {
                        let detailed_error_info = error_info.details.as_ref().map(|details| {
                            details
                                .iter()
                                .map(|det| format!("{} : {}", det.field, det.reason))
                                .collect::<Vec<_>>()
                                .join(", ")
                        });
                        (
                            error_info.reason.clone(),
                            error_info.reason.clone(),
                            transformers::get_error_reason(
                                Some(error_info.message.clone()),
                                detailed_error_info,
                                None,
                            ),
                        )
                    }
                    None => {
                        let detailed_error_info = response.details.map(|details| {
                            details
                                .iter()
                                .map(|det| format!("{} : {}", det.field, det.reason))
                                .collect::<Vec<_>>()
                                .join(", ")
                        });
                        (
                            response.reason.clone().map_or(
                                hyperswitch_interfaces::consts::NO_ERROR_CODE.to_string(),
                                |reason| reason.to_string(),
                            ),
                            response
                                .reason
                                .map_or(error_message.to_string(), |reason| reason.to_string()),
                            transformers::get_error_reason(
                                response.message,
                                detailed_error_info,
                                None,
                            ),
                        )
                    }
                };

                Ok(ErrorResponse {
                    status_code: res.status_code,
                    code,
                    message,
                    reason,
                    attempt_status: None,
                    connector_transaction_id: None,
                    network_advice_code: None,
                    network_decline_code: None,
                    network_error_message: None,
                    connector_metadata: None,
                })
            }
            transformers::BankOfAmericaErrorResponse::AuthenticationError(response) => {
                Ok(ErrorResponse {
                    status_code: res.status_code,
                    code: hyperswitch_interfaces::consts::NO_ERROR_CODE.to_string(),
                    message: response.response.rmsg.clone(),
                    reason: Some(response.response.rmsg),
                    attempt_status: None,
                    connector_transaction_id: None,
                    network_advice_code: None,
                    network_decline_code: None,
                    network_error_message: None,
                    connector_metadata: None,
                })
            }
        }
    }
}

impl ConnectorValidation for Bankofamerica {
    fn validate_mandate_payment(
        &self,
        pm_type: Option<enums::PaymentMethodType>,
        pm_data: PaymentMethodData,
    ) -> CustomResult<(), errors::ConnectorError> {
        let mandate_supported_pmd = std::collections::HashSet::from([
            PaymentMethodDataType::Card,
            PaymentMethodDataType::ApplePay,
            PaymentMethodDataType::GooglePay,
        ]);
        utils::is_mandate_supported(pm_data, pm_type, mandate_supported_pmd, self.id())
    }
}

impl ConnectorIntegration<Session, PaymentsSessionData, PaymentsResponseData> for Bankofamerica {
    //TODO: implement sessions flow
}

impl ConnectorIntegration<AccessTokenAuth, AccessTokenRequestData, AccessToken> for Bankofamerica {}

impl ConnectorIntegration<SetupMandate, SetupMandateRequestData, PaymentsResponseData>
    for Bankofamerica
{
    fn get_headers(
        &self,
        req: &SetupMandateRouterData,
        connectors: &Connectors,
    ) -> CustomResult<Vec<(String, Maskable<String>)>, errors::ConnectorError> {
        self.build_headers(req, connectors)
    }
    fn get_content_type(&self) -> &'static str {
        self.common_get_content_type()
    }
    fn get_url(
        &self,
        _req: &SetupMandateRouterData,
        connectors: &Connectors,
    ) -> CustomResult<String, errors::ConnectorError> {
        Ok(format!("{}pts/v2/payments/", self.base_url(connectors)))
    }
    fn get_request_body(
        &self,
        req: &SetupMandateRouterData,
        _connectors: &Connectors,
    ) -> CustomResult<RequestContent, errors::ConnectorError> {
        let connector_req = bankofamerica::BankOfAmericaPaymentsRequest::try_from(req)?;
        Ok(RequestContent::Json(Box::new(connector_req)))
    }

    fn build_request(
        &self,
        req: &RouterData<SetupMandate, SetupMandateRequestData, PaymentsResponseData>,
        connectors: &Connectors,
    ) -> CustomResult<Option<Request>, errors::ConnectorError> {
        Ok(Some(
            RequestBuilder::new()
                .method(Method::Post)
                .url(&SetupMandateType::get_url(self, req, connectors)?)
                .attach_default_headers()
                .headers(SetupMandateType::get_headers(self, req, connectors)?)
                .set_body(SetupMandateType::get_request_body(self, req, connectors)?)
                .build(),
        ))
    }
    fn handle_response(
        &self,
        data: &SetupMandateRouterData,
        event_builder: Option<&mut ConnectorEvent>,
        res: Response,
    ) -> CustomResult<SetupMandateRouterData, errors::ConnectorError> {
        let response: bankofamerica::BankOfAmericaSetupMandatesResponse = res
            .response
            .parse_struct("BankOfAmericaSetupMandatesResponse")
            .change_context(errors::ConnectorError::ResponseDeserializationFailed)?;

        event_builder.map(|i| i.set_response_body(&response));
        router_env::logger::info!(connector_response=?response);

        RouterData::try_from(ResponseRouterData {
            response,
            data: data.clone(),
            http_code: res.status_code,
        })
    }

    fn get_error_response(
        &self,
        res: Response,
        event_builder: Option<&mut ConnectorEvent>,
    ) -> CustomResult<ErrorResponse, errors::ConnectorError> {
        self.build_error_response(res, event_builder)
    }

    fn get_5xx_error_response(
        &self,
        res: Response,
        event_builder: Option<&mut ConnectorEvent>,
    ) -> CustomResult<ErrorResponse, errors::ConnectorError> {
        let response: bankofamerica::BankOfAmericaServerErrorResponse = res
            .response
            .parse_struct("BankOfAmericaServerErrorResponse")
            .change_context(errors::ConnectorError::ResponseDeserializationFailed)?;

        event_builder.map(|event| event.set_response_body(&response));
        router_env::logger::info!(error_response=?response);

        let attempt_status = match response.reason {
            Some(reason) => match reason {
                transformers::Reason::SystemError => Some(enums::AttemptStatus::Failure),
                transformers::Reason::ServerTimeout | transformers::Reason::ServiceTimeout => None,
            },
            None => None,
        };
        Ok(ErrorResponse {
            status_code: res.status_code,
            reason: response.status.clone(),
            code: response
                .status
                .unwrap_or(hyperswitch_interfaces::consts::NO_ERROR_CODE.to_string()),
            message: response
                .message
                .unwrap_or(hyperswitch_interfaces::consts::NO_ERROR_MESSAGE.to_string()),
            attempt_status,
            connector_transaction_id: None,
            network_advice_code: None,
            network_decline_code: None,
            network_error_message: None,
            connector_metadata: None,
        })
    }
}

impl ConnectorIntegration<Authorize, PaymentsAuthorizeData, PaymentsResponseData>
    for Bankofamerica
{
    fn get_headers(
        &self,
        req: &PaymentsAuthorizeRouterData,
        connectors: &Connectors,
    ) -> CustomResult<Vec<(String, Maskable<String>)>, errors::ConnectorError> {
        self.build_headers(req, connectors)
    }

    fn get_content_type(&self) -> &'static str {
        self.common_get_content_type()
    }

    fn get_url(
        &self,
        _req: &PaymentsAuthorizeRouterData,
        connectors: &Connectors,
    ) -> CustomResult<String, errors::ConnectorError> {
        Ok(format!(
            "{}pts/v2/payments/",
            ConnectorCommon::base_url(self, connectors)
        ))
    }

    fn get_request_body(
        &self,
        req: &PaymentsAuthorizeRouterData,
        _connectors: &Connectors,
    ) -> CustomResult<RequestContent, errors::ConnectorError> {
        let amount = convert_amount(
            self.amount_convertor,
            req.request.minor_amount,
            req.request.currency,
        )?;

        let connector_router_data = BankOfAmericaRouterData::try_from((amount, req))?;
        let connector_req =
            bankofamerica::BankOfAmericaPaymentsRequest::try_from(&connector_router_data)?;

        Ok(RequestContent::Json(Box::new(connector_req)))
    }

    fn build_request(
        &self,
        req: &PaymentsAuthorizeRouterData,
        connectors: &Connectors,
    ) -> CustomResult<Option<Request>, errors::ConnectorError> {
        Ok(Some(
            RequestBuilder::new()
                .method(Method::Post)
                .url(&PaymentsAuthorizeType::get_url(self, req, connectors)?)
                .attach_default_headers()
                .headers(PaymentsAuthorizeType::get_headers(self, req, connectors)?)
                .set_body(PaymentsAuthorizeType::get_request_body(
                    self, req, connectors,
                )?)
                .build(),
        ))
    }

    fn handle_response(
        &self,
        data: &PaymentsAuthorizeRouterData,
        event_builder: Option<&mut ConnectorEvent>,
        res: Response,
    ) -> CustomResult<PaymentsAuthorizeRouterData, errors::ConnectorError> {
        let response: bankofamerica::BankOfAmericaPaymentsResponse = res
            .response
            .parse_struct("Bankofamerica PaymentResponse")
            .change_context(errors::ConnectorError::ResponseDeserializationFailed)?;
        event_builder.map(|i| i.set_response_body(&response));
        router_env::logger::info!(connector_response=?response);
        RouterData::try_from(ResponseRouterData {
            response,
            data: data.clone(),
            http_code: res.status_code,
        })
    }

    fn get_error_response(
        &self,
        res: Response,
        event_builder: Option<&mut ConnectorEvent>,
    ) -> CustomResult<ErrorResponse, errors::ConnectorError> {
        self.build_error_response(res, event_builder)
    }

    fn get_5xx_error_response(
        &self,
        res: Response,
        event_builder: Option<&mut ConnectorEvent>,
    ) -> CustomResult<ErrorResponse, errors::ConnectorError> {
        let response: bankofamerica::BankOfAmericaServerErrorResponse = res
            .response
            .parse_struct("BankOfAmericaServerErrorResponse")
            .change_context(errors::ConnectorError::ResponseDeserializationFailed)?;

        event_builder.map(|event| event.set_response_body(&response));
        router_env::logger::info!(error_response=?response);

        let attempt_status = match response.reason {
            Some(reason) => match reason {
                transformers::Reason::SystemError => Some(enums::AttemptStatus::Failure),
                transformers::Reason::ServerTimeout | transformers::Reason::ServiceTimeout => None,
            },
            None => None,
        };
        Ok(ErrorResponse {
            status_code: res.status_code,
            reason: response.status.clone(),
            code: response
                .status
                .unwrap_or(hyperswitch_interfaces::consts::NO_ERROR_CODE.to_string()),
            message: response
                .message
                .unwrap_or(hyperswitch_interfaces::consts::NO_ERROR_MESSAGE.to_string()),
            attempt_status,
            connector_transaction_id: None,
            network_advice_code: None,
            network_decline_code: None,
            network_error_message: None,
            connector_metadata: None,
        })
    }
}

impl ConnectorIntegration<PSync, PaymentsSyncData, PaymentsResponseData> for Bankofamerica {
    fn get_headers(
        &self,
        req: &PaymentsSyncRouterData,
        connectors: &Connectors,
    ) -> CustomResult<Vec<(String, Maskable<String>)>, errors::ConnectorError> {
        self.build_headers(req, connectors)
    }

    fn get_content_type(&self) -> &'static str {
        self.common_get_content_type()
    }

    fn get_http_method(&self) -> Method {
        Method::Get
    }

    fn get_url(
        &self,
        req: &PaymentsSyncRouterData,
        connectors: &Connectors,
    ) -> CustomResult<String, errors::ConnectorError> {
        let connector_payment_id = req
            .request
            .connector_transaction_id
            .get_connector_transaction_id()
            .change_context(errors::ConnectorError::MissingConnectorTransactionID)?;
        Ok(format!(
            "{}tss/v2/transactions/{connector_payment_id}",
            self.base_url(connectors)
        ))
    }

    fn build_request(
        &self,
        req: &PaymentsSyncRouterData,
        connectors: &Connectors,
    ) -> CustomResult<Option<Request>, errors::ConnectorError> {
        Ok(Some(
            RequestBuilder::new()
                .method(Method::Get)
                .url(&PaymentsSyncType::get_url(self, req, connectors)?)
                .attach_default_headers()
                .headers(PaymentsSyncType::get_headers(self, req, connectors)?)
                .build(),
        ))
    }

    fn handle_response(
        &self,
        data: &PaymentsSyncRouterData,
        event_builder: Option<&mut ConnectorEvent>,
        res: Response,
    ) -> CustomResult<PaymentsSyncRouterData, errors::ConnectorError> {
        let response: bankofamerica::BankOfAmericaTransactionResponse = res
            .response
            .parse_struct("BankOfAmerica PaymentSyncResponse")
            .change_context(errors::ConnectorError::ResponseDeserializationFailed)?;
        event_builder.map(|i| i.set_response_body(&response));
        router_env::logger::info!(connector_response=?response);
        RouterData::try_from(ResponseRouterData {
            response,
            data: data.clone(),
            http_code: res.status_code,
        })
    }

    fn get_error_response(
        &self,
        res: Response,
        event_builder: Option<&mut ConnectorEvent>,
    ) -> CustomResult<ErrorResponse, errors::ConnectorError> {
        self.build_error_response(res, event_builder)
    }
}

impl ConnectorIntegration<Capture, PaymentsCaptureData, PaymentsResponseData> for Bankofamerica {
    fn get_headers(
        &self,
        req: &PaymentsCaptureRouterData,
        connectors: &Connectors,
    ) -> CustomResult<Vec<(String, Maskable<String>)>, errors::ConnectorError> {
        self.build_headers(req, connectors)
    }

    fn get_content_type(&self) -> &'static str {
        self.common_get_content_type()
    }

    fn get_url(
        &self,
        req: &PaymentsCaptureRouterData,
        connectors: &Connectors,
    ) -> CustomResult<String, errors::ConnectorError> {
        let connector_payment_id = req.request.connector_transaction_id.clone();
        Ok(format!(
            "{}pts/v2/payments/{connector_payment_id}/captures",
            self.base_url(connectors)
        ))
    }

    fn get_request_body(
        &self,
        req: &PaymentsCaptureRouterData,
        _connectors: &Connectors,
    ) -> CustomResult<RequestContent, errors::ConnectorError> {
        let amount = convert_amount(
            self.amount_convertor,
            req.request.minor_amount_to_capture,
            req.request.currency,
        )?;

        let connector_router_data = BankOfAmericaRouterData::try_from((amount, req))?;
        let connector_req =
            bankofamerica::BankOfAmericaCaptureRequest::try_from(&connector_router_data)?;

        Ok(RequestContent::Json(Box::new(connector_req)))
    }

    fn build_request(
        &self,
        req: &PaymentsCaptureRouterData,
        connectors: &Connectors,
    ) -> CustomResult<Option<Request>, errors::ConnectorError> {
        Ok(Some(
            RequestBuilder::new()
                .method(Method::Post)
                .url(&PaymentsCaptureType::get_url(self, req, connectors)?)
                .attach_default_headers()
                .headers(PaymentsCaptureType::get_headers(self, req, connectors)?)
                .set_body(PaymentsCaptureType::get_request_body(
                    self, req, connectors,
                )?)
                .build(),
        ))
    }

    fn handle_response(
        &self,
        data: &PaymentsCaptureRouterData,
        event_builder: Option<&mut ConnectorEvent>,
        res: Response,
    ) -> CustomResult<PaymentsCaptureRouterData, errors::ConnectorError> {
        let response: bankofamerica::BankOfAmericaPaymentsResponse = res
            .response
            .parse_struct("BankOfAmerica PaymentResponse")
            .change_context(errors::ConnectorError::ResponseDeserializationFailed)?;
        event_builder.map(|i| i.set_response_body(&response));
        router_env::logger::info!(connector_response=?response);
        RouterData::try_from(ResponseRouterData {
            response,
            data: data.clone(),
            http_code: res.status_code,
        })
    }

    fn get_error_response(
        &self,
        res: Response,
        event_builder: Option<&mut ConnectorEvent>,
    ) -> CustomResult<ErrorResponse, errors::ConnectorError> {
        self.build_error_response(res, event_builder)
    }

    fn get_5xx_error_response(
        &self,
        res: Response,
        event_builder: Option<&mut ConnectorEvent>,
    ) -> CustomResult<ErrorResponse, errors::ConnectorError> {
        let response: bankofamerica::BankOfAmericaServerErrorResponse = res
            .response
            .parse_struct("BankOfAmericaServerErrorResponse")
            .change_context(errors::ConnectorError::ResponseDeserializationFailed)?;

        event_builder.map(|event| event.set_response_body(&response));
        router_env::logger::info!(error_response=?response);

        Ok(ErrorResponse {
            status_code: res.status_code,
            reason: response.status.clone(),
            code: response
                .status
                .unwrap_or(hyperswitch_interfaces::consts::NO_ERROR_CODE.to_string()),
            message: response
                .message
                .unwrap_or(hyperswitch_interfaces::consts::NO_ERROR_MESSAGE.to_string()),
            attempt_status: None,
            connector_transaction_id: None,
            network_advice_code: None,
            network_decline_code: None,
            network_error_message: None,
            connector_metadata: None,
        })
    }
}

impl ConnectorIntegration<Void, PaymentsCancelData, PaymentsResponseData> for Bankofamerica {
    fn get_headers(
        &self,
        req: &PaymentsCancelRouterData,
        connectors: &Connectors,
    ) -> CustomResult<Vec<(String, Maskable<String>)>, errors::ConnectorError> {
        self.build_headers(req, connectors)
    }

    fn get_url(
        &self,
        req: &PaymentsCancelRouterData,
        connectors: &Connectors,
    ) -> CustomResult<String, errors::ConnectorError> {
        let connector_payment_id = req.request.connector_transaction_id.clone();
        Ok(format!(
            "{}pts/v2/payments/{connector_payment_id}/reversals",
            self.base_url(connectors)
        ))
    }

    fn get_content_type(&self) -> &'static str {
        self.common_get_content_type()
    }

    fn get_request_body(
        &self,
        req: &PaymentsCancelRouterData,
        _connectors: &Connectors,
    ) -> CustomResult<RequestContent, errors::ConnectorError> {
        let minor_amount =
            req.request
                .minor_amount
                .ok_or(errors::ConnectorError::MissingRequiredField {
                    field_name: "Amount",
                })?;
        let currency =
            req.request
                .currency
                .ok_or(errors::ConnectorError::MissingRequiredField {
                    field_name: "Currency",
                })?;

        let amount = convert_amount(self.amount_convertor, minor_amount, currency)?;

        let connector_router_data = BankOfAmericaRouterData::try_from((amount, req))?;
        let connector_req =
            bankofamerica::BankOfAmericaVoidRequest::try_from(&connector_router_data)?;

        Ok(RequestContent::Json(Box::new(connector_req)))
    }

    fn build_request(
        &self,
        req: &PaymentsCancelRouterData,
        connectors: &Connectors,
    ) -> CustomResult<Option<Request>, errors::ConnectorError> {
        Ok(Some(
            RequestBuilder::new()
                .method(Method::Post)
                .url(&PaymentsVoidType::get_url(self, req, connectors)?)
                .attach_default_headers()
                .headers(PaymentsVoidType::get_headers(self, req, connectors)?)
                .set_body(PaymentsVoidType::get_request_body(self, req, connectors)?)
                .build(),
        ))
    }

    fn handle_response(
        &self,
        data: &PaymentsCancelRouterData,
        event_builder: Option<&mut ConnectorEvent>,
        res: Response,
    ) -> CustomResult<PaymentsCancelRouterData, errors::ConnectorError> {
        let response: bankofamerica::BankOfAmericaPaymentsResponse = res
            .response
            .parse_struct("BankOfAmerica PaymentResponse")
            .change_context(errors::ConnectorError::ResponseDeserializationFailed)?;
        event_builder.map(|i| i.set_response_body(&response));
        router_env::logger::info!(connector_response=?response);
        RouterData::try_from(ResponseRouterData {
            response,
            data: data.clone(),
            http_code: res.status_code,
        })
    }

    fn get_error_response(
        &self,
        res: Response,
        event_builder: Option<&mut ConnectorEvent>,
    ) -> CustomResult<ErrorResponse, errors::ConnectorError> {
        self.build_error_response(res, event_builder)
    }

    fn get_5xx_error_response(
        &self,
        res: Response,
        event_builder: Option<&mut ConnectorEvent>,
    ) -> CustomResult<ErrorResponse, errors::ConnectorError> {
        let response: bankofamerica::BankOfAmericaServerErrorResponse = res
            .response
            .parse_struct("BankOfAmericaServerErrorResponse")
            .change_context(errors::ConnectorError::ResponseDeserializationFailed)?;

        event_builder.map(|event| event.set_response_body(&response));
        router_env::logger::info!(error_response=?response);

        Ok(ErrorResponse {
            status_code: res.status_code,
            reason: response.status.clone(),
            code: response
                .status
                .unwrap_or(hyperswitch_interfaces::consts::NO_ERROR_CODE.to_string()),
            message: response
                .message
                .unwrap_or(hyperswitch_interfaces::consts::NO_ERROR_MESSAGE.to_string()),
            attempt_status: None,
            connector_transaction_id: None,
            network_advice_code: None,
            network_decline_code: None,
            network_error_message: None,
            connector_metadata: None,
        })
    }
}

impl ConnectorIntegration<Execute, RefundsData, RefundsResponseData> for Bankofamerica {
    fn get_headers(
        &self,
        req: &RefundsRouterData<Execute>,
        connectors: &Connectors,
    ) -> CustomResult<Vec<(String, Maskable<String>)>, errors::ConnectorError> {
        self.build_headers(req, connectors)
    }

    fn get_content_type(&self) -> &'static str {
        self.common_get_content_type()
    }

    fn get_url(
        &self,
        req: &RefundsRouterData<Execute>,
        connectors: &Connectors,
    ) -> CustomResult<String, errors::ConnectorError> {
        let connector_payment_id = req.request.connector_transaction_id.clone();
        Ok(format!(
            "{}pts/v2/payments/{connector_payment_id}/refunds",
            self.base_url(connectors)
        ))
    }

    fn get_request_body(
        &self,
        req: &RefundsRouterData<Execute>,
        _connectors: &Connectors,
    ) -> CustomResult<RequestContent, errors::ConnectorError> {
        let amount = convert_amount(
            self.amount_convertor,
            req.request.minor_refund_amount,
            req.request.currency,
        )?;

        let connector_router_data = BankOfAmericaRouterData::try_from((amount, req))?;
        let connector_req =
            bankofamerica::BankOfAmericaRefundRequest::try_from(&connector_router_data)?;

        Ok(RequestContent::Json(Box::new(connector_req)))
    }

    fn build_request(
        &self,
        req: &RefundsRouterData<Execute>,
        connectors: &Connectors,
    ) -> CustomResult<Option<Request>, errors::ConnectorError> {
        let request = RequestBuilder::new()
            .method(Method::Post)
            .url(&RefundExecuteType::get_url(self, req, connectors)?)
            .attach_default_headers()
            .headers(RefundExecuteType::get_headers(self, req, connectors)?)
            .set_body(RefundExecuteType::get_request_body(self, req, connectors)?)
            .build();
        Ok(Some(request))
    }

    fn handle_response(
        &self,
        data: &RefundsRouterData<Execute>,
        event_builder: Option<&mut ConnectorEvent>,
        res: Response,
    ) -> CustomResult<RefundsRouterData<Execute>, errors::ConnectorError> {
        let response: bankofamerica::BankOfAmericaRefundResponse = res
            .response
            .parse_struct("bankofamerica RefundResponse")
            .change_context(errors::ConnectorError::ResponseDeserializationFailed)?;

        event_builder.map(|i| i.set_response_body(&response));
        router_env::logger::info!(connector_response=?response);

        RouterData::try_from(ResponseRouterData {
            response,
            data: data.clone(),
            http_code: res.status_code,
        })
    }

    fn get_error_response(
        &self,
        res: Response,
        event_builder: Option<&mut ConnectorEvent>,
    ) -> CustomResult<ErrorResponse, errors::ConnectorError> {
        self.build_error_response(res, event_builder)
    }
}

impl ConnectorIntegration<RSync, RefundsData, RefundsResponseData> for Bankofamerica {
    fn get_headers(
        &self,
        req: &RefundSyncRouterData,
        connectors: &Connectors,
    ) -> CustomResult<Vec<(String, Maskable<String>)>, errors::ConnectorError> {
        self.build_headers(req, connectors)
    }

    fn get_content_type(&self) -> &'static str {
        self.common_get_content_type()
    }

    fn get_http_method(&self) -> Method {
        Method::Get
    }

    fn get_url(
        &self,
        req: &RefundSyncRouterData,
        connectors: &Connectors,
    ) -> CustomResult<String, errors::ConnectorError> {
        let refund_id = req.request.get_connector_refund_id()?;
        Ok(format!(
            "{}tss/v2/transactions/{refund_id}",
            self.base_url(connectors)
        ))
    }

    fn build_request(
        &self,
        req: &RefundSyncRouterData,
        connectors: &Connectors,
    ) -> CustomResult<Option<Request>, errors::ConnectorError> {
        Ok(Some(
            RequestBuilder::new()
                .method(Method::Get)
                .url(&RefundSyncType::get_url(self, req, connectors)?)
                .attach_default_headers()
                .headers(RefundSyncType::get_headers(self, req, connectors)?)
                .build(),
        ))
    }

    fn handle_response(
        &self,
        data: &RefundSyncRouterData,
        event_builder: Option<&mut ConnectorEvent>,
        res: Response,
    ) -> CustomResult<RefundSyncRouterData, errors::ConnectorError> {
        let response: bankofamerica::BankOfAmericaRsyncResponse = res
            .response
            .parse_struct("bankofamerica RefundSyncResponse")
            .change_context(errors::ConnectorError::ResponseDeserializationFailed)?;
        event_builder.map(|i| i.set_response_body(&response));
        router_env::logger::info!(connector_response=?response);
        RouterData::try_from(ResponseRouterData {
            response,
            data: data.clone(),
            http_code: res.status_code,
        })
    }

    fn get_error_response(
        &self,
        res: Response,
        event_builder: Option<&mut ConnectorEvent>,
    ) -> CustomResult<ErrorResponse, errors::ConnectorError> {
        self.build_error_response(res, event_builder)
    }
}

#[async_trait::async_trait]
impl webhooks::IncomingWebhook for Bankofamerica {
    fn get_webhook_object_reference_id(
        &self,
        _request: &webhooks::IncomingWebhookRequestDetails<'_>,
    ) -> CustomResult<api_models::webhooks::ObjectReferenceId, errors::ConnectorError> {
        Err(report!(errors::ConnectorError::WebhooksNotImplemented))
    }

    fn get_webhook_event_type(
        &self,
        _request: &webhooks::IncomingWebhookRequestDetails<'_>,
    ) -> CustomResult<api_models::webhooks::IncomingWebhookEvent, errors::ConnectorError> {
        Ok(api_models::webhooks::IncomingWebhookEvent::EventNotSupported)
    }

    fn get_webhook_resource_object(
        &self,
        _request: &webhooks::IncomingWebhookRequestDetails<'_>,
    ) -> CustomResult<Box<dyn masking::ErasedMaskSerialize>, errors::ConnectorError> {
        Err(report!(errors::ConnectorError::WebhooksNotImplemented))
    }
}

static BANKOFAMERICA_SUPPORTED_PAYMENT_METHODS: LazyLock<SupportedPaymentMethods> =
    LazyLock::new(|| {
        let supported_capture_methods = vec![
            enums::CaptureMethod::Automatic,
            enums::CaptureMethod::Manual,
            enums::CaptureMethod::SequentialAutomatic,
        ];

        let supported_card_network = vec![
            common_enums::CardNetwork::Visa,
            common_enums::CardNetwork::Mastercard,
            common_enums::CardNetwork::AmericanExpress,
            common_enums::CardNetwork::JCB,
            common_enums::CardNetwork::DinersClub,
            common_enums::CardNetwork::Discover,
            common_enums::CardNetwork::CartesBancaires,
            common_enums::CardNetwork::UnionPay,
            common_enums::CardNetwork::Maestro,
            common_enums::CardNetwork::Interac,
        ];

        let mut bankofamerica_supported_payment_methods = SupportedPaymentMethods::new();

        bankofamerica_supported_payment_methods.add(
            enums::PaymentMethod::Wallet,
            enums::PaymentMethodType::GooglePay,
            PaymentMethodDetails {
                mandates: enums::FeatureStatus::Supported,
                refunds: enums::FeatureStatus::Supported,
                supported_capture_methods: supported_capture_methods.clone(),
                specific_features: None,
            },
        );

        bankofamerica_supported_payment_methods.add(
            enums::PaymentMethod::Wallet,
            enums::PaymentMethodType::ApplePay,
            PaymentMethodDetails {
                mandates: enums::FeatureStatus::Supported,
                refunds: enums::FeatureStatus::Supported,
                supported_capture_methods: supported_capture_methods.clone(),
                specific_features: None,
            },
        );

        bankofamerica_supported_payment_methods.add(
            enums::PaymentMethod::Wallet,
            enums::PaymentMethodType::SamsungPay,
            PaymentMethodDetails {
                mandates: enums::FeatureStatus::NotSupported,
                refunds: enums::FeatureStatus::Supported,
                supported_capture_methods: supported_capture_methods.clone(),
                specific_features: None,
            },
        );

        bankofamerica_supported_payment_methods.add(
            enums::PaymentMethod::Card,
            enums::PaymentMethodType::Credit,
            PaymentMethodDetails {
                mandates: enums::FeatureStatus::Supported,
                refunds: enums::FeatureStatus::Supported,
                supported_capture_methods: supported_capture_methods.clone(),
                specific_features: Some(
                    api_models::feature_matrix::PaymentMethodSpecificFeatures::Card({
                        api_models::feature_matrix::CardSpecificFeatures {
                            three_ds: common_enums::FeatureStatus::NotSupported,
                            no_three_ds: common_enums::FeatureStatus::Supported,
                            supported_card_networks: supported_card_network.clone(),
                        }
                    }),
                ),
            },
        );

        bankofamerica_supported_payment_methods.add(
            enums::PaymentMethod::Card,
            enums::PaymentMethodType::Debit,
            PaymentMethodDetails {
                mandates: enums::FeatureStatus::Supported,
                refunds: enums::FeatureStatus::Supported,
                supported_capture_methods: supported_capture_methods.clone(),
                specific_features: Some(
                    api_models::feature_matrix::PaymentMethodSpecificFeatures::Card({
                        api_models::feature_matrix::CardSpecificFeatures {
                            three_ds: common_enums::FeatureStatus::NotSupported,
                            no_three_ds: common_enums::FeatureStatus::Supported,
                            supported_card_networks: supported_card_network.clone(),
                        }
                    }),
                ),
            },
        );

        bankofamerica_supported_payment_methods
    });

static BANKOFAMERICA_CONNECTOR_INFO: ConnectorInfo = ConnectorInfo {
        display_name: "Bank Of America",
        description:
            "It is the second-largest banking institution in the United States and the second-largest bank in the world by market capitalization ",
        connector_type: enums::HyperswitchConnectorCategory::BankAcquirer,
        integration_status: enums::ConnectorIntegrationStatus::Live,
    };

static BANKOFAMERICA_SUPPORTED_WEBHOOK_FLOWS: [common_enums::EventClass; 0] = [];

impl ConnectorSpecifications for Bankofamerica {
    fn get_connector_about(&self) -> Option<&'static ConnectorInfo> {
        Some(&BANKOFAMERICA_CONNECTOR_INFO)
    }

    fn get_supported_payment_methods(&self) -> Option<&'static SupportedPaymentMethods> {
        Some(&*BANKOFAMERICA_SUPPORTED_PAYMENT_METHODS)
    }

    fn get_supported_webhook_flows(&self) -> Option<&'static [enums::EventClass]> {
        Some(&BANKOFAMERICA_SUPPORTED_WEBHOOK_FLOWS)
    }
}<|MERGE_RESOLUTION|>--- conflicted
+++ resolved
@@ -1,10 +1,7 @@
 pub mod transformers;
 
-<<<<<<< HEAD
-=======
 use std::sync::LazyLock;
 
->>>>>>> 938028e3
 use base64::Engine;
 use common_enums::enums;
 use common_utils::{
