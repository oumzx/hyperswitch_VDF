--- conflicted
+++ resolved
@@ -6088,7 +6088,6 @@
     let normalized = regex.replace_all(&lowercase_value, "").to_string();
     Ok(normalized)
 }
-<<<<<<< HEAD
 #[cfg(feature = "frm")]
 pub trait FrmTransactionRouterDataRequest {
     fn is_payment_successful(&self) -> Option<bool>;
@@ -6150,7 +6149,8 @@
 impl FraudCheckTransactionRequest for FraudCheckTransactionData {
     fn get_currency(&self) -> Result<enums::Currency, Error> {
         self.currency.ok_or_else(missing_field_err("currency"))
-=======
+    }
+}
 
 /// Custom deserializer for Option<Currency> that treats empty strings as None
 pub fn deserialize_optional_currency<'de, D>(
@@ -6167,6 +6167,5 @@
             .map(Some)
             .map_err(|_| serde::de::Error::custom(format!("Invalid currency code: {}", value))),
         _ => Ok(None),
->>>>>>> 50cbe20e
     }
 }