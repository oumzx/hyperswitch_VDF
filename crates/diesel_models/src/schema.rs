// @generated automatically by Diesel CLI.

diesel::table! {
    use diesel::sql_types::*;
    use crate::enums::diesel_exports::*;

    address (address_id) {
        #[max_length = 64]
        address_id -> Varchar,
        #[max_length = 128]
        city -> Nullable<Varchar>,
        country -> Nullable<CountryAlpha2>,
        line1 -> Nullable<Bytea>,
        line2 -> Nullable<Bytea>,
        line3 -> Nullable<Bytea>,
        state -> Nullable<Bytea>,
        zip -> Nullable<Bytea>,
        first_name -> Nullable<Bytea>,
        last_name -> Nullable<Bytea>,
        phone_number -> Nullable<Bytea>,
        #[max_length = 8]
        country_code -> Nullable<Varchar>,
        created_at -> Timestamp,
        modified_at -> Timestamp,
        #[max_length = 64]
        customer_id -> Nullable<Varchar>,
        #[max_length = 64]
        merchant_id -> Varchar,
        #[max_length = 64]
        payment_id -> Nullable<Varchar>,
        #[max_length = 32]
        updated_by -> Varchar,
        email -> Nullable<Bytea>,
        origin_zip -> Nullable<Bytea>,
    }
}

diesel::table! {
    use diesel::sql_types::*;
    use crate::enums::diesel_exports::*;

    api_keys (key_id) {
        #[max_length = 64]
        key_id -> Varchar,
        #[max_length = 64]
        merchant_id -> Varchar,
        #[max_length = 64]
        name -> Varchar,
        #[max_length = 256]
        description -> Nullable<Varchar>,
        #[max_length = 128]
        hashed_api_key -> Varchar,
        #[max_length = 16]
        prefix -> Varchar,
        created_at -> Timestamp,
        expires_at -> Nullable<Timestamp>,
        last_used -> Nullable<Timestamp>,
    }
}

diesel::table! {
    use diesel::sql_types::*;
    use crate::enums::diesel_exports::*;

    authentication (authentication_id) {
        #[max_length = 64]
        authentication_id -> Varchar,
        #[max_length = 64]
        merchant_id -> Varchar,
        #[max_length = 64]
        authentication_connector -> Nullable<Varchar>,
        #[max_length = 64]
        connector_authentication_id -> Nullable<Varchar>,
        authentication_data -> Nullable<Jsonb>,
        #[max_length = 64]
        payment_method_id -> Varchar,
        #[max_length = 64]
        authentication_type -> Nullable<Varchar>,
        #[max_length = 64]
        authentication_status -> Varchar,
        #[max_length = 64]
        authentication_lifecycle_status -> Varchar,
        created_at -> Timestamp,
        modified_at -> Timestamp,
        error_message -> Nullable<Text>,
        #[max_length = 64]
        error_code -> Nullable<Varchar>,
        connector_metadata -> Nullable<Jsonb>,
        maximum_supported_version -> Nullable<Jsonb>,
        #[max_length = 64]
        threeds_server_transaction_id -> Nullable<Varchar>,
        #[max_length = 64]
        cavv -> Nullable<Varchar>,
        #[max_length = 64]
        authentication_flow_type -> Nullable<Varchar>,
        message_version -> Nullable<Jsonb>,
        #[max_length = 64]
        eci -> Nullable<Varchar>,
        #[max_length = 64]
        trans_status -> Nullable<Varchar>,
        #[max_length = 64]
        acquirer_bin -> Nullable<Varchar>,
        #[max_length = 64]
        acquirer_merchant_id -> Nullable<Varchar>,
        three_ds_method_data -> Nullable<Varchar>,
        three_ds_method_url -> Nullable<Varchar>,
        acs_url -> Nullable<Varchar>,
        challenge_request -> Nullable<Varchar>,
        acs_reference_number -> Nullable<Varchar>,
        acs_trans_id -> Nullable<Varchar>,
        acs_signed_content -> Nullable<Varchar>,
        #[max_length = 64]
        profile_id -> Varchar,
        #[max_length = 255]
        payment_id -> Nullable<Varchar>,
        #[max_length = 128]
        merchant_connector_id -> Nullable<Varchar>,
        #[max_length = 64]
        ds_trans_id -> Nullable<Varchar>,
        #[max_length = 128]
        directory_server_id -> Nullable<Varchar>,
        #[max_length = 64]
        acquirer_country_code -> Nullable<Varchar>,
        service_details -> Nullable<Jsonb>,
        #[max_length = 32]
        organization_id -> Varchar,
        #[max_length = 128]
        authentication_client_secret -> Nullable<Varchar>,
        force_3ds_challenge -> Nullable<Bool>,
        psd2_sca_exemption_type -> Nullable<ScaExemptionType>,
        #[max_length = 2048]
        return_url -> Nullable<Varchar>,
        amount -> Nullable<Int8>,
        currency -> Nullable<Currency>,
        billing_address -> Nullable<Bytea>,
        shipping_address -> Nullable<Bytea>,
        browser_info -> Nullable<Jsonb>,
        email -> Nullable<Bytea>,
        #[max_length = 128]
        profile_acquirer_id -> Nullable<Varchar>,
        challenge_code -> Nullable<Varchar>,
        challenge_cancel -> Nullable<Varchar>,
        challenge_code_reason -> Nullable<Varchar>,
        message_extension -> Nullable<Jsonb>,
    }
}

diesel::table! {
    use diesel::sql_types::*;
    use crate::enums::diesel_exports::*;

    blocklist (merchant_id, fingerprint_id) {
        #[max_length = 64]
        merchant_id -> Varchar,
        #[max_length = 64]
        fingerprint_id -> Varchar,
        data_kind -> BlocklistDataKind,
        metadata -> Nullable<Jsonb>,
        created_at -> Timestamp,
    }
}

diesel::table! {
    use diesel::sql_types::*;
    use crate::enums::diesel_exports::*;

    blocklist_fingerprint (merchant_id, fingerprint_id) {
        #[max_length = 64]
        merchant_id -> Varchar,
        #[max_length = 64]
        fingerprint_id -> Varchar,
        data_kind -> BlocklistDataKind,
        encrypted_fingerprint -> Text,
        created_at -> Timestamp,
    }
}

diesel::table! {
    use diesel::sql_types::*;
    use crate::enums::diesel_exports::*;

    blocklist_lookup (merchant_id, fingerprint) {
        #[max_length = 64]
        merchant_id -> Varchar,
        fingerprint -> Text,
    }
}

diesel::table! {
    use diesel::sql_types::*;
    use crate::enums::diesel_exports::*;

    business_profile (profile_id) {
        #[max_length = 64]
        profile_id -> Varchar,
        #[max_length = 64]
        merchant_id -> Varchar,
        #[max_length = 64]
        profile_name -> Varchar,
        created_at -> Timestamp,
        modified_at -> Timestamp,
        return_url -> Nullable<Text>,
        enable_payment_response_hash -> Bool,
        #[max_length = 255]
        payment_response_hash_key -> Nullable<Varchar>,
        redirect_to_merchant_with_http_post -> Bool,
        webhook_details -> Nullable<Json>,
        metadata -> Nullable<Json>,
        routing_algorithm -> Nullable<Json>,
        intent_fulfillment_time -> Nullable<Int8>,
        frm_routing_algorithm -> Nullable<Jsonb>,
        payout_routing_algorithm -> Nullable<Jsonb>,
        is_recon_enabled -> Bool,
        applepay_verified_domains -> Nullable<Array<Nullable<Text>>>,
        payment_link_config -> Nullable<Jsonb>,
        session_expiry -> Nullable<Int8>,
        authentication_connector_details -> Nullable<Jsonb>,
        payout_link_config -> Nullable<Jsonb>,
        is_extended_card_info_enabled -> Nullable<Bool>,
        extended_card_info_config -> Nullable<Jsonb>,
        is_connector_agnostic_mit_enabled -> Nullable<Bool>,
        use_billing_as_payment_method_billing -> Nullable<Bool>,
        collect_shipping_details_from_wallet_connector -> Nullable<Bool>,
        collect_billing_details_from_wallet_connector -> Nullable<Bool>,
        outgoing_webhook_custom_http_headers -> Nullable<Bytea>,
        always_collect_billing_details_from_wallet_connector -> Nullable<Bool>,
        always_collect_shipping_details_from_wallet_connector -> Nullable<Bool>,
        #[max_length = 64]
        tax_connector_id -> Nullable<Varchar>,
        is_tax_connector_enabled -> Nullable<Bool>,
        version -> ApiVersion,
        dynamic_routing_algorithm -> Nullable<Json>,
        is_network_tokenization_enabled -> Bool,
        is_auto_retries_enabled -> Nullable<Bool>,
        max_auto_retries_enabled -> Nullable<Int2>,
        always_request_extended_authorization -> Nullable<Bool>,
        is_click_to_pay_enabled -> Bool,
        authentication_product_ids -> Nullable<Jsonb>,
        card_testing_guard_config -> Nullable<Jsonb>,
        card_testing_secret_key -> Nullable<Bytea>,
        is_clear_pan_retries_enabled -> Bool,
        force_3ds_challenge -> Nullable<Bool>,
        is_debit_routing_enabled -> Bool,
        merchant_business_country -> Nullable<CountryAlpha2>,
        #[max_length = 64]
        id -> Nullable<Varchar>,
        is_iframe_redirection_enabled -> Nullable<Bool>,
        is_pre_network_tokenization_enabled -> Nullable<Bool>,
        three_ds_decision_rule_algorithm -> Nullable<Jsonb>,
        acquirer_config_map -> Nullable<Jsonb>,
        #[max_length = 16]
        merchant_category_code -> Nullable<Varchar>,
        #[max_length = 32]
        merchant_country_code -> Nullable<Varchar>,
        dispute_polling_interval -> Nullable<Int4>,
    }
}

diesel::table! {
    use diesel::sql_types::*;
    use crate::enums::diesel_exports::*;

    callback_mapper (id, type_) {
        #[max_length = 128]
        id -> Varchar,
        #[sql_name = "type"]
        #[max_length = 64]
        type_ -> Varchar,
        data -> Jsonb,
        created_at -> Timestamp,
        last_modified_at -> Timestamp,
    }
}

diesel::table! {
    use diesel::sql_types::*;
    use crate::enums::diesel_exports::*;

    captures (capture_id) {
        #[max_length = 64]
        capture_id -> Varchar,
        #[max_length = 64]
        payment_id -> Varchar,
        #[max_length = 64]
        merchant_id -> Varchar,
        status -> CaptureStatus,
        amount -> Int8,
        currency -> Nullable<Currency>,
        #[max_length = 255]
        connector -> Varchar,
        #[max_length = 255]
        error_message -> Nullable<Varchar>,
        #[max_length = 255]
        error_code -> Nullable<Varchar>,
        #[max_length = 255]
        error_reason -> Nullable<Varchar>,
        tax_amount -> Nullable<Int8>,
        created_at -> Timestamp,
        modified_at -> Timestamp,
        #[max_length = 64]
        authorized_attempt_id -> Varchar,
        #[max_length = 128]
        connector_capture_id -> Nullable<Varchar>,
        capture_sequence -> Int2,
        #[max_length = 128]
        connector_response_reference_id -> Nullable<Varchar>,
        #[max_length = 512]
        connector_capture_data -> Nullable<Varchar>,
        processor_capture_data -> Nullable<Text>,
    }
}

diesel::table! {
    use diesel::sql_types::*;
    use crate::enums::diesel_exports::*;

    cards_info (card_iin) {
        #[max_length = 16]
        card_iin -> Varchar,
        card_issuer -> Nullable<Text>,
        card_network -> Nullable<Text>,
        card_type -> Nullable<Text>,
        card_subtype -> Nullable<Text>,
        card_issuing_country -> Nullable<Text>,
        #[max_length = 32]
        bank_code_id -> Nullable<Varchar>,
        #[max_length = 32]
        bank_code -> Nullable<Varchar>,
        #[max_length = 32]
        country_code -> Nullable<Varchar>,
        date_created -> Timestamp,
        last_updated -> Nullable<Timestamp>,
        last_updated_provider -> Nullable<Text>,
    }
}

diesel::table! {
    use diesel::sql_types::*;
    use crate::enums::diesel_exports::*;

    configs (key) {
        #[max_length = 255]
        key -> Varchar,
        config -> Text,
    }
}

diesel::table! {
    use diesel::sql_types::*;
    use crate::enums::diesel_exports::*;

    customers (customer_id, merchant_id) {
        #[max_length = 64]
        customer_id -> Varchar,
        #[max_length = 64]
        merchant_id -> Varchar,
        name -> Nullable<Bytea>,
        email -> Nullable<Bytea>,
        phone -> Nullable<Bytea>,
        #[max_length = 8]
        phone_country_code -> Nullable<Varchar>,
        #[max_length = 255]
        description -> Nullable<Varchar>,
        created_at -> Timestamp,
        metadata -> Nullable<Json>,
        connector_customer -> Nullable<Jsonb>,
        modified_at -> Timestamp,
        #[max_length = 64]
        address_id -> Nullable<Varchar>,
        #[max_length = 64]
        default_payment_method_id -> Nullable<Varchar>,
        #[max_length = 64]
        updated_by -> Nullable<Varchar>,
        version -> ApiVersion,
        tax_registration_id -> Nullable<Bytea>,
    }
}

diesel::table! {
    use diesel::sql_types::*;
    use crate::enums::diesel_exports::*;

    dashboard_metadata (id) {
        id -> Int4,
        #[max_length = 64]
        user_id -> Nullable<Varchar>,
        #[max_length = 64]
        merchant_id -> Varchar,
        #[max_length = 64]
        org_id -> Varchar,
        data_key -> DashboardMetadata,
        data_value -> Json,
        #[max_length = 64]
        created_by -> Varchar,
        created_at -> Timestamp,
        #[max_length = 64]
        last_modified_by -> Varchar,
        last_modified_at -> Timestamp,
    }
}

diesel::table! {
    use diesel::sql_types::*;
    use crate::enums::diesel_exports::*;

    dispute (dispute_id) {
        #[max_length = 64]
        dispute_id -> Varchar,
        #[max_length = 255]
        amount -> Varchar,
        #[max_length = 255]
        currency -> Varchar,
        dispute_stage -> DisputeStage,
        dispute_status -> DisputeStatus,
        #[max_length = 64]
        payment_id -> Varchar,
        #[max_length = 64]
        attempt_id -> Varchar,
        #[max_length = 255]
        merchant_id -> Varchar,
        #[max_length = 255]
        connector_status -> Varchar,
        #[max_length = 255]
        connector_dispute_id -> Varchar,
        #[max_length = 255]
        connector_reason -> Nullable<Varchar>,
        #[max_length = 255]
        connector_reason_code -> Nullable<Varchar>,
        challenge_required_by -> Nullable<Timestamp>,
        connector_created_at -> Nullable<Timestamp>,
        connector_updated_at -> Nullable<Timestamp>,
        created_at -> Timestamp,
        modified_at -> Timestamp,
        #[max_length = 255]
        connector -> Varchar,
        evidence -> Jsonb,
        #[max_length = 64]
        profile_id -> Nullable<Varchar>,
        #[max_length = 32]
        merchant_connector_id -> Nullable<Varchar>,
        dispute_amount -> Int8,
        #[max_length = 32]
        organization_id -> Varchar,
        dispute_currency -> Nullable<Currency>,
    }
}

diesel::table! {
    use diesel::sql_types::*;
    use crate::enums::diesel_exports::*;

    dynamic_routing_stats (attempt_id, merchant_id) {
        #[max_length = 64]
        payment_id -> Varchar,
        #[max_length = 64]
        attempt_id -> Varchar,
        #[max_length = 64]
        merchant_id -> Varchar,
        #[max_length = 64]
        profile_id -> Varchar,
        amount -> Int8,
        #[max_length = 64]
        success_based_routing_connector -> Varchar,
        #[max_length = 64]
        payment_connector -> Varchar,
        currency -> Nullable<Currency>,
        #[max_length = 64]
        payment_method -> Nullable<Varchar>,
        capture_method -> Nullable<CaptureMethod>,
        authentication_type -> Nullable<AuthenticationType>,
        payment_status -> AttemptStatus,
        conclusive_classification -> SuccessBasedRoutingConclusiveState,
        created_at -> Timestamp,
        #[max_length = 64]
        payment_method_type -> Nullable<Varchar>,
        #[max_length = 64]
        global_success_based_connector -> Nullable<Varchar>,
    }
}

diesel::table! {
    use diesel::sql_types::*;
    use crate::enums::diesel_exports::*;

    events (event_id) {
        #[max_length = 64]
        event_id -> Varchar,
        event_type -> EventType,
        event_class -> EventClass,
        is_webhook_notified -> Bool,
        #[max_length = 64]
        primary_object_id -> Varchar,
        primary_object_type -> EventObjectType,
        created_at -> Timestamp,
        #[max_length = 64]
        merchant_id -> Nullable<Varchar>,
        #[max_length = 64]
        business_profile_id -> Nullable<Varchar>,
        primary_object_created_at -> Nullable<Timestamp>,
        #[max_length = 64]
        idempotent_event_id -> Nullable<Varchar>,
        #[max_length = 64]
        initial_attempt_id -> Nullable<Varchar>,
        request -> Nullable<Bytea>,
        response -> Nullable<Bytea>,
        delivery_attempt -> Nullable<WebhookDeliveryAttempt>,
        metadata -> Nullable<Jsonb>,
        is_overall_delivery_successful -> Nullable<Bool>,
    }
}

diesel::table! {
    use diesel::sql_types::*;
    use crate::enums::diesel_exports::*;

    file_metadata (file_id, merchant_id) {
        #[max_length = 64]
        file_id -> Varchar,
        #[max_length = 255]
        merchant_id -> Varchar,
        #[max_length = 255]
        file_name -> Nullable<Varchar>,
        file_size -> Int4,
        #[max_length = 255]
        file_type -> Varchar,
        #[max_length = 255]
        provider_file_id -> Nullable<Varchar>,
        #[max_length = 255]
        file_upload_provider -> Nullable<Varchar>,
        available -> Bool,
        created_at -> Timestamp,
        #[max_length = 255]
        connector_label -> Nullable<Varchar>,
        #[max_length = 64]
        profile_id -> Nullable<Varchar>,
        #[max_length = 32]
        merchant_connector_id -> Nullable<Varchar>,
    }
}

diesel::table! {
    use diesel::sql_types::*;
    use crate::enums::diesel_exports::*;

    fraud_check (frm_id, attempt_id, payment_id, merchant_id) {
        #[max_length = 64]
        frm_id -> Varchar,
        #[max_length = 64]
        payment_id -> Varchar,
        #[max_length = 64]
        merchant_id -> Varchar,
        #[max_length = 64]
        attempt_id -> Varchar,
        created_at -> Timestamp,
        #[max_length = 255]
        frm_name -> Varchar,
        #[max_length = 255]
        frm_transaction_id -> Nullable<Varchar>,
        frm_transaction_type -> FraudCheckType,
        frm_status -> FraudCheckStatus,
        frm_score -> Nullable<Int4>,
        frm_reason -> Nullable<Jsonb>,
        #[max_length = 255]
        frm_error -> Nullable<Varchar>,
        payment_details -> Nullable<Jsonb>,
        metadata -> Nullable<Jsonb>,
        modified_at -> Timestamp,
        #[max_length = 64]
        last_step -> Varchar,
        payment_capture_method -> Nullable<CaptureMethod>,
    }
}

diesel::table! {
    use diesel::sql_types::*;
    use crate::enums::diesel_exports::*;

    gateway_status_map (connector, flow, sub_flow, code, message) {
        #[max_length = 64]
        connector -> Varchar,
        #[max_length = 64]
        flow -> Varchar,
        #[max_length = 64]
        sub_flow -> Varchar,
        #[max_length = 255]
        code -> Varchar,
        #[max_length = 1024]
        message -> Varchar,
        #[max_length = 64]
        status -> Varchar,
        #[max_length = 64]
        router_error -> Nullable<Varchar>,
        #[max_length = 64]
        decision -> Varchar,
        created_at -> Timestamp,
        last_modified -> Timestamp,
        step_up_possible -> Bool,
        #[max_length = 255]
        unified_code -> Nullable<Varchar>,
        #[max_length = 1024]
        unified_message -> Nullable<Varchar>,
        #[max_length = 64]
        error_category -> Nullable<Varchar>,
        clear_pan_possible -> Bool,
        feature_data -> Nullable<Jsonb>,
        #[max_length = 64]
        feature -> Nullable<Varchar>,
    }
}

diesel::table! {
    use diesel::sql_types::*;
    use crate::enums::diesel_exports::*;

    generic_link (link_id) {
        #[max_length = 64]
        link_id -> Varchar,
        #[max_length = 64]
        primary_reference -> Varchar,
        #[max_length = 64]
        merchant_id -> Varchar,
        created_at -> Timestamp,
        last_modified_at -> Timestamp,
        expiry -> Timestamp,
        link_data -> Jsonb,
        link_status -> Jsonb,
        link_type -> GenericLinkType,
        url -> Text,
        return_url -> Nullable<Text>,
    }
}

diesel::table! {
    use diesel::sql_types::*;
    use crate::enums::diesel_exports::*;

    incremental_authorization (authorization_id, merchant_id) {
        #[max_length = 64]
        authorization_id -> Varchar,
        #[max_length = 64]
        merchant_id -> Varchar,
        #[max_length = 64]
        payment_id -> Varchar,
        amount -> Int8,
        created_at -> Timestamp,
        modified_at -> Timestamp,
        #[max_length = 64]
        status -> Varchar,
        #[max_length = 255]
        error_code -> Nullable<Varchar>,
        error_message -> Nullable<Text>,
        #[max_length = 64]
        connector_authorization_id -> Nullable<Varchar>,
        previously_authorized_amount -> Int8,
    }
}

diesel::table! {
    use diesel::sql_types::*;
    use crate::enums::diesel_exports::*;

    locker_mock_up (card_id) {
        #[max_length = 255]
        card_id -> Varchar,
        #[max_length = 255]
        external_id -> Varchar,
        #[max_length = 255]
        card_fingerprint -> Varchar,
        #[max_length = 255]
        card_global_fingerprint -> Varchar,
        #[max_length = 255]
        merchant_id -> Varchar,
        #[max_length = 255]
        card_number -> Varchar,
        #[max_length = 255]
        card_exp_year -> Varchar,
        #[max_length = 255]
        card_exp_month -> Varchar,
        #[max_length = 255]
        name_on_card -> Nullable<Varchar>,
        #[max_length = 255]
        nickname -> Nullable<Varchar>,
        #[max_length = 255]
        customer_id -> Nullable<Varchar>,
        duplicate -> Nullable<Bool>,
        #[max_length = 8]
        card_cvc -> Nullable<Varchar>,
        #[max_length = 64]
        payment_method_id -> Nullable<Varchar>,
        enc_card_data -> Nullable<Text>,
    }
}

diesel::table! {
    use diesel::sql_types::*;
    use crate::enums::diesel_exports::*;

    mandate (mandate_id) {
        #[max_length = 64]
        mandate_id -> Varchar,
        #[max_length = 64]
        customer_id -> Varchar,
        #[max_length = 64]
        merchant_id -> Varchar,
        #[max_length = 64]
        payment_method_id -> Varchar,
        mandate_status -> MandateStatus,
        mandate_type -> MandateType,
        customer_accepted_at -> Nullable<Timestamp>,
        #[max_length = 64]
        customer_ip_address -> Nullable<Varchar>,
        #[max_length = 255]
        customer_user_agent -> Nullable<Varchar>,
        #[max_length = 128]
        network_transaction_id -> Nullable<Varchar>,
        #[max_length = 64]
        previous_attempt_id -> Nullable<Varchar>,
        created_at -> Timestamp,
        mandate_amount -> Nullable<Int8>,
        mandate_currency -> Nullable<Currency>,
        amount_captured -> Nullable<Int8>,
        #[max_length = 64]
        connector -> Varchar,
        #[max_length = 128]
        connector_mandate_id -> Nullable<Varchar>,
        start_date -> Nullable<Timestamp>,
        end_date -> Nullable<Timestamp>,
        metadata -> Nullable<Jsonb>,
        connector_mandate_ids -> Nullable<Jsonb>,
        #[max_length = 64]
        original_payment_id -> Nullable<Varchar>,
        #[max_length = 32]
        merchant_connector_id -> Nullable<Varchar>,
        #[max_length = 64]
        updated_by -> Nullable<Varchar>,
        #[max_length = 2048]
        customer_user_agent_extended -> Nullable<Varchar>,
    }
}

diesel::table! {
    use diesel::sql_types::*;
    use crate::enums::diesel_exports::*;

    merchant_account (merchant_id) {
        #[max_length = 64]
        merchant_id -> Varchar,
        #[max_length = 255]
        return_url -> Nullable<Varchar>,
        enable_payment_response_hash -> Bool,
        #[max_length = 255]
        payment_response_hash_key -> Nullable<Varchar>,
        redirect_to_merchant_with_http_post -> Bool,
        merchant_name -> Nullable<Bytea>,
        merchant_details -> Nullable<Bytea>,
        webhook_details -> Nullable<Json>,
        sub_merchants_enabled -> Nullable<Bool>,
        #[max_length = 64]
        parent_merchant_id -> Nullable<Varchar>,
        #[max_length = 128]
        publishable_key -> Nullable<Varchar>,
        storage_scheme -> MerchantStorageScheme,
        #[max_length = 64]
        locker_id -> Nullable<Varchar>,
        metadata -> Nullable<Jsonb>,
        routing_algorithm -> Nullable<Json>,
        primary_business_details -> Json,
        intent_fulfillment_time -> Nullable<Int8>,
        created_at -> Timestamp,
        modified_at -> Timestamp,
        frm_routing_algorithm -> Nullable<Jsonb>,
        payout_routing_algorithm -> Nullable<Jsonb>,
        #[max_length = 32]
        organization_id -> Varchar,
        is_recon_enabled -> Bool,
        #[max_length = 64]
        default_profile -> Nullable<Varchar>,
        recon_status -> ReconStatus,
        payment_link_config -> Nullable<Jsonb>,
        pm_collect_link_config -> Nullable<Jsonb>,
        version -> ApiVersion,
        is_platform_account -> Bool,
        #[max_length = 64]
        id -> Nullable<Varchar>,
        #[max_length = 64]
        product_type -> Nullable<Varchar>,
        #[max_length = 64]
        merchant_account_type -> Nullable<Varchar>,
    }
}

diesel::table! {
    use diesel::sql_types::*;
    use crate::enums::diesel_exports::*;

    merchant_connector_account (merchant_connector_id) {
        #[max_length = 64]
        merchant_id -> Varchar,
        #[max_length = 64]
        connector_name -> Varchar,
        connector_account_details -> Bytea,
        test_mode -> Nullable<Bool>,
        disabled -> Nullable<Bool>,
        #[max_length = 128]
        merchant_connector_id -> Varchar,
        payment_methods_enabled -> Nullable<Array<Nullable<Json>>>,
        connector_type -> ConnectorType,
        metadata -> Nullable<Jsonb>,
        #[max_length = 255]
        connector_label -> Nullable<Varchar>,
        business_country -> Nullable<CountryAlpha2>,
        #[max_length = 255]
        business_label -> Nullable<Varchar>,
        #[max_length = 64]
        business_sub_label -> Nullable<Varchar>,
        frm_configs -> Nullable<Jsonb>,
        created_at -> Timestamp,
        modified_at -> Timestamp,
        connector_webhook_details -> Nullable<Jsonb>,
        frm_config -> Nullable<Array<Nullable<Jsonb>>>,
        #[max_length = 64]
        profile_id -> Nullable<Varchar>,
        applepay_verified_domains -> Nullable<Array<Nullable<Text>>>,
        pm_auth_config -> Nullable<Jsonb>,
        status -> ConnectorStatus,
        additional_merchant_data -> Nullable<Bytea>,
        connector_wallets_details -> Nullable<Bytea>,
        version -> ApiVersion,
        #[max_length = 64]
        id -> Nullable<Varchar>,
    }
}

diesel::table! {
    use diesel::sql_types::*;
    use crate::enums::diesel_exports::*;

    merchant_key_store (merchant_id) {
        #[max_length = 64]
        merchant_id -> Varchar,
        key -> Bytea,
        created_at -> Timestamp,
    }
}

diesel::table! {
    use diesel::sql_types::*;
    use crate::enums::diesel_exports::*;

    organization (org_id) {
        #[max_length = 32]
        org_id -> Varchar,
        org_name -> Nullable<Text>,
        organization_details -> Nullable<Jsonb>,
        metadata -> Nullable<Jsonb>,
        created_at -> Timestamp,
        modified_at -> Timestamp,
        #[max_length = 32]
        id -> Nullable<Varchar>,
        organization_name -> Nullable<Text>,
        version -> ApiVersion,
        #[max_length = 64]
        organization_type -> Nullable<Varchar>,
        #[max_length = 64]
        platform_merchant_id -> Nullable<Varchar>,
    }
}

diesel::table! {
    use diesel::sql_types::*;
    use crate::enums::diesel_exports::*;

    payment_attempt (attempt_id, merchant_id) {
        #[max_length = 64]
        payment_id -> Varchar,
        #[max_length = 64]
        merchant_id -> Varchar,
        #[max_length = 64]
        attempt_id -> Varchar,
        status -> AttemptStatus,
        amount -> Int8,
        currency -> Nullable<Currency>,
        save_to_locker -> Nullable<Bool>,
        #[max_length = 64]
        connector -> Nullable<Varchar>,
        error_message -> Nullable<Text>,
        offer_amount -> Nullable<Int8>,
        surcharge_amount -> Nullable<Int8>,
        tax_amount -> Nullable<Int8>,
        #[max_length = 64]
        payment_method_id -> Nullable<Varchar>,
        payment_method -> Nullable<Varchar>,
        #[max_length = 128]
        connector_transaction_id -> Nullable<Varchar>,
        capture_method -> Nullable<CaptureMethod>,
        capture_on -> Nullable<Timestamp>,
        confirm -> Bool,
        authentication_type -> Nullable<AuthenticationType>,
        created_at -> Timestamp,
        modified_at -> Timestamp,
        last_synced -> Nullable<Timestamp>,
        #[max_length = 255]
        cancellation_reason -> Nullable<Varchar>,
        amount_to_capture -> Nullable<Int8>,
        #[max_length = 64]
        mandate_id -> Nullable<Varchar>,
        browser_info -> Nullable<Jsonb>,
        #[max_length = 255]
        error_code -> Nullable<Varchar>,
        #[max_length = 128]
        payment_token -> Nullable<Varchar>,
        connector_metadata -> Nullable<Jsonb>,
        #[max_length = 50]
        payment_experience -> Nullable<Varchar>,
        #[max_length = 64]
        payment_method_type -> Nullable<Varchar>,
        payment_method_data -> Nullable<Jsonb>,
        #[max_length = 64]
        business_sub_label -> Nullable<Varchar>,
        straight_through_algorithm -> Nullable<Jsonb>,
        preprocessing_step_id -> Nullable<Varchar>,
        mandate_details -> Nullable<Jsonb>,
        error_reason -> Nullable<Text>,
        multiple_capture_count -> Nullable<Int2>,
        #[max_length = 128]
        connector_response_reference_id -> Nullable<Varchar>,
        amount_capturable -> Int8,
        #[max_length = 32]
        updated_by -> Varchar,
        #[max_length = 32]
        merchant_connector_id -> Nullable<Varchar>,
        authentication_data -> Nullable<Json>,
        encoded_data -> Nullable<Text>,
        #[max_length = 255]
        unified_code -> Nullable<Varchar>,
        #[max_length = 1024]
        unified_message -> Nullable<Varchar>,
        net_amount -> Nullable<Int8>,
        external_three_ds_authentication_attempted -> Nullable<Bool>,
        #[max_length = 64]
        authentication_connector -> Nullable<Varchar>,
        #[max_length = 64]
        authentication_id -> Nullable<Varchar>,
        mandate_data -> Nullable<Jsonb>,
        #[max_length = 64]
        fingerprint_id -> Nullable<Varchar>,
        #[max_length = 64]
        payment_method_billing_address_id -> Nullable<Varchar>,
        #[max_length = 64]
        charge_id -> Nullable<Varchar>,
        #[max_length = 64]
        client_source -> Nullable<Varchar>,
        #[max_length = 64]
        client_version -> Nullable<Varchar>,
        customer_acceptance -> Nullable<Jsonb>,
        #[max_length = 64]
        profile_id -> Varchar,
        #[max_length = 32]
        organization_id -> Varchar,
        #[max_length = 32]
        card_network -> Nullable<Varchar>,
        shipping_cost -> Nullable<Int8>,
        order_tax_amount -> Nullable<Int8>,
        #[max_length = 512]
        connector_transaction_data -> Nullable<Varchar>,
        connector_mandate_detail -> Nullable<Jsonb>,
        request_extended_authorization -> Nullable<Bool>,
        extended_authorization_applied -> Nullable<Bool>,
        capture_before -> Nullable<Timestamp>,
        processor_transaction_data -> Nullable<Text>,
        card_discovery -> Nullable<CardDiscovery>,
        charges -> Nullable<Jsonb>,
        #[max_length = 64]
        issuer_error_code -> Nullable<Varchar>,
        issuer_error_message -> Nullable<Text>,
        #[max_length = 64]
        processor_merchant_id -> Nullable<Varchar>,
        #[max_length = 255]
        created_by -> Nullable<Varchar>,
        setup_future_usage_applied -> Nullable<FutureUsage>,
        routing_approach -> Nullable<RoutingApproach>,
        #[max_length = 255]
        connector_request_reference_id -> Nullable<Varchar>,
    }
}

diesel::table! {
    use diesel::sql_types::*;
    use crate::enums::diesel_exports::*;

    payment_intent (payment_id, merchant_id) {
        #[max_length = 64]
        payment_id -> Varchar,
        #[max_length = 64]
        merchant_id -> Varchar,
        status -> IntentStatus,
        amount -> Int8,
        currency -> Nullable<Currency>,
        amount_captured -> Nullable<Int8>,
        #[max_length = 64]
        customer_id -> Nullable<Varchar>,
        #[max_length = 255]
        description -> Nullable<Varchar>,
        #[max_length = 255]
        return_url -> Nullable<Varchar>,
        metadata -> Nullable<Jsonb>,
        #[max_length = 64]
        connector_id -> Nullable<Varchar>,
        #[max_length = 64]
        shipping_address_id -> Nullable<Varchar>,
        #[max_length = 64]
        billing_address_id -> Nullable<Varchar>,
        #[max_length = 255]
        statement_descriptor_name -> Nullable<Varchar>,
        #[max_length = 255]
        statement_descriptor_suffix -> Nullable<Varchar>,
        created_at -> Timestamp,
        modified_at -> Timestamp,
        last_synced -> Nullable<Timestamp>,
        setup_future_usage -> Nullable<FutureUsage>,
        off_session -> Nullable<Bool>,
        #[max_length = 128]
        client_secret -> Nullable<Varchar>,
        #[max_length = 64]
        active_attempt_id -> Varchar,
        business_country -> Nullable<CountryAlpha2>,
        #[max_length = 64]
        business_label -> Nullable<Varchar>,
        order_details -> Nullable<Array<Nullable<Jsonb>>>,
        allowed_payment_method_types -> Nullable<Json>,
        connector_metadata -> Nullable<Json>,
        feature_metadata -> Nullable<Json>,
        attempt_count -> Int2,
        #[max_length = 64]
        profile_id -> Nullable<Varchar>,
        #[max_length = 64]
        merchant_decision -> Nullable<Varchar>,
        #[max_length = 255]
        payment_link_id -> Nullable<Varchar>,
        payment_confirm_source -> Nullable<PaymentSource>,
        #[max_length = 32]
        updated_by -> Varchar,
        surcharge_applicable -> Nullable<Bool>,
        request_incremental_authorization -> Nullable<RequestIncrementalAuthorization>,
        incremental_authorization_allowed -> Nullable<Bool>,
        authorization_count -> Nullable<Int4>,
        session_expiry -> Nullable<Timestamp>,
        #[max_length = 64]
        fingerprint_id -> Nullable<Varchar>,
        request_external_three_ds_authentication -> Nullable<Bool>,
        charges -> Nullable<Jsonb>,
        frm_metadata -> Nullable<Jsonb>,
        customer_details -> Nullable<Bytea>,
        billing_details -> Nullable<Bytea>,
        #[max_length = 255]
        merchant_order_reference_id -> Nullable<Varchar>,
        shipping_details -> Nullable<Bytea>,
        is_payment_processor_token_flow -> Nullable<Bool>,
        shipping_cost -> Nullable<Int8>,
        #[max_length = 32]
        organization_id -> Varchar,
        tax_details -> Nullable<Jsonb>,
        skip_external_tax_calculation -> Nullable<Bool>,
        request_extended_authorization -> Nullable<Bool>,
        psd2_sca_exemption_type -> Nullable<ScaExemptionType>,
        split_payments -> Nullable<Jsonb>,
        #[max_length = 64]
        platform_merchant_id -> Nullable<Varchar>,
        force_3ds_challenge -> Nullable<Bool>,
        force_3ds_challenge_trigger -> Nullable<Bool>,
        #[max_length = 64]
        processor_merchant_id -> Nullable<Varchar>,
        #[max_length = 255]
        created_by -> Nullable<Varchar>,
        is_iframe_redirection_enabled -> Nullable<Bool>,
        #[max_length = 2048]
        extended_return_url -> Nullable<Varchar>,
        is_payment_id_from_merchant -> Nullable<Bool>,
        #[max_length = 64]
        payment_channel -> Nullable<Varchar>,
        tax_status -> Nullable<Varchar>,
        discount_amount -> Nullable<Int8>,
        shipping_amount_tax -> Nullable<Int8>,
        duty_amount -> Nullable<Int8>,
        order_date -> Nullable<Timestamp>,
        enable_partial_authorization -> Nullable<Bool>,
        billing_processor_details -> Nullable<Jsonb>,
    }
}

diesel::table! {
    use diesel::sql_types::*;
    use crate::enums::diesel_exports::*;

    payment_link (payment_link_id) {
        #[max_length = 255]
        payment_link_id -> Varchar,
        #[max_length = 64]
        payment_id -> Varchar,
        #[max_length = 255]
        link_to_pay -> Varchar,
        #[max_length = 64]
        merchant_id -> Varchar,
        amount -> Int8,
        currency -> Nullable<Currency>,
        created_at -> Timestamp,
        last_modified_at -> Timestamp,
        fulfilment_time -> Nullable<Timestamp>,
        #[max_length = 64]
        custom_merchant_name -> Nullable<Varchar>,
        payment_link_config -> Nullable<Jsonb>,
        #[max_length = 255]
        description -> Nullable<Varchar>,
        #[max_length = 64]
        profile_id -> Nullable<Varchar>,
        #[max_length = 255]
        secure_link -> Nullable<Varchar>,
    }
}

diesel::table! {
    use diesel::sql_types::*;
    use crate::enums::diesel_exports::*;

    payment_methods (payment_method_id) {
        #[max_length = 64]
        customer_id -> Varchar,
        #[max_length = 64]
        merchant_id -> Varchar,
        #[max_length = 64]
        payment_method_id -> Varchar,
        accepted_currency -> Nullable<Array<Nullable<Currency>>>,
        #[max_length = 32]
        scheme -> Nullable<Varchar>,
        #[max_length = 128]
        token -> Nullable<Varchar>,
        #[max_length = 255]
        cardholder_name -> Nullable<Varchar>,
        #[max_length = 64]
        issuer_name -> Nullable<Varchar>,
        #[max_length = 64]
        issuer_country -> Nullable<Varchar>,
        payer_country -> Nullable<Array<Nullable<Text>>>,
        is_stored -> Nullable<Bool>,
        #[max_length = 32]
        swift_code -> Nullable<Varchar>,
        #[max_length = 128]
        direct_debit_token -> Nullable<Varchar>,
        created_at -> Timestamp,
        last_modified -> Timestamp,
        payment_method -> Nullable<Varchar>,
        #[max_length = 64]
        payment_method_type -> Nullable<Varchar>,
        #[max_length = 128]
        payment_method_issuer -> Nullable<Varchar>,
        payment_method_issuer_code -> Nullable<PaymentMethodIssuerCode>,
        metadata -> Nullable<Json>,
        payment_method_data -> Nullable<Bytea>,
        #[max_length = 64]
        locker_id -> Nullable<Varchar>,
        last_used_at -> Timestamp,
        connector_mandate_details -> Nullable<Jsonb>,
        customer_acceptance -> Nullable<Jsonb>,
        #[max_length = 64]
        status -> Varchar,
        #[max_length = 255]
        network_transaction_id -> Nullable<Varchar>,
        #[max_length = 128]
        client_secret -> Nullable<Varchar>,
        payment_method_billing_address -> Nullable<Bytea>,
        #[max_length = 64]
        updated_by -> Nullable<Varchar>,
        version -> ApiVersion,
        #[max_length = 128]
        network_token_requestor_reference_id -> Nullable<Varchar>,
        #[max_length = 64]
        network_token_locker_id -> Nullable<Varchar>,
        network_token_payment_method_data -> Nullable<Bytea>,
    }
}

diesel::table! {
    use diesel::sql_types::*;
    use crate::enums::diesel_exports::*;

    payout_attempt (merchant_id, payout_attempt_id) {
        #[max_length = 64]
        payout_attempt_id -> Varchar,
        #[max_length = 64]
        payout_id -> Varchar,
        #[max_length = 64]
        customer_id -> Nullable<Varchar>,
        #[max_length = 64]
        merchant_id -> Varchar,
        #[max_length = 64]
        address_id -> Nullable<Varchar>,
        #[max_length = 64]
        connector -> Nullable<Varchar>,
        #[max_length = 128]
        connector_payout_id -> Nullable<Varchar>,
        #[max_length = 64]
        payout_token -> Nullable<Varchar>,
        status -> PayoutStatus,
        is_eligible -> Nullable<Bool>,
        error_message -> Nullable<Text>,
        #[max_length = 64]
        error_code -> Nullable<Varchar>,
        business_country -> Nullable<CountryAlpha2>,
        #[max_length = 64]
        business_label -> Nullable<Varchar>,
        created_at -> Timestamp,
        last_modified_at -> Timestamp,
        #[max_length = 64]
        profile_id -> Varchar,
        #[max_length = 32]
        merchant_connector_id -> Nullable<Varchar>,
        routing_info -> Nullable<Jsonb>,
        #[max_length = 255]
        unified_code -> Nullable<Varchar>,
        #[max_length = 1024]
        unified_message -> Nullable<Varchar>,
        additional_payout_method_data -> Nullable<Jsonb>,
        #[max_length = 255]
        merchant_order_reference_id -> Nullable<Varchar>,
    }
}

diesel::table! {
    use diesel::sql_types::*;
    use crate::enums::diesel_exports::*;

    payouts (merchant_id, payout_id) {
        #[max_length = 64]
        payout_id -> Varchar,
        #[max_length = 64]
        merchant_id -> Varchar,
        #[max_length = 64]
        customer_id -> Nullable<Varchar>,
        #[max_length = 64]
        address_id -> Nullable<Varchar>,
        payout_type -> Nullable<PayoutType>,
        #[max_length = 64]
        payout_method_id -> Nullable<Varchar>,
        amount -> Int8,
        destination_currency -> Currency,
        source_currency -> Currency,
        #[max_length = 255]
        description -> Nullable<Varchar>,
        recurring -> Bool,
        auto_fulfill -> Bool,
        #[max_length = 255]
        return_url -> Nullable<Varchar>,
        #[max_length = 64]
        entity_type -> Varchar,
        metadata -> Nullable<Jsonb>,
        created_at -> Timestamp,
        last_modified_at -> Timestamp,
        attempt_count -> Int2,
        #[max_length = 64]
        profile_id -> Varchar,
        status -> PayoutStatus,
        confirm -> Nullable<Bool>,
        #[max_length = 255]
        payout_link_id -> Nullable<Varchar>,
        #[max_length = 128]
        client_secret -> Nullable<Varchar>,
        #[max_length = 32]
        priority -> Nullable<Varchar>,
    }
}

diesel::table! {
    use diesel::sql_types::*;
    use crate::enums::diesel_exports::*;

    process_tracker (id) {
        #[max_length = 127]
        id -> Varchar,
        #[max_length = 64]
        name -> Nullable<Varchar>,
        tag -> Array<Nullable<Text>>,
        #[max_length = 64]
        runner -> Nullable<Varchar>,
        retry_count -> Int4,
        schedule_time -> Nullable<Timestamp>,
        #[max_length = 255]
        rule -> Varchar,
        tracking_data -> Json,
        #[max_length = 255]
        business_status -> Varchar,
        status -> ProcessTrackerStatus,
        event -> Array<Nullable<Text>>,
        created_at -> Timestamp,
        updated_at -> Timestamp,
        version -> ApiVersion,
    }
}

diesel::table! {
    use diesel::sql_types::*;
    use crate::enums::diesel_exports::*;

    refund (merchant_id, refund_id) {
        #[max_length = 64]
        internal_reference_id -> Varchar,
        #[max_length = 64]
        refund_id -> Varchar,
        #[max_length = 64]
        payment_id -> Varchar,
        #[max_length = 64]
        merchant_id -> Varchar,
        #[max_length = 128]
        connector_transaction_id -> Varchar,
        #[max_length = 64]
        connector -> Varchar,
        #[max_length = 128]
        connector_refund_id -> Nullable<Varchar>,
        #[max_length = 64]
        external_reference_id -> Nullable<Varchar>,
        refund_type -> RefundType,
        total_amount -> Int8,
        currency -> Currency,
        refund_amount -> Int8,
        refund_status -> RefundStatus,
        sent_to_gateway -> Bool,
        refund_error_message -> Nullable<Text>,
        metadata -> Nullable<Json>,
        #[max_length = 128]
        refund_arn -> Nullable<Varchar>,
        created_at -> Timestamp,
        modified_at -> Timestamp,
        #[max_length = 255]
        description -> Nullable<Varchar>,
        #[max_length = 64]
        attempt_id -> Varchar,
        #[max_length = 255]
        refund_reason -> Nullable<Varchar>,
        refund_error_code -> Nullable<Text>,
        #[max_length = 64]
        profile_id -> Nullable<Varchar>,
        #[max_length = 32]
        updated_by -> Varchar,
        #[max_length = 32]
        merchant_connector_id -> Nullable<Varchar>,
        charges -> Nullable<Jsonb>,
        #[max_length = 32]
        organization_id -> Varchar,
        #[max_length = 512]
        connector_refund_data -> Nullable<Varchar>,
        #[max_length = 512]
        connector_transaction_data -> Nullable<Varchar>,
        split_refunds -> Nullable<Jsonb>,
        #[max_length = 255]
        unified_code -> Nullable<Varchar>,
        #[max_length = 1024]
        unified_message -> Nullable<Varchar>,
        processor_refund_data -> Nullable<Text>,
        processor_transaction_data -> Nullable<Text>,
        #[max_length = 64]
        issuer_error_code -> Nullable<Varchar>,
        issuer_error_message -> Nullable<Text>,
    }
}

diesel::table! {
    use diesel::sql_types::*;
    use crate::enums::diesel_exports::*;

    relay (id) {
        #[max_length = 64]
        id -> Varchar,
        #[max_length = 128]
        connector_resource_id -> Varchar,
        #[max_length = 64]
        connector_id -> Varchar,
        #[max_length = 64]
        profile_id -> Varchar,
        #[max_length = 64]
        merchant_id -> Varchar,
        relay_type -> RelayType,
        request_data -> Nullable<Jsonb>,
        status -> RelayStatus,
        #[max_length = 128]
        connector_reference_id -> Nullable<Varchar>,
        #[max_length = 64]
        error_code -> Nullable<Varchar>,
        error_message -> Nullable<Text>,
        created_at -> Timestamp,
        modified_at -> Timestamp,
        response_data -> Nullable<Jsonb>,
    }
}

diesel::table! {
    use diesel::sql_types::*;
    use crate::enums::diesel_exports::*;

    reverse_lookup (lookup_id) {
        #[max_length = 128]
        lookup_id -> Varchar,
        #[max_length = 128]
        sk_id -> Varchar,
        #[max_length = 128]
        pk_id -> Varchar,
        #[max_length = 128]
        source -> Varchar,
        #[max_length = 32]
        updated_by -> Varchar,
    }
}

diesel::table! {
    use diesel::sql_types::*;
    use crate::enums::diesel_exports::*;

    roles (role_id) {
        #[max_length = 64]
        role_name -> Varchar,
        #[max_length = 64]
        role_id -> Varchar,
        #[max_length = 64]
        merchant_id -> Nullable<Varchar>,
        #[max_length = 64]
        org_id -> Varchar,
        groups -> Array<Nullable<Text>>,
        scope -> RoleScope,
        created_at -> Timestamp,
        #[max_length = 64]
        created_by -> Varchar,
        last_modified_at -> Timestamp,
        #[max_length = 64]
        last_modified_by -> Varchar,
        #[max_length = 64]
        entity_type -> Varchar,
        #[max_length = 64]
        profile_id -> Nullable<Varchar>,
        #[max_length = 64]
        tenant_id -> Varchar,
    }
}

diesel::table! {
    use diesel::sql_types::*;
    use crate::enums::diesel_exports::*;

    routing_algorithm (algorithm_id) {
        #[max_length = 64]
        algorithm_id -> Varchar,
        #[max_length = 64]
        profile_id -> Varchar,
        #[max_length = 64]
        merchant_id -> Varchar,
        #[max_length = 64]
        name -> Varchar,
        #[max_length = 256]
        description -> Nullable<Varchar>,
        kind -> RoutingAlgorithmKind,
        algorithm_data -> Jsonb,
        created_at -> Timestamp,
        modified_at -> Timestamp,
        algorithm_for -> TransactionType,
        #[max_length = 64]
        decision_engine_routing_id -> Nullable<Varchar>,
    }
}

diesel::table! {
    use diesel::sql_types::*;
    use crate::enums::diesel_exports::*;

    subscription (id) {
<<<<<<< HEAD
        id -> Int4,
        #[max_length = 128]
        subscription_id -> Nullable<Varchar>,
        #[max_length = 128]
        biling_processor -> Nullable<Varchar>,
=======
        #[max_length = 128]
        id -> Varchar,
        #[max_length = 128]
        subscription_id -> Nullable<Varchar>,
        #[max_length = 128]
        billing_processor -> Nullable<Varchar>,
>>>>>>> 973b0ae3
        #[max_length = 128]
        payment_method_id -> Nullable<Varchar>,
        #[max_length = 64]
        merchant_id -> Varchar,
        #[max_length = 64]
        customer_id -> Varchar,
        metadata -> Nullable<Jsonb>,
        created_at -> Timestamp,
    }
}

diesel::table! {
    use diesel::sql_types::*;
    use crate::enums::diesel_exports::*;

    themes (theme_id) {
        #[max_length = 64]
        theme_id -> Varchar,
        #[max_length = 64]
        tenant_id -> Varchar,
        #[max_length = 64]
        org_id -> Nullable<Varchar>,
        #[max_length = 64]
        merchant_id -> Nullable<Varchar>,
        #[max_length = 64]
        profile_id -> Nullable<Varchar>,
        created_at -> Timestamp,
        last_modified_at -> Timestamp,
        #[max_length = 64]
        entity_type -> Varchar,
        #[max_length = 64]
        theme_name -> Varchar,
        #[max_length = 64]
        email_primary_color -> Varchar,
        #[max_length = 64]
        email_foreground_color -> Varchar,
        #[max_length = 64]
        email_background_color -> Varchar,
        #[max_length = 64]
        email_entity_name -> Varchar,
        email_entity_logo_url -> Text,
    }
}

diesel::table! {
    use diesel::sql_types::*;
    use crate::enums::diesel_exports::*;

    unified_translations (unified_code, unified_message, locale) {
        #[max_length = 255]
        unified_code -> Varchar,
        #[max_length = 1024]
        unified_message -> Varchar,
        #[max_length = 255]
        locale -> Varchar,
        #[max_length = 1024]
        translation -> Varchar,
        created_at -> Timestamp,
        last_modified_at -> Timestamp,
    }
}

diesel::table! {
    use diesel::sql_types::*;
    use crate::enums::diesel_exports::*;

    user_authentication_methods (id) {
        #[max_length = 64]
        id -> Varchar,
        #[max_length = 64]
        auth_id -> Varchar,
        #[max_length = 64]
        owner_id -> Varchar,
        #[max_length = 64]
        owner_type -> Varchar,
        #[max_length = 64]
        auth_type -> Varchar,
        private_config -> Nullable<Bytea>,
        public_config -> Nullable<Jsonb>,
        allow_signup -> Bool,
        created_at -> Timestamp,
        last_modified_at -> Timestamp,
        #[max_length = 64]
        email_domain -> Varchar,
    }
}

diesel::table! {
    use diesel::sql_types::*;
    use crate::enums::diesel_exports::*;

    user_key_store (user_id) {
        #[max_length = 64]
        user_id -> Varchar,
        key -> Bytea,
        created_at -> Timestamp,
    }
}

diesel::table! {
    use diesel::sql_types::*;
    use crate::enums::diesel_exports::*;

    user_roles (id) {
        id -> Int4,
        #[max_length = 64]
        user_id -> Varchar,
        #[max_length = 64]
        merchant_id -> Nullable<Varchar>,
        #[max_length = 64]
        role_id -> Varchar,
        #[max_length = 64]
        org_id -> Nullable<Varchar>,
        status -> UserStatus,
        #[max_length = 64]
        created_by -> Varchar,
        #[max_length = 64]
        last_modified_by -> Varchar,
        created_at -> Timestamp,
        last_modified -> Timestamp,
        #[max_length = 64]
        profile_id -> Nullable<Varchar>,
        #[max_length = 64]
        entity_id -> Nullable<Varchar>,
        #[max_length = 64]
        entity_type -> Nullable<Varchar>,
        version -> UserRoleVersion,
        #[max_length = 64]
        tenant_id -> Varchar,
    }
}

diesel::table! {
    use diesel::sql_types::*;
    use crate::enums::diesel_exports::*;

    users (user_id) {
        #[max_length = 64]
        user_id -> Varchar,
        #[max_length = 255]
        email -> Varchar,
        #[max_length = 255]
        name -> Varchar,
        #[max_length = 255]
        password -> Nullable<Varchar>,
        is_verified -> Bool,
        created_at -> Timestamp,
        last_modified_at -> Timestamp,
        totp_status -> TotpStatus,
        totp_secret -> Nullable<Bytea>,
        totp_recovery_codes -> Nullable<Array<Nullable<Text>>>,
        last_password_modified_at -> Nullable<Timestamp>,
        lineage_context -> Nullable<Jsonb>,
    }
}

diesel::allow_tables_to_appear_in_same_query!(
    address,
    api_keys,
    authentication,
    blocklist,
    blocklist_fingerprint,
    blocklist_lookup,
    business_profile,
    callback_mapper,
    captures,
    cards_info,
    configs,
    customers,
    dashboard_metadata,
    dispute,
    dynamic_routing_stats,
    events,
    file_metadata,
    fraud_check,
    gateway_status_map,
    generic_link,
    incremental_authorization,
    locker_mock_up,
    mandate,
    merchant_account,
    merchant_connector_account,
    merchant_key_store,
    organization,
    payment_attempt,
    payment_intent,
    payment_link,
    payment_methods,
    payout_attempt,
    payouts,
    process_tracker,
    refund,
    relay,
    reverse_lookup,
    roles,
    routing_algorithm,
    subscription,
    themes,
    unified_translations,
    user_authentication_methods,
    user_key_store,
    user_roles,
    users,
);<|MERGE_RESOLUTION|>--- conflicted
+++ resolved
@@ -1469,20 +1469,12 @@
     use crate::enums::diesel_exports::*;
 
     subscription (id) {
-<<<<<<< HEAD
-        id -> Int4,
+        #[max_length = 128]
+        id -> Varchar,
         #[max_length = 128]
         subscription_id -> Nullable<Varchar>,
         #[max_length = 128]
-        biling_processor -> Nullable<Varchar>,
-=======
-        #[max_length = 128]
-        id -> Varchar,
-        #[max_length = 128]
-        subscription_id -> Nullable<Varchar>,
-        #[max_length = 128]
         billing_processor -> Nullable<Varchar>,
->>>>>>> 973b0ae3
         #[max_length = 128]
         payment_method_id -> Nullable<Varchar>,
         #[max_length = 64]
