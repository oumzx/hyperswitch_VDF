#[cfg(feature = "v1")]
use common_enums::{
    AttemptStatus, AuthenticationType, CaptureMethod, Currency, PaymentExperience, PaymentMethod,
    PaymentMethodType,
};
#[cfg(feature = "v1")]
use common_types::primitive_wrappers::{
    ExtendedAuthorizationAppliedBool, RequestExtendedAuthorizationBool,
};
#[cfg(feature = "v1")]
use common_utils::types::{ConnectorTransactionId, MinorUnit};
#[cfg(feature = "v1")]
use serde::{Deserialize, Serialize};
#[cfg(feature = "v1")]
use time::PrimitiveDateTime;

#[cfg(feature = "v1")]
use crate::{
    enums::{MandateDataType, MandateDetails},
    schema::payment_attempt,
    ConnectorMandateReferenceId, PaymentAttemptNew,
};

// #[cfg(feature = "v2")]
// #[derive(
//     Clone, Debug, diesel::Insertable, router_derive::DebugAsDisplay, Serialize, Deserialize,
// )]
// #[diesel(table_name = payment_attempt)]
// pub struct PaymentAttemptBatchNew {
//     pub payment_id: common_utils::id_type::PaymentId,
//     pub merchant_id: common_utils::id_type::MerchantId,
//     pub status: AttemptStatus,
//     pub error_message: Option<String>,
//     pub surcharge_amount: Option<i64>,
//     pub tax_on_surcharge: Option<i64>,
//     pub payment_method_id: Option<String>,
//     pub authentication_type: Option<AuthenticationType>,
//     #[serde(with = "common_utils::custom_serde::iso8601")]
//     pub created_at: PrimitiveDateTime,
//     #[serde(with = "common_utils::custom_serde::iso8601")]
//     pub modified_at: PrimitiveDateTime,
//     #[serde(default, with = "common_utils::custom_serde::iso8601::option")]
//     pub last_synced: Option<PrimitiveDateTime>,
//     pub cancellation_reason: Option<String>,
//     pub browser_info: Option<serde_json::Value>,
//     pub payment_token: Option<String>,
//     pub error_code: Option<String>,
//     pub connector_metadata: Option<serde_json::Value>,
//     pub payment_experience: Option<PaymentExperience>,
//     pub payment_method_data: Option<serde_json::Value>,
//     pub preprocessing_step_id: Option<String>,
//     pub error_reason: Option<String>,
//     pub connector_response_reference_id: Option<String>,
//     pub multiple_capture_count: Option<i16>,
//     pub amount_capturable: i64,
//     pub updated_by: String,
//     pub merchant_connector_id: Option<common_utils::id_type::MerchantConnectorAccountId>,
//     pub authentication_data: Option<serde_json::Value>,
//     pub encoded_data: Option<String>,
//     pub unified_code: Option<String>,
//     pub unified_message: Option<String>,
//     pub net_amount: Option<i64>,
//     pub external_three_ds_authentication_attempted: Option<bool>,
//     pub authentication_connector: Option<String>,
//     pub authentication_id: Option<String>,
//     pub fingerprint_id: Option<String>,
//     pub charge_id: Option<String>,
//     pub client_source: Option<String>,
//     pub client_version: Option<String>,
//     pub customer_acceptance: Option<common_utils::pii::SecretSerdeValue>,
//     pub profile_id: common_utils::id_type::ProfileId,
//     pub organization_id: common_utils::id_type::OrganizationId,
// }

// #[cfg(feature = "v2")]
// #[allow(dead_code)]
// impl PaymentAttemptBatchNew {
//     // Used to verify compatibility with PaymentAttemptTable
//     fn convert_into_normal_attempt_insert(self) -> PaymentAttemptNew {
//         // PaymentAttemptNew {
//         //     payment_id: self.payment_id,
//         //     merchant_id: self.merchant_id,
//         //     status: self.status,
//         //     error_message: self.error_message,
//         //     surcharge_amount: self.surcharge_amount,
//         //     tax_amount: self.tax_amount,
//         //     payment_method_id: self.payment_method_id,
//         //     confirm: self.confirm,
//         //     authentication_type: self.authentication_type,
//         //     created_at: self.created_at,
//         //     modified_at: self.modified_at,
//         //     last_synced: self.last_synced,
//         //     cancellation_reason: self.cancellation_reason,
//         //     browser_info: self.browser_info,
//         //     payment_token: self.payment_token,
//         //     error_code: self.error_code,
//         //     connector_metadata: self.connector_metadata,
//         //     payment_experience: self.payment_experience,
//         //     card_network: self
//         //         .payment_method_data
//         //         .as_ref()
//         //         .and_then(|data| data.as_object())
//         //         .and_then(|card| card.get("card"))
//         //         .and_then(|v| v.as_object())
//         //         .and_then(|v| v.get("card_network"))
//         //         .and_then(|network| network.as_str())
//         //         .map(|network| network.to_string()),
//         //     payment_method_data: self.payment_method_data,
//         //     straight_through_algorithm: self.straight_through_algorithm,
//         //     preprocessing_step_id: self.preprocessing_step_id,
//         //     error_reason: self.error_reason,
//         //     multiple_capture_count: self.multiple_capture_count,
//         //     connector_response_reference_id: self.connector_response_reference_id,
//         //     amount_capturable: self.amount_capturable,
//         //     updated_by: self.updated_by,
//         //     merchant_connector_id: self.merchant_connector_id,
//         //     authentication_data: self.authentication_data,
//         //     encoded_data: self.encoded_data,
//         //     unified_code: self.unified_code,
//         //     unified_message: self.unified_message,
//         //     net_amount: self.net_amount,
//         //     external_three_ds_authentication_attempted: self
//         //         .external_three_ds_authentication_attempted,
//         //     authentication_connector: self.authentication_connector,
//         //     authentication_id: self.authentication_id,
//         //     payment_method_billing_address_id: self.payment_method_billing_address_id,
//         //     fingerprint_id: self.fingerprint_id,
//         //     charge_id: self.charge_id,
//         //     client_source: self.client_source,
//         //     client_version: self.client_version,
//         //     customer_acceptance: self.customer_acceptance,
//         //     profile_id: self.profile_id,
//         //     organization_id: self.organization_id,
//         // }
//         todo!()
//     }
// }

#[cfg(feature = "v1")]
#[derive(
    Clone, Debug, diesel::Insertable, router_derive::DebugAsDisplay, Serialize, Deserialize,
)]
#[diesel(table_name = payment_attempt)]
pub struct PaymentAttemptBatchNew {
    pub payment_id: common_utils::id_type::PaymentId,
    pub merchant_id: common_utils::id_type::MerchantId,
    pub attempt_id: String,
    pub status: AttemptStatus,
    pub amount: MinorUnit,
    pub currency: Option<Currency>,
    pub save_to_locker: Option<bool>,
    pub connector: Option<String>,
    pub error_message: Option<String>,
    pub offer_amount: Option<MinorUnit>,
    pub surcharge_amount: Option<MinorUnit>,
    pub tax_amount: Option<MinorUnit>,
    pub payment_method_id: Option<String>,
    pub payment_method: Option<PaymentMethod>,
    pub capture_method: Option<CaptureMethod>,
    #[serde(default, with = "common_utils::custom_serde::iso8601::option")]
    pub capture_on: Option<PrimitiveDateTime>,
    pub confirm: bool,
    pub authentication_type: Option<AuthenticationType>,
    #[serde(with = "common_utils::custom_serde::iso8601")]
    pub created_at: PrimitiveDateTime,
    #[serde(with = "common_utils::custom_serde::iso8601")]
    pub modified_at: PrimitiveDateTime,
    #[serde(default, with = "common_utils::custom_serde::iso8601::option")]
    pub last_synced: Option<PrimitiveDateTime>,
    pub cancellation_reason: Option<String>,
    pub amount_to_capture: Option<MinorUnit>,
    pub mandate_id: Option<String>,
    pub browser_info: Option<serde_json::Value>,
    pub payment_token: Option<String>,
    pub error_code: Option<String>,
    pub connector_metadata: Option<serde_json::Value>,
    pub payment_experience: Option<PaymentExperience>,
    pub payment_method_type: Option<PaymentMethodType>,
    pub payment_method_data: Option<serde_json::Value>,
    pub business_sub_label: Option<String>,
    pub straight_through_algorithm: Option<serde_json::Value>,
    pub preprocessing_step_id: Option<String>,
    pub mandate_details: Option<MandateDataType>,
    pub error_reason: Option<String>,
    pub connector_response_reference_id: Option<String>,
    pub connector_transaction_id: Option<ConnectorTransactionId>,
    pub multiple_capture_count: Option<i16>,
    pub amount_capturable: MinorUnit,
    pub updated_by: String,
    pub merchant_connector_id: Option<common_utils::id_type::MerchantConnectorAccountId>,
    pub authentication_data: Option<serde_json::Value>,
    pub encoded_data: Option<String>,
    pub unified_code: Option<String>,
    pub unified_message: Option<String>,
    pub net_amount: Option<MinorUnit>,
    pub external_three_ds_authentication_attempted: Option<bool>,
    pub authentication_connector: Option<String>,
    pub authentication_id: Option<String>,
    pub mandate_data: Option<MandateDetails>,
    pub payment_method_billing_address_id: Option<String>,
    pub fingerprint_id: Option<String>,
    pub charge_id: Option<String>,
    pub client_source: Option<String>,
    pub client_version: Option<String>,
    pub customer_acceptance: Option<common_utils::pii::SecretSerdeValue>,
    pub profile_id: common_utils::id_type::ProfileId,
    pub organization_id: common_utils::id_type::OrganizationId,
    pub shipping_cost: Option<MinorUnit>,
    pub order_tax_amount: Option<MinorUnit>,
    pub processor_transaction_data: Option<String>,
    pub connector_mandate_detail: Option<ConnectorMandateReferenceId>,
    pub request_extended_authorization: Option<RequestExtendedAuthorizationBool>,
    pub extended_authorization_applied: Option<ExtendedAuthorizationAppliedBool>,
    pub capture_before: Option<PrimitiveDateTime>,
    pub card_discovery: Option<common_enums::CardDiscovery>,
<<<<<<< HEAD
    pub surcharge_algorithm_id: Option<common_utils::id_type::SurchargeRoutingId>,
=======
    pub processor_merchant_id: Option<common_utils::id_type::MerchantId>,
    pub created_by: Option<String>,
    pub setup_future_usage_applied: Option<common_enums::FutureUsage>,
>>>>>>> c6c57c1c
}

#[cfg(feature = "v1")]
#[allow(dead_code)]
impl PaymentAttemptBatchNew {
    // Used to verify compatibility with PaymentAttemptTable
    fn convert_into_normal_attempt_insert(self) -> PaymentAttemptNew {
        PaymentAttemptNew {
            payment_id: self.payment_id,
            merchant_id: self.merchant_id,
            attempt_id: self.attempt_id,
            status: self.status,
            amount: self.amount,
            currency: self.currency,
            save_to_locker: self.save_to_locker,
            connector: self.connector,
            error_message: self.error_message,
            offer_amount: self.offer_amount,
            surcharge_amount: self.surcharge_amount,
            tax_amount: self.tax_amount,
            payment_method_id: self.payment_method_id,
            payment_method: self.payment_method,
            capture_method: self.capture_method,
            capture_on: self.capture_on,
            confirm: self.confirm,
            authentication_type: self.authentication_type,
            created_at: self.created_at,
            modified_at: self.modified_at,
            last_synced: self.last_synced,
            cancellation_reason: self.cancellation_reason,
            amount_to_capture: self.amount_to_capture,
            mandate_id: self.mandate_id,
            browser_info: self.browser_info,
            payment_token: self.payment_token,
            error_code: self.error_code,
            connector_metadata: self.connector_metadata,
            payment_experience: self.payment_experience,
            payment_method_type: self.payment_method_type,
            card_network: self
                .payment_method_data
                .as_ref()
                .and_then(|data| data.as_object())
                .and_then(|card| card.get("card"))
                .and_then(|v| v.as_object())
                .and_then(|v| v.get("card_network"))
                .and_then(|network| network.as_str())
                .map(|network| network.to_string()),
            payment_method_data: self.payment_method_data,
            business_sub_label: self.business_sub_label,
            straight_through_algorithm: self.straight_through_algorithm,
            preprocessing_step_id: self.preprocessing_step_id,
            mandate_details: self.mandate_details,
            error_reason: self.error_reason,
            multiple_capture_count: self.multiple_capture_count,
            connector_response_reference_id: self.connector_response_reference_id,
            amount_capturable: self.amount_capturable,
            updated_by: self.updated_by,
            merchant_connector_id: self.merchant_connector_id,
            authentication_data: self.authentication_data,
            encoded_data: self.encoded_data,
            unified_code: self.unified_code,
            unified_message: self.unified_message,
            net_amount: self.net_amount,
            external_three_ds_authentication_attempted: self
                .external_three_ds_authentication_attempted,
            authentication_connector: self.authentication_connector,
            authentication_id: self.authentication_id,
            mandate_data: self.mandate_data,
            payment_method_billing_address_id: self.payment_method_billing_address_id,
            fingerprint_id: self.fingerprint_id,
            client_source: self.client_source,
            client_version: self.client_version,
            customer_acceptance: self.customer_acceptance,
            profile_id: self.profile_id,
            organization_id: self.organization_id,
            shipping_cost: self.shipping_cost,
            order_tax_amount: self.order_tax_amount,
            connector_mandate_detail: self.connector_mandate_detail,
            request_extended_authorization: self.request_extended_authorization,
            extended_authorization_applied: self.extended_authorization_applied,
            capture_before: self.capture_before,
            card_discovery: self.card_discovery,
<<<<<<< HEAD
            surcharge_algorithm_id: self.surcharge_algorithm_id,
=======
            processor_merchant_id: self.processor_merchant_id,
            created_by: self.created_by,
            setup_future_usage_applied: self.setup_future_usage_applied,
>>>>>>> c6c57c1c
        }
    }
}<|MERGE_RESOLUTION|>--- conflicted
+++ resolved
@@ -213,13 +213,10 @@
     pub extended_authorization_applied: Option<ExtendedAuthorizationAppliedBool>,
     pub capture_before: Option<PrimitiveDateTime>,
     pub card_discovery: Option<common_enums::CardDiscovery>,
-<<<<<<< HEAD
     pub surcharge_algorithm_id: Option<common_utils::id_type::SurchargeRoutingId>,
-=======
     pub processor_merchant_id: Option<common_utils::id_type::MerchantId>,
     pub created_by: Option<String>,
     pub setup_future_usage_applied: Option<common_enums::FutureUsage>,
->>>>>>> c6c57c1c
 }
 
 #[cfg(feature = "v1")]
@@ -302,13 +299,10 @@
             extended_authorization_applied: self.extended_authorization_applied,
             capture_before: self.capture_before,
             card_discovery: self.card_discovery,
-<<<<<<< HEAD
             surcharge_algorithm_id: self.surcharge_algorithm_id,
-=======
             processor_merchant_id: self.processor_merchant_id,
             created_by: self.created_by,
             setup_future_usage_applied: self.setup_future_usage_applied,
->>>>>>> c6c57c1c
         }
     }
 }