// @generated automatically by Diesel CLI.

diesel::table! {
    use diesel::sql_types::*;
    use crate::enums::diesel_exports::*;

    address (address_id) {
        id -> Nullable<Int4>,
        #[max_length = 64]
        address_id -> Varchar,
        #[max_length = 128]
        city -> Nullable<Varchar>,
        country -> Nullable<CountryAlpha2>,
        line1 -> Nullable<Bytea>,
        line2 -> Nullable<Bytea>,
        line3 -> Nullable<Bytea>,
        state -> Nullable<Bytea>,
        zip -> Nullable<Bytea>,
        first_name -> Nullable<Bytea>,
        last_name -> Nullable<Bytea>,
        phone_number -> Nullable<Bytea>,
        #[max_length = 8]
        country_code -> Nullable<Varchar>,
        created_at -> Timestamp,
        modified_at -> Timestamp,
        #[max_length = 64]
        customer_id -> Nullable<Varchar>,
        #[max_length = 64]
        merchant_id -> Varchar,
        #[max_length = 64]
        payment_id -> Nullable<Varchar>,
        #[max_length = 32]
        updated_by -> Varchar,
        email -> Nullable<Bytea>,
    }
}

diesel::table! {
    use diesel::sql_types::*;
    use crate::enums::diesel_exports::*;

    api_keys (key_id) {
        #[max_length = 64]
        key_id -> Varchar,
        #[max_length = 64]
        merchant_id -> Varchar,
        #[max_length = 64]
        name -> Varchar,
        #[max_length = 256]
        description -> Nullable<Varchar>,
        #[max_length = 128]
        hashed_api_key -> Varchar,
        #[max_length = 16]
        prefix -> Varchar,
        created_at -> Timestamp,
        expires_at -> Nullable<Timestamp>,
        last_used -> Nullable<Timestamp>,
    }
}

diesel::table! {
    use diesel::sql_types::*;
    use crate::enums::diesel_exports::*;

    authentication (authentication_id) {
        #[max_length = 64]
        authentication_id -> Varchar,
        #[max_length = 64]
        merchant_id -> Varchar,
        #[max_length = 64]
        authentication_connector -> Varchar,
        #[max_length = 64]
        connector_authentication_id -> Nullable<Varchar>,
        authentication_data -> Nullable<Jsonb>,
        #[max_length = 64]
        payment_method_id -> Varchar,
        #[max_length = 64]
        authentication_type -> Nullable<Varchar>,
        #[max_length = 64]
        authentication_status -> Varchar,
        #[max_length = 64]
        authentication_lifecycle_status -> Varchar,
        created_at -> Timestamp,
        modified_at -> Timestamp,
        error_message -> Nullable<Text>,
        #[max_length = 64]
        error_code -> Nullable<Varchar>,
        connector_metadata -> Nullable<Jsonb>,
        maximum_supported_version -> Nullable<Jsonb>,
        #[max_length = 64]
        threeds_server_transaction_id -> Nullable<Varchar>,
        #[max_length = 64]
        cavv -> Nullable<Varchar>,
        #[max_length = 64]
        authentication_flow_type -> Nullable<Varchar>,
        message_version -> Nullable<Jsonb>,
        #[max_length = 64]
        eci -> Nullable<Varchar>,
        #[max_length = 64]
        trans_status -> Nullable<Varchar>,
        #[max_length = 64]
        acquirer_bin -> Nullable<Varchar>,
        #[max_length = 64]
        acquirer_merchant_id -> Nullable<Varchar>,
        three_ds_method_data -> Nullable<Varchar>,
        three_ds_method_url -> Nullable<Varchar>,
        acs_url -> Nullable<Varchar>,
        challenge_request -> Nullable<Varchar>,
        acs_reference_number -> Nullable<Varchar>,
        acs_trans_id -> Nullable<Varchar>,
        acs_signed_content -> Nullable<Varchar>,
        #[max_length = 64]
        profile_id -> Varchar,
        #[max_length = 255]
        payment_id -> Nullable<Varchar>,
        #[max_length = 128]
        merchant_connector_id -> Varchar,
        #[max_length = 64]
        ds_trans_id -> Nullable<Varchar>,
        #[max_length = 128]
        directory_server_id -> Nullable<Varchar>,
        #[max_length = 64]
        acquirer_country_code -> Nullable<Varchar>,
        service_details -> Nullable<Jsonb>,
        #[max_length = 32]
        organization_id -> Varchar,
    }
}

diesel::table! {
    use diesel::sql_types::*;
    use crate::enums::diesel_exports::*;

    blocklist (merchant_id, fingerprint_id) {
        id -> Int4,
        #[max_length = 64]
        merchant_id -> Varchar,
        #[max_length = 64]
        fingerprint_id -> Varchar,
        data_kind -> BlocklistDataKind,
        metadata -> Nullable<Jsonb>,
        created_at -> Timestamp,
    }
}

diesel::table! {
    use diesel::sql_types::*;
    use crate::enums::diesel_exports::*;

    blocklist_fingerprint (id) {
        id -> Int4,
        #[max_length = 64]
        merchant_id -> Varchar,
        #[max_length = 64]
        fingerprint_id -> Varchar,
        data_kind -> BlocklistDataKind,
        encrypted_fingerprint -> Text,
        created_at -> Timestamp,
    }
}

diesel::table! {
    use diesel::sql_types::*;
    use crate::enums::diesel_exports::*;

    blocklist_lookup (id) {
        id -> Int4,
        #[max_length = 64]
        merchant_id -> Varchar,
        fingerprint -> Text,
    }
}

diesel::table! {
    use diesel::sql_types::*;
    use crate::enums::diesel_exports::*;

    business_profile (id) {
        #[max_length = 64]
        merchant_id -> Varchar,
        #[max_length = 64]
        profile_name -> Varchar,
        created_at -> Timestamp,
        modified_at -> Timestamp,
        return_url -> Nullable<Text>,
        enable_payment_response_hash -> Bool,
        #[max_length = 255]
        payment_response_hash_key -> Nullable<Varchar>,
        redirect_to_merchant_with_http_post -> Bool,
        webhook_details -> Nullable<Json>,
        metadata -> Nullable<Json>,
        is_recon_enabled -> Bool,
        applepay_verified_domains -> Nullable<Array<Nullable<Text>>>,
        payment_link_config -> Nullable<Jsonb>,
        session_expiry -> Nullable<Int8>,
        authentication_connector_details -> Nullable<Jsonb>,
        payout_link_config -> Nullable<Jsonb>,
        is_extended_card_info_enabled -> Nullable<Bool>,
        extended_card_info_config -> Nullable<Jsonb>,
        is_connector_agnostic_mit_enabled -> Nullable<Bool>,
        use_billing_as_payment_method_billing -> Nullable<Bool>,
        collect_shipping_details_from_wallet_connector -> Nullable<Bool>,
        collect_billing_details_from_wallet_connector -> Nullable<Bool>,
        outgoing_webhook_custom_http_headers -> Nullable<Bytea>,
        always_collect_billing_details_from_wallet_connector -> Nullable<Bool>,
        always_collect_shipping_details_from_wallet_connector -> Nullable<Bool>,
        #[max_length = 64]
        tax_connector_id -> Nullable<Varchar>,
        is_tax_connector_enabled -> Nullable<Bool>,
        #[max_length = 64]
        routing_algorithm_id -> Nullable<Varchar>,
        order_fulfillment_time -> Nullable<Int8>,
        order_fulfillment_time_origin -> Nullable<OrderFulfillmentTimeOrigin>,
        #[max_length = 64]
        frm_routing_algorithm_id -> Nullable<Varchar>,
        #[max_length = 64]
        payout_routing_algorithm_id -> Nullable<Varchar>,
        default_fallback_routing -> Nullable<Jsonb>,
        should_collect_cvv_during_payment -> Bool,
        #[max_length = 64]
        id -> Varchar,
        version -> ApiVersion,
        dynamic_routing_algorithm -> Nullable<Json>,
        is_network_tokenization_enabled -> Bool,
        is_auto_retries_enabled -> Nullable<Bool>,
        max_auto_retries_enabled -> Nullable<Int2>,
        always_request_extended_authorization -> Nullable<Bool>,
        is_click_to_pay_enabled -> Bool,
        authentication_product_ids -> Nullable<Jsonb>,
        three_ds_decision_manager_config -> Nullable<Jsonb>,
    }
}

diesel::table! {
    use diesel::sql_types::*;
    use crate::enums::diesel_exports::*;

    callback_mapper (id, type_) {
        #[max_length = 128]
        id -> Varchar,
        #[sql_name = "type"]
        #[max_length = 64]
        type_ -> Varchar,
        data -> Jsonb,
        created_at -> Timestamp,
        last_modified_at -> Timestamp,
    }
}

diesel::table! {
    use diesel::sql_types::*;
    use crate::enums::diesel_exports::*;

    captures (capture_id) {
        #[max_length = 64]
        capture_id -> Varchar,
        #[max_length = 64]
        payment_id -> Varchar,
        #[max_length = 64]
        merchant_id -> Varchar,
        status -> CaptureStatus,
        amount -> Int8,
        currency -> Nullable<Currency>,
        #[max_length = 255]
        connector -> Varchar,
        #[max_length = 255]
        error_message -> Nullable<Varchar>,
        #[max_length = 255]
        error_code -> Nullable<Varchar>,
        #[max_length = 255]
        error_reason -> Nullable<Varchar>,
        tax_amount -> Nullable<Int8>,
        created_at -> Timestamp,
        modified_at -> Timestamp,
        #[max_length = 64]
        authorized_attempt_id -> Varchar,
        #[max_length = 128]
        connector_capture_id -> Nullable<Varchar>,
        capture_sequence -> Int2,
        #[max_length = 128]
        connector_response_reference_id -> Nullable<Varchar>,
        processor_capture_data -> Nullable<Text>,
    }
}

diesel::table! {
    use diesel::sql_types::*;
    use crate::enums::diesel_exports::*;

    cards_info (card_iin) {
        #[max_length = 16]
        card_iin -> Varchar,
        card_issuer -> Nullable<Text>,
        card_network -> Nullable<Text>,
        card_type -> Nullable<Text>,
        card_subtype -> Nullable<Text>,
        card_issuing_country -> Nullable<Text>,
        #[max_length = 32]
        bank_code_id -> Nullable<Varchar>,
        #[max_length = 32]
        bank_code -> Nullable<Varchar>,
        #[max_length = 32]
        country_code -> Nullable<Varchar>,
        date_created -> Timestamp,
        last_updated -> Nullable<Timestamp>,
        last_updated_provider -> Nullable<Text>,
    }
}

diesel::table! {
    use diesel::sql_types::*;
    use crate::enums::diesel_exports::*;

    configs (key) {
        id -> Int4,
        #[max_length = 255]
        key -> Varchar,
        config -> Text,
    }
}

diesel::table! {
    use diesel::sql_types::*;
    use crate::enums::diesel_exports::*;

    customers (id) {
        #[max_length = 64]
        merchant_id -> Varchar,
        name -> Nullable<Bytea>,
        email -> Nullable<Bytea>,
        phone -> Nullable<Bytea>,
        #[max_length = 8]
        phone_country_code -> Nullable<Varchar>,
        #[max_length = 255]
        description -> Nullable<Varchar>,
        created_at -> Timestamp,
        metadata -> Nullable<Json>,
        connector_customer -> Nullable<Jsonb>,
        modified_at -> Timestamp,
        #[max_length = 64]
        default_payment_method_id -> Nullable<Varchar>,
        #[max_length = 64]
        updated_by -> Nullable<Varchar>,
        version -> ApiVersion,
        #[max_length = 64]
        merchant_reference_id -> Nullable<Varchar>,
        default_billing_address -> Nullable<Bytea>,
        default_shipping_address -> Nullable<Bytea>,
        status -> DeleteStatus,
        #[max_length = 64]
        id -> Varchar,
    }
}

diesel::table! {
    use diesel::sql_types::*;
    use crate::enums::diesel_exports::*;

    dashboard_metadata (id) {
        id -> Int4,
        #[max_length = 64]
        user_id -> Nullable<Varchar>,
        #[max_length = 64]
        merchant_id -> Varchar,
        #[max_length = 64]
        org_id -> Varchar,
        data_key -> DashboardMetadata,
        data_value -> Json,
        #[max_length = 64]
        created_by -> Varchar,
        created_at -> Timestamp,
        #[max_length = 64]
        last_modified_by -> Varchar,
        last_modified_at -> Timestamp,
    }
}

diesel::table! {
    use diesel::sql_types::*;
    use crate::enums::diesel_exports::*;

    dispute (dispute_id) {
        id -> Int4,
        #[max_length = 64]
        dispute_id -> Varchar,
        #[max_length = 255]
        amount -> Varchar,
        #[max_length = 255]
        currency -> Varchar,
        dispute_stage -> DisputeStage,
        dispute_status -> DisputeStatus,
        #[max_length = 64]
        payment_id -> Varchar,
        #[max_length = 64]
        attempt_id -> Varchar,
        #[max_length = 255]
        merchant_id -> Varchar,
        #[max_length = 255]
        connector_status -> Varchar,
        #[max_length = 255]
        connector_dispute_id -> Varchar,
        #[max_length = 255]
        connector_reason -> Nullable<Varchar>,
        #[max_length = 255]
        connector_reason_code -> Nullable<Varchar>,
        challenge_required_by -> Nullable<Timestamp>,
        connector_created_at -> Nullable<Timestamp>,
        connector_updated_at -> Nullable<Timestamp>,
        created_at -> Timestamp,
        modified_at -> Timestamp,
        #[max_length = 255]
        connector -> Varchar,
        evidence -> Jsonb,
        #[max_length = 64]
        profile_id -> Nullable<Varchar>,
        #[max_length = 32]
        merchant_connector_id -> Nullable<Varchar>,
        dispute_amount -> Int8,
        #[max_length = 32]
        organization_id -> Varchar,
        dispute_currency -> Nullable<Currency>,
    }
}

diesel::table! {
    use diesel::sql_types::*;
    use crate::enums::diesel_exports::*;

    dynamic_routing_stats (attempt_id, merchant_id) {
        #[max_length = 64]
        payment_id -> Varchar,
        #[max_length = 64]
        attempt_id -> Varchar,
        #[max_length = 64]
        merchant_id -> Varchar,
        #[max_length = 64]
        profile_id -> Varchar,
        amount -> Int8,
        #[max_length = 64]
        success_based_routing_connector -> Varchar,
        #[max_length = 64]
        payment_connector -> Varchar,
        currency -> Nullable<Currency>,
        #[max_length = 64]
        payment_method -> Nullable<Varchar>,
        capture_method -> Nullable<CaptureMethod>,
        authentication_type -> Nullable<AuthenticationType>,
        payment_status -> AttemptStatus,
        conclusive_classification -> SuccessBasedRoutingConclusiveState,
        created_at -> Timestamp,
        #[max_length = 64]
        payment_method_type -> Nullable<Varchar>,
        #[max_length = 64]
        global_success_based_connector -> Nullable<Varchar>,
    }
}

diesel::table! {
    use diesel::sql_types::*;
    use crate::enums::diesel_exports::*;

    events (event_id) {
        #[max_length = 64]
        event_id -> Varchar,
        event_type -> EventType,
        event_class -> EventClass,
        is_webhook_notified -> Bool,
        #[max_length = 64]
        primary_object_id -> Varchar,
        primary_object_type -> EventObjectType,
        created_at -> Timestamp,
        #[max_length = 64]
        merchant_id -> Nullable<Varchar>,
        #[max_length = 64]
        business_profile_id -> Nullable<Varchar>,
        primary_object_created_at -> Nullable<Timestamp>,
        #[max_length = 64]
        idempotent_event_id -> Nullable<Varchar>,
        #[max_length = 64]
        initial_attempt_id -> Nullable<Varchar>,
        request -> Nullable<Bytea>,
        response -> Nullable<Bytea>,
        delivery_attempt -> Nullable<WebhookDeliveryAttempt>,
        metadata -> Nullable<Jsonb>,
    }
}

diesel::table! {
    use diesel::sql_types::*;
    use crate::enums::diesel_exports::*;

    file_metadata (file_id, merchant_id) {
        #[max_length = 64]
        file_id -> Varchar,
        #[max_length = 255]
        merchant_id -> Varchar,
        #[max_length = 255]
        file_name -> Nullable<Varchar>,
        file_size -> Int4,
        #[max_length = 255]
        file_type -> Varchar,
        #[max_length = 255]
        provider_file_id -> Nullable<Varchar>,
        #[max_length = 255]
        file_upload_provider -> Nullable<Varchar>,
        available -> Bool,
        created_at -> Timestamp,
        #[max_length = 255]
        connector_label -> Nullable<Varchar>,
        #[max_length = 64]
        profile_id -> Nullable<Varchar>,
        #[max_length = 32]
        merchant_connector_id -> Nullable<Varchar>,
    }
}

diesel::table! {
    use diesel::sql_types::*;
    use crate::enums::diesel_exports::*;

    fraud_check (frm_id, attempt_id, payment_id, merchant_id) {
        #[max_length = 64]
        frm_id -> Varchar,
        #[max_length = 64]
        payment_id -> Varchar,
        #[max_length = 64]
        merchant_id -> Varchar,
        #[max_length = 64]
        attempt_id -> Varchar,
        created_at -> Timestamp,
        #[max_length = 255]
        frm_name -> Varchar,
        #[max_length = 255]
        frm_transaction_id -> Nullable<Varchar>,
        frm_transaction_type -> FraudCheckType,
        frm_status -> FraudCheckStatus,
        frm_score -> Nullable<Int4>,
        frm_reason -> Nullable<Jsonb>,
        #[max_length = 255]
        frm_error -> Nullable<Varchar>,
        payment_details -> Nullable<Jsonb>,
        metadata -> Nullable<Jsonb>,
        modified_at -> Timestamp,
        #[max_length = 64]
        last_step -> Varchar,
        payment_capture_method -> Nullable<CaptureMethod>,
    }
}

diesel::table! {
    use diesel::sql_types::*;
    use crate::enums::diesel_exports::*;

    gateway_status_map (connector, flow, sub_flow, code, message) {
        #[max_length = 64]
        connector -> Varchar,
        #[max_length = 64]
        flow -> Varchar,
        #[max_length = 64]
        sub_flow -> Varchar,
        #[max_length = 255]
        code -> Varchar,
        #[max_length = 1024]
        message -> Varchar,
        #[max_length = 64]
        status -> Varchar,
        #[max_length = 64]
        router_error -> Nullable<Varchar>,
        #[max_length = 64]
        decision -> Varchar,
        created_at -> Timestamp,
        last_modified -> Timestamp,
        step_up_possible -> Bool,
        #[max_length = 255]
        unified_code -> Nullable<Varchar>,
        #[max_length = 1024]
        unified_message -> Nullable<Varchar>,
        #[max_length = 64]
        error_category -> Nullable<Varchar>,
    }
}

diesel::table! {
    use diesel::sql_types::*;
    use crate::enums::diesel_exports::*;

    generic_link (link_id) {
        #[max_length = 64]
        link_id -> Varchar,
        #[max_length = 64]
        primary_reference -> Varchar,
        #[max_length = 64]
        merchant_id -> Varchar,
        created_at -> Timestamp,
        last_modified_at -> Timestamp,
        expiry -> Timestamp,
        link_data -> Jsonb,
        link_status -> Jsonb,
        link_type -> GenericLinkType,
        url -> Text,
        return_url -> Nullable<Text>,
    }
}

diesel::table! {
    use diesel::sql_types::*;
    use crate::enums::diesel_exports::*;

    incremental_authorization (authorization_id, merchant_id) {
        #[max_length = 64]
        authorization_id -> Varchar,
        #[max_length = 64]
        merchant_id -> Varchar,
        #[max_length = 64]
        payment_id -> Varchar,
        amount -> Int8,
        created_at -> Timestamp,
        modified_at -> Timestamp,
        #[max_length = 64]
        status -> Varchar,
        #[max_length = 255]
        error_code -> Nullable<Varchar>,
        error_message -> Nullable<Text>,
        #[max_length = 64]
        connector_authorization_id -> Nullable<Varchar>,
        previously_authorized_amount -> Int8,
    }
}

diesel::table! {
    use diesel::sql_types::*;
    use crate::enums::diesel_exports::*;

    locker_mock_up (id) {
        id -> Int4,
        #[max_length = 255]
        card_id -> Varchar,
        #[max_length = 255]
        external_id -> Varchar,
        #[max_length = 255]
        card_fingerprint -> Varchar,
        #[max_length = 255]
        card_global_fingerprint -> Varchar,
        #[max_length = 255]
        merchant_id -> Varchar,
        #[max_length = 255]
        card_number -> Varchar,
        #[max_length = 255]
        card_exp_year -> Varchar,
        #[max_length = 255]
        card_exp_month -> Varchar,
        #[max_length = 255]
        name_on_card -> Nullable<Varchar>,
        #[max_length = 255]
        nickname -> Nullable<Varchar>,
        #[max_length = 255]
        customer_id -> Nullable<Varchar>,
        duplicate -> Nullable<Bool>,
        #[max_length = 8]
        card_cvc -> Nullable<Varchar>,
        #[max_length = 64]
        payment_method_id -> Nullable<Varchar>,
        enc_card_data -> Nullable<Text>,
    }
}

diesel::table! {
    use diesel::sql_types::*;
    use crate::enums::diesel_exports::*;

    mandate (mandate_id) {
        id -> Int4,
        #[max_length = 64]
        mandate_id -> Varchar,
        #[max_length = 64]
        customer_id -> Varchar,
        #[max_length = 64]
        merchant_id -> Varchar,
        #[max_length = 64]
        payment_method_id -> Varchar,
        mandate_status -> MandateStatus,
        mandate_type -> MandateType,
        customer_accepted_at -> Nullable<Timestamp>,
        #[max_length = 64]
        customer_ip_address -> Nullable<Varchar>,
        #[max_length = 255]
        customer_user_agent -> Nullable<Varchar>,
        #[max_length = 128]
        network_transaction_id -> Nullable<Varchar>,
        #[max_length = 64]
        previous_attempt_id -> Nullable<Varchar>,
        created_at -> Timestamp,
        mandate_amount -> Nullable<Int8>,
        mandate_currency -> Nullable<Currency>,
        amount_captured -> Nullable<Int8>,
        #[max_length = 64]
        connector -> Varchar,
        #[max_length = 128]
        connector_mandate_id -> Nullable<Varchar>,
        start_date -> Nullable<Timestamp>,
        end_date -> Nullable<Timestamp>,
        metadata -> Nullable<Jsonb>,
        connector_mandate_ids -> Nullable<Jsonb>,
        #[max_length = 64]
        original_payment_id -> Nullable<Varchar>,
        #[max_length = 32]
        merchant_connector_id -> Nullable<Varchar>,
        #[max_length = 64]
        updated_by -> Nullable<Varchar>,
    }
}

diesel::table! {
    use diesel::sql_types::*;
    use crate::enums::diesel_exports::*;

    merchant_account (id) {
        merchant_name -> Nullable<Bytea>,
        merchant_details -> Nullable<Bytea>,
        #[max_length = 128]
        publishable_key -> Nullable<Varchar>,
        storage_scheme -> MerchantStorageScheme,
        metadata -> Nullable<Jsonb>,
        created_at -> Timestamp,
        modified_at -> Timestamp,
        #[max_length = 32]
        organization_id -> Varchar,
        recon_status -> ReconStatus,
        version -> ApiVersion,
        #[max_length = 64]
        id -> Varchar,
        is_platform_account -> Bool,
    }
}

diesel::table! {
    use diesel::sql_types::*;
    use crate::enums::diesel_exports::*;

    merchant_connector_account (id) {
        #[max_length = 64]
        merchant_id -> Varchar,
        #[max_length = 64]
        connector_name -> Varchar,
        connector_account_details -> Bytea,
        disabled -> Nullable<Bool>,
        payment_methods_enabled -> Nullable<Array<Nullable<Jsonb>>>,
        connector_type -> ConnectorType,
        metadata -> Nullable<Jsonb>,
        #[max_length = 255]
        connector_label -> Nullable<Varchar>,
        created_at -> Timestamp,
        modified_at -> Timestamp,
        connector_webhook_details -> Nullable<Jsonb>,
        frm_config -> Nullable<Array<Nullable<Jsonb>>>,
        #[max_length = 64]
        profile_id -> Varchar,
        applepay_verified_domains -> Nullable<Array<Nullable<Text>>>,
        pm_auth_config -> Nullable<Jsonb>,
        status -> ConnectorStatus,
        additional_merchant_data -> Nullable<Bytea>,
        connector_wallets_details -> Nullable<Bytea>,
        version -> ApiVersion,
        #[max_length = 64]
        id -> Varchar,
        feature_metadata -> Nullable<Jsonb>,
    }
}

diesel::table! {
    use diesel::sql_types::*;
    use crate::enums::diesel_exports::*;

    merchant_key_store (merchant_id) {
        #[max_length = 64]
        merchant_id -> Varchar,
        key -> Bytea,
        created_at -> Timestamp,
    }
}

diesel::table! {
    use diesel::sql_types::*;
    use crate::enums::diesel_exports::*;

    organization (id) {
        organization_details -> Nullable<Jsonb>,
        metadata -> Nullable<Jsonb>,
        created_at -> Timestamp,
        modified_at -> Timestamp,
        #[max_length = 32]
        id -> Varchar,
        organization_name -> Nullable<Text>,
    }
}

diesel::table! {
    use diesel::sql_types::*;
    use crate::enums::diesel_exports::*;

    payment_attempt (id) {
        #[max_length = 64]
        payment_id -> Varchar,
        #[max_length = 64]
        merchant_id -> Varchar,
        status -> AttemptStatus,
        #[max_length = 64]
        connector -> Nullable<Varchar>,
        error_message -> Nullable<Text>,
        surcharge_amount -> Nullable<Int8>,
        #[max_length = 64]
        payment_method_id -> Nullable<Varchar>,
        authentication_type -> AuthenticationType,
        created_at -> Timestamp,
        modified_at -> Timestamp,
        last_synced -> Nullable<Timestamp>,
        #[max_length = 255]
        cancellation_reason -> Nullable<Varchar>,
        amount_to_capture -> Nullable<Int8>,
        browser_info -> Nullable<Jsonb>,
        #[max_length = 255]
        error_code -> Nullable<Varchar>,
        #[max_length = 128]
        payment_token -> Nullable<Varchar>,
        connector_metadata -> Nullable<Jsonb>,
        #[max_length = 50]
        payment_experience -> Nullable<Varchar>,
        payment_method_data -> Nullable<Jsonb>,
        preprocessing_step_id -> Nullable<Varchar>,
        error_reason -> Nullable<Text>,
        multiple_capture_count -> Nullable<Int2>,
        #[max_length = 128]
        connector_response_reference_id -> Nullable<Varchar>,
        amount_capturable -> Int8,
        #[max_length = 32]
        updated_by -> Varchar,
        #[max_length = 32]
        merchant_connector_id -> Nullable<Varchar>,
        encoded_data -> Nullable<Text>,
        #[max_length = 255]
        unified_code -> Nullable<Varchar>,
        #[max_length = 1024]
        unified_message -> Nullable<Varchar>,
        net_amount -> Int8,
        external_three_ds_authentication_attempted -> Nullable<Bool>,
        #[max_length = 64]
        authentication_connector -> Nullable<Varchar>,
        #[max_length = 64]
        authentication_id -> Nullable<Varchar>,
        #[max_length = 64]
        fingerprint_id -> Nullable<Varchar>,
        #[max_length = 64]
        client_source -> Nullable<Varchar>,
        #[max_length = 64]
        client_version -> Nullable<Varchar>,
        customer_acceptance -> Nullable<Jsonb>,
        #[max_length = 64]
        profile_id -> Varchar,
        #[max_length = 32]
        organization_id -> Varchar,
        #[max_length = 32]
        card_network -> Nullable<Varchar>,
        payment_method_type_v2 -> Varchar,
        #[max_length = 128]
        connector_payment_id -> Nullable<Varchar>,
        #[max_length = 64]
        payment_method_subtype -> Varchar,
        routing_result -> Nullable<Jsonb>,
        authentication_applied -> Nullable<AuthenticationType>,
        #[max_length = 128]
        external_reference_id -> Nullable<Varchar>,
        tax_on_surcharge -> Nullable<Int8>,
        payment_method_billing_address -> Nullable<Bytea>,
        redirection_data -> Nullable<Jsonb>,
        connector_payment_data -> Nullable<Text>,
        connector_token_details -> Nullable<Jsonb>,
        #[max_length = 64]
        id -> Varchar,
        shipping_cost -> Nullable<Int8>,
        order_tax_amount -> Nullable<Int8>,
<<<<<<< HEAD
        connector_mandate_detail -> Nullable<Jsonb>,
        #[max_length = 64]
        platform_merchant_id -> Nullable<Varchar>,
=======
        request_extended_authorization -> Nullable<Bool>,
        extended_authorization_applied -> Nullable<Bool>,
        capture_before -> Nullable<Timestamp>,
        card_discovery -> Nullable<CardDiscovery>,
        charges -> Nullable<Jsonb>,
>>>>>>> 74bbf4bf
    }
}

diesel::table! {
    use diesel::sql_types::*;
    use crate::enums::diesel_exports::*;

    payment_intent (id) {
        #[max_length = 64]
        merchant_id -> Varchar,
        status -> IntentStatus,
        amount -> Int8,
        currency -> Currency,
        amount_captured -> Nullable<Int8>,
        #[max_length = 64]
        customer_id -> Nullable<Varchar>,
        #[max_length = 255]
        description -> Nullable<Varchar>,
        #[max_length = 255]
        return_url -> Nullable<Varchar>,
        metadata -> Nullable<Jsonb>,
        created_at -> Timestamp,
        modified_at -> Timestamp,
        last_synced -> Nullable<Timestamp>,
        setup_future_usage -> Nullable<FutureUsage>,
        #[max_length = 128]
        client_secret -> Varchar,
        #[max_length = 64]
        active_attempt_id -> Nullable<Varchar>,
        order_details -> Nullable<Array<Nullable<Jsonb>>>,
        allowed_payment_method_types -> Nullable<Json>,
        connector_metadata -> Nullable<Json>,
        feature_metadata -> Nullable<Json>,
        attempt_count -> Int2,
        #[max_length = 64]
        profile_id -> Varchar,
        #[max_length = 255]
        payment_link_id -> Nullable<Varchar>,
        #[max_length = 32]
        updated_by -> Varchar,
        surcharge_applicable -> Nullable<Bool>,
        request_incremental_authorization -> Nullable<RequestIncrementalAuthorization>,
        authorization_count -> Nullable<Int4>,
        session_expiry -> Timestamp,
        request_external_three_ds_authentication -> Nullable<Bool>,
        frm_metadata -> Nullable<Jsonb>,
        customer_details -> Nullable<Bytea>,
        shipping_cost -> Nullable<Int8>,
        #[max_length = 32]
        organization_id -> Varchar,
        tax_details -> Nullable<Jsonb>,
        skip_external_tax_calculation -> Nullable<Bool>,
        #[max_length = 64]
        merchant_reference_id -> Nullable<Varchar>,
        billing_address -> Nullable<Bytea>,
        shipping_address -> Nullable<Bytea>,
        capture_method -> Nullable<CaptureMethod>,
        authentication_type -> Nullable<AuthenticationType>,
        prerouting_algorithm -> Nullable<Jsonb>,
        surcharge_amount -> Nullable<Int8>,
        tax_on_surcharge -> Nullable<Int8>,
        #[max_length = 64]
        frm_merchant_decision -> Nullable<Varchar>,
        #[max_length = 255]
        statement_descriptor -> Nullable<Varchar>,
        enable_payment_link -> Nullable<Bool>,
        apply_mit_exemption -> Nullable<Bool>,
        customer_present -> Nullable<Bool>,
        #[max_length = 64]
        routing_algorithm_id -> Nullable<Varchar>,
        payment_link_config -> Nullable<Jsonb>,
        #[max_length = 64]
        id -> Varchar,
        request_extended_authorization -> Nullable<Bool>,
        psd2_sca_exemption_type -> Nullable<ScaExemptionType>,
        split_payments -> Nullable<Jsonb>,
        #[max_length = 64]
        platform_merchant_id -> Nullable<Varchar>,
    }
}

diesel::table! {
    use diesel::sql_types::*;
    use crate::enums::diesel_exports::*;

    payment_link (payment_link_id) {
        #[max_length = 255]
        payment_link_id -> Varchar,
        #[max_length = 64]
        payment_id -> Varchar,
        #[max_length = 255]
        link_to_pay -> Varchar,
        #[max_length = 64]
        merchant_id -> Varchar,
        amount -> Int8,
        currency -> Nullable<Currency>,
        created_at -> Timestamp,
        last_modified_at -> Timestamp,
        fulfilment_time -> Nullable<Timestamp>,
        #[max_length = 64]
        custom_merchant_name -> Nullable<Varchar>,
        payment_link_config -> Nullable<Jsonb>,
        #[max_length = 255]
        description -> Nullable<Varchar>,
        #[max_length = 64]
        profile_id -> Nullable<Varchar>,
        #[max_length = 255]
        secure_link -> Nullable<Varchar>,
    }
}

diesel::table! {
    use diesel::sql_types::*;
    use crate::enums::diesel_exports::*;

    payment_methods (id) {
        #[max_length = 64]
        customer_id -> Varchar,
        #[max_length = 64]
        merchant_id -> Varchar,
        created_at -> Timestamp,
        last_modified -> Timestamp,
        payment_method_data -> Nullable<Bytea>,
        #[max_length = 64]
        locker_id -> Nullable<Varchar>,
        last_used_at -> Timestamp,
        connector_mandate_details -> Nullable<Jsonb>,
        customer_acceptance -> Nullable<Jsonb>,
        #[max_length = 64]
        status -> Varchar,
        #[max_length = 255]
        network_transaction_id -> Nullable<Varchar>,
        #[max_length = 128]
        client_secret -> Nullable<Varchar>,
        payment_method_billing_address -> Nullable<Bytea>,
        #[max_length = 64]
        updated_by -> Nullable<Varchar>,
        #[max_length = 64]
        locker_fingerprint_id -> Nullable<Varchar>,
        #[max_length = 64]
        payment_method_type_v2 -> Nullable<Varchar>,
        #[max_length = 64]
        payment_method_subtype -> Nullable<Varchar>,
        #[max_length = 64]
        id -> Varchar,
        version -> ApiVersion,
        #[max_length = 128]
        network_token_requestor_reference_id -> Nullable<Varchar>,
        #[max_length = 64]
        network_token_locker_id -> Nullable<Varchar>,
        network_token_payment_method_data -> Nullable<Bytea>,
    }
}

diesel::table! {
    use diesel::sql_types::*;
    use crate::enums::diesel_exports::*;

    payout_attempt (payout_attempt_id) {
        #[max_length = 64]
        payout_attempt_id -> Varchar,
        #[max_length = 64]
        payout_id -> Varchar,
        #[max_length = 64]
        customer_id -> Nullable<Varchar>,
        #[max_length = 64]
        merchant_id -> Varchar,
        #[max_length = 64]
        address_id -> Nullable<Varchar>,
        #[max_length = 64]
        connector -> Nullable<Varchar>,
        #[max_length = 128]
        connector_payout_id -> Nullable<Varchar>,
        #[max_length = 64]
        payout_token -> Nullable<Varchar>,
        status -> PayoutStatus,
        is_eligible -> Nullable<Bool>,
        error_message -> Nullable<Text>,
        #[max_length = 64]
        error_code -> Nullable<Varchar>,
        business_country -> Nullable<CountryAlpha2>,
        #[max_length = 64]
        business_label -> Nullable<Varchar>,
        created_at -> Timestamp,
        last_modified_at -> Timestamp,
        #[max_length = 64]
        profile_id -> Varchar,
        #[max_length = 32]
        merchant_connector_id -> Nullable<Varchar>,
        routing_info -> Nullable<Jsonb>,
        #[max_length = 255]
        unified_code -> Nullable<Varchar>,
        #[max_length = 1024]
        unified_message -> Nullable<Varchar>,
        additional_payout_method_data -> Nullable<Jsonb>,
    }
}

diesel::table! {
    use diesel::sql_types::*;
    use crate::enums::diesel_exports::*;

    payouts (payout_id) {
        #[max_length = 64]
        payout_id -> Varchar,
        #[max_length = 64]
        merchant_id -> Varchar,
        #[max_length = 64]
        customer_id -> Nullable<Varchar>,
        #[max_length = 64]
        address_id -> Nullable<Varchar>,
        payout_type -> Nullable<PayoutType>,
        #[max_length = 64]
        payout_method_id -> Nullable<Varchar>,
        amount -> Int8,
        destination_currency -> Currency,
        source_currency -> Currency,
        #[max_length = 255]
        description -> Nullable<Varchar>,
        recurring -> Bool,
        auto_fulfill -> Bool,
        #[max_length = 255]
        return_url -> Nullable<Varchar>,
        #[max_length = 64]
        entity_type -> Varchar,
        metadata -> Nullable<Jsonb>,
        created_at -> Timestamp,
        last_modified_at -> Timestamp,
        attempt_count -> Int2,
        #[max_length = 64]
        profile_id -> Varchar,
        status -> PayoutStatus,
        confirm -> Nullable<Bool>,
        #[max_length = 255]
        payout_link_id -> Nullable<Varchar>,
        #[max_length = 128]
        client_secret -> Nullable<Varchar>,
        #[max_length = 32]
        priority -> Nullable<Varchar>,
    }
}

diesel::table! {
    use diesel::sql_types::*;
    use crate::enums::diesel_exports::*;

    process_tracker (id) {
        #[max_length = 127]
        id -> Varchar,
        #[max_length = 64]
        name -> Nullable<Varchar>,
        tag -> Array<Nullable<Text>>,
        #[max_length = 64]
        runner -> Nullable<Varchar>,
        retry_count -> Int4,
        schedule_time -> Nullable<Timestamp>,
        #[max_length = 255]
        rule -> Varchar,
        tracking_data -> Json,
        #[max_length = 255]
        business_status -> Varchar,
        status -> ProcessTrackerStatus,
        event -> Array<Nullable<Text>>,
        created_at -> Timestamp,
        updated_at -> Timestamp,
    }
}

diesel::table! {
    use diesel::sql_types::*;
    use crate::enums::diesel_exports::*;

    refund (merchant_id, refund_id) {
        id -> Int4,
        #[max_length = 64]
        internal_reference_id -> Varchar,
        #[max_length = 64]
        refund_id -> Varchar,
        #[max_length = 64]
        payment_id -> Varchar,
        #[max_length = 64]
        merchant_id -> Varchar,
        #[max_length = 128]
        connector_transaction_id -> Varchar,
        #[max_length = 64]
        connector -> Varchar,
        #[max_length = 128]
        connector_refund_id -> Nullable<Varchar>,
        #[max_length = 64]
        external_reference_id -> Nullable<Varchar>,
        refund_type -> RefundType,
        total_amount -> Int8,
        currency -> Currency,
        refund_amount -> Int8,
        refund_status -> RefundStatus,
        sent_to_gateway -> Bool,
        refund_error_message -> Nullable<Text>,
        metadata -> Nullable<Json>,
        #[max_length = 128]
        refund_arn -> Nullable<Varchar>,
        created_at -> Timestamp,
        modified_at -> Timestamp,
        #[max_length = 255]
        description -> Nullable<Varchar>,
        #[max_length = 64]
        attempt_id -> Varchar,
        #[max_length = 255]
        refund_reason -> Nullable<Varchar>,
        refund_error_code -> Nullable<Text>,
        #[max_length = 64]
        profile_id -> Nullable<Varchar>,
        #[max_length = 32]
        updated_by -> Varchar,
        #[max_length = 32]
        merchant_connector_id -> Nullable<Varchar>,
        charges -> Nullable<Jsonb>,
        #[max_length = 32]
        organization_id -> Varchar,
        split_refunds -> Nullable<Jsonb>,
        #[max_length = 255]
        unified_code -> Nullable<Varchar>,
        #[max_length = 1024]
        unified_message -> Nullable<Varchar>,
        processor_refund_data -> Nullable<Text>,
        processor_transaction_data -> Nullable<Text>,
    }
}

diesel::table! {
    use diesel::sql_types::*;
    use crate::enums::diesel_exports::*;

    relay (id) {
        #[max_length = 64]
        id -> Varchar,
        #[max_length = 128]
        connector_resource_id -> Varchar,
        #[max_length = 64]
        connector_id -> Varchar,
        #[max_length = 64]
        profile_id -> Varchar,
        #[max_length = 64]
        merchant_id -> Varchar,
        relay_type -> RelayType,
        request_data -> Nullable<Jsonb>,
        status -> RelayStatus,
        #[max_length = 128]
        connector_reference_id -> Nullable<Varchar>,
        #[max_length = 64]
        error_code -> Nullable<Varchar>,
        error_message -> Nullable<Text>,
        created_at -> Timestamp,
        modified_at -> Timestamp,
        response_data -> Nullable<Jsonb>,
    }
}

diesel::table! {
    use diesel::sql_types::*;
    use crate::enums::diesel_exports::*;

    reverse_lookup (lookup_id) {
        #[max_length = 128]
        lookup_id -> Varchar,
        #[max_length = 128]
        sk_id -> Varchar,
        #[max_length = 128]
        pk_id -> Varchar,
        #[max_length = 128]
        source -> Varchar,
        #[max_length = 32]
        updated_by -> Varchar,
    }
}

diesel::table! {
    use diesel::sql_types::*;
    use crate::enums::diesel_exports::*;

    roles (role_id) {
        id -> Int4,
        #[max_length = 64]
        role_name -> Varchar,
        #[max_length = 64]
        role_id -> Varchar,
        #[max_length = 64]
        merchant_id -> Varchar,
        #[max_length = 64]
        org_id -> Varchar,
        groups -> Array<Nullable<Text>>,
        scope -> RoleScope,
        created_at -> Timestamp,
        #[max_length = 64]
        created_by -> Varchar,
        last_modified_at -> Timestamp,
        #[max_length = 64]
        last_modified_by -> Varchar,
        #[max_length = 64]
        entity_type -> Varchar,
        #[max_length = 64]
        profile_id -> Nullable<Varchar>,
        #[max_length = 64]
        tenant_id -> Varchar,
    }
}

diesel::table! {
    use diesel::sql_types::*;
    use crate::enums::diesel_exports::*;

    routing_algorithm (algorithm_id) {
        #[max_length = 64]
        algorithm_id -> Varchar,
        #[max_length = 64]
        profile_id -> Varchar,
        #[max_length = 64]
        merchant_id -> Varchar,
        #[max_length = 64]
        name -> Varchar,
        #[max_length = 256]
        description -> Nullable<Varchar>,
        kind -> RoutingAlgorithmKind,
        algorithm_data -> Jsonb,
        created_at -> Timestamp,
        modified_at -> Timestamp,
        algorithm_for -> TransactionType,
    }
}

diesel::table! {
    use diesel::sql_types::*;
    use crate::enums::diesel_exports::*;

    themes (theme_id) {
        #[max_length = 64]
        theme_id -> Varchar,
        #[max_length = 64]
        tenant_id -> Varchar,
        #[max_length = 64]
        org_id -> Nullable<Varchar>,
        #[max_length = 64]
        merchant_id -> Nullable<Varchar>,
        #[max_length = 64]
        profile_id -> Nullable<Varchar>,
        created_at -> Timestamp,
        last_modified_at -> Timestamp,
        #[max_length = 64]
        entity_type -> Varchar,
        #[max_length = 64]
        theme_name -> Varchar,
        #[max_length = 64]
        email_primary_color -> Varchar,
        #[max_length = 64]
        email_foreground_color -> Varchar,
        #[max_length = 64]
        email_background_color -> Varchar,
        #[max_length = 64]
        email_entity_name -> Varchar,
        email_entity_logo_url -> Text,
    }
}

diesel::table! {
    use diesel::sql_types::*;
    use crate::enums::diesel_exports::*;

    unified_translations (unified_code, unified_message, locale) {
        #[max_length = 255]
        unified_code -> Varchar,
        #[max_length = 1024]
        unified_message -> Varchar,
        #[max_length = 255]
        locale -> Varchar,
        #[max_length = 1024]
        translation -> Varchar,
        created_at -> Timestamp,
        last_modified_at -> Timestamp,
    }
}

diesel::table! {
    use diesel::sql_types::*;
    use crate::enums::diesel_exports::*;

    user_authentication_methods (id) {
        #[max_length = 64]
        id -> Varchar,
        #[max_length = 64]
        auth_id -> Varchar,
        #[max_length = 64]
        owner_id -> Varchar,
        #[max_length = 64]
        owner_type -> Varchar,
        #[max_length = 64]
        auth_type -> Varchar,
        private_config -> Nullable<Bytea>,
        public_config -> Nullable<Jsonb>,
        allow_signup -> Bool,
        created_at -> Timestamp,
        last_modified_at -> Timestamp,
        #[max_length = 64]
        email_domain -> Varchar,
    }
}

diesel::table! {
    use diesel::sql_types::*;
    use crate::enums::diesel_exports::*;

    user_key_store (user_id) {
        #[max_length = 64]
        user_id -> Varchar,
        key -> Bytea,
        created_at -> Timestamp,
    }
}

diesel::table! {
    use diesel::sql_types::*;
    use crate::enums::diesel_exports::*;

    user_roles (id) {
        id -> Int4,
        #[max_length = 64]
        user_id -> Varchar,
        #[max_length = 64]
        merchant_id -> Nullable<Varchar>,
        #[max_length = 64]
        role_id -> Varchar,
        #[max_length = 64]
        org_id -> Nullable<Varchar>,
        status -> UserStatus,
        #[max_length = 64]
        created_by -> Varchar,
        #[max_length = 64]
        last_modified_by -> Varchar,
        created_at -> Timestamp,
        last_modified -> Timestamp,
        #[max_length = 64]
        profile_id -> Nullable<Varchar>,
        #[max_length = 64]
        entity_id -> Nullable<Varchar>,
        #[max_length = 64]
        entity_type -> Nullable<Varchar>,
        version -> UserRoleVersion,
        #[max_length = 64]
        tenant_id -> Varchar,
    }
}

diesel::table! {
    use diesel::sql_types::*;
    use crate::enums::diesel_exports::*;

    users (user_id) {
        id -> Int4,
        #[max_length = 64]
        user_id -> Varchar,
        #[max_length = 255]
        email -> Varchar,
        #[max_length = 255]
        name -> Varchar,
        #[max_length = 255]
        password -> Nullable<Varchar>,
        is_verified -> Bool,
        created_at -> Timestamp,
        last_modified_at -> Timestamp,
        totp_status -> TotpStatus,
        totp_secret -> Nullable<Bytea>,
        totp_recovery_codes -> Nullable<Array<Nullable<Text>>>,
        last_password_modified_at -> Nullable<Timestamp>,
    }
}

diesel::allow_tables_to_appear_in_same_query!(
    address,
    api_keys,
    authentication,
    blocklist,
    blocklist_fingerprint,
    blocklist_lookup,
    business_profile,
    callback_mapper,
    captures,
    cards_info,
    configs,
    customers,
    dashboard_metadata,
    dispute,
    dynamic_routing_stats,
    events,
    file_metadata,
    fraud_check,
    gateway_status_map,
    generic_link,
    incremental_authorization,
    locker_mock_up,
    mandate,
    merchant_account,
    merchant_connector_account,
    merchant_key_store,
    organization,
    payment_attempt,
    payment_intent,
    payment_link,
    payment_methods,
    payout_attempt,
    payouts,
    process_tracker,
    refund,
    relay,
    reverse_lookup,
    roles,
    routing_algorithm,
    themes,
    unified_translations,
    user_authentication_methods,
    user_key_store,
    user_roles,
    users,
);<|MERGE_RESOLUTION|>--- conflicted
+++ resolved
@@ -878,17 +878,14 @@
         id -> Varchar,
         shipping_cost -> Nullable<Int8>,
         order_tax_amount -> Nullable<Int8>,
-<<<<<<< HEAD
         connector_mandate_detail -> Nullable<Jsonb>,
         #[max_length = 64]
         platform_merchant_id -> Nullable<Varchar>,
-=======
         request_extended_authorization -> Nullable<Bool>,
         extended_authorization_applied -> Nullable<Bool>,
         capture_before -> Nullable<Timestamp>,
         card_discovery -> Nullable<CardDiscovery>,
         charges -> Nullable<Jsonb>,
->>>>>>> 74bbf4bf
     }
 }
 
