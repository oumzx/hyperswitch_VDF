--- conflicted
+++ resolved
@@ -1233,16 +1233,7 @@
             last_synced,
             setup_future_usage: Some(setup_future_usage),
             client_secret,
-<<<<<<< HEAD
             active_attempt_id,
-            order_details: order_details
-                .map(|order_details| {
-                    order_details
-                        .into_iter()
-                        .map(|order_detail| order_detail.encode_to_value().map(Secret::new))
-                        .collect::<Result<Vec<_>, _>>()
-=======
-            active_attempt_id: active_attempt.map(|attempt| attempt.get_id()),
             order_details: order_details.map(|order_details| {
                 order_details
                     .into_iter()
@@ -1256,7 +1247,6 @@
                         .change_context(ValidationError::InvalidValue {
                             message: "Failed to serialize allowed_payment_method_types".to_string(),
                         })
->>>>>>> a5ac69d1
                 })
                 .transpose()?
                 .map(Secret::new),
@@ -1380,25 +1370,7 @@
                 last_synced: storage_model.last_synced,
                 setup_future_usage: storage_model.setup_future_usage.unwrap_or_default(),
                 client_secret: storage_model.client_secret,
-<<<<<<< HEAD
                 active_attempt_id: storage_model.active_attempt_id,
-                order_details: storage_model
-                    .order_details
-                    .map(|order_details| {
-                        order_details
-                            .into_iter()
-                            .map(|order_detail| {
-                                order_detail.expose().parse_value("OrderDetailsWithAmount")
-                            })
-                            .collect::<Result<Vec<_>, _>>()
-                    })
-                    .transpose()
-                    .change_context(common_utils::errors::CryptoError::DecodingFailed)?,
-                allowed_payment_method_types: storage_model.allowed_payment_method_types,
-=======
-                active_attempt: storage_model
-                    .active_attempt_id
-                    .map(RemoteStorageObject::ForeignID),
                 order_details: storage_model.order_details.map(|order_details| {
                     order_details
                         .into_iter()
@@ -1406,7 +1378,6 @@
                         .collect::<Vec<_>>()
                 }),
                 allowed_payment_method_types,
->>>>>>> a5ac69d1
                 connector_metadata: storage_model.connector_metadata,
                 feature_metadata: storage_model.feature_metadata,
                 attempt_count: storage_model.attempt_count,
@@ -1473,17 +1444,8 @@
             last_synced: self.last_synced,
             setup_future_usage: Some(self.setup_future_usage),
             client_secret: self.client_secret,
-<<<<<<< HEAD
+
             active_attempt_id: self.active_attempt_id,
-            order_details: self
-                .order_details
-                .map(|order_details| {
-                    order_details
-                        .into_iter()
-                        .map(|order_detail| order_detail.encode_to_value().map(Secret::new))
-                        .collect::<Result<Vec<_>, _>>()
-=======
-            active_attempt_id: self.active_attempt.map(|attempt| attempt.get_id()),
             order_details: self.order_details,
             allowed_payment_method_types: self
                 .allowed_payment_method_types
@@ -1493,7 +1455,6 @@
                         .change_context(ValidationError::InvalidValue {
                             message: "Failed to serialize allowed_payment_method_types".to_string(),
                         })
->>>>>>> a5ac69d1
                 })
                 .transpose()?
                 .map(Secret::new),
