use api_models::enums::Connector;
use common_enums as storage_enums;
use common_utils::{
    encryption::Encryption,
    errors::{CustomResult, ValidationError},
    id_type, pii, type_name,
    types::{
        keymanager::{self, KeyManagerState},
        MinorUnit,
    },
};
use error_stack::ResultExt;
use masking::PeekInterface;
use serde::{Deserialize, Serialize};
use time::PrimitiveDateTime;

use super::PaymentIntent;
use crate::{
    behaviour, errors,
    mandates::{MandateDataType, MandateDetails},
    type_encryption::{crypto_operation, AsyncLift, CryptoOperation},
    ForeignIDRef, RemoteStorageObject,
};

#[async_trait::async_trait]
pub trait PaymentAttemptInterface {
    async fn insert_payment_attempt(
        &self,
        payment_attempt: PaymentAttemptNew,
        storage_scheme: storage_enums::MerchantStorageScheme,
    ) -> error_stack::Result<PaymentAttempt, errors::StorageError>;

    async fn update_payment_attempt_with_attempt_id(
        &self,
        this: PaymentAttempt,
        payment_attempt: PaymentAttemptUpdate,
        storage_scheme: storage_enums::MerchantStorageScheme,
    ) -> error_stack::Result<PaymentAttempt, errors::StorageError>;

    async fn find_payment_attempt_by_connector_transaction_id_payment_id_merchant_id(
        &self,
        connector_transaction_id: &str,
        payment_id: &id_type::PaymentId,
        merchant_id: &id_type::MerchantId,
        storage_scheme: storage_enums::MerchantStorageScheme,
    ) -> error_stack::Result<PaymentAttempt, errors::StorageError>;

    async fn find_payment_attempt_last_successful_attempt_by_payment_id_merchant_id(
        &self,
        payment_id: &id_type::PaymentId,
        merchant_id: &id_type::MerchantId,
        storage_scheme: storage_enums::MerchantStorageScheme,
    ) -> error_stack::Result<PaymentAttempt, errors::StorageError>;

    async fn find_payment_attempt_last_successful_or_partially_captured_attempt_by_payment_id_merchant_id(
        &self,
        payment_id: &id_type::PaymentId,
        merchant_id: &id_type::MerchantId,
        storage_scheme: storage_enums::MerchantStorageScheme,
    ) -> error_stack::Result<PaymentAttempt, errors::StorageError>;

    async fn find_payment_attempt_by_merchant_id_connector_txn_id(
        &self,
        merchant_id: &id_type::MerchantId,
        connector_txn_id: &str,
        storage_scheme: storage_enums::MerchantStorageScheme,
    ) -> error_stack::Result<PaymentAttempt, errors::StorageError>;

    async fn find_payment_attempt_by_payment_id_merchant_id_attempt_id(
        &self,
        payment_id: &id_type::PaymentId,
        merchant_id: &id_type::MerchantId,
        attempt_id: &str,
        storage_scheme: storage_enums::MerchantStorageScheme,
    ) -> error_stack::Result<PaymentAttempt, errors::StorageError>;

    async fn find_payment_attempt_by_attempt_id_merchant_id(
        &self,
        attempt_id: &str,
        merchant_id: &id_type::MerchantId,
        storage_scheme: storage_enums::MerchantStorageScheme,
    ) -> error_stack::Result<PaymentAttempt, errors::StorageError>;

    async fn find_payment_attempt_by_preprocessing_id_merchant_id(
        &self,
        preprocessing_id: &str,
        merchant_id: &id_type::MerchantId,
        storage_scheme: storage_enums::MerchantStorageScheme,
    ) -> error_stack::Result<PaymentAttempt, errors::StorageError>;

    async fn find_attempts_by_merchant_id_payment_id(
        &self,
        merchant_id: &id_type::MerchantId,
        payment_id: &id_type::PaymentId,
        storage_scheme: storage_enums::MerchantStorageScheme,
    ) -> error_stack::Result<Vec<PaymentAttempt>, errors::StorageError>;

    async fn get_filters_for_payments(
        &self,
        pi: &[PaymentIntent],
        merchant_id: &id_type::MerchantId,
        storage_scheme: storage_enums::MerchantStorageScheme,
    ) -> error_stack::Result<PaymentListFilters, errors::StorageError>;

    #[allow(clippy::too_many_arguments)]
    async fn get_total_count_of_filtered_payment_attempts(
        &self,
        merchant_id: &id_type::MerchantId,
        active_attempt_ids: &[String],
        connector: Option<Vec<Connector>>,
        payment_method: Option<Vec<storage_enums::PaymentMethod>>,
        payment_method_type: Option<Vec<storage_enums::PaymentMethodType>>,
        authentication_type: Option<Vec<storage_enums::AuthenticationType>>,
        merchant_connector_id: Option<Vec<id_type::MerchantConnectorAccountId>>,
        storage_scheme: storage_enums::MerchantStorageScheme,
    ) -> error_stack::Result<i64, errors::StorageError>;
}

#[derive(Clone, Debug, Eq, PartialEq, Serialize, Deserialize)]
pub struct PaymentAttempt {
    pub payment_id: id_type::PaymentId,
    pub merchant_id: id_type::MerchantId,
    pub attempt_id: String,
    pub status: storage_enums::AttemptStatus,
    pub amount: MinorUnit,
    pub net_amount: MinorUnit,
    pub currency: Option<storage_enums::Currency>,
    pub save_to_locker: Option<bool>,
    pub connector: Option<String>,
    pub error_message: Option<String>,
    pub offer_amount: Option<MinorUnit>,
    pub surcharge_amount: Option<MinorUnit>,
    pub tax_amount: Option<MinorUnit>,
    pub payment_method_id: Option<String>,
    pub payment_method: Option<storage_enums::PaymentMethod>,
    pub connector_transaction_id: Option<String>,
    pub capture_method: Option<storage_enums::CaptureMethod>,
    #[serde(default, with = "common_utils::custom_serde::iso8601::option")]
    pub capture_on: Option<PrimitiveDateTime>,
    pub confirm: bool,
    pub authentication_type: Option<storage_enums::AuthenticationType>,
    #[serde(with = "common_utils::custom_serde::iso8601")]
    pub created_at: PrimitiveDateTime,
    #[serde(with = "common_utils::custom_serde::iso8601")]
    pub modified_at: PrimitiveDateTime,
    #[serde(default, with = "common_utils::custom_serde::iso8601::option")]
    pub last_synced: Option<PrimitiveDateTime>,
    pub cancellation_reason: Option<String>,
    pub amount_to_capture: Option<MinorUnit>,
    pub mandate_id: Option<String>,
    pub browser_info: Option<serde_json::Value>,
    pub error_code: Option<String>,
    pub payment_token: Option<String>,
    pub connector_metadata: Option<serde_json::Value>,
    pub payment_experience: Option<storage_enums::PaymentExperience>,
    pub payment_method_type: Option<storage_enums::PaymentMethodType>,
    pub payment_method_data: Option<serde_json::Value>,
    pub business_sub_label: Option<String>,
    pub straight_through_algorithm: Option<serde_json::Value>,
    pub preprocessing_step_id: Option<String>,
    // providing a location to store mandate details intermediately for transaction
    pub mandate_details: Option<MandateDataType>,
    pub error_reason: Option<String>,
    pub multiple_capture_count: Option<i16>,
    // reference to the payment at connector side
    pub connector_response_reference_id: Option<String>,
    pub amount_capturable: MinorUnit,
    pub updated_by: String,
    pub authentication_data: Option<serde_json::Value>,
    pub encoded_data: Option<String>,
    pub merchant_connector_id: Option<id_type::MerchantConnectorAccountId>,
    pub unified_code: Option<String>,
    pub unified_message: Option<String>,
    pub external_three_ds_authentication_attempted: Option<bool>,
    pub authentication_connector: Option<String>,
    pub authentication_id: Option<String>,
    pub mandate_data: Option<MandateDetails>,
    pub payment_method_billing_address_id: Option<String>,
    pub fingerprint_id: Option<String>,
    pub charge_id: Option<String>,
    pub client_source: Option<String>,
    pub client_version: Option<String>,
    pub customer_acceptance: Option<pii::SecretSerdeValue>,
    pub profile_id: id_type::ProfileId,
    pub organization_id: id_type::OrganizationId,
}

impl PaymentAttempt {
    pub fn get_total_amount(&self) -> MinorUnit {
        self.amount
            + self.surcharge_amount.unwrap_or_default()
            + self.tax_amount.unwrap_or_default()
    }

    pub fn get_total_surcharge_amount(&self) -> Option<MinorUnit> {
        self.surcharge_amount
            .map(|surcharge_amount| surcharge_amount + self.tax_amount.unwrap_or_default())
    }
}

#[derive(Clone, Debug, Eq, PartialEq)]
pub struct PaymentListFilters {
    pub connector: Vec<String>,
    pub currency: Vec<storage_enums::Currency>,
    pub status: Vec<storage_enums::IntentStatus>,
    pub payment_method: Vec<storage_enums::PaymentMethod>,
    pub payment_method_type: Vec<storage_enums::PaymentMethodType>,
    pub authentication_type: Vec<storage_enums::AuthenticationType>,
}

#[derive(Clone, Debug, Serialize, Deserialize)]
pub struct PaymentAttemptNew {
    pub payment_id: id_type::PaymentId,
    pub merchant_id: id_type::MerchantId,
    pub attempt_id: String,
    pub status: storage_enums::AttemptStatus,
    pub amount: MinorUnit,
    /// amount + surcharge_amount + tax_amount
    /// This field will always be derived before updating in the Database
    pub net_amount: MinorUnit,
    pub currency: Option<storage_enums::Currency>,
    // pub auto_capture: Option<bool>,
    pub save_to_locker: Option<bool>,
    pub connector: Option<String>,
    pub error_message: Option<String>,
    pub offer_amount: Option<MinorUnit>,
    pub surcharge_amount: Option<MinorUnit>,
    pub tax_amount: Option<MinorUnit>,
    pub payment_method_id: Option<String>,
    pub payment_method: Option<storage_enums::PaymentMethod>,
    pub capture_method: Option<storage_enums::CaptureMethod>,
    #[serde(default, with = "common_utils::custom_serde::iso8601::option")]
    pub capture_on: Option<PrimitiveDateTime>,
    pub confirm: bool,
    pub authentication_type: Option<storage_enums::AuthenticationType>,
    #[serde(default, with = "common_utils::custom_serde::iso8601::option")]
    pub created_at: Option<PrimitiveDateTime>,
    #[serde(default, with = "common_utils::custom_serde::iso8601::option")]
    pub modified_at: Option<PrimitiveDateTime>,
    #[serde(default, with = "common_utils::custom_serde::iso8601::option")]
    pub last_synced: Option<PrimitiveDateTime>,
    pub cancellation_reason: Option<String>,
    pub amount_to_capture: Option<MinorUnit>,
    pub mandate_id: Option<String>,
    pub browser_info: Option<serde_json::Value>,
    pub payment_token: Option<String>,
    pub error_code: Option<String>,
    pub connector_metadata: Option<serde_json::Value>,
    pub payment_experience: Option<storage_enums::PaymentExperience>,
    pub payment_method_type: Option<storage_enums::PaymentMethodType>,
    pub payment_method_data: Option<serde_json::Value>,
    pub business_sub_label: Option<String>,
    pub straight_through_algorithm: Option<serde_json::Value>,
    pub preprocessing_step_id: Option<String>,
    pub mandate_details: Option<MandateDataType>,
    pub error_reason: Option<String>,
    pub connector_response_reference_id: Option<String>,
    pub multiple_capture_count: Option<i16>,
    pub amount_capturable: MinorUnit,
    pub updated_by: String,
    pub authentication_data: Option<serde_json::Value>,
    pub encoded_data: Option<String>,
    pub merchant_connector_id: Option<id_type::MerchantConnectorAccountId>,
    pub unified_code: Option<String>,
    pub unified_message: Option<String>,
    pub external_three_ds_authentication_attempted: Option<bool>,
    pub authentication_connector: Option<String>,
    pub authentication_id: Option<String>,
    pub mandate_data: Option<MandateDetails>,
    pub payment_method_billing_address_id: Option<String>,
    pub fingerprint_id: Option<String>,
    pub charge_id: Option<String>,
    pub client_source: Option<String>,
    pub client_version: Option<String>,
    pub customer_acceptance: Option<pii::SecretSerdeValue>,
    pub profile_id: id_type::ProfileId,
    pub organization_id: id_type::OrganizationId,
}

impl PaymentAttemptNew {
    /// returns amount + surcharge_amount + tax_amount
    pub fn calculate_net_amount(&self) -> MinorUnit {
        self.amount
            + self.surcharge_amount.unwrap_or_default()
            + self.tax_amount.unwrap_or_default()
    }

    pub fn populate_derived_fields(self) -> Self {
        let mut payment_attempt_new = self;
        payment_attempt_new.net_amount = payment_attempt_new.calculate_net_amount();
        payment_attempt_new
    }
}

#[derive(Debug, Clone, Serialize, Deserialize)]
pub enum PaymentAttemptUpdate {
    Update {
        amount: MinorUnit,
        currency: storage_enums::Currency,
        status: storage_enums::AttemptStatus,
        authentication_type: Option<storage_enums::AuthenticationType>,
        payment_method: Option<storage_enums::PaymentMethod>,
        payment_token: Option<String>,
        payment_method_data: Option<serde_json::Value>,
        payment_method_type: Option<storage_enums::PaymentMethodType>,
        payment_experience: Option<storage_enums::PaymentExperience>,
        business_sub_label: Option<String>,
        amount_to_capture: Option<MinorUnit>,
        capture_method: Option<storage_enums::CaptureMethod>,
        surcharge_amount: Option<MinorUnit>,
        tax_amount: Option<MinorUnit>,
        fingerprint_id: Option<String>,
        payment_method_billing_address_id: Option<String>,
        updated_by: String,
    },
    UpdateTrackers {
        payment_token: Option<String>,
        connector: Option<String>,
        straight_through_algorithm: Option<serde_json::Value>,
        amount_capturable: Option<MinorUnit>,
        surcharge_amount: Option<MinorUnit>,
        tax_amount: Option<MinorUnit>,
        updated_by: String,
        merchant_connector_id: Option<id_type::MerchantConnectorAccountId>,
    },
    AuthenticationTypeUpdate {
        authentication_type: storage_enums::AuthenticationType,
        updated_by: String,
    },
    ConfirmUpdate {
        amount: MinorUnit,
        currency: storage_enums::Currency,
        status: storage_enums::AttemptStatus,
        authentication_type: Option<storage_enums::AuthenticationType>,
        capture_method: Option<storage_enums::CaptureMethod>,
        payment_method: Option<storage_enums::PaymentMethod>,
        browser_info: Option<serde_json::Value>,
        connector: Option<String>,
        payment_token: Option<String>,
        payment_method_data: Option<serde_json::Value>,
        payment_method_type: Option<storage_enums::PaymentMethodType>,
        payment_experience: Option<storage_enums::PaymentExperience>,
        business_sub_label: Option<String>,
        straight_through_algorithm: Option<serde_json::Value>,
        error_code: Option<Option<String>>,
        error_message: Option<Option<String>>,
        amount_capturable: Option<MinorUnit>,
        updated_by: String,
        surcharge_amount: Option<MinorUnit>,
        tax_amount: Option<MinorUnit>,
        merchant_connector_id: Option<id_type::MerchantConnectorAccountId>,
        external_three_ds_authentication_attempted: Option<bool>,
        authentication_connector: Option<String>,
        authentication_id: Option<String>,
        payment_method_billing_address_id: Option<String>,
        fingerprint_id: Option<String>,
        payment_method_id: Option<String>,
        client_source: Option<String>,
        client_version: Option<String>,
        customer_acceptance: Option<pii::SecretSerdeValue>,
    },
    RejectUpdate {
        status: storage_enums::AttemptStatus,
        error_code: Option<Option<String>>,
        error_message: Option<Option<String>>,
        updated_by: String,
    },
    BlocklistUpdate {
        status: storage_enums::AttemptStatus,
        error_code: Option<Option<String>>,
        error_message: Option<Option<String>>,
        updated_by: String,
    },
    PaymentMethodDetailsUpdate {
        payment_method_id: Option<String>,
        updated_by: String,
    },
    VoidUpdate {
        status: storage_enums::AttemptStatus,
        cancellation_reason: Option<String>,
        updated_by: String,
    },
    ResponseUpdate {
        status: storage_enums::AttemptStatus,
        connector: Option<String>,
        connector_transaction_id: Option<String>,
        authentication_type: Option<storage_enums::AuthenticationType>,
        payment_method_id: Option<String>,
        mandate_id: Option<String>,
        connector_metadata: Option<serde_json::Value>,
        payment_token: Option<String>,
        error_code: Option<Option<String>>,
        error_message: Option<Option<String>>,
        error_reason: Option<Option<String>>,
        connector_response_reference_id: Option<String>,
        amount_capturable: Option<MinorUnit>,
        updated_by: String,
        authentication_data: Option<serde_json::Value>,
        encoded_data: Option<String>,
        unified_code: Option<Option<String>>,
        unified_message: Option<Option<String>>,
        payment_method_data: Option<serde_json::Value>,
        charge_id: Option<String>,
    },
    UnresolvedResponseUpdate {
        status: storage_enums::AttemptStatus,
        connector: Option<String>,
        connector_transaction_id: Option<String>,
        payment_method_id: Option<String>,
        error_code: Option<Option<String>>,
        error_message: Option<Option<String>>,
        error_reason: Option<Option<String>>,
        connector_response_reference_id: Option<String>,
        updated_by: String,
    },
    StatusUpdate {
        status: storage_enums::AttemptStatus,
        updated_by: String,
    },
    ErrorUpdate {
        connector: Option<String>,
        status: storage_enums::AttemptStatus,
        error_code: Option<Option<String>>,
        error_message: Option<Option<String>>,
        error_reason: Option<Option<String>>,
        amount_capturable: Option<MinorUnit>,
        updated_by: String,
        unified_code: Option<Option<String>>,
        unified_message: Option<Option<String>>,
        connector_transaction_id: Option<String>,
        payment_method_data: Option<serde_json::Value>,
        authentication_type: Option<storage_enums::AuthenticationType>,
    },
    CaptureUpdate {
        amount_to_capture: Option<MinorUnit>,
        multiple_capture_count: Option<i16>,
        updated_by: String,
    },
    AmountToCaptureUpdate {
        status: storage_enums::AttemptStatus,
        amount_capturable: MinorUnit,
        updated_by: String,
    },
    PreprocessingUpdate {
        status: storage_enums::AttemptStatus,
        payment_method_id: Option<String>,
        connector_metadata: Option<serde_json::Value>,
        preprocessing_step_id: Option<String>,
        connector_transaction_id: Option<String>,
        connector_response_reference_id: Option<String>,
        updated_by: String,
    },
    ConnectorResponse {
        authentication_data: Option<serde_json::Value>,
        encoded_data: Option<String>,
        connector_transaction_id: Option<String>,
        connector: Option<String>,
        charge_id: Option<String>,
        updated_by: String,
    },
    IncrementalAuthorizationAmountUpdate {
        amount: MinorUnit,
        amount_capturable: MinorUnit,
    },
    AuthenticationUpdate {
        status: storage_enums::AttemptStatus,
        external_three_ds_authentication_attempted: Option<bool>,
        authentication_connector: Option<String>,
        authentication_id: Option<String>,
        updated_by: String,
    },
    ManualUpdate {
        status: Option<storage_enums::AttemptStatus>,
        error_code: Option<String>,
        error_message: Option<String>,
        error_reason: Option<String>,
        updated_by: String,
        unified_code: Option<String>,
        unified_message: Option<String>,
        connector_transaction_id: Option<String>,
    },
}

impl ForeignIDRef for PaymentAttempt {
    fn foreign_id(&self) -> String {
        self.attempt_id.clone()
    }
}

use diesel_models::{
    PaymentIntent as DieselPaymentIntent, PaymentIntentNew as DieselPaymentIntentNew,
};

#[cfg(all(feature = "v2", feature = "payment_v2"))]
#[async_trait::async_trait]
impl behaviour::Conversion for PaymentIntent {
    type DstType = DieselPaymentIntent;
    type NewDstType = DieselPaymentIntentNew;

    async fn convert(self) -> CustomResult<Self::DstType, ValidationError> {
        Ok(DieselPaymentIntent {
            merchant_id: self.merchant_id,
            status: self.status,
            amount: self.amount,
            currency: self.currency,
            amount_captured: self.amount_captured,
            customer_id: self.customer_id,
            description: self.description,
            return_url: self.return_url,
            metadata: self.metadata,
            statement_descriptor_name: self.statement_descriptor_name,
            created_at: self.created_at,
            modified_at: self.modified_at,
            last_synced: self.last_synced,
            setup_future_usage: self.setup_future_usage,
            off_session: self.off_session,
            client_secret: self.client_secret,
            active_attempt_id: self.active_attempt.get_id(),
            order_details: self.order_details,
            allowed_payment_method_types: self.allowed_payment_method_types,
            connector_metadata: self.connector_metadata,
            feature_metadata: self.feature_metadata,
            attempt_count: self.attempt_count,
            profile_id: self.profile_id,
            merchant_decision: self.merchant_decision,
            payment_link_id: self.payment_link_id,
            payment_confirm_source: self.payment_confirm_source,
            updated_by: self.updated_by,
            surcharge_applicable: self.surcharge_applicable,
            request_incremental_authorization: self.request_incremental_authorization,
            authorization_count: self.authorization_count,
            session_expiry: self.session_expiry,
            request_external_three_ds_authentication: self.request_external_three_ds_authentication,
            charges: self.charges,
            frm_metadata: self.frm_metadata,
            customer_details: self.customer_details.map(Encryption::from),
            billing_address: self.billing_address.map(Encryption::from),
            merchant_order_reference_id: self.merchant_order_reference_id,
            shipping_address: self.shipping_address.map(Encryption::from),
            is_payment_processor_token_flow: self.is_payment_processor_token_flow,
            capture_method: self.capture_method,
            id: self.id,
            authentication_type: self.authentication_type,
            amount_to_capture: self.amount_to_capture,
            prerouting_algorithm: self.prerouting_algorithm,
            merchant_reference_id: self.merchant_reference_id,
            surcharge_amount: self.surcharge_amount,
            tax_on_surcharge: self.tax_on_surcharge,
            organization_id: self.organization_id,
            shipping_cost: self.shipping_cost,
            tax_details: self.tax_details,
        })
    }
    async fn convert_back(
        state: &KeyManagerState,
        storage_model: Self::DstType,
        key: &masking::Secret<Vec<u8>>,
        key_manager_identifier: keymanager::Identifier,
    ) -> CustomResult<Self, ValidationError>
    where
        Self: Sized,
    {
        async {
            let inner_decrypt = |inner| async {
                crypto_operation(
                    state,
                    type_name!(Self::DstType),
                    CryptoOperation::DecryptOptional(inner),
                    key_manager_identifier.clone(),
                    key.peek(),
                )
                .await
                .and_then(|val| val.try_into_optionaloperation())
            };
            Ok::<Self, error_stack::Report<common_utils::errors::CryptoError>>(Self {
                merchant_id: storage_model.merchant_id,
                status: storage_model.status,
                amount: storage_model.amount,
                currency: storage_model.currency,
                amount_captured: storage_model.amount_captured,
                customer_id: storage_model.customer_id,
                description: storage_model.description,
                return_url: storage_model.return_url,
                metadata: storage_model.metadata,
                statement_descriptor_name: storage_model.statement_descriptor_name,
                created_at: storage_model.created_at,
                modified_at: storage_model.modified_at,
                last_synced: storage_model.last_synced,
                setup_future_usage: storage_model.setup_future_usage,
                off_session: storage_model.off_session,
                client_secret: storage_model.client_secret,
                active_attempt: RemoteStorageObject::ForeignID(storage_model.active_attempt_id),
                order_details: storage_model.order_details,
                allowed_payment_method_types: storage_model.allowed_payment_method_types,
                connector_metadata: storage_model.connector_metadata,
                feature_metadata: storage_model.feature_metadata,
                attempt_count: storage_model.attempt_count,
                profile_id: storage_model.profile_id,
                merchant_decision: storage_model.merchant_decision,
                payment_link_id: storage_model.payment_link_id,
                payment_confirm_source: storage_model.payment_confirm_source,
                updated_by: storage_model.updated_by,
                surcharge_applicable: storage_model.surcharge_applicable,
                request_incremental_authorization: storage_model.request_incremental_authorization,
                authorization_count: storage_model.authorization_count,
                session_expiry: storage_model.session_expiry,
                request_external_three_ds_authentication: storage_model
                    .request_external_three_ds_authentication,
                charges: storage_model.charges,
                frm_metadata: storage_model.frm_metadata,
                customer_details: storage_model
                    .customer_details
                    .async_lift(inner_decrypt)
                    .await?,
                billing_address: storage_model
                    .billing_address
                    .async_lift(inner_decrypt)
                    .await?,
                merchant_order_reference_id: storage_model.merchant_order_reference_id,
                shipping_address: storage_model
                    .shipping_address
                    .async_lift(inner_decrypt)
                    .await?,
                is_payment_processor_token_flow: storage_model.is_payment_processor_token_flow,
                capture_method: storage_model.capture_method,
                id: storage_model.id,
                merchant_reference_id: storage_model.merchant_reference_id,
                organization_id: storage_model.organization_id,
<<<<<<< HEAD
                authentication_type: storage_model.authentication_type,
                amount_to_capture: storage_model.amount_to_capture,
                prerouting_algorithm: storage_model.prerouting_algorithm,
                surcharge_amount: storage_model.surcharge_amount,
                tax_on_surcharge: storage_model.tax_on_surcharge,
=======
                shipping_cost: storage_model.shipping_cost,
                tax_details: storage_model.tax_details,
>>>>>>> d9485a5f
            })
        }
        .await
        .change_context(ValidationError::InvalidValue {
            message: "Failed while decrypting payment intent".to_string(),
        })
    }

    async fn construct_new(self) -> CustomResult<Self::NewDstType, ValidationError> {
        Ok(DieselPaymentIntentNew {
            merchant_id: self.merchant_id,
            status: self.status,
            amount: self.amount,
            currency: self.currency,
            amount_captured: self.amount_captured,
            customer_id: self.customer_id,
            description: self.description,
            return_url: self.return_url,
            metadata: self.metadata,
            statement_descriptor_name: self.statement_descriptor_name,
            created_at: self.created_at,
            modified_at: self.modified_at,
            last_synced: self.last_synced,
            setup_future_usage: self.setup_future_usage,
            off_session: self.off_session,
            client_secret: self.client_secret,
            active_attempt_id: self.active_attempt.get_id(),
            order_details: self.order_details,
            allowed_payment_method_types: self.allowed_payment_method_types,
            connector_metadata: self.connector_metadata,
            feature_metadata: self.feature_metadata,
            attempt_count: self.attempt_count,
            profile_id: self.profile_id,
            merchant_decision: self.merchant_decision,
            payment_link_id: self.payment_link_id,
            payment_confirm_source: self.payment_confirm_source,
            updated_by: self.updated_by,
            surcharge_applicable: self.surcharge_applicable,
            request_incremental_authorization: self.request_incremental_authorization,
            authorization_count: self.authorization_count,
            session_expiry: self.session_expiry,
            request_external_three_ds_authentication: self.request_external_three_ds_authentication,
            charges: self.charges,
            frm_metadata: self.frm_metadata,
            customer_details: self.customer_details.map(Encryption::from),
            billing_address: self.billing_address.map(Encryption::from),
            merchant_order_reference_id: self.merchant_order_reference_id,
            shipping_address: self.shipping_address.map(Encryption::from),
            is_payment_processor_token_flow: self.is_payment_processor_token_flow,
            capture_method: self.capture_method,
            id: self.id,
            merchant_reference_id: self.merchant_reference_id,
            authentication_type: self.authentication_type,
            amount_to_capture: self.amount_to_capture,
            prerouting_algorithm: self.prerouting_algorithm,
            surcharge_amount: self.surcharge_amount,
            tax_on_surcharge: self.tax_on_surcharge,
            organization_id: self.organization_id,
            shipping_cost: self.shipping_cost,
            tax_details: self.tax_details,
        })
    }
}

#[cfg(all(any(feature = "v1", feature = "v2"), not(feature = "payment_v2")))]
#[async_trait::async_trait]
impl behaviour::Conversion for PaymentIntent {
    type DstType = DieselPaymentIntent;
    type NewDstType = DieselPaymentIntentNew;

    async fn convert(self) -> CustomResult<Self::DstType, ValidationError> {
        Ok(DieselPaymentIntent {
            payment_id: self.payment_id,
            merchant_id: self.merchant_id,
            status: self.status,
            amount: self.amount,
            currency: self.currency,
            amount_captured: self.amount_captured,
            customer_id: self.customer_id,
            description: self.description,
            return_url: self.return_url,
            metadata: self.metadata,
            connector_id: self.connector_id,
            shipping_address_id: self.shipping_address_id,
            billing_address_id: self.billing_address_id,
            statement_descriptor_name: self.statement_descriptor_name,
            statement_descriptor_suffix: self.statement_descriptor_suffix,
            created_at: self.created_at,
            modified_at: self.modified_at,
            last_synced: self.last_synced,
            setup_future_usage: self.setup_future_usage,
            off_session: self.off_session,
            client_secret: self.client_secret,
            active_attempt_id: self.active_attempt.get_id(),
            business_country: self.business_country,
            business_label: self.business_label,
            order_details: self.order_details,
            allowed_payment_method_types: self.allowed_payment_method_types,
            connector_metadata: self.connector_metadata,
            feature_metadata: self.feature_metadata,
            attempt_count: self.attempt_count,
            profile_id: self.profile_id,
            merchant_decision: self.merchant_decision,
            payment_link_id: self.payment_link_id,
            payment_confirm_source: self.payment_confirm_source,
            updated_by: self.updated_by,
            surcharge_applicable: self.surcharge_applicable,
            request_incremental_authorization: self.request_incremental_authorization,
            incremental_authorization_allowed: self.incremental_authorization_allowed,
            authorization_count: self.authorization_count,
            fingerprint_id: self.fingerprint_id,
            session_expiry: self.session_expiry,
            request_external_three_ds_authentication: self.request_external_three_ds_authentication,
            charges: self.charges,
            frm_metadata: self.frm_metadata,
            customer_details: self.customer_details.map(Encryption::from),
            billing_details: self.billing_details.map(Encryption::from),
            merchant_order_reference_id: self.merchant_order_reference_id,
            shipping_details: self.shipping_details.map(Encryption::from),
            is_payment_processor_token_flow: self.is_payment_processor_token_flow,
            organization_id: self.organization_id,
            shipping_cost: self.shipping_cost,
            tax_details: self.tax_details,
        })
    }

    async fn convert_back(
        state: &KeyManagerState,
        storage_model: Self::DstType,
        key: &masking::Secret<Vec<u8>>,
        key_manager_identifier: keymanager::Identifier,
    ) -> CustomResult<Self, ValidationError>
    where
        Self: Sized,
    {
        async {
            let inner_decrypt = |inner| async {
                crypto_operation(
                    state,
                    type_name!(Self::DstType),
                    CryptoOperation::DecryptOptional(inner),
                    key_manager_identifier.clone(),
                    key.peek(),
                )
                .await
                .and_then(|val| val.try_into_optionaloperation())
            };
            Ok::<Self, error_stack::Report<common_utils::errors::CryptoError>>(Self {
                payment_id: storage_model.payment_id,
                merchant_id: storage_model.merchant_id,
                status: storage_model.status,
                amount: storage_model.amount,
                currency: storage_model.currency,
                amount_captured: storage_model.amount_captured,
                customer_id: storage_model.customer_id,
                description: storage_model.description,
                return_url: storage_model.return_url,
                metadata: storage_model.metadata,
                connector_id: storage_model.connector_id,
                shipping_address_id: storage_model.shipping_address_id,
                billing_address_id: storage_model.billing_address_id,
                statement_descriptor_name: storage_model.statement_descriptor_name,
                statement_descriptor_suffix: storage_model.statement_descriptor_suffix,
                created_at: storage_model.created_at,
                modified_at: storage_model.modified_at,
                last_synced: storage_model.last_synced,
                setup_future_usage: storage_model.setup_future_usage,
                off_session: storage_model.off_session,
                client_secret: storage_model.client_secret,
                active_attempt: RemoteStorageObject::ForeignID(storage_model.active_attempt_id),
                business_country: storage_model.business_country,
                business_label: storage_model.business_label,
                order_details: storage_model.order_details,
                allowed_payment_method_types: storage_model.allowed_payment_method_types,
                connector_metadata: storage_model.connector_metadata,
                feature_metadata: storage_model.feature_metadata,
                attempt_count: storage_model.attempt_count,
                profile_id: storage_model.profile_id,
                merchant_decision: storage_model.merchant_decision,
                payment_link_id: storage_model.payment_link_id,
                payment_confirm_source: storage_model.payment_confirm_source,
                updated_by: storage_model.updated_by,
                surcharge_applicable: storage_model.surcharge_applicable,
                request_incremental_authorization: storage_model.request_incremental_authorization,
                incremental_authorization_allowed: storage_model.incremental_authorization_allowed,
                authorization_count: storage_model.authorization_count,
                fingerprint_id: storage_model.fingerprint_id,
                session_expiry: storage_model.session_expiry,
                request_external_three_ds_authentication: storage_model
                    .request_external_three_ds_authentication,
                charges: storage_model.charges,
                frm_metadata: storage_model.frm_metadata,
                shipping_cost: storage_model.shipping_cost,
                tax_details: storage_model.tax_details,
                customer_details: storage_model
                    .customer_details
                    .async_lift(inner_decrypt)
                    .await?,
                billing_details: storage_model
                    .billing_details
                    .async_lift(inner_decrypt)
                    .await?,
                merchant_order_reference_id: storage_model.merchant_order_reference_id,
                shipping_details: storage_model
                    .shipping_details
                    .async_lift(inner_decrypt)
                    .await?,
                is_payment_processor_token_flow: storage_model.is_payment_processor_token_flow,
                organization_id: storage_model.organization_id,
            })
        }
        .await
        .change_context(ValidationError::InvalidValue {
            message: "Failed while decrypting payment intent".to_string(),
        })
    }

    async fn construct_new(self) -> CustomResult<Self::NewDstType, ValidationError> {
        Ok(DieselPaymentIntentNew {
            payment_id: self.payment_id,
            merchant_id: self.merchant_id,
            status: self.status,
            amount: self.amount,
            currency: self.currency,
            amount_captured: self.amount_captured,
            customer_id: self.customer_id,
            description: self.description,
            return_url: self.return_url,
            metadata: self.metadata,
            connector_id: self.connector_id,
            shipping_address_id: self.shipping_address_id,
            billing_address_id: self.billing_address_id,
            statement_descriptor_name: self.statement_descriptor_name,
            statement_descriptor_suffix: self.statement_descriptor_suffix,
            created_at: self.created_at,
            modified_at: self.modified_at,
            last_synced: self.last_synced,
            setup_future_usage: self.setup_future_usage,
            off_session: self.off_session,
            client_secret: self.client_secret,
            active_attempt_id: self.active_attempt.get_id(),
            business_country: self.business_country,
            business_label: self.business_label,
            order_details: self.order_details,
            allowed_payment_method_types: self.allowed_payment_method_types,
            connector_metadata: self.connector_metadata,
            feature_metadata: self.feature_metadata,
            attempt_count: self.attempt_count,
            profile_id: self.profile_id,
            merchant_decision: self.merchant_decision,
            payment_link_id: self.payment_link_id,
            payment_confirm_source: self.payment_confirm_source,
            updated_by: self.updated_by,
            surcharge_applicable: self.surcharge_applicable,
            request_incremental_authorization: self.request_incremental_authorization,
            incremental_authorization_allowed: self.incremental_authorization_allowed,
            authorization_count: self.authorization_count,
            fingerprint_id: self.fingerprint_id,
            session_expiry: self.session_expiry,
            request_external_three_ds_authentication: self.request_external_three_ds_authentication,
            charges: self.charges,
            frm_metadata: self.frm_metadata,
            customer_details: self.customer_details.map(Encryption::from),
            billing_details: self.billing_details.map(Encryption::from),
            merchant_order_reference_id: self.merchant_order_reference_id,
            shipping_details: self.shipping_details.map(Encryption::from),
            is_payment_processor_token_flow: self.is_payment_processor_token_flow,
            organization_id: self.organization_id,
            shipping_cost: self.shipping_cost,
            tax_details: self.tax_details,
        })
    }
}<|MERGE_RESOLUTION|>--- conflicted
+++ resolved
@@ -626,16 +626,13 @@
                 id: storage_model.id,
                 merchant_reference_id: storage_model.merchant_reference_id,
                 organization_id: storage_model.organization_id,
-<<<<<<< HEAD
                 authentication_type: storage_model.authentication_type,
                 amount_to_capture: storage_model.amount_to_capture,
                 prerouting_algorithm: storage_model.prerouting_algorithm,
                 surcharge_amount: storage_model.surcharge_amount,
                 tax_on_surcharge: storage_model.tax_on_surcharge,
-=======
                 shipping_cost: storage_model.shipping_cost,
                 tax_details: storage_model.tax_details,
->>>>>>> d9485a5f
             })
         }
         .await
