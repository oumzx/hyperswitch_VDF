#[cfg(all(feature = "v1", feature = "olap"))]
use api_models::enums::Connector;
use common_enums as storage_enums;
use common_types::primitive_wrappers::{
    ExtendedAuthorizationAppliedBool, RequestExtendedAuthorizationBool,
};
#[cfg(feature = "v2")]
use common_utils::{
    crypto::Encryptable, encryption::Encryption, ext_traits::ValueExt,
    types::keymanager::ToEncryptable,
};
use common_utils::{
    errors::{CustomResult, ValidationError},
    ext_traits::OptionExt,
    id_type, pii,
    types::{
        keymanager::{self, KeyManagerState},
        ConnectorTransactionId, ConnectorTransactionIdTrait, MinorUnit,
    },
};
use diesel_models::{
    ConnectorMandateReferenceId, PaymentAttempt as DieselPaymentAttempt,
    PaymentAttemptNew as DieselPaymentAttemptNew,
    PaymentAttemptUpdate as DieselPaymentAttemptUpdate,
};
#[cfg(feature = "v2")]
use diesel_models::{
    PaymentAttemptFeatureMetadata as DieselPaymentAttemptFeatureMetadata,
    PaymentAttemptRecoveryData as DieselPassiveChurnRecoveryData,
};
use error_stack::ResultExt;
#[cfg(feature = "v2")]
use masking::PeekInterface;
use masking::Secret;
#[cfg(feature = "v2")]
use rustc_hash::FxHashMap;
use serde::{Deserialize, Serialize};
#[cfg(feature = "v2")]
use serde_json::Value;
use time::PrimitiveDateTime;

#[cfg(all(feature = "v1", feature = "olap"))]
use super::PaymentIntent;
#[cfg(feature = "v2")]
use crate::{
    address::Address,
    consts,
    merchant_key_store::MerchantKeyStore,
    router_response_types,
    type_encryption::{crypto_operation, CryptoOperation},
};
use crate::{
    behaviour, errors,
    mandates::{MandateDataType, MandateDetails},
    router_request_types, ForeignIDRef,
};

#[async_trait::async_trait]
pub trait PaymentAttemptInterface {
    type Error;
    #[cfg(feature = "v1")]
    async fn insert_payment_attempt(
        &self,
        payment_attempt: PaymentAttemptNew,
        storage_scheme: storage_enums::MerchantStorageScheme,
    ) -> error_stack::Result<PaymentAttempt, Self::Error>;

    #[cfg(feature = "v2")]
    async fn insert_payment_attempt(
        &self,
        key_manager_state: &KeyManagerState,
        merchant_key_store: &MerchantKeyStore,
        payment_attempt: PaymentAttempt,
        storage_scheme: storage_enums::MerchantStorageScheme,
    ) -> error_stack::Result<PaymentAttempt, Self::Error>;

    #[cfg(feature = "v1")]
    async fn update_payment_attempt_with_attempt_id(
        &self,
        this: PaymentAttempt,
        payment_attempt: PaymentAttemptUpdate,
        storage_scheme: storage_enums::MerchantStorageScheme,
    ) -> error_stack::Result<PaymentAttempt, Self::Error>;

    #[cfg(feature = "v2")]
    async fn update_payment_attempt(
        &self,
        key_manager_state: &KeyManagerState,
        merchant_key_store: &MerchantKeyStore,
        this: PaymentAttempt,
        payment_attempt: PaymentAttemptUpdate,
        storage_scheme: storage_enums::MerchantStorageScheme,
    ) -> error_stack::Result<PaymentAttempt, Self::Error>;

    #[cfg(feature = "v1")]
    async fn find_payment_attempt_by_connector_transaction_id_payment_id_merchant_id(
        &self,
        connector_transaction_id: &ConnectorTransactionId,
        payment_id: &id_type::PaymentId,
        merchant_id: &id_type::MerchantId,
        storage_scheme: storage_enums::MerchantStorageScheme,
    ) -> error_stack::Result<PaymentAttempt, Self::Error>;

    #[cfg(feature = "v1")]
    async fn find_payment_attempt_last_successful_attempt_by_payment_id_merchant_id(
        &self,
        payment_id: &id_type::PaymentId,
        merchant_id: &id_type::MerchantId,
        storage_scheme: storage_enums::MerchantStorageScheme,
    ) -> error_stack::Result<PaymentAttempt, Self::Error>;

    #[cfg(feature = "v1")]
    async fn find_payment_attempt_last_successful_or_partially_captured_attempt_by_payment_id_merchant_id(
        &self,
        payment_id: &id_type::PaymentId,
        merchant_id: &id_type::MerchantId,
        storage_scheme: storage_enums::MerchantStorageScheme,
    ) -> error_stack::Result<PaymentAttempt, Self::Error>;

    #[cfg(feature = "v1")]
    async fn find_payment_attempt_by_merchant_id_connector_txn_id(
        &self,
        merchant_id: &id_type::MerchantId,
        connector_txn_id: &str,
        storage_scheme: storage_enums::MerchantStorageScheme,
    ) -> error_stack::Result<PaymentAttempt, Self::Error>;

    #[cfg(feature = "v2")]
    async fn find_payment_attempt_by_profile_id_connector_transaction_id(
        &self,
        key_manager_state: &KeyManagerState,
        merchant_key_store: &MerchantKeyStore,
        profile_id: &id_type::ProfileId,
        connector_transaction_id: &str,
        _storage_scheme: storage_enums::MerchantStorageScheme,
    ) -> CustomResult<PaymentAttempt, Self::Error>;

    #[cfg(feature = "v1")]
    async fn find_payment_attempt_by_payment_id_merchant_id_attempt_id(
        &self,
        payment_id: &id_type::PaymentId,
        merchant_id: &id_type::MerchantId,
        attempt_id: &str,
        storage_scheme: storage_enums::MerchantStorageScheme,
    ) -> error_stack::Result<PaymentAttempt, Self::Error>;

    #[cfg(feature = "v1")]
    async fn find_payment_attempt_by_attempt_id_merchant_id(
        &self,
        attempt_id: &str,
        merchant_id: &id_type::MerchantId,
        storage_scheme: storage_enums::MerchantStorageScheme,
    ) -> error_stack::Result<PaymentAttempt, Self::Error>;

    #[cfg(feature = "v2")]
    async fn find_payment_attempt_by_id(
        &self,
        key_manager_state: &KeyManagerState,
        merchant_key_store: &MerchantKeyStore,
        attempt_id: &id_type::GlobalAttemptId,
        storage_scheme: storage_enums::MerchantStorageScheme,
    ) -> error_stack::Result<PaymentAttempt, Self::Error>;

    #[cfg(feature = "v2")]
    async fn find_payment_attempts_by_payment_intent_id(
        &self,
        state: &KeyManagerState,
        payment_id: &id_type::GlobalPaymentId,
        merchant_key_store: &MerchantKeyStore,
        storage_scheme: common_enums::MerchantStorageScheme,
    ) -> error_stack::Result<Vec<PaymentAttempt>, Self::Error>;

    #[cfg(feature = "v1")]
    async fn find_payment_attempt_by_preprocessing_id_merchant_id(
        &self,
        preprocessing_id: &str,
        merchant_id: &id_type::MerchantId,
        storage_scheme: storage_enums::MerchantStorageScheme,
    ) -> error_stack::Result<PaymentAttempt, Self::Error>;

    #[cfg(feature = "v1")]
    async fn find_attempts_by_merchant_id_payment_id(
        &self,
        merchant_id: &id_type::MerchantId,
        payment_id: &id_type::PaymentId,
        storage_scheme: storage_enums::MerchantStorageScheme,
    ) -> error_stack::Result<Vec<PaymentAttempt>, Self::Error>;

    #[cfg(all(feature = "v1", feature = "olap"))]
    async fn get_filters_for_payments(
        &self,
        pi: &[PaymentIntent],
        merchant_id: &id_type::MerchantId,
        storage_scheme: storage_enums::MerchantStorageScheme,
    ) -> error_stack::Result<PaymentListFilters, Self::Error>;

    #[cfg(all(feature = "v1", feature = "olap"))]
    #[allow(clippy::too_many_arguments)]
    async fn get_total_count_of_filtered_payment_attempts(
        &self,
        merchant_id: &id_type::MerchantId,
        active_attempt_ids: &[String],
        connector: Option<Vec<Connector>>,
        payment_method: Option<Vec<storage_enums::PaymentMethod>>,
        payment_method_type: Option<Vec<storage_enums::PaymentMethodType>>,
        authentication_type: Option<Vec<storage_enums::AuthenticationType>>,
        merchant_connector_id: Option<Vec<id_type::MerchantConnectorAccountId>>,
        card_network: Option<Vec<storage_enums::CardNetwork>>,
        card_discovery: Option<Vec<storage_enums::CardDiscovery>>,
        storage_scheme: storage_enums::MerchantStorageScheme,
    ) -> error_stack::Result<i64, Self::Error>;

    #[cfg(all(feature = "v2", feature = "olap"))]
    #[allow(clippy::too_many_arguments)]
    async fn get_total_count_of_filtered_payment_attempts(
        &self,
        merchant_id: &id_type::MerchantId,
        active_attempt_ids: &[String],
        connector: Option<api_models::enums::Connector>,
        payment_method_type: Option<storage_enums::PaymentMethod>,
        payment_method_subtype: Option<storage_enums::PaymentMethodType>,
        authentication_type: Option<storage_enums::AuthenticationType>,
        merchant_connector_id: Option<id_type::MerchantConnectorAccountId>,
        card_network: Option<storage_enums::CardNetwork>,
        storage_scheme: storage_enums::MerchantStorageScheme,
    ) -> error_stack::Result<i64, Self::Error>;
}

#[derive(Clone, Debug, Eq, PartialEq, serde::Serialize)]
pub struct AttemptAmountDetails {
    /// The total amount for this payment attempt. This includes all the surcharge and tax amounts.
    net_amount: MinorUnit,
    /// The amount that has to be captured,
    amount_to_capture: Option<MinorUnit>,
    /// Surcharge amount for the payment attempt.
    /// This is either derived by surcharge rules, or sent by the merchant
    surcharge_amount: Option<MinorUnit>,
    /// Tax amount for the payment attempt
    /// This is either derived by surcharge rules, or sent by the merchant
    tax_on_surcharge: Option<MinorUnit>,
    /// The total amount that can be captured for this payment attempt.
    amount_capturable: MinorUnit,
    /// Shipping cost for the payment attempt.
    shipping_cost: Option<MinorUnit>,
    /// Tax amount for the order.
    /// This is either derived by calling an external tax processor, or sent by the merchant
    order_tax_amount: Option<MinorUnit>,
}

#[derive(Clone, Debug, Eq, PartialEq, serde::Serialize)]
pub struct AttemptAmountDetailsSetter {
    /// The total amount for this payment attempt. This includes all the surcharge and tax amounts.
    pub net_amount: MinorUnit,
    /// The amount that has to be captured,
    pub amount_to_capture: Option<MinorUnit>,
    /// Surcharge amount for the payment attempt.
    /// This is either derived by surcharge rules, or sent by the merchant
    pub surcharge_amount: Option<MinorUnit>,
    /// Tax amount for the payment attempt
    /// This is either derived by surcharge rules, or sent by the merchant
    pub tax_on_surcharge: Option<MinorUnit>,
    /// The total amount that can be captured for this payment attempt.
    pub amount_capturable: MinorUnit,
    /// Shipping cost for the payment attempt.
    pub shipping_cost: Option<MinorUnit>,
    /// Tax amount for the order.
    /// This is either derived by calling an external tax processor, or sent by the merchant
    pub order_tax_amount: Option<MinorUnit>,
}

/// Set the fields of amount details, since the fields are not public
impl From<AttemptAmountDetailsSetter> for AttemptAmountDetails {
    fn from(setter: AttemptAmountDetailsSetter) -> Self {
        Self {
            net_amount: setter.net_amount,
            amount_to_capture: setter.amount_to_capture,
            surcharge_amount: setter.surcharge_amount,
            tax_on_surcharge: setter.tax_on_surcharge,
            amount_capturable: setter.amount_capturable,
            shipping_cost: setter.shipping_cost,
            order_tax_amount: setter.order_tax_amount,
        }
    }
}

impl AttemptAmountDetails {
    pub fn get_net_amount(&self) -> MinorUnit {
        self.net_amount
    }

    pub fn get_amount_to_capture(&self) -> Option<MinorUnit> {
        self.amount_to_capture
    }

    pub fn get_surcharge_amount(&self) -> Option<MinorUnit> {
        self.surcharge_amount
    }

    pub fn get_tax_on_surcharge(&self) -> Option<MinorUnit> {
        self.tax_on_surcharge
    }

    pub fn get_amount_capturable(&self) -> MinorUnit {
        self.amount_capturable
    }

    pub fn get_shipping_cost(&self) -> Option<MinorUnit> {
        self.shipping_cost
    }

    pub fn get_order_tax_amount(&self) -> Option<MinorUnit> {
        self.order_tax_amount
    }

    pub fn set_amount_to_capture(&mut self, amount_to_capture: MinorUnit) {
        self.amount_to_capture = Some(amount_to_capture);
    }

    /// Validate the amount to capture that is sent in the request
    pub fn validate_amount_to_capture(
        &self,
        request_amount_to_capture: MinorUnit,
    ) -> Result<(), ValidationError> {
        common_utils::fp_utils::when(request_amount_to_capture > self.get_net_amount(), || {
            Err(ValidationError::IncorrectValueProvided {
                field_name: "amount_to_capture",
            })
        })
    }
}

#[derive(Clone, Debug, Eq, PartialEq, serde::Serialize)]
pub struct ErrorDetails {
    /// The error code that was returned by the connector.
    /// This is a mandatory field. This is used to lookup the global status map record for unified code and retries
    pub code: String,
    /// The error message that was returned by the connector.
    /// This is a mandatory field. This is used to lookup the global status map record for unified message and retries
    pub message: String,
    /// The detailed error reason that was returned by the connector.
    pub reason: Option<String>,
    /// The unified code that is generated by the application based on the global status map record.
    /// This can be relied upon for common error code across all connectors
    pub unified_code: Option<String>,
    /// The unified message that is generated by the application based on the global status map record.
    /// This can be relied upon for common error code across all connectors
    /// If there is translation available, message will be translated to the requested language
    pub unified_message: Option<String>,
    /// This field can be returned for both approved and refused Mastercard payments.
    /// This code provides additional information about the type of transaction or the reason why the payment failed.
    /// If the payment failed, the network advice code gives guidance on if and when you can retry the payment.
    pub network_advice_code: Option<String>,
    /// For card errors resulting from a card issuer decline, a brand specific 2, 3, or 4 digit code which indicates the reason the authorization failed.
    pub network_decline_code: Option<String>,
    /// A string indicating how to proceed with an network error if payment gateway provide one. This is used to understand the network error code better.
    pub network_error_message: Option<String>,
}

/// Domain model for the payment attempt.
/// Few fields which are related are grouped together for better readability and understandability.
/// These fields will be flattened and stored in the database in individual columns
#[cfg(feature = "v2")]
#[derive(Clone, Debug, PartialEq, serde::Serialize, router_derive::ToEncryption)]
pub struct PaymentAttempt {
    /// Payment id for the payment attempt
    pub payment_id: id_type::GlobalPaymentId,
    /// Merchant id for the payment attempt
    pub merchant_id: id_type::MerchantId,
    /// Amount details for the payment attempt
    pub amount_details: AttemptAmountDetails,
    /// Status of the payment attempt. This is the status that is updated by the connector.
    /// The intent status is updated by the AttemptStatus.
    pub status: storage_enums::AttemptStatus,
    /// Name of the connector that was used for the payment attempt. The connector is either decided by
    /// either running the routing algorithm or by straight through processing request.
    /// This will be updated before calling the connector
    // TODO: use connector enum, this should be done in v1 as well as a part of moving to domain types wherever possible
    pub connector: Option<String>,
    /// Error details in case the payment attempt failed
    pub error: Option<ErrorDetails>,
    /// The authentication type that was requested for the payment attempt.
    /// This authentication type maybe decided by step up 3ds or by running the decision engine.
    pub authentication_type: storage_enums::AuthenticationType,
    /// The time at which the payment attempt was created
    pub created_at: PrimitiveDateTime,
    /// The time at which the payment attempt was last modified
    pub modified_at: PrimitiveDateTime,
    pub last_synced: Option<PrimitiveDateTime>,
    /// The reason for the cancellation of the payment attempt. Some connectors will have strict rules regarding the values this can have
    /// Cancellation reason will be validated at the connector level when building the request
    pub cancellation_reason: Option<String>,
    /// Browser information required for 3DS authentication
    pub browser_info: Option<common_utils::types::BrowserInformation>,
    /// Payment token is the token used for temporary use in case the payment method is stored in vault
    pub payment_token: Option<String>,
    /// Metadata that is returned by the connector.
    pub connector_metadata: Option<pii::SecretSerdeValue>,
    pub payment_experience: Option<storage_enums::PaymentExperience>,
    /// The insensitive data of the payment method data is stored here
    pub payment_method_data: Option<pii::SecretSerdeValue>,
    /// The result of the routing algorithm.
    /// This will store the list of connectors and other related information that was used to route the payment.
    // TODO: change this to type instead of serde_json::Value
    pub routing_result: Option<Value>,
    pub preprocessing_step_id: Option<String>,
    /// Number of captures that have happened for the payment attempt
    pub multiple_capture_count: Option<i16>,
    /// A reference to the payment at connector side. This is returned by the connector
    pub connector_response_reference_id: Option<String>,
    /// Whether the payment was updated by postgres or redis
    pub updated_by: String,
    /// The authentication data which is used for external authentication
    pub redirection_data: Option<router_response_types::RedirectForm>,
    pub encoded_data: Option<Secret<String>>,
    pub merchant_connector_id: Option<id_type::MerchantConnectorAccountId>,
    /// Whether external 3DS authentication was attempted for this payment.
    /// This is based on the configuration of the merchant in the business profile
    pub external_three_ds_authentication_attempted: Option<bool>,
    /// The connector that was used for external authentication
    pub authentication_connector: Option<String>,
    /// The foreign key reference to the authentication details
    pub authentication_id: Option<String>,
    pub fingerprint_id: Option<String>,
    pub client_source: Option<String>,
    pub client_version: Option<String>,
    // TODO: use a type here instead of value
    pub customer_acceptance: Option<pii::SecretSerdeValue>,
    /// The profile id for the payment attempt. This will be derived from payment intent.
    pub profile_id: id_type::ProfileId,
    /// The organization id for the payment attempt. This will be derived from payment intent.
    pub organization_id: id_type::OrganizationId,
    /// Payment method type for the payment attempt
    pub payment_method_type: storage_enums::PaymentMethod,
    /// Foreig key reference of Payment method id in case the payment instrument was stored
    pub payment_method_id: Option<id_type::GlobalPaymentMethodId>,
    /// The reference to the payment at the connector side
    pub connector_payment_id: Option<String>,
    /// The payment method subtype for the payment attempt.
    pub payment_method_subtype: Option<storage_enums::PaymentMethodType>,
    /// The authentication type that was applied for the payment attempt.
    pub authentication_applied: Option<common_enums::AuthenticationType>,
    /// A reference to the payment at connector side. This is returned by the connector
    pub external_reference_id: Option<String>,
    /// The billing address for the payment method
    #[encrypt(ty = Value)]
    pub payment_method_billing_address: Option<Encryptable<Address>>,
    /// The global identifier for the payment attempt
    pub id: id_type::GlobalAttemptId,
    /// Connector token information that can be used to make payments directly by the merchant.
    pub connector_token_details: Option<diesel_models::ConnectorTokenDetails>,
    /// Indicates the method by which a card is discovered during a payment
    pub card_discovery: Option<common_enums::CardDiscovery>,
    /// Split payment data
    pub charges: Option<common_types::payments::ConnectorChargeResponseData>,
    /// Additional data that might be required by hyperswitch, to enable some specific features.
    pub feature_metadata: Option<PaymentAttemptFeatureMetadata>,
    /// surcharge algorithm id
    pub surcharge_algorithm_id: Option<id_type::SurchargeRoutingId>,
}

impl PaymentAttempt {
    #[cfg(feature = "v1")]
    pub fn get_payment_method(&self) -> Option<storage_enums::PaymentMethod> {
        self.payment_method
    }

    #[cfg(feature = "v2")]
    pub fn get_payment_method(&self) -> Option<storage_enums::PaymentMethod> {
        // TODO: check if we can fix this
        Some(self.payment_method_type)
    }

    #[cfg(feature = "v1")]
    pub fn get_payment_method_type(&self) -> Option<storage_enums::PaymentMethodType> {
        self.payment_method_type
    }

    #[cfg(feature = "v2")]
    pub fn get_payment_method_type(&self) -> Option<storage_enums::PaymentMethodType> {
        // TODO: check if we can fix this
        self.payment_method_subtype
    }

    #[cfg(feature = "v1")]
    pub fn get_id(&self) -> &str {
        &self.attempt_id
    }

    #[cfg(feature = "v2")]
    pub fn get_id(&self) -> &id_type::GlobalAttemptId {
        &self.id
    }

    #[cfg(feature = "v1")]
    pub fn get_connector_payment_id(&self) -> Option<&str> {
        self.connector_transaction_id.as_deref()
    }

    #[cfg(feature = "v2")]
    pub fn get_connector_payment_id(&self) -> Option<&str> {
        self.connector_payment_id.as_deref()
    }

    /// Construct the domain model from the ConfirmIntentRequest and PaymentIntent
    #[cfg(feature = "v2")]
    pub async fn create_domain_model(
        payment_intent: &super::PaymentIntent,
        cell_id: id_type::CellId,
        storage_scheme: storage_enums::MerchantStorageScheme,
        request: &api_models::payments::PaymentsConfirmIntentRequest,
        encrypted_data: DecryptedPaymentAttempt,
    ) -> CustomResult<Self, errors::api_error_response::ApiErrorResponse> {
        let id = id_type::GlobalAttemptId::generate(&cell_id);
        let intent_amount_details = payment_intent.amount_details.clone();

        let attempt_amount_details = intent_amount_details.create_attempt_amount_details(request);

        let now = common_utils::date_time::now();

        let payment_method_billing_address = encrypted_data
            .payment_method_billing_address
            .as_ref()
            .map(|data| {
                data.clone()
                    .deserialize_inner_value(|value| value.parse_value("Address"))
            })
            .transpose()
            .change_context(errors::api_error_response::ApiErrorResponse::InternalServerError)
            .attach_printable("Unable to decode billing address")?;

        let connector_token = Some(diesel_models::ConnectorTokenDetails {
            connector_mandate_id: None,
            connector_token_request_reference_id: Some(common_utils::generate_id_with_len(
                consts::CONNECTOR_MANDATE_REQUEST_REFERENCE_ID_LENGTH,
            )),
        });

        let authentication_type = payment_intent.authentication_type.unwrap_or_default();

        Ok(Self {
            payment_id: payment_intent.id.clone(),
            merchant_id: payment_intent.merchant_id.clone(),
            amount_details: attempt_amount_details,
            status: common_enums::AttemptStatus::Started,
            // This will be decided by the routing algorithm and updated in update trackers
            // right before calling the connector
            connector: None,
            authentication_type,
            created_at: now,
            modified_at: now,
            last_synced: None,
            cancellation_reason: None,
            browser_info: request.browser_info.clone(),
            payment_token: None,
            connector_metadata: None,
            payment_experience: None,
            payment_method_data: None,
            routing_result: None,
            preprocessing_step_id: None,
            multiple_capture_count: None,
            connector_response_reference_id: None,
            updated_by: storage_scheme.to_string(),
            redirection_data: None,
            encoded_data: None,
            merchant_connector_id: None,
            external_three_ds_authentication_attempted: None,
            authentication_connector: None,
            authentication_id: None,
            fingerprint_id: None,
            charges: None,
            client_source: None,
            client_version: None,
            customer_acceptance: None,
            profile_id: payment_intent.profile_id.clone(),
            organization_id: payment_intent.organization_id.clone(),
            payment_method_type: request.payment_method_type,
            payment_method_id: request.payment_method_id.clone(),
            connector_payment_id: None,
            payment_method_subtype: request.payment_method_subtype,
            authentication_applied: None,
            external_reference_id: None,
            payment_method_billing_address,
            error: None,
            connector_token_details: connector_token,
            id,
            card_discovery: None,
            feature_metadata: None,
            surcharge_algorithm_id: None,
        })
    }

    #[cfg(feature = "v2")]
    pub async fn proxy_create_domain_model(
        payment_intent: &super::PaymentIntent,
        cell_id: id_type::CellId,
        storage_scheme: storage_enums::MerchantStorageScheme,
        request: &api_models::payments::ProxyPaymentsRequest,
        encrypted_data: DecryptedPaymentAttempt,
    ) -> CustomResult<Self, errors::api_error_response::ApiErrorResponse> {
        let id = id_type::GlobalAttemptId::generate(&cell_id);
        let intent_amount_details = payment_intent.amount_details.clone();

        let attempt_amount_details =
            intent_amount_details.proxy_create_attempt_amount_details(request);

        let now = common_utils::date_time::now();
        let payment_method_billing_address = encrypted_data
            .payment_method_billing_address
            .as_ref()
            .map(|data| {
                data.clone()
                    .deserialize_inner_value(|value| value.parse_value("Address"))
            })
            .transpose()
            .change_context(errors::api_error_response::ApiErrorResponse::InternalServerError)
            .attach_printable("Unable to decode billing address")?;
        let connector_token = Some(diesel_models::ConnectorTokenDetails {
            connector_mandate_id: None,
            connector_token_request_reference_id: Some(common_utils::generate_id_with_len(
                consts::CONNECTOR_MANDATE_REQUEST_REFERENCE_ID_LENGTH,
            )),
        });
        let payment_method_type_data = payment_intent.get_payment_method_type();

        let payment_method_subtype_data = payment_intent.get_payment_method_sub_type();

        let authentication_type = payment_intent.authentication_type.unwrap_or_default();
        Ok(Self {
            payment_id: payment_intent.id.clone(),
            merchant_id: payment_intent.merchant_id.clone(),
            amount_details: attempt_amount_details,
            status: common_enums::AttemptStatus::Started,
            connector: Some(request.connector.clone()),
            authentication_type,
            created_at: now,
            modified_at: now,
            last_synced: None,
            cancellation_reason: None,
            browser_info: request.browser_info.clone(),
            payment_token: None,
            connector_metadata: None,
            payment_experience: None,
            payment_method_data: None,
            routing_result: None,
            preprocessing_step_id: None,
            multiple_capture_count: None,
            connector_response_reference_id: None,
            updated_by: storage_scheme.to_string(),
            redirection_data: None,
            encoded_data: None,
            merchant_connector_id: Some(request.merchant_connector_id.clone()),
            external_three_ds_authentication_attempted: None,
            authentication_connector: None,
            authentication_id: None,
            fingerprint_id: None,
            charges: None,
            client_source: None,
            client_version: None,
            customer_acceptance: None,
            profile_id: payment_intent.profile_id.clone(),
            organization_id: payment_intent.organization_id.clone(),
            payment_method_type: payment_method_type_data
                .unwrap_or(common_enums::PaymentMethod::Card),
            payment_method_id: None,
            connector_payment_id: None,
            payment_method_subtype: payment_method_subtype_data,
            authentication_applied: None,
            external_reference_id: None,
            payment_method_billing_address,
            error: None,
            connector_token_details: connector_token,
            feature_metadata: None,
            id,
            card_discovery: None,
            surcharge_algorithm_id: None,
        })
    }

    /// Construct the domain model from the ConfirmIntentRequest and PaymentIntent
    #[cfg(feature = "v2")]
    pub async fn create_domain_model_using_record_request(
        payment_intent: &super::PaymentIntent,
        cell_id: id_type::CellId,
        storage_scheme: storage_enums::MerchantStorageScheme,
        request: &api_models::payments::PaymentsAttemptRecordRequest,
        encrypted_data: DecryptedPaymentAttempt,
    ) -> CustomResult<Self, errors::api_error_response::ApiErrorResponse> {
        let id = id_type::GlobalAttemptId::generate(&cell_id);

        let amount_details = AttemptAmountDetailsSetter::from(&request.amount_details);

        let now = common_utils::date_time::now();
        // we consume transaction_created_at from webhook request, if it is not present we take store current time as transaction_created_at.
        let transaction_created_at = request
            .transaction_created_at
            .unwrap_or(common_utils::date_time::now());

        // This function is called in the record attempt flow, which tells us that this is a payment attempt created by an external system.
        let feature_metadata = PaymentAttemptFeatureMetadata {
            revenue_recovery: Some({
                PaymentAttemptRevenueRecoveryData {
                    attempt_triggered_by: common_enums::TriggeredBy::External,
                }
            }),
        };

        let payment_method_billing_address = encrypted_data
            .payment_method_billing_address
            .as_ref()
            .map(|data| {
                data.clone()
                    .deserialize_inner_value(|value| value.parse_value("Address"))
            })
            .transpose()
            .change_context(errors::api_error_response::ApiErrorResponse::InternalServerError)
            .attach_printable("Unable to decode billing address")?;
        let error = request.error.as_ref().map(ErrorDetails::from);
        let connector_payment_id = request
            .connector_transaction_id
            .as_ref()
            .map(|txn_id| txn_id.get_id().clone());
        let connector = request.connector.map(|connector| connector.to_string());

        Ok(Self {
            payment_id: payment_intent.id.clone(),
            merchant_id: payment_intent.merchant_id.clone(),
            amount_details: AttemptAmountDetails::from(amount_details),
            status: request.status,
            connector,
            authentication_type: storage_enums::AuthenticationType::NoThreeDs,
            created_at: transaction_created_at,
            modified_at: now,
            last_synced: None,
            cancellation_reason: None,
            browser_info: None,
            payment_token: None,
            connector_metadata: None,
            payment_experience: None,
            payment_method_data: None,
            routing_result: None,
            preprocessing_step_id: None,
            multiple_capture_count: None,
            connector_response_reference_id: None,
            updated_by: storage_scheme.to_string(),
            redirection_data: None,
            encoded_data: None,
            merchant_connector_id: request.payment_merchant_connector_id.clone(),
            external_three_ds_authentication_attempted: None,
            authentication_connector: None,
            authentication_id: None,
            fingerprint_id: None,
            client_source: None,
            client_version: None,
            customer_acceptance: None,
            profile_id: payment_intent.profile_id.clone(),
            organization_id: payment_intent.organization_id.clone(),
            payment_method_type: request.payment_method_type,
            payment_method_id: None,
            connector_payment_id,
            payment_method_subtype: request.payment_method_subtype,
            authentication_applied: None,
            external_reference_id: None,
            payment_method_billing_address,
            error,
            feature_metadata: Some(feature_metadata),
            id,
            connector_token_details: Some(diesel_models::ConnectorTokenDetails {
                connector_mandate_id: Some(request.processor_payment_method_token.clone()),
                connector_token_request_reference_id: None,
            }),
            card_discovery: None,
            charges: None,
            surcharge_algorithm_id: None,
        })
    }

    pub fn get_attempt_merchant_connector_account_id(
        &self,
    ) -> CustomResult<
        id_type::MerchantConnectorAccountId,
        errors::api_error_response::ApiErrorResponse,
    > {
        let merchant_connector_id = self
            .merchant_connector_id
            .clone()
            .get_required_value("merchant_connector_id")
            .change_context(errors::api_error_response::ApiErrorResponse::InternalServerError)
            .attach_printable("Merchant connector id is None")?;
        Ok(merchant_connector_id)
    }
}

#[cfg(feature = "v1")]
#[derive(Clone, Debug, Eq, PartialEq, Serialize, Deserialize)]
pub struct PaymentAttempt {
    pub payment_id: id_type::PaymentId,
    pub merchant_id: id_type::MerchantId,
    pub attempt_id: String,
    pub status: storage_enums::AttemptStatus,
    pub net_amount: NetAmount,
    pub currency: Option<storage_enums::Currency>,
    pub save_to_locker: Option<bool>,
    pub connector: Option<String>,
    pub error_message: Option<String>,
    pub offer_amount: Option<MinorUnit>,
    pub payment_method_id: Option<String>,
    pub payment_method: Option<storage_enums::PaymentMethod>,
    pub connector_transaction_id: Option<String>,
    pub capture_method: Option<storage_enums::CaptureMethod>,
    #[serde(default, with = "common_utils::custom_serde::iso8601::option")]
    pub capture_on: Option<PrimitiveDateTime>,
    pub confirm: bool,
    pub authentication_type: Option<storage_enums::AuthenticationType>,
    #[serde(with = "common_utils::custom_serde::iso8601")]
    pub created_at: PrimitiveDateTime,
    #[serde(with = "common_utils::custom_serde::iso8601")]
    pub modified_at: PrimitiveDateTime,
    #[serde(default, with = "common_utils::custom_serde::iso8601::option")]
    pub last_synced: Option<PrimitiveDateTime>,
    pub cancellation_reason: Option<String>,
    pub amount_to_capture: Option<MinorUnit>,
    pub mandate_id: Option<String>,
    pub browser_info: Option<serde_json::Value>,
    pub error_code: Option<String>,
    pub payment_token: Option<String>,
    pub connector_metadata: Option<serde_json::Value>,
    pub payment_experience: Option<storage_enums::PaymentExperience>,
    pub payment_method_type: Option<storage_enums::PaymentMethodType>,
    pub payment_method_data: Option<serde_json::Value>,
    pub business_sub_label: Option<String>,
    pub straight_through_algorithm: Option<serde_json::Value>,
    pub preprocessing_step_id: Option<String>,
    // providing a location to store mandate details intermediately for transaction
    pub mandate_details: Option<MandateDataType>,
    pub error_reason: Option<String>,
    pub multiple_capture_count: Option<i16>,
    // reference to the payment at connector side
    pub connector_response_reference_id: Option<String>,
    pub amount_capturable: MinorUnit,
    pub updated_by: String,
    pub authentication_data: Option<serde_json::Value>,
    pub encoded_data: Option<String>,
    pub merchant_connector_id: Option<id_type::MerchantConnectorAccountId>,
    pub unified_code: Option<String>,
    pub unified_message: Option<String>,
    pub external_three_ds_authentication_attempted: Option<bool>,
    pub authentication_connector: Option<String>,
    pub authentication_id: Option<String>,
    pub mandate_data: Option<MandateDetails>,
    pub payment_method_billing_address_id: Option<String>,
    pub fingerprint_id: Option<String>,
    pub charge_id: Option<String>,
    pub client_source: Option<String>,
    pub client_version: Option<String>,
    pub customer_acceptance: Option<pii::SecretSerdeValue>,
    pub profile_id: id_type::ProfileId,
    pub organization_id: id_type::OrganizationId,
    pub connector_mandate_detail: Option<ConnectorMandateReferenceId>,
    pub request_extended_authorization: Option<RequestExtendedAuthorizationBool>,
    pub extended_authorization_applied: Option<ExtendedAuthorizationAppliedBool>,
    pub capture_before: Option<PrimitiveDateTime>,
    pub card_discovery: Option<common_enums::CardDiscovery>,
    pub charges: Option<common_types::payments::ConnectorChargeResponseData>,
    pub issuer_error_code: Option<String>,
    pub issuer_error_message: Option<String>,
    pub surcharge_algorithm_id: Option<id_type::SurchargeRoutingId>,
}

#[cfg(feature = "v1")]
#[derive(Clone, Debug, Eq, PartialEq, Serialize, Deserialize, Default)]
pub struct NetAmount {
    /// The payment amount
    order_amount: MinorUnit,
    /// The shipping cost of the order
    shipping_cost: Option<MinorUnit>,
    /// Tax amount related to the order
    order_tax_amount: Option<MinorUnit>,
    /// The surcharge amount to be added to the order
    surcharge_amount: Option<MinorUnit>,
    /// tax on surcharge amount
    tax_on_surcharge: Option<MinorUnit>,
}

#[cfg(feature = "v1")]
impl NetAmount {
    pub fn new(
        order_amount: MinorUnit,
        shipping_cost: Option<MinorUnit>,
        order_tax_amount: Option<MinorUnit>,
        surcharge_amount: Option<MinorUnit>,
        tax_on_surcharge: Option<MinorUnit>,
    ) -> Self {
        Self {
            order_amount,
            shipping_cost,
            order_tax_amount,
            surcharge_amount,
            tax_on_surcharge,
        }
    }

    pub fn get_order_amount(&self) -> MinorUnit {
        self.order_amount
    }

    pub fn get_shipping_cost(&self) -> Option<MinorUnit> {
        self.shipping_cost
    }

    pub fn get_order_tax_amount(&self) -> Option<MinorUnit> {
        self.order_tax_amount
    }

    pub fn get_surcharge_amount(&self) -> Option<MinorUnit> {
        self.surcharge_amount
    }

    pub fn get_tax_on_surcharge(&self) -> Option<MinorUnit> {
        self.tax_on_surcharge
    }

    pub fn get_total_surcharge_amount(&self) -> Option<MinorUnit> {
        self.surcharge_amount
            .map(|surcharge_amount| surcharge_amount + self.tax_on_surcharge.unwrap_or_default())
    }

    pub fn get_total_amount(&self) -> MinorUnit {
        self.order_amount
            + self.shipping_cost.unwrap_or_default()
            + self.order_tax_amount.unwrap_or_default()
            + self.surcharge_amount.unwrap_or_default()
            + self.tax_on_surcharge.unwrap_or_default()
    }

    pub fn set_order_amount(&mut self, order_amount: MinorUnit) {
        self.order_amount = order_amount;
    }

    pub fn set_order_tax_amount(&mut self, order_tax_amount: Option<MinorUnit>) {
        self.order_tax_amount = order_tax_amount;
    }

    pub fn set_surcharge_details(
        &mut self,
        surcharge_details: Option<router_request_types::SurchargeDetails>,
    ) {
        self.surcharge_amount = surcharge_details
            .clone()
            .map(|details| details.surcharge_amount);
        self.tax_on_surcharge = surcharge_details.map(|details| details.tax_on_surcharge_amount);
    }

    pub fn from_payments_request(
        payments_request: &api_models::payments::PaymentsRequest,
        order_amount: MinorUnit,
    ) -> Self {
        let surcharge_amount = payments_request
            .surcharge_details
            .map(|surcharge_details| surcharge_details.surcharge_amount);
        let tax_on_surcharge = payments_request
            .surcharge_details
            .and_then(|surcharge_details| surcharge_details.tax_amount);
        Self {
            order_amount,
            shipping_cost: payments_request.shipping_cost,
            order_tax_amount: None,
            surcharge_amount,
            tax_on_surcharge,
        }
    }

    #[cfg(feature = "v1")]
    pub fn from_payments_request_and_payment_attempt(
        payments_request: &api_models::payments::PaymentsRequest,
        payment_attempt: Option<&PaymentAttempt>,
    ) -> Option<Self> {
        let option_order_amount = payments_request
            .amount
            .map(MinorUnit::from)
            .or(payment_attempt
                .map(|payment_attempt| payment_attempt.net_amount.get_order_amount()));
        option_order_amount.map(|order_amount| {
            let shipping_cost = payments_request.shipping_cost.or(payment_attempt
                .and_then(|payment_attempt| payment_attempt.net_amount.get_shipping_cost()));
            let order_tax_amount = payment_attempt
                .and_then(|payment_attempt| payment_attempt.net_amount.get_order_tax_amount());
            let surcharge_amount = payments_request
                .surcharge_details
                .map(|surcharge_details| surcharge_details.get_surcharge_amount())
                .or_else(|| {
                    payment_attempt.and_then(|payment_attempt| {
                        payment_attempt.net_amount.get_surcharge_amount()
                    })
                });
            let tax_on_surcharge = payments_request
                .surcharge_details
                .and_then(|surcharge_details| surcharge_details.get_tax_amount())
                .or_else(|| {
                    payment_attempt.and_then(|payment_attempt| {
                        payment_attempt.net_amount.get_tax_on_surcharge()
                    })
                });
            Self {
                order_amount,
                shipping_cost,
                order_tax_amount,
                surcharge_amount,
                tax_on_surcharge,
            }
        })
    }
}

#[cfg(feature = "v2")]
impl PaymentAttempt {
    #[track_caller]
    pub fn get_total_amount(&self) -> MinorUnit {
        todo!();
    }

    pub fn get_total_surcharge_amount(&self) -> Option<MinorUnit> {
        todo!();
    }
}

#[cfg(feature = "v1")]
impl PaymentAttempt {
    pub fn get_total_amount(&self) -> MinorUnit {
        self.net_amount.get_total_amount()
    }

    pub fn get_total_surcharge_amount(&self) -> Option<MinorUnit> {
        self.net_amount.get_total_surcharge_amount()
    }
}

#[derive(Clone, Debug, Eq, PartialEq)]
pub struct PaymentListFilters {
    pub connector: Vec<String>,
    pub currency: Vec<storage_enums::Currency>,
    pub status: Vec<storage_enums::IntentStatus>,
    pub payment_method: Vec<storage_enums::PaymentMethod>,
    pub payment_method_type: Vec<storage_enums::PaymentMethodType>,
    pub authentication_type: Vec<storage_enums::AuthenticationType>,
}

#[cfg(feature = "v1")]
#[derive(Clone, Debug, Serialize, Deserialize)]
pub struct PaymentAttemptNew {
    pub payment_id: id_type::PaymentId,
    pub merchant_id: id_type::MerchantId,
    pub attempt_id: String,
    pub status: storage_enums::AttemptStatus,
    /// amount + surcharge_amount + tax_amount
    /// This field will always be derived before updating in the Database
    pub net_amount: NetAmount,
    pub currency: Option<storage_enums::Currency>,
    // pub auto_capture: Option<bool>,
    pub save_to_locker: Option<bool>,
    pub connector: Option<String>,
    pub error_message: Option<String>,
    pub offer_amount: Option<MinorUnit>,
    pub payment_method_id: Option<String>,
    pub payment_method: Option<storage_enums::PaymentMethod>,
    pub capture_method: Option<storage_enums::CaptureMethod>,
    #[serde(default, with = "common_utils::custom_serde::iso8601::option")]
    pub capture_on: Option<PrimitiveDateTime>,
    pub confirm: bool,
    pub authentication_type: Option<storage_enums::AuthenticationType>,
    #[serde(default, with = "common_utils::custom_serde::iso8601::option")]
    pub created_at: Option<PrimitiveDateTime>,
    #[serde(default, with = "common_utils::custom_serde::iso8601::option")]
    pub modified_at: Option<PrimitiveDateTime>,
    #[serde(default, with = "common_utils::custom_serde::iso8601::option")]
    pub last_synced: Option<PrimitiveDateTime>,
    pub cancellation_reason: Option<String>,
    pub amount_to_capture: Option<MinorUnit>,
    pub mandate_id: Option<String>,
    pub browser_info: Option<serde_json::Value>,
    pub payment_token: Option<String>,
    pub error_code: Option<String>,
    pub connector_metadata: Option<serde_json::Value>,
    pub payment_experience: Option<storage_enums::PaymentExperience>,
    pub payment_method_type: Option<storage_enums::PaymentMethodType>,
    pub payment_method_data: Option<serde_json::Value>,
    pub business_sub_label: Option<String>,
    pub straight_through_algorithm: Option<serde_json::Value>,
    pub preprocessing_step_id: Option<String>,
    pub mandate_details: Option<MandateDataType>,
    pub error_reason: Option<String>,
    pub connector_response_reference_id: Option<String>,
    pub multiple_capture_count: Option<i16>,
    pub amount_capturable: MinorUnit,
    pub updated_by: String,
    pub authentication_data: Option<serde_json::Value>,
    pub encoded_data: Option<String>,
    pub merchant_connector_id: Option<id_type::MerchantConnectorAccountId>,
    pub unified_code: Option<String>,
    pub unified_message: Option<String>,
    pub external_three_ds_authentication_attempted: Option<bool>,
    pub authentication_connector: Option<String>,
    pub authentication_id: Option<String>,
    pub mandate_data: Option<MandateDetails>,
    pub payment_method_billing_address_id: Option<String>,
    pub fingerprint_id: Option<String>,
    pub client_source: Option<String>,
    pub client_version: Option<String>,
    pub customer_acceptance: Option<pii::SecretSerdeValue>,
    pub profile_id: id_type::ProfileId,
    pub organization_id: id_type::OrganizationId,
    pub connector_mandate_detail: Option<ConnectorMandateReferenceId>,
    pub request_extended_authorization: Option<RequestExtendedAuthorizationBool>,
    pub extended_authorization_applied: Option<ExtendedAuthorizationAppliedBool>,
    pub capture_before: Option<PrimitiveDateTime>,
    pub card_discovery: Option<common_enums::CardDiscovery>,
    pub surcharge_algorithm_id: Option<id_type::SurchargeRoutingId>,
}

#[cfg(feature = "v1")]
#[derive(Debug, Clone, Serialize, Deserialize)]
pub enum PaymentAttemptUpdate {
    Update {
        net_amount: NetAmount,
        currency: storage_enums::Currency,
        status: storage_enums::AttemptStatus,
        authentication_type: Option<storage_enums::AuthenticationType>,
        payment_method: Option<storage_enums::PaymentMethod>,
        payment_token: Option<String>,
        payment_method_data: Option<serde_json::Value>,
        payment_method_type: Option<storage_enums::PaymentMethodType>,
        payment_experience: Option<storage_enums::PaymentExperience>,
        business_sub_label: Option<String>,
        amount_to_capture: Option<MinorUnit>,
        capture_method: Option<storage_enums::CaptureMethod>,
        fingerprint_id: Option<String>,
        payment_method_billing_address_id: Option<String>,
        updated_by: String,
    },
    UpdateTrackers {
        payment_token: Option<String>,
        connector: Option<String>,
        straight_through_algorithm: Option<serde_json::Value>,
        amount_capturable: Option<MinorUnit>,
        surcharge_amount: Option<MinorUnit>,
        tax_amount: Option<MinorUnit>,
        updated_by: String,
        merchant_connector_id: Option<id_type::MerchantConnectorAccountId>,
    },
    AuthenticationTypeUpdate {
        authentication_type: storage_enums::AuthenticationType,
        updated_by: String,
    },
    ConfirmUpdate {
        net_amount: NetAmount,
        currency: storage_enums::Currency,
        status: storage_enums::AttemptStatus,
        authentication_type: Option<storage_enums::AuthenticationType>,
        capture_method: Option<storage_enums::CaptureMethod>,
        payment_method: Option<storage_enums::PaymentMethod>,
        browser_info: Option<serde_json::Value>,
        connector: Option<String>,
        payment_token: Option<String>,
        payment_method_data: Option<serde_json::Value>,
        payment_method_type: Option<storage_enums::PaymentMethodType>,
        payment_experience: Option<storage_enums::PaymentExperience>,
        business_sub_label: Option<String>,
        straight_through_algorithm: Option<serde_json::Value>,
        error_code: Option<Option<String>>,
        error_message: Option<Option<String>>,
        amount_capturable: Option<MinorUnit>,
        updated_by: String,
        merchant_connector_id: Option<id_type::MerchantConnectorAccountId>,
        external_three_ds_authentication_attempted: Option<bool>,
        authentication_connector: Option<String>,
        authentication_id: Option<String>,
        payment_method_billing_address_id: Option<String>,
        fingerprint_id: Option<String>,
        payment_method_id: Option<String>,
        client_source: Option<String>,
        client_version: Option<String>,
        customer_acceptance: Option<pii::SecretSerdeValue>,
        connector_mandate_detail: Option<ConnectorMandateReferenceId>,
        card_discovery: Option<common_enums::CardDiscovery>,
    },
    RejectUpdate {
        status: storage_enums::AttemptStatus,
        error_code: Option<Option<String>>,
        error_message: Option<Option<String>>,
        updated_by: String,
    },
    BlocklistUpdate {
        status: storage_enums::AttemptStatus,
        error_code: Option<Option<String>>,
        error_message: Option<Option<String>>,
        updated_by: String,
    },
    PaymentMethodDetailsUpdate {
        payment_method_id: Option<String>,
        updated_by: String,
    },
    ConnectorMandateDetailUpdate {
        connector_mandate_detail: Option<ConnectorMandateReferenceId>,
        updated_by: String,
    },
    VoidUpdate {
        status: storage_enums::AttemptStatus,
        cancellation_reason: Option<String>,
        updated_by: String,
    },
    ResponseUpdate {
        status: storage_enums::AttemptStatus,
        connector: Option<String>,
        connector_transaction_id: Option<String>,
        authentication_type: Option<storage_enums::AuthenticationType>,
        payment_method_id: Option<String>,
        mandate_id: Option<String>,
        connector_metadata: Option<serde_json::Value>,
        payment_token: Option<String>,
        error_code: Option<Option<String>>,
        error_message: Option<Option<String>>,
        error_reason: Option<Option<String>>,
        connector_response_reference_id: Option<String>,
        amount_capturable: Option<MinorUnit>,
        updated_by: String,
        authentication_data: Option<serde_json::Value>,
        encoded_data: Option<String>,
        unified_code: Option<Option<String>>,
        unified_message: Option<Option<String>>,
        capture_before: Option<PrimitiveDateTime>,
        extended_authorization_applied: Option<ExtendedAuthorizationAppliedBool>,
        payment_method_data: Option<serde_json::Value>,
        connector_mandate_detail: Option<ConnectorMandateReferenceId>,
        charges: Option<common_types::payments::ConnectorChargeResponseData>,
    },
    UnresolvedResponseUpdate {
        status: storage_enums::AttemptStatus,
        connector: Option<String>,
        connector_transaction_id: Option<String>,
        payment_method_id: Option<String>,
        error_code: Option<Option<String>>,
        error_message: Option<Option<String>>,
        error_reason: Option<Option<String>>,
        connector_response_reference_id: Option<String>,
        updated_by: String,
    },
    StatusUpdate {
        status: storage_enums::AttemptStatus,
        updated_by: String,
    },
    ErrorUpdate {
        connector: Option<String>,
        status: storage_enums::AttemptStatus,
        error_code: Option<Option<String>>,
        error_message: Option<Option<String>>,
        error_reason: Option<Option<String>>,
        amount_capturable: Option<MinorUnit>,
        updated_by: String,
        unified_code: Option<Option<String>>,
        unified_message: Option<Option<String>>,
        connector_transaction_id: Option<String>,
        payment_method_data: Option<serde_json::Value>,
        authentication_type: Option<storage_enums::AuthenticationType>,
        issuer_error_code: Option<String>,
        issuer_error_message: Option<String>,
    },
    CaptureUpdate {
        amount_to_capture: Option<MinorUnit>,
        multiple_capture_count: Option<i16>,
        updated_by: String,
    },
    AmountToCaptureUpdate {
        status: storage_enums::AttemptStatus,
        amount_capturable: MinorUnit,
        updated_by: String,
    },
    PreprocessingUpdate {
        status: storage_enums::AttemptStatus,
        payment_method_id: Option<String>,
        connector_metadata: Option<serde_json::Value>,
        preprocessing_step_id: Option<String>,
        connector_transaction_id: Option<String>,
        connector_response_reference_id: Option<String>,
        updated_by: String,
    },
    ConnectorResponse {
        authentication_data: Option<serde_json::Value>,
        encoded_data: Option<String>,
        connector_transaction_id: Option<String>,
        connector: Option<String>,
        charges: Option<common_types::payments::ConnectorChargeResponseData>,
        updated_by: String,
    },
    IncrementalAuthorizationAmountUpdate {
        net_amount: NetAmount,
        amount_capturable: MinorUnit,
    },
    AuthenticationUpdate {
        status: storage_enums::AttemptStatus,
        external_three_ds_authentication_attempted: Option<bool>,
        authentication_connector: Option<String>,
        authentication_id: Option<String>,
        updated_by: String,
    },
    ManualUpdate {
        status: Option<storage_enums::AttemptStatus>,
        error_code: Option<String>,
        error_message: Option<String>,
        error_reason: Option<String>,
        updated_by: String,
        unified_code: Option<String>,
        unified_message: Option<String>,
        connector_transaction_id: Option<String>,
    },
    PostSessionTokensUpdate {
        updated_by: String,
        connector_metadata: Option<serde_json::Value>,
    },
}

#[cfg(feature = "v1")]
impl PaymentAttemptUpdate {
    pub fn to_storage_model(self) -> diesel_models::PaymentAttemptUpdate {
        match self {
            Self::Update {
                net_amount,
                currency,
                status,
                authentication_type,
                payment_method,
                payment_token,
                payment_method_data,
                payment_method_type,
                payment_experience,
                business_sub_label,
                amount_to_capture,
                capture_method,
                fingerprint_id,
                payment_method_billing_address_id,
                updated_by,
            } => DieselPaymentAttemptUpdate::Update {
                amount: net_amount.get_order_amount(),
                currency,
                status,
                authentication_type,
                payment_method,
                payment_token,
                payment_method_data,
                payment_method_type,
                payment_experience,
                business_sub_label,
                amount_to_capture,
                capture_method,
                surcharge_amount: net_amount.get_surcharge_amount(),
                tax_amount: net_amount.get_tax_on_surcharge(),
                fingerprint_id,
                payment_method_billing_address_id,
                updated_by,
            },
            Self::UpdateTrackers {
                payment_token,
                connector,
                straight_through_algorithm,
                amount_capturable,
                updated_by,
                surcharge_amount,
                tax_amount,
                merchant_connector_id,
            } => DieselPaymentAttemptUpdate::UpdateTrackers {
                payment_token,
                connector,
                straight_through_algorithm,
                amount_capturable,
                surcharge_amount,
                tax_amount,
                updated_by,
                merchant_connector_id,
            },
            Self::AuthenticationTypeUpdate {
                authentication_type,
                updated_by,
            } => DieselPaymentAttemptUpdate::AuthenticationTypeUpdate {
                authentication_type,
                updated_by,
            },
            Self::BlocklistUpdate {
                status,
                error_code,
                error_message,
                updated_by,
            } => DieselPaymentAttemptUpdate::BlocklistUpdate {
                status,
                error_code,
                error_message,
                updated_by,
            },
            Self::ConnectorMandateDetailUpdate {
                connector_mandate_detail,
                updated_by,
            } => DieselPaymentAttemptUpdate::ConnectorMandateDetailUpdate {
                connector_mandate_detail,
                updated_by,
            },
            Self::PaymentMethodDetailsUpdate {
                payment_method_id,
                updated_by,
            } => DieselPaymentAttemptUpdate::PaymentMethodDetailsUpdate {
                payment_method_id,
                updated_by,
            },
            Self::ConfirmUpdate {
                net_amount,
                currency,
                status,
                authentication_type,
                capture_method,
                payment_method,
                browser_info,
                connector,
                payment_token,
                payment_method_data,
                payment_method_type,
                payment_experience,
                business_sub_label,
                straight_through_algorithm,
                error_code,
                error_message,
                amount_capturable,
                fingerprint_id,
                updated_by,
                merchant_connector_id: connector_id,
                payment_method_id,
                external_three_ds_authentication_attempted,
                authentication_connector,
                authentication_id,
                payment_method_billing_address_id,
                client_source,
                client_version,
                customer_acceptance,
                connector_mandate_detail,
                card_discovery,
            } => DieselPaymentAttemptUpdate::ConfirmUpdate {
                amount: net_amount.get_order_amount(),
                currency,
                status,
                authentication_type,
                capture_method,
                payment_method,
                browser_info,
                connector,
                payment_token,
                payment_method_data,
                payment_method_type,
                payment_experience,
                business_sub_label,
                straight_through_algorithm,
                error_code,
                error_message,
                amount_capturable,
                surcharge_amount: net_amount.get_surcharge_amount(),
                tax_amount: net_amount.get_tax_on_surcharge(),
                fingerprint_id,
                updated_by,
                merchant_connector_id: connector_id,
                payment_method_id,
                external_three_ds_authentication_attempted,
                authentication_connector,
                authentication_id,
                payment_method_billing_address_id,
                client_source,
                client_version,
                customer_acceptance,
                shipping_cost: net_amount.get_shipping_cost(),
                order_tax_amount: net_amount.get_order_tax_amount(),
                connector_mandate_detail,
                card_discovery,
            },
            Self::VoidUpdate {
                status,
                cancellation_reason,
                updated_by,
            } => DieselPaymentAttemptUpdate::VoidUpdate {
                status,
                cancellation_reason,
                updated_by,
            },
            Self::ResponseUpdate {
                status,
                connector,
                connector_transaction_id,
                authentication_type,
                payment_method_id,
                mandate_id,
                connector_metadata,
                payment_token,
                error_code,
                error_message,
                error_reason,
                connector_response_reference_id,
                amount_capturable,
                updated_by,
                authentication_data,
                encoded_data,
                unified_code,
                unified_message,
                capture_before,
                extended_authorization_applied,
                payment_method_data,
                connector_mandate_detail,
                charges,
            } => DieselPaymentAttemptUpdate::ResponseUpdate {
                status,
                connector,
                connector_transaction_id,
                authentication_type,
                payment_method_id,
                mandate_id,
                connector_metadata,
                payment_token,
                error_code,
                error_message,
                error_reason,
                connector_response_reference_id,
                amount_capturable,
                updated_by,
                authentication_data,
                encoded_data,
                unified_code,
                unified_message,
                capture_before,
                extended_authorization_applied,
                payment_method_data,
                connector_mandate_detail,
                charges,
            },
            Self::UnresolvedResponseUpdate {
                status,
                connector,
                connector_transaction_id,
                payment_method_id,
                error_code,
                error_message,
                error_reason,
                connector_response_reference_id,
                updated_by,
            } => DieselPaymentAttemptUpdate::UnresolvedResponseUpdate {
                status,
                connector,
                connector_transaction_id,
                payment_method_id,
                error_code,
                error_message,
                error_reason,
                connector_response_reference_id,
                updated_by,
            },
            Self::StatusUpdate { status, updated_by } => {
                DieselPaymentAttemptUpdate::StatusUpdate { status, updated_by }
            }
            Self::ErrorUpdate {
                connector,
                status,
                error_code,
                error_message,
                error_reason,
                amount_capturable,
                updated_by,
                unified_code,
                unified_message,
                connector_transaction_id,
                payment_method_data,
                authentication_type,
                issuer_error_code,
                issuer_error_message,
            } => DieselPaymentAttemptUpdate::ErrorUpdate {
                connector,
                status,
                error_code,
                error_message,
                error_reason,
                amount_capturable,
                updated_by,
                unified_code,
                unified_message,
                connector_transaction_id,
                payment_method_data,
                authentication_type,
                issuer_error_code,
                issuer_error_message,
            },
            Self::CaptureUpdate {
                multiple_capture_count,
                updated_by,
                amount_to_capture,
            } => DieselPaymentAttemptUpdate::CaptureUpdate {
                multiple_capture_count,
                updated_by,
                amount_to_capture,
            },
            Self::PreprocessingUpdate {
                status,
                payment_method_id,
                connector_metadata,
                preprocessing_step_id,
                connector_transaction_id,
                connector_response_reference_id,
                updated_by,
            } => DieselPaymentAttemptUpdate::PreprocessingUpdate {
                status,
                payment_method_id,
                connector_metadata,
                preprocessing_step_id,
                connector_transaction_id,
                connector_response_reference_id,
                updated_by,
            },
            Self::RejectUpdate {
                status,
                error_code,
                error_message,
                updated_by,
            } => DieselPaymentAttemptUpdate::RejectUpdate {
                status,
                error_code,
                error_message,
                updated_by,
            },
            Self::AmountToCaptureUpdate {
                status,
                amount_capturable,
                updated_by,
            } => DieselPaymentAttemptUpdate::AmountToCaptureUpdate {
                status,
                amount_capturable,
                updated_by,
            },
            Self::ConnectorResponse {
                authentication_data,
                encoded_data,
                connector_transaction_id,
                connector,
                charges,
                updated_by,
            } => DieselPaymentAttemptUpdate::ConnectorResponse {
                authentication_data,
                encoded_data,
                connector_transaction_id,
                charges,
                connector,
                updated_by,
            },
            Self::IncrementalAuthorizationAmountUpdate {
                net_amount,
                amount_capturable,
            } => DieselPaymentAttemptUpdate::IncrementalAuthorizationAmountUpdate {
                amount: net_amount.get_order_amount(),
                amount_capturable,
            },
            Self::AuthenticationUpdate {
                status,
                external_three_ds_authentication_attempted,
                authentication_connector,
                authentication_id,
                updated_by,
            } => DieselPaymentAttemptUpdate::AuthenticationUpdate {
                status,
                external_three_ds_authentication_attempted,
                authentication_connector,
                authentication_id,
                updated_by,
            },
            Self::ManualUpdate {
                status,
                error_code,
                error_message,
                error_reason,
                updated_by,
                unified_code,
                unified_message,
                connector_transaction_id,
            } => DieselPaymentAttemptUpdate::ManualUpdate {
                status,
                error_code,
                error_message,
                error_reason,
                updated_by,
                unified_code,
                unified_message,
                connector_transaction_id,
            },
            Self::PostSessionTokensUpdate {
                updated_by,
                connector_metadata,
            } => DieselPaymentAttemptUpdate::PostSessionTokensUpdate {
                updated_by,
                connector_metadata,
            },
        }
    }
}

#[cfg(feature = "v2")]
#[derive(Debug, Clone, Serialize)]
pub struct ConfirmIntentResponseUpdate {
    pub status: storage_enums::AttemptStatus,
    pub connector_payment_id: Option<String>,
    pub updated_by: String,
    pub redirection_data: Option<router_response_types::RedirectForm>,
    pub connector_metadata: Option<pii::SecretSerdeValue>,
    pub amount_capturable: Option<MinorUnit>,
    pub connector_token_details: Option<diesel_models::ConnectorTokenDetails>,
}

#[cfg(feature = "v2")]
#[derive(Debug, Clone, Serialize)]
pub enum PaymentAttemptUpdate {
    /// Update the payment attempt on confirming the intent, before calling the connector
    ConfirmIntent {
        status: storage_enums::AttemptStatus,
        updated_by: String,
        connector: String,
        merchant_connector_id: id_type::MerchantConnectorAccountId,
        authentication_type: storage_enums::AuthenticationType,
    },
    /// Update the payment attempt on confirming the intent, after calling the connector on success response
    ConfirmIntentResponse(Box<ConfirmIntentResponseUpdate>),
    /// Update the payment attempt after force syncing with the connector
    SyncUpdate {
        status: storage_enums::AttemptStatus,
        amount_capturable: Option<MinorUnit>,
        updated_by: String,
    },
    PreCaptureUpdate {
        amount_to_capture: Option<MinorUnit>,
        updated_by: String,
    },
    /// Update the payment after attempting capture with the connector
    CaptureUpdate {
        status: storage_enums::AttemptStatus,
        amount_capturable: Option<MinorUnit>,
        updated_by: String,
    },
    /// Update the payment attempt on confirming the intent, after calling the connector on error response
    ErrorUpdate {
        status: storage_enums::AttemptStatus,
        amount_capturable: Option<MinorUnit>,
        error: ErrorDetails,
        updated_by: String,
        connector_payment_id: Option<String>,
    },
}

#[cfg(feature = "v2")]
impl ForeignIDRef for PaymentAttempt {
    fn foreign_id(&self) -> String {
        todo!()
    }
}

#[cfg(feature = "v1")]
impl ForeignIDRef for PaymentAttempt {
    fn foreign_id(&self) -> String {
        self.attempt_id.clone()
    }
}

#[cfg(feature = "v1")]
#[async_trait::async_trait]
impl behaviour::Conversion for PaymentAttempt {
    type DstType = DieselPaymentAttempt;
    type NewDstType = DieselPaymentAttemptNew;

    async fn convert(self) -> CustomResult<Self::DstType, ValidationError> {
        let card_network = self
            .payment_method_data
            .as_ref()
            .and_then(|data| data.as_object())
            .and_then(|card| card.get("card"))
            .and_then(|data| data.as_object())
            .and_then(|card| card.get("card_network"))
            .and_then(|network| network.as_str())
            .map(|network| network.to_string());
        let (connector_transaction_id, processor_transaction_data) = self
            .connector_transaction_id
            .map(ConnectorTransactionId::form_id_and_data)
            .map(|(txn_id, txn_data)| (Some(txn_id), txn_data))
            .unwrap_or((None, None));
        Ok(DieselPaymentAttempt {
            payment_id: self.payment_id,
            merchant_id: self.merchant_id,
            attempt_id: self.attempt_id,
            status: self.status,
            amount: self.net_amount.get_order_amount(),
            currency: self.currency,
            save_to_locker: self.save_to_locker,
            connector: self.connector,
            error_message: self.error_message,
            offer_amount: self.offer_amount,
            surcharge_amount: self.net_amount.get_surcharge_amount(),
            tax_amount: self.net_amount.get_tax_on_surcharge(),
            payment_method_id: self.payment_method_id,
            payment_method: self.payment_method,
            connector_transaction_id,
            capture_method: self.capture_method,
            capture_on: self.capture_on,
            confirm: self.confirm,
            authentication_type: self.authentication_type,
            created_at: self.created_at,
            modified_at: self.modified_at,
            last_synced: self.last_synced,
            cancellation_reason: self.cancellation_reason,
            amount_to_capture: self.amount_to_capture,
            mandate_id: self.mandate_id,
            browser_info: self.browser_info,
            error_code: self.error_code,
            payment_token: self.payment_token,
            connector_metadata: self.connector_metadata,
            payment_experience: self.payment_experience,
            payment_method_type: self.payment_method_type,
            payment_method_data: self.payment_method_data,
            business_sub_label: self.business_sub_label,
            straight_through_algorithm: self.straight_through_algorithm,
            preprocessing_step_id: self.preprocessing_step_id,
            mandate_details: self.mandate_details.map(Into::into),
            error_reason: self.error_reason,
            multiple_capture_count: self.multiple_capture_count,
            connector_response_reference_id: self.connector_response_reference_id,
            amount_capturable: self.amount_capturable,
            updated_by: self.updated_by,
            merchant_connector_id: self.merchant_connector_id,
            authentication_data: self.authentication_data,
            encoded_data: self.encoded_data,
            unified_code: self.unified_code,
            unified_message: self.unified_message,
            net_amount: Some(self.net_amount.get_total_amount()),
            external_three_ds_authentication_attempted: self
                .external_three_ds_authentication_attempted,
            authentication_connector: self.authentication_connector,
            authentication_id: self.authentication_id,
            mandate_data: self.mandate_data.map(Into::into),
            fingerprint_id: self.fingerprint_id,
            payment_method_billing_address_id: self.payment_method_billing_address_id,
            charge_id: self.charge_id,
            client_source: self.client_source,
            client_version: self.client_version,
            customer_acceptance: self.customer_acceptance,
            profile_id: self.profile_id,
            organization_id: self.organization_id,
            card_network,
            order_tax_amount: self.net_amount.get_order_tax_amount(),
            shipping_cost: self.net_amount.get_shipping_cost(),
            connector_mandate_detail: self.connector_mandate_detail,
            request_extended_authorization: self.request_extended_authorization,
            extended_authorization_applied: self.extended_authorization_applied,
            capture_before: self.capture_before,
            processor_transaction_data,
            card_discovery: self.card_discovery,
            charges: self.charges,
            issuer_error_code: self.issuer_error_code,
            issuer_error_message: self.issuer_error_message,
            surcharge_algorithm_id: self.surcharge_algorithm_id,
            // Below fields are deprecated. Please add any new fields above this line.
            connector_transaction_data: None,
        })
    }

    async fn convert_back(
        _state: &KeyManagerState,
        storage_model: Self::DstType,
        _key: &Secret<Vec<u8>>,
        _key_manager_identifier: keymanager::Identifier,
    ) -> CustomResult<Self, ValidationError>
    where
        Self: Sized,
    {
        async {
            let connector_transaction_id = storage_model
                .get_optional_connector_transaction_id()
                .cloned();
            Ok::<Self, error_stack::Report<common_utils::errors::CryptoError>>(Self {
                payment_id: storage_model.payment_id,
                merchant_id: storage_model.merchant_id,
                attempt_id: storage_model.attempt_id,
                status: storage_model.status,
                net_amount: NetAmount::new(
                    storage_model.amount,
                    storage_model.shipping_cost,
                    storage_model.order_tax_amount,
                    storage_model.surcharge_amount,
                    storage_model.tax_amount,
                ),
                currency: storage_model.currency,
                save_to_locker: storage_model.save_to_locker,
                connector: storage_model.connector,
                error_message: storage_model.error_message,
                offer_amount: storage_model.offer_amount,
                payment_method_id: storage_model.payment_method_id,
                payment_method: storage_model.payment_method,
                connector_transaction_id,
                capture_method: storage_model.capture_method,
                capture_on: storage_model.capture_on,
                confirm: storage_model.confirm,
                authentication_type: storage_model.authentication_type,
                created_at: storage_model.created_at,
                modified_at: storage_model.modified_at,
                last_synced: storage_model.last_synced,
                cancellation_reason: storage_model.cancellation_reason,
                amount_to_capture: storage_model.amount_to_capture,
                mandate_id: storage_model.mandate_id,
                browser_info: storage_model.browser_info,
                error_code: storage_model.error_code,
                payment_token: storage_model.payment_token,
                connector_metadata: storage_model.connector_metadata,
                payment_experience: storage_model.payment_experience,
                payment_method_type: storage_model.payment_method_type,
                payment_method_data: storage_model.payment_method_data,
                business_sub_label: storage_model.business_sub_label,
                straight_through_algorithm: storage_model.straight_through_algorithm,
                preprocessing_step_id: storage_model.preprocessing_step_id,
                mandate_details: storage_model.mandate_details.map(Into::into),
                error_reason: storage_model.error_reason,
                multiple_capture_count: storage_model.multiple_capture_count,
                connector_response_reference_id: storage_model.connector_response_reference_id,
                amount_capturable: storage_model.amount_capturable,
                updated_by: storage_model.updated_by,
                authentication_data: storage_model.authentication_data,
                encoded_data: storage_model.encoded_data,
                merchant_connector_id: storage_model.merchant_connector_id,
                unified_code: storage_model.unified_code,
                unified_message: storage_model.unified_message,
                external_three_ds_authentication_attempted: storage_model
                    .external_three_ds_authentication_attempted,
                authentication_connector: storage_model.authentication_connector,
                authentication_id: storage_model.authentication_id,
                mandate_data: storage_model.mandate_data.map(Into::into),
                payment_method_billing_address_id: storage_model.payment_method_billing_address_id,
                fingerprint_id: storage_model.fingerprint_id,
                charge_id: storage_model.charge_id,
                client_source: storage_model.client_source,
                client_version: storage_model.client_version,
                customer_acceptance: storage_model.customer_acceptance,
                profile_id: storage_model.profile_id,
                organization_id: storage_model.organization_id,
                connector_mandate_detail: storage_model.connector_mandate_detail,
                request_extended_authorization: storage_model.request_extended_authorization,
                extended_authorization_applied: storage_model.extended_authorization_applied,
                capture_before: storage_model.capture_before,
                card_discovery: storage_model.card_discovery,
                charges: storage_model.charges,
                issuer_error_code: storage_model.issuer_error_code,
                issuer_error_message: storage_model.issuer_error_message,
                surcharge_algorithm_id: storage_model.surcharge_algorithm_id,
            })
        }
        .await
        .change_context(ValidationError::InvalidValue {
            message: "Failed while decrypting payment attempt".to_string(),
        })
    }

    async fn construct_new(self) -> CustomResult<Self::NewDstType, ValidationError> {
        let card_network = self
            .payment_method_data
            .as_ref()
            .and_then(|data| data.as_object())
            .and_then(|card| card.get("card"))
            .and_then(|data| data.as_object())
            .and_then(|card| card.get("card_network"))
            .and_then(|network| network.as_str())
            .map(|network| network.to_string());
        Ok(DieselPaymentAttemptNew {
            payment_id: self.payment_id,
            merchant_id: self.merchant_id,
            attempt_id: self.attempt_id,
            status: self.status,
            amount: self.net_amount.get_order_amount(),
            currency: self.currency,
            save_to_locker: self.save_to_locker,
            connector: self.connector,
            error_message: self.error_message,
            offer_amount: self.offer_amount,
            surcharge_amount: self.net_amount.get_surcharge_amount(),
            tax_amount: self.net_amount.get_tax_on_surcharge(),
            payment_method_id: self.payment_method_id,
            payment_method: self.payment_method,
            capture_method: self.capture_method,
            capture_on: self.capture_on,
            confirm: self.confirm,
            authentication_type: self.authentication_type,
            created_at: self.created_at,
            modified_at: self.modified_at,
            last_synced: self.last_synced,
            cancellation_reason: self.cancellation_reason,
            amount_to_capture: self.amount_to_capture,
            mandate_id: self.mandate_id,
            browser_info: self.browser_info,
            payment_token: self.payment_token,
            error_code: self.error_code,
            connector_metadata: self.connector_metadata,
            payment_experience: self.payment_experience,
            payment_method_type: self.payment_method_type,
            payment_method_data: self.payment_method_data,
            business_sub_label: self.business_sub_label,
            straight_through_algorithm: self.straight_through_algorithm,
            preprocessing_step_id: self.preprocessing_step_id,
            mandate_details: self.mandate_details.map(Into::into),
            error_reason: self.error_reason,
            connector_response_reference_id: self.connector_response_reference_id,
            multiple_capture_count: self.multiple_capture_count,
            amount_capturable: self.amount_capturable,
            updated_by: self.updated_by,
            merchant_connector_id: self.merchant_connector_id,
            authentication_data: self.authentication_data,
            encoded_data: self.encoded_data,
            unified_code: self.unified_code,
            unified_message: self.unified_message,
            net_amount: Some(self.net_amount.get_total_amount()),
            external_three_ds_authentication_attempted: self
                .external_three_ds_authentication_attempted,
            authentication_connector: self.authentication_connector,
            authentication_id: self.authentication_id,
            mandate_data: self.mandate_data.map(Into::into),
            fingerprint_id: self.fingerprint_id,
            payment_method_billing_address_id: self.payment_method_billing_address_id,
            client_source: self.client_source,
            client_version: self.client_version,
            customer_acceptance: self.customer_acceptance,
            profile_id: self.profile_id,
            organization_id: self.organization_id,
            card_network,
            order_tax_amount: self.net_amount.get_order_tax_amount(),
            shipping_cost: self.net_amount.get_shipping_cost(),
            connector_mandate_detail: self.connector_mandate_detail,
            request_extended_authorization: self.request_extended_authorization,
            extended_authorization_applied: self.extended_authorization_applied,
            capture_before: self.capture_before,
            card_discovery: self.card_discovery,
            surcharge_algorithm_id: self.surcharge_algorithm_id,
        })
    }
}

#[cfg(feature = "v2")]
#[async_trait::async_trait]
impl behaviour::Conversion for PaymentAttempt {
    type DstType = DieselPaymentAttempt;
    type NewDstType = DieselPaymentAttemptNew;

    async fn convert(self) -> CustomResult<Self::DstType, ValidationError> {
        use common_utils::encryption::Encryption;

        let card_network = self
            .payment_method_data
            .as_ref()
            .and_then(|data| data.peek().as_object())
            .and_then(|card| card.get("card"))
            .and_then(|data| data.as_object())
            .and_then(|card| card.get("card_network"))
            .and_then(|network| network.as_str())
            .map(|network| network.to_string());

        let Self {
            payment_id,
            merchant_id,
            status,
            error,
            amount_details,
            authentication_type,
            created_at,
            modified_at,
            last_synced,
            cancellation_reason,
            browser_info,
            payment_token,
            connector_metadata,
            payment_experience,
            payment_method_data,
            routing_result,
            preprocessing_step_id,
            multiple_capture_count,
            connector_response_reference_id,
            updated_by,
            redirection_data,
            encoded_data,
            merchant_connector_id,
            external_three_ds_authentication_attempted,
            authentication_connector,
            authentication_id,
            fingerprint_id,
            client_source,
            client_version,
            customer_acceptance,
            profile_id,
            organization_id,
            payment_method_type,
            connector_payment_id,
            payment_method_subtype,
            authentication_applied,
            external_reference_id,
            id,
            payment_method_id,
            payment_method_billing_address,
            connector,
            connector_token_details,
            card_discovery,
            charges,
            surcharge_algorithm_id,
            feature_metadata,
        } = self;

        let AttemptAmountDetails {
            net_amount,
            tax_on_surcharge,
            surcharge_amount,
            order_tax_amount,
            shipping_cost,
            amount_capturable,
            amount_to_capture,
        } = amount_details;

        let (connector_payment_id, connector_payment_data) = connector_payment_id
            .map(ConnectorTransactionId::form_id_and_data)
            .map(|(txn_id, txn_data)| (Some(txn_id), txn_data))
            .unwrap_or((None, None));
        let feature_metadata = feature_metadata.as_ref().map(From::from);

        Ok(DieselPaymentAttempt {
            payment_id,
            merchant_id,
            id,
            status,
            error_message: error.as_ref().map(|details| details.message.clone()),
            payment_method_id,
            payment_method_type_v2: payment_method_type,
            connector_payment_id,
            authentication_type,
            created_at,
            modified_at,
            last_synced,
            cancellation_reason,
            amount_to_capture,
            browser_info,
            error_code: error.as_ref().map(|details| details.code.clone()),
            payment_token,
            connector_metadata,
            payment_experience,
            payment_method_subtype,
            payment_method_data,
            preprocessing_step_id,
            error_reason: error.as_ref().and_then(|details| details.reason.clone()),
            multiple_capture_count,
            connector_response_reference_id,
            amount_capturable,
            updated_by,
            merchant_connector_id,
            redirection_data: redirection_data.map(From::from),
            encoded_data,
            unified_code: error
                .as_ref()
                .and_then(|details| details.unified_code.clone()),
            unified_message: error
                .as_ref()
                .and_then(|details| details.unified_message.clone()),
            net_amount,
            external_three_ds_authentication_attempted,
            authentication_connector,
            authentication_id,
            fingerprint_id,
            client_source,
            client_version,
            customer_acceptance,
            profile_id,
            organization_id,
            card_network,
            order_tax_amount,
            shipping_cost,
            routing_result,
            authentication_applied,
            external_reference_id,
            connector,
            surcharge_amount,
            tax_on_surcharge,
            payment_method_billing_address: payment_method_billing_address.map(Encryption::from),
            connector_payment_data,
            connector_token_details,
            card_discovery,
            request_extended_authorization: None,
            extended_authorization_applied: None,
            capture_before: None,
            charges,
            surcharge_algorithm_id,
            feature_metadata,
            network_advice_code: error
                .as_ref()
                .and_then(|details| details.network_advice_code.clone()),
            network_decline_code: error
                .as_ref()
                .and_then(|details| details.network_decline_code.clone()),
            network_error_message: error
                .as_ref()
                .and_then(|details| details.network_error_message.clone()),
        })
    }

    async fn convert_back(
        state: &KeyManagerState,
        storage_model: Self::DstType,
        key: &Secret<Vec<u8>>,
        key_manager_identifier: keymanager::Identifier,
    ) -> CustomResult<Self, ValidationError>
    where
        Self: Sized,
    {
        async {
            let connector_payment_id = storage_model
                .get_optional_connector_transaction_id()
                .cloned();

            let decrypted_data = crypto_operation(
                state,
                common_utils::type_name!(Self::DstType),
                CryptoOperation::BatchDecrypt(EncryptedPaymentAttempt::to_encryptable(
                    EncryptedPaymentAttempt {
                        payment_method_billing_address: storage_model
                            .payment_method_billing_address,
                    },
                )),
                key_manager_identifier,
                key.peek(),
            )
            .await
            .and_then(|val| val.try_into_batchoperation())?;

            let decrypted_data = EncryptedPaymentAttempt::from_encryptable(decrypted_data)
                .change_context(common_utils::errors::CryptoError::DecodingFailed)
                .attach_printable("Invalid batch operation data")?;

            let payment_method_billing_address = decrypted_data
                .payment_method_billing_address
                .map(|billing| {
                    billing.deserialize_inner_value(|value| value.parse_value("Address"))
                })
                .transpose()
                .change_context(common_utils::errors::CryptoError::DecodingFailed)
                .attach_printable("Error while deserializing Address")?;

            let amount_details = AttemptAmountDetails {
                net_amount: storage_model.net_amount,
                tax_on_surcharge: storage_model.tax_on_surcharge,
                surcharge_amount: storage_model.surcharge_amount,
                order_tax_amount: storage_model.order_tax_amount,
                shipping_cost: storage_model.shipping_cost,
                amount_capturable: storage_model.amount_capturable,
                amount_to_capture: storage_model.amount_to_capture,
            };

            let error = storage_model
                .error_code
                .zip(storage_model.error_message)
                .map(|(error_code, error_message)| ErrorDetails {
                    code: error_code,
                    message: error_message,
                    reason: storage_model.error_reason,
                    unified_code: storage_model.unified_code,
                    unified_message: storage_model.unified_message,
                    network_advice_code: storage_model.network_advice_code,
                    network_decline_code: storage_model.network_decline_code,
                    network_error_message: storage_model.network_error_message,
                });

            Ok::<Self, error_stack::Report<common_utils::errors::CryptoError>>(Self {
                payment_id: storage_model.payment_id,
                merchant_id: storage_model.merchant_id,
                id: storage_model.id,
                status: storage_model.status,
                amount_details,
                error,
                payment_method_id: storage_model.payment_method_id,
                payment_method_type: storage_model.payment_method_type_v2,
                connector_payment_id,
                authentication_type: storage_model.authentication_type,
                created_at: storage_model.created_at,
                modified_at: storage_model.modified_at,
                last_synced: storage_model.last_synced,
                cancellation_reason: storage_model.cancellation_reason,
                browser_info: storage_model.browser_info,
                payment_token: storage_model.payment_token,
                connector_metadata: storage_model.connector_metadata,
                payment_experience: storage_model.payment_experience,
                payment_method_data: storage_model.payment_method_data,
                routing_result: storage_model.routing_result,
                preprocessing_step_id: storage_model.preprocessing_step_id,
                multiple_capture_count: storage_model.multiple_capture_count,
                connector_response_reference_id: storage_model.connector_response_reference_id,
                updated_by: storage_model.updated_by,
                redirection_data: storage_model.redirection_data.map(From::from),
                encoded_data: storage_model.encoded_data,
                merchant_connector_id: storage_model.merchant_connector_id,
                external_three_ds_authentication_attempted: storage_model
                    .external_three_ds_authentication_attempted,
                authentication_connector: storage_model.authentication_connector,
                authentication_id: storage_model.authentication_id,
                fingerprint_id: storage_model.fingerprint_id,
                charges: storage_model.charges,
                client_source: storage_model.client_source,
                client_version: storage_model.client_version,
                customer_acceptance: storage_model.customer_acceptance,
                profile_id: storage_model.profile_id,
                organization_id: storage_model.organization_id,
                payment_method_subtype: storage_model.payment_method_subtype,
                authentication_applied: storage_model.authentication_applied,
                external_reference_id: storage_model.external_reference_id,
                connector: storage_model.connector,
                payment_method_billing_address,
                connector_token_details: storage_model.connector_token_details,
                card_discovery: storage_model.card_discovery,
                feature_metadata: storage_model.feature_metadata.map(From::from),
                surcharge_algorithm_id: storage_model.surcharge_algorithm_id,
            })
        }
        .await
        .change_context(ValidationError::InvalidValue {
            message: "Failed while decrypting payment attempt".to_string(),
        })
    }

    async fn construct_new(self) -> CustomResult<Self::NewDstType, ValidationError> {
        use common_utils::encryption::Encryption;
        let Self {
            payment_id,
            merchant_id,
            status,
            error,
            amount_details,
            authentication_type,
            created_at,
            modified_at,
            last_synced,
            cancellation_reason,
            browser_info,
            payment_token,
            connector_metadata,
            payment_experience,
            payment_method_data,
            routing_result,
            preprocessing_step_id,
            multiple_capture_count,
            connector_response_reference_id,
            updated_by,
            redirection_data,
            encoded_data,
            merchant_connector_id,
            external_three_ds_authentication_attempted,
            authentication_connector,
            authentication_id,
            fingerprint_id,
            client_source,
            client_version,
            customer_acceptance,
            profile_id,
            organization_id,
            payment_method_type,
            connector_payment_id,
            payment_method_subtype,
            authentication_applied,
            external_reference_id,
            id,
            payment_method_id,
            payment_method_billing_address,
            connector,
            connector_token_details,
            card_discovery,
            charges,
            feature_metadata,
            surcharge_algorithm_id,
        } = self;

        let card_network = payment_method_data
            .as_ref()
            .and_then(|data| data.peek().as_object())
            .and_then(|card| card.get("card"))
            .and_then(|data| data.as_object())
            .and_then(|card| card.get("card_network"))
            .and_then(|network| network.as_str())
            .map(|network| network.to_string());

        let error_details = error;

        Ok(DieselPaymentAttemptNew {
            payment_id,
            merchant_id,
            status,
            error_message: error_details
                .as_ref()
                .map(|details| details.message.clone()),
            surcharge_amount: amount_details.surcharge_amount,
            tax_on_surcharge: amount_details.tax_on_surcharge,
            payment_method_id,
            authentication_type,
            created_at,
            modified_at,
            last_synced,
            cancellation_reason,
            browser_info,
            payment_token,
            error_code: error_details.as_ref().map(|details| details.code.clone()),
            connector_metadata,
            payment_experience,
            payment_method_data,
            preprocessing_step_id,
            error_reason: error_details
                .as_ref()
                .and_then(|details| details.reason.clone()),
            connector_response_reference_id,
            multiple_capture_count,
            amount_capturable: amount_details.amount_capturable,
            updated_by,
            merchant_connector_id,
            redirection_data: redirection_data.map(From::from),
            encoded_data,
            unified_code: error_details
                .as_ref()
                .and_then(|details| details.unified_code.clone()),
            unified_message: error_details
                .as_ref()
                .and_then(|details| details.unified_message.clone()),
            net_amount: amount_details.net_amount,
            external_three_ds_authentication_attempted,
            authentication_connector,
            authentication_id,
            fingerprint_id,
            client_source,
            client_version,
            customer_acceptance,
            profile_id,
            organization_id,
            card_network,
            order_tax_amount: amount_details.order_tax_amount,
            shipping_cost: amount_details.shipping_cost,
            amount_to_capture: amount_details.amount_to_capture,
            payment_method_billing_address: payment_method_billing_address.map(Encryption::from),
            payment_method_subtype,
            connector_payment_id: connector_payment_id
                .as_ref()
                .map(|txn_id| ConnectorTransactionId::TxnId(txn_id.clone())),
            payment_method_type_v2: payment_method_type,
            id,
            charges,
            connector_token_details,
            card_discovery,
            extended_authorization_applied: None,
            request_extended_authorization: None,
            capture_before: None,
            feature_metadata: feature_metadata.as_ref().map(From::from),
            connector,
<<<<<<< HEAD
            surcharge_algorithm_id,
=======
            network_advice_code: error_details
                .as_ref()
                .and_then(|details| details.network_advice_code.clone()),
            network_decline_code: error_details
                .as_ref()
                .and_then(|details| details.network_decline_code.clone()),
            network_error_message: error_details
                .as_ref()
                .and_then(|details| details.network_error_message.clone()),
>>>>>>> bd32dd4f
        })
    }
}

#[cfg(feature = "v2")]
impl From<PaymentAttemptUpdate> for diesel_models::PaymentAttemptUpdateInternal {
    fn from(update: PaymentAttemptUpdate) -> Self {
        match update {
            PaymentAttemptUpdate::ConfirmIntent {
                status,
                updated_by,
                connector,
                merchant_connector_id,
                authentication_type,
            } => Self {
                status: Some(status),
                error_message: None,
                modified_at: common_utils::date_time::now(),
                browser_info: None,
                error_code: None,
                error_reason: None,
                updated_by,
                merchant_connector_id: Some(merchant_connector_id),
                unified_code: None,
                unified_message: None,
                connector_payment_id: None,
                connector: Some(connector),
                redirection_data: None,
                connector_metadata: None,
                amount_capturable: None,
                amount_to_capture: None,
                connector_token_details: None,
                authentication_type: Some(authentication_type),
                feature_metadata: None,
                network_advice_code: None,
                network_decline_code: None,
                network_error_message: None,
            },
            PaymentAttemptUpdate::ErrorUpdate {
                status,
                error,
                connector_payment_id,
                amount_capturable,
                updated_by,
            } => Self {
                status: Some(status),
                error_message: Some(error.message),
                error_code: Some(error.code),
                modified_at: common_utils::date_time::now(),
                browser_info: None,
                error_reason: error.reason,
                updated_by,
                merchant_connector_id: None,
                unified_code: None,
                unified_message: None,
                connector_payment_id,
                connector: None,
                redirection_data: None,
                connector_metadata: None,
                amount_capturable,
                amount_to_capture: None,
                connector_token_details: None,
                authentication_type: None,
                feature_metadata: None,
                network_advice_code: error.network_advice_code,
                network_decline_code: error.network_decline_code,
                network_error_message: error.network_error_message,
            },
            PaymentAttemptUpdate::ConfirmIntentResponse(confirm_intent_response_update) => {
                let ConfirmIntentResponseUpdate {
                    status,
                    connector_payment_id,
                    updated_by,
                    redirection_data,
                    connector_metadata,
                    amount_capturable,
                    connector_token_details,
                } = *confirm_intent_response_update;
                Self {
                    status: Some(status),
                    amount_capturable,
                    error_message: None,
                    error_code: None,
                    modified_at: common_utils::date_time::now(),
                    browser_info: None,
                    error_reason: None,
                    updated_by,
                    merchant_connector_id: None,
                    unified_code: None,
                    unified_message: None,
                    connector_payment_id,
                    connector: None,
                    redirection_data: redirection_data
                        .map(diesel_models::payment_attempt::RedirectForm::from),
                    connector_metadata,
                    amount_to_capture: None,
                    connector_token_details,
                    authentication_type: None,
                    feature_metadata: None,
                    network_advice_code: None,
                    network_decline_code: None,
                    network_error_message: None,
                }
            }
            PaymentAttemptUpdate::SyncUpdate {
                status,
                amount_capturable,
                updated_by,
            } => Self {
                status: Some(status),
                amount_capturable,
                error_message: None,
                error_code: None,
                modified_at: common_utils::date_time::now(),
                browser_info: None,
                error_reason: None,
                updated_by,
                merchant_connector_id: None,
                unified_code: None,
                unified_message: None,
                connector_payment_id: None,
                connector: None,
                redirection_data: None,
                connector_metadata: None,
                amount_to_capture: None,
                connector_token_details: None,
                authentication_type: None,
                feature_metadata: None,
                network_advice_code: None,
                network_decline_code: None,
                network_error_message: None,
            },
            PaymentAttemptUpdate::CaptureUpdate {
                status,
                amount_capturable,
                updated_by,
            } => Self {
                status: Some(status),
                amount_capturable,
                amount_to_capture: None,
                error_message: None,
                error_code: None,
                modified_at: common_utils::date_time::now(),
                browser_info: None,
                error_reason: None,
                updated_by,
                merchant_connector_id: None,
                unified_code: None,
                unified_message: None,
                connector_payment_id: None,
                connector: None,
                redirection_data: None,
                connector_metadata: None,
                connector_token_details: None,
                authentication_type: None,
                feature_metadata: None,
                network_advice_code: None,
                network_decline_code: None,
                network_error_message: None,
            },
            PaymentAttemptUpdate::PreCaptureUpdate {
                amount_to_capture,
                updated_by,
            } => Self {
                amount_to_capture,
                error_message: None,
                modified_at: common_utils::date_time::now(),
                browser_info: None,
                error_code: None,
                error_reason: None,
                updated_by,
                merchant_connector_id: None,
                unified_code: None,
                unified_message: None,
                connector_payment_id: None,
                connector: None,
                redirection_data: None,
                status: None,
                connector_metadata: None,
                amount_capturable: None,
                connector_token_details: None,
                authentication_type: None,
                feature_metadata: None,
                network_advice_code: None,
                network_decline_code: None,
                network_error_message: None,
            },
        }
    }
}
#[cfg(feature = "v2")]
#[derive(Debug, Clone, serde::Serialize, PartialEq)]
pub struct PaymentAttemptFeatureMetadata {
    pub revenue_recovery: Option<PaymentAttemptRevenueRecoveryData>,
}

#[cfg(feature = "v2")]
#[derive(Debug, Clone, serde::Serialize, PartialEq)]
pub struct PaymentAttemptRevenueRecoveryData {
    pub attempt_triggered_by: common_enums::TriggeredBy,
}

#[cfg(feature = "v2")]
impl From<&PaymentAttemptFeatureMetadata> for DieselPaymentAttemptFeatureMetadata {
    fn from(item: &PaymentAttemptFeatureMetadata) -> Self {
        let revenue_recovery =
            item.revenue_recovery
                .as_ref()
                .map(|recovery_data| DieselPassiveChurnRecoveryData {
                    attempt_triggered_by: recovery_data.attempt_triggered_by,
                });
        Self { revenue_recovery }
    }
}

#[cfg(feature = "v2")]
impl From<DieselPaymentAttemptFeatureMetadata> for PaymentAttemptFeatureMetadata {
    fn from(item: DieselPaymentAttemptFeatureMetadata) -> Self {
        let revenue_recovery =
            item.revenue_recovery
                .map(|recovery_data| PaymentAttemptRevenueRecoveryData {
                    attempt_triggered_by: recovery_data.attempt_triggered_by,
                });
        Self { revenue_recovery }
    }
}<|MERGE_RESOLUTION|>--- conflicted
+++ resolved
@@ -2452,9 +2452,7 @@
             capture_before: None,
             feature_metadata: feature_metadata.as_ref().map(From::from),
             connector,
-<<<<<<< HEAD
             surcharge_algorithm_id,
-=======
             network_advice_code: error_details
                 .as_ref()
                 .and_then(|details| details.network_advice_code.clone()),
@@ -2464,7 +2462,6 @@
             network_error_message: error_details
                 .as_ref()
                 .and_then(|details| details.network_error_message.clone()),
->>>>>>> bd32dd4f
         })
     }
 }
