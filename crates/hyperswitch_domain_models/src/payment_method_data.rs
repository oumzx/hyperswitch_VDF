--- conflicted
+++ resolved
@@ -1920,7 +1920,6 @@
     }
 }
 
-<<<<<<< HEAD
 #[cfg(all(feature = "v2", feature = "payment_methods_v2"))]
 #[derive(Clone, Debug, Eq, PartialEq, serde::Deserialize, serde::Serialize)]
 pub struct PaymentMethodTokenSingleUse {
@@ -1936,7 +1935,10 @@
         Self {
             token,
             merchant_connector_id: mca_id,
-=======
+        }
+    }
+}
+
 impl From<NetworkTokenDetailsPaymentMethod> for payment_methods::NetworkTokenDetailsPaymentMethod {
     fn from(item: NetworkTokenDetailsPaymentMethod) -> Self {
         Self {
@@ -1951,7 +1953,6 @@
             card_network: item.card_network,
             card_type: item.card_type,
             saved_to_locker: item.saved_to_locker,
->>>>>>> 10371af5
         }
     }
 }