use std::collections::{HashMap, HashSet};

use api_models::{
    enums::{self, Connector, FieldType},
    payment_methods::RequiredFieldInfo,
};

use crate::configs::settings::{
    BankRedirectConfig, ConnectorFields, Mandates, RequiredFieldFinal,
    SupportedConnectorsForMandate, SupportedPaymentMethodTypesForMandate,
    SupportedPaymentMethodsForMandate, ZeroMandates,
};
#[cfg(feature = "v1")]
use crate::configs::settings::{PaymentMethodType, RequiredFields};

impl Default for ZeroMandates {
    fn default() -> Self {
        Self {
            supported_payment_methods: SupportedPaymentMethodsForMandate(HashMap::new()),
        }
    }
}

impl Default for Mandates {
    fn default() -> Self {
        Self {
            supported_payment_methods: SupportedPaymentMethodsForMandate(HashMap::from([
                (
                    enums::PaymentMethod::PayLater,
                    SupportedPaymentMethodTypesForMandate(HashMap::from([(
                        enums::PaymentMethodType::Klarna,
                        SupportedConnectorsForMandate {
                            connector_list: HashSet::from([Connector::Adyen]),
                        },
                    )])),
                ),
                (
                    enums::PaymentMethod::Wallet,
                    SupportedPaymentMethodTypesForMandate(HashMap::from([
                        (
                            enums::PaymentMethodType::GooglePay,
                            SupportedConnectorsForMandate {
                                connector_list: HashSet::from([
                                    Connector::Stripe,
                                    Connector::Adyen,
                                    Connector::Globalpay,
                                    Connector::Multisafepay,
                                    Connector::Bankofamerica,
                                    Connector::Novalnet,
                                    Connector::Noon,
                                    Connector::Cybersource,
                                    Connector::Wellsfargo,
                                ]),
                            },
                        ),
                        (
                            enums::PaymentMethodType::ApplePay,
                            SupportedConnectorsForMandate {
                                connector_list: HashSet::from([
                                    Connector::Stripe,
                                    Connector::Adyen,
                                    Connector::Bankofamerica,
                                    Connector::Cybersource,
                                    Connector::Novalnet,
                                    Connector::Wellsfargo,
                                ]),
                            },
                        ),
                        (
                            enums::PaymentMethodType::SamsungPay,
                            SupportedConnectorsForMandate {
                                connector_list: HashSet::from([Connector::Cybersource]),
                            },
                        ),
                    ])),
                ),
                (
                    enums::PaymentMethod::Card,
                    SupportedPaymentMethodTypesForMandate(HashMap::from([
                        (
                            enums::PaymentMethodType::Credit,
                            SupportedConnectorsForMandate {
                                connector_list: HashSet::from([
                                    Connector::Aci,
                                    Connector::Adyen,
                                    Connector::Authorizedotnet,
                                    Connector::Globalpay,
                                    Connector::Worldpay,
                                    Connector::Fiuu,
                                    Connector::Multisafepay,
                                    Connector::Nexinets,
                                    Connector::Noon,
                                    Connector::Novalnet,
                                    Connector::Payme,
                                    Connector::Stripe,
                                    Connector::Bankofamerica,
                                    Connector::Cybersource,
                                    Connector::Wellsfargo,
                                ]),
                            },
                        ),
                        (
                            enums::PaymentMethodType::Debit,
                            SupportedConnectorsForMandate {
                                connector_list: HashSet::from([
                                    Connector::Aci,
                                    Connector::Adyen,
                                    Connector::Authorizedotnet,
                                    Connector::Globalpay,
                                    Connector::Worldpay,
                                    Connector::Fiuu,
                                    Connector::Multisafepay,
                                    Connector::Nexinets,
                                    Connector::Noon,
                                    Connector::Novalnet,
                                    Connector::Payme,
                                    Connector::Stripe,
                                ]),
                            },
                        ),
                    ])),
                ),
            ])),
            update_mandate_supported: SupportedPaymentMethodsForMandate(HashMap::default()),
        }
    }
}

#[derive(Clone, serde::Serialize)]
#[cfg_attr(feature = "v2", allow(dead_code))] // multiple variants are never constructed for v2
enum RequiredField {
    CardNumber,
    CardExpMonth,
    CardExpYear,
    CardCvc,
    CardNetwork,
    BillingUserFirstName,
    BillingUserLastName,
    /// display name and field type for billing first name
    BillingFirstName(&'static str, FieldType),
    /// display name and field type for billing last name
    BillingLastName(&'static str, FieldType),
    BillingEmail,
    Email,
    BillingPhone,
    BillingPhoneCountryCode,
    BillingAddressLine1,
    BillingAddressLine2,
    BillingAddressCity,
    BillingAddressState,
    BillingAddressZip,
    BillingCountries(Vec<&'static str>),
    BillingAddressCountries(Vec<&'static str>),
    ShippingFirstName,
    ShippingLastName,
    ShippingAddressCity,
    ShippingAddressState,
    ShippingAddressZip,
    ShippingCountries(Vec<&'static str>),
    ShippingAddressCountries(Vec<&'static str>),
    ShippingAddressLine1,
    ShippingAddressLine2,
    ShippingPhone,
    ShippingPhoneCountryCode,
    ShippingEmail,
    OpenBankingUkIssuer,
    OpenBankingCzechRepublicIssuer,
    OpenBankingPolandIssuer,
    OpenBankingSlovakiaIssuer,
    OpenBankingFpxIssuer,
    OpenBankingThailandIssuer,
    BanContactCardNumber,
    BanContactCardExpMonth,
    BanContactCardExpYear,
    IdealBankName,
    EpsBankName,
    EpsBankOptions(HashSet<enums::BankNames>, Option<bool>),
    IdealBankOptions(HashSet<enums::BankNames>, Option<bool>),
    BlikCode,
    MifinityDateOfBirth,
    MifinityLanguagePreference(Vec<&'static str>),
    CryptoNetwork,
    CyptoPayCurrency(Vec<&'static str>),
    BoletoSocialSecurityNumber,
    UpiCollectVpaId,
    AchBankDebitAccountNumber,
    AchBankDebitRoutingNumber,
    SepaBankDebitIban,
    BacsBankDebitAccountNumber,
    BacsBankDebitSortCode,
    BecsBankDebitAccountNumber,
    BecsBankDebitBsbNumber,
    BecsBankDebitSortCode,
    PixKey,
    PixCnpj,
    PixCpf,
    PixSourceBankAccountId,
    GiftCardNumber,
    GiftCardCvc,
    DcbMsisdn,
    DcbClientUid,
    OrderDetailsProductName,
    Description,
}

impl RequiredField {
    fn to_tuple(&self) -> (String, RequiredFieldInfo) {
        match self {
            Self::CardNumber => (
                "payment_method_data.card.card_number".to_string(),
                RequiredFieldInfo {
                    required_field: "payment_method_data.card.card_number".to_string(),
                    display_name: "card_number".to_string(),
                    field_type: FieldType::UserCardNumber,
                    value: None,
                },
            ),
            Self::CardExpMonth => (
                "payment_method_data.card.card_exp_month".to_string(),
                RequiredFieldInfo {
                    required_field: "payment_method_data.card.card_exp_month".to_string(),
                    display_name: "card_exp_month".to_string(),
                    field_type: FieldType::UserCardExpiryMonth,
                    value: None,
                },
            ),
            Self::CardExpYear => (
                "payment_method_data.card.card_exp_year".to_string(),
                RequiredFieldInfo {
                    required_field: "payment_method_data.card.card_exp_year".to_string(),
                    display_name: "card_exp_year".to_string(),
                    field_type: FieldType::UserCardExpiryYear,
                    value: None,
                },
            ),
            Self::CardCvc => (
                "payment_method_data.card.card_cvc".to_string(),
                RequiredFieldInfo {
                    required_field: "payment_method_data.card.card_cvc".to_string(),
                    display_name: "card_cvc".to_string(),
                    field_type: FieldType::UserCardCvc,
                    value: None,
                },
            ),
            Self::CardNetwork => (
                "payment_method_data.card.card_network".to_string(),
                RequiredFieldInfo {
                    required_field: "payment_method_data.card.card_network".to_string(),
                    display_name: "card_network".to_string(),
                    field_type: FieldType::UserCardNetwork,
                    value: None,
                },
            ),
            Self::BillingUserFirstName => (
                "billing.address.first_name".to_string(),
                RequiredFieldInfo {
                    required_field: "payment_method_data.billing.address.first_name".to_string(),
                    display_name: "card_holder_name".to_string(),
                    field_type: FieldType::UserFullName,
                    value: None,
                },
            ),
            Self::BillingUserLastName => (
                "billing.address.last_name".to_string(),
                RequiredFieldInfo {
                    required_field: "payment_method_data.billing.address.last_name".to_string(),
                    display_name: "card_holder_name".to_string(),
                    field_type: FieldType::UserFullName,
                    value: None,
                },
            ),
            Self::BillingFirstName(display_name, field_type) => (
                "billing.address.first_name".to_string(),
                RequiredFieldInfo {
                    required_field: "payment_method_data.billing.address.first_name".to_string(),
                    display_name: display_name.to_string(),
                    field_type: field_type.clone(),
                    value: None,
                },
            ),
            Self::BillingLastName(display_name, field_type) => (
                "billing.address.last_name".to_string(),
                RequiredFieldInfo {
                    required_field: "payment_method_data.billing.address.last_name".to_string(),
                    display_name: display_name.to_string(),
                    field_type: field_type.clone(),
                    value: None,
                },
            ),
            Self::Email => (
                "email".to_string(),
                RequiredFieldInfo {
                    required_field: "email".to_string(),
                    display_name: "email".to_string(),
                    field_type: FieldType::UserEmailAddress,
                    value: None,
                },
            ),
            Self::BillingEmail => (
                "billing.email".to_string(),
                RequiredFieldInfo {
                    required_field: "payment_method_data.billing.email".to_string(),
                    display_name: "email".to_string(),
                    field_type: FieldType::UserEmailAddress,
                    value: None,
                },
            ),
            Self::BillingPhone => (
                "billing.phone.number".to_string(),
                RequiredFieldInfo {
                    required_field: "payment_method_data.billing.phone.number".to_string(),
                    display_name: "phone".to_string(),
                    field_type: FieldType::UserPhoneNumber,
                    value: None,
                },
            ),
            Self::BillingPhoneCountryCode => (
                "billing.phone.country_code".to_string(),
                RequiredFieldInfo {
                    required_field: "payment_method_data.billing.phone.country_code".to_string(),
                    display_name: "dialing_code".to_string(),
                    field_type: FieldType::UserPhoneNumberCountryCode,
                    value: None,
                },
            ),
            Self::BillingAddressLine1 => (
                "billing.address.line1".to_string(),
                RequiredFieldInfo {
                    required_field: "payment_method_data.billing.address.line1".to_string(),
                    display_name: "line1".to_string(),
                    field_type: FieldType::UserAddressLine1,
                    value: None,
                },
            ),
            Self::BillingAddressLine2 => (
                "billing.address.line2".to_string(),
                RequiredFieldInfo {
                    required_field: "payment_method_data.billing.address.line2".to_string(),
                    display_name: "line2".to_string(),
                    field_type: FieldType::UserAddressLine2,
                    value: None,
                },
            ),
            Self::BillingAddressCity => (
                "billing.address.city".to_string(),
                RequiredFieldInfo {
                    required_field: "payment_method_data.billing.address.city".to_string(),
                    display_name: "city".to_string(),
                    field_type: FieldType::UserAddressCity,
                    value: None,
                },
            ),
            Self::BillingAddressState => (
                "billing.address.state".to_string(),
                RequiredFieldInfo {
                    required_field: "payment_method_data.billing.address.state".to_string(),
                    display_name: "state".to_string(),
                    field_type: FieldType::UserAddressState,
                    value: None,
                },
            ),
            Self::BillingAddressZip => (
                "billing.address.zip".to_string(),
                RequiredFieldInfo {
                    required_field: "payment_method_data.billing.address.zip".to_string(),
                    display_name: "zip".to_string(),
                    field_type: FieldType::UserAddressPincode,
                    value: None,
                },
            ),
            Self::BillingCountries(countries) => (
                "billing.address.country".to_string(),
                RequiredFieldInfo {
                    required_field: "payment_method_data.billing.address.country".to_string(),
                    display_name: "country".to_string(),
                    field_type: FieldType::UserCountry {
                        options: countries.iter().map(|c| c.to_string()).collect(),
                    },
                    value: None,
                },
            ),
            Self::BillingAddressCountries(countries) => (
                "billing.address.country".to_string(),
                RequiredFieldInfo {
                    required_field: "payment_method_data.billing.address.country".to_string(),
                    display_name: "country".to_string(),
                    field_type: FieldType::UserAddressCountry {
                        options: countries.iter().map(|c| c.to_string()).collect(),
                    },
                    value: None,
                },
            ),
            Self::ShippingFirstName => (
                "shipping.address.first_name".to_string(),
                RequiredFieldInfo {
                    required_field: "shipping.address.first_name".to_string(),
                    display_name: "shipping_first_name".to_string(),
                    field_type: FieldType::UserShippingName,
                    value: None,
                },
            ),
            Self::ShippingLastName => (
                "shipping.address.last_name".to_string(),
                RequiredFieldInfo {
                    required_field: "shipping.address.last_name".to_string(),
                    display_name: "shipping_last_name".to_string(),
                    field_type: FieldType::UserShippingName,
                    value: None,
                },
            ),
            Self::ShippingAddressCity => (
                "shipping.address.city".to_string(),
                RequiredFieldInfo {
                    required_field: "shipping.address.city".to_string(),
                    display_name: "city".to_string(),
                    field_type: FieldType::UserShippingAddressCity,
                    value: None,
                },
            ),
            Self::ShippingAddressState => (
                "shipping.address.state".to_string(),
                RequiredFieldInfo {
                    required_field: "shipping.address.state".to_string(),
                    display_name: "state".to_string(),
                    field_type: FieldType::UserShippingAddressState,
                    value: None,
                },
            ),
            Self::ShippingAddressZip => (
                "shipping.address.zip".to_string(),
                RequiredFieldInfo {
                    required_field: "shipping.address.zip".to_string(),
                    display_name: "zip".to_string(),
                    field_type: FieldType::UserShippingAddressPincode,
                    value: None,
                },
            ),
            Self::ShippingCountries(countries) => (
                "shipping.address.country".to_string(),
                RequiredFieldInfo {
                    required_field: "shipping.address.country".to_string(),
                    display_name: "country".to_string(),
                    field_type: FieldType::UserCountry {
                        options: countries.iter().map(|c| c.to_string()).collect(),
                    },
                    value: None,
                },
            ),
            Self::ShippingAddressCountries(countries) => (
                "shipping.address.country".to_string(),
                RequiredFieldInfo {
                    required_field: "shipping.address.country".to_string(),
                    display_name: "country".to_string(),
                    field_type: FieldType::UserShippingAddressCountry {
                        options: countries.iter().map(|c| c.to_string()).collect(),
                    },
                    value: None,
                },
            ),
            Self::ShippingAddressLine1 => (
                "shipping.address.line1".to_string(),
                RequiredFieldInfo {
                    required_field: "shipping.address.line1".to_string(),
                    display_name: "line1".to_string(),
                    field_type: FieldType::UserShippingAddressLine1,
                    value: None,
                },
            ),
            Self::ShippingAddressLine2 => (
                "shipping.address.line2".to_string(),
                RequiredFieldInfo {
                    required_field: "shipping.address.line2".to_string(),
                    display_name: "line2".to_string(),
                    field_type: FieldType::UserShippingAddressLine2,
                    value: None,
                },
            ),
            Self::ShippingPhone => (
                "shipping.phone.number".to_string(),
                RequiredFieldInfo {
                    required_field: "shipping.phone.number".to_string(),
                    display_name: "phone_number".to_string(),
                    field_type: FieldType::UserPhoneNumber,
                    value: None,
                },
            ),
            Self::ShippingPhoneCountryCode => (
                "shipping.phone.country_code".to_string(),
                RequiredFieldInfo {
                    required_field: "shipping.phone.country_code".to_string(),
                    display_name: "dialing_code".to_string(),
                    field_type: FieldType::UserPhoneNumberCountryCode,
                    value: None,
                },
            ),
            Self::ShippingEmail => (
                "shipping.email".to_string(),
                RequiredFieldInfo {
                    required_field: "shipping.email".to_string(),
                    display_name: "email".to_string(),
                    field_type: FieldType::UserEmailAddress,
                    value: None,
                },
            ),
            Self::OpenBankingUkIssuer => (
                "payment_method_data.bank_redirect.open_banking_uk.issuer".to_string(),
                RequiredFieldInfo {
                    required_field: "payment_method_data.bank_redirect.open_banking_uk.issuer"
                        .to_string(),
                    display_name: "issuer".to_string(),
                    field_type: FieldType::UserBank,
                    value: None,
                },
            ),
            Self::OpenBankingCzechRepublicIssuer => (
                "payment_method_data.bank_redirect.open_banking_czech_republic.issuer".to_string(),
                RequiredFieldInfo {
                    required_field:
                        "payment_method_data.bank_redirect.open_banking_czech_republic.issuer"
                            .to_string(),
                    display_name: "issuer".to_string(),
                    field_type: FieldType::UserBank,
                    value: None,
                },
            ),
            Self::OpenBankingPolandIssuer => (
                "payment_method_data.bank_redirect.open_banking_poland.issuer".to_string(),
                RequiredFieldInfo {
                    required_field: "payment_method_data.bank_redirect.open_banking_poland.issuer"
                        .to_string(),
                    display_name: "issuer".to_string(),
                    field_type: FieldType::UserBank,
                    value: None,
                },
            ),
            Self::OpenBankingSlovakiaIssuer => (
                "payment_method_data.bank_redirect.open_banking_slovakia.issuer".to_string(),
                RequiredFieldInfo {
                    required_field:
                        "payment_method_data.bank_redirect.open_banking_slovakia.issuer".to_string(),
                    display_name: "issuer".to_string(),
                    field_type: FieldType::UserBank,
                    value: None,
                },
            ),
            Self::OpenBankingFpxIssuer => (
                "payment_method_data.bank_redirect.open_banking_fpx.issuer".to_string(),
                RequiredFieldInfo {
                    required_field: "payment_method_data.bank_redirect.open_banking_fpx.issuer"
                        .to_string(),
                    display_name: "issuer".to_string(),
                    field_type: FieldType::UserBank,
                    value: None,
                },
            ),
            Self::OpenBankingThailandIssuer => (
                "payment_method_data.bank_redirect.open_banking_thailand.issuer".to_string(),
                RequiredFieldInfo {
                    required_field:
                        "payment_method_data.bank_redirect.open_banking_thailand.issuer".to_string(),
                    display_name: "issuer".to_string(),
                    field_type: FieldType::UserBank,
                    value: None,
                },
            ),
            Self::BanContactCardNumber => (
                "payment_method_data.bank_redirect.bancontact_card.card_number".to_string(),
                RequiredFieldInfo {
                    required_field: "payment_method_data.bank_redirect.bancontact_card.card_number"
                        .to_string(),
                    display_name: "card_number".to_string(),
                    field_type: FieldType::UserCardNumber,
                    value: None,
                },
            ),
            Self::BanContactCardExpMonth => (
                "payment_method_data.bank_redirect.bancontact_card.card_exp_month".to_string(),
                RequiredFieldInfo {
                    required_field:
                        "payment_method_data.bank_redirect.bancontact_card.card_exp_month"
                            .to_string(),
                    display_name: "card_exp_month".to_string(),
                    field_type: FieldType::UserCardExpiryMonth,
                    value: None,
                },
            ),
            Self::BanContactCardExpYear => (
                "payment_method_data.bank_redirect.bancontact_card.card_exp_year".to_string(),
                RequiredFieldInfo {
                    required_field:
                        "payment_method_data.bank_redirect.bancontact_card.card_exp_year"
                            .to_string(),
                    display_name: "card_exp_year".to_string(),
                    field_type: FieldType::UserCardExpiryYear,
                    value: None,
                },
            ),
            Self::IdealBankName => (
                "payment_method_data.bank_redirect.ideal.bank_name".to_string(),
                RequiredFieldInfo {
                    required_field: "payment_method_data.bank_redirect.ideal.bank_name".to_string(),
                    display_name: "bank_name".to_string(),
                    field_type: FieldType::UserBank,
                    value: None,
                },
            ),
            Self::IdealBankOptions(bank,required) => (
                "payment_method_data.bank_redirect.ideal.bank_name".to_string(),
                RequiredFieldInfo {
                    required_field: "payment_method_data.bank_redirect.ideal.bank_name".to_string(),
                    display_name: "bank_name".to_string(),
                    field_type: FieldType::UserBankOptions {
                        options: bank.iter().map(|bank| bank.to_string()).collect(),
                        required: *required,
                    },
                    value: None,
                },
            ),
            Self::EpsBankName => (
                "payment_method_data.bank_redirect.eps.bank_name".to_string(),
                RequiredFieldInfo {
                    required_field: "payment_method_data.bank_redirect.eps.bank_name".to_string(),
                    display_name: "bank_name".to_string(),
                    field_type: FieldType::UserBank,
                    value: None,
                },
            ),
            Self::EpsBankOptions(bank, required) => (
                "payment_method_data.bank_redirect.eps.bank_name".to_string(),
                RequiredFieldInfo {
                    required_field: "payment_method_data.bank_redirect.eps.bank_name".to_string(),
                    display_name: "bank_name".to_string(),
                    field_type: FieldType::UserBankOptions {
                        options: bank.iter().map(|bank| bank.to_string()).collect(),
                        required: *required,
                    },
                    value: None,
                },
            ),
            Self::BlikCode => (
                "payment_method_data.bank_redirect.blik.blik_code".to_string(),
                RequiredFieldInfo {
                    required_field: "payment_method_data.bank_redirect.blik.blik_code".to_string(),
                    display_name: "blik_code".to_string(),
                    field_type: FieldType::UserBlikCode,
                    value: None,
                },
            ),
            Self::MifinityDateOfBirth => (
                "payment_method_data.wallet.mifinity.date_of_birth".to_string(),
                RequiredFieldInfo {
                    required_field: "payment_method_data.wallet.mifinity.date_of_birth".to_string(),
                    display_name: "date_of_birth".to_string(),
                    field_type: FieldType::UserDateOfBirth,
                    value: None,
                },
            ),
            Self::MifinityLanguagePreference(languages) => (
                "payment_method_data.wallet.mifinity.language_preference".to_string(),
                RequiredFieldInfo {
                    required_field: "payment_method_data.wallet.mifinity.language_preference"
                        .to_string(),
                    display_name: "language_preference".to_string(),
                    field_type: FieldType::LanguagePreference {
                        options: languages.iter().map(|l| l.to_string()).collect(),
                    },
                    value: None,
                },
            ),
            Self::CryptoNetwork => (
                "payment_method_data.crypto.network".to_string(),
                RequiredFieldInfo {
                    required_field: "payment_method_data.crypto.network".to_string(),
                    display_name: "network".to_string(),
                    field_type: FieldType::UserCryptoCurrencyNetwork,
                    value: None,
                },
            ),
            Self::CyptoPayCurrency(currencies) => (
                "payment_method_data.crypto.pay_currency".to_string(),
                RequiredFieldInfo {
                    required_field: "payment_method_data.crypto.pay_currency".to_string(),
                    display_name: "currency".to_string(),
                    field_type: FieldType::UserCurrency {
                        options: currencies.iter().map(|c| c.to_string()).collect(),
                    },
                    value: None,
                },
            ),
            Self::BoletoSocialSecurityNumber => (
                "payment_method_data.voucher.boleto.social_security_number".to_string(),
                RequiredFieldInfo {
                    required_field: "payment_method_data.voucher.boleto.social_security_number"
                        .to_string(),
                    display_name: "social_security_number".to_string(),
                    field_type: FieldType::UserSocialSecurityNumber,
                    value: None,
                },
            ),
            Self::UpiCollectVpaId => (
                "payment_method_data.upi.upi_collect.vpa_id".to_string(),
                RequiredFieldInfo {
                    required_field: "payment_method_data.upi.upi_collect.vpa_id".to_string(),
                    display_name: "vpa_id".to_string(),
                    field_type: FieldType::UserVpaId,
                    value: None,
                },
            ),
            Self::AchBankDebitAccountNumber => (
                "payment_method_data.bank_debit.ach_bank_debit.account_number".to_string(),
                RequiredFieldInfo {
                    required_field: "payment_method_data.bank_debit.ach_bank_debit.account_number"
                        .to_string(),
                    display_name: "bank_account_number".to_string(),
                    field_type: FieldType::UserBankAccountNumber,
                    value: None,
                },
            ),
            Self::AchBankDebitRoutingNumber => (
                "payment_method_data.bank_debit.ach_bank_debit.routing_number".to_string(),
                RequiredFieldInfo {
                    required_field: "payment_method_data.bank_debit.ach_bank_debit.routing_number"
                        .to_string(),
                    display_name: "bank_routing_number".to_string(),
                    field_type: FieldType::UserBankRoutingNumber,
                    value: None,
                },
            ),
            Self::SepaBankDebitIban => (
                "payment_method_data.bank_debit.sepa_bank_debit.iban".to_string(),
                RequiredFieldInfo {
                    required_field: "payment_method_data.bank_debit.sepa_bank_debit.iban"
                        .to_string(),
                    display_name: "iban".to_string(),
                    field_type: FieldType::UserIban,
                    value: None,
                },
            ),
            Self::BacsBankDebitAccountNumber => (
                "payment_method_data.bank_debit.bacs_bank_debit.account_number".to_string(),
                RequiredFieldInfo {
                    required_field: "payment_method_data.bank_debit.bacs_bank_debit.account_number"
                        .to_string(),
                    display_name: "bank_account_number".to_string(),
                    field_type: FieldType::UserBankAccountNumber,
                    value: None,
                },
            ),
            Self::BacsBankDebitSortCode => (
                "payment_method_data.bank_debit.bacs_bank_debit.sort_code".to_string(),
                RequiredFieldInfo {
                    required_field: "payment_method_data.bank_debit.bacs_bank_debit.sort_code"
                        .to_string(),
                    display_name: "bank_sort_code".to_string(),
                    field_type: FieldType::UserBankSortCode,
                    value: None,
                },
            ),
            Self::BecsBankDebitAccountNumber => (
                "payment_method_data.bank_debit.becs_bank_debit.account_number".to_string(),
                RequiredFieldInfo {
                    required_field: "payment_method_data.bank_debit.becs_bank_debit.account_number"
                        .to_string(),
                    display_name: "bank_account_number".to_string(),
                    field_type: FieldType::UserBankAccountNumber,
                    value: None,
                },
            ),
            Self::BecsBankDebitBsbNumber => (
                "payment_method_data.bank_debit.becs_bank_debit.bsb_number".to_string(),
                RequiredFieldInfo {
                    required_field: "payment_method_data.bank_debit.becs_bank_debit.bsb_number"
                        .to_string(),
                    display_name: "bsb_number".to_string(),
                    field_type: FieldType::UserBsbNumber,
                    value: None,
                },
            ),
            Self::BecsBankDebitSortCode => (
                "payment_method_data.bank_debit.becs_bank_debit.sort_code".to_string(),
                RequiredFieldInfo {
                    required_field: "payment_method_data.bank_debit.becs_bank_debit.sort_code"
                        .to_string(),
                    display_name: "bank_sort_code".to_string(),
                    field_type: FieldType::UserBankSortCode,
                    value: None,
                },
            ),
            Self::PixKey => (
                "payment_method_data.bank_transfer.pix.pix_key".to_string(),
                RequiredFieldInfo {
                    required_field: "payment_method_data.bank_transfer.pix.pix_key".to_string(),
                    display_name: "pix_key".to_string(),
                    field_type: FieldType::UserPixKey,
                    value: None,
                },
            ),
            Self::PixCnpj => (
                "payment_method_data.bank_transfer.pix.cnpj".to_string(),
                RequiredFieldInfo {
                    required_field: "payment_method_data.bank_transfer.pix.cnpj".to_string(),
                    display_name: "cnpj".to_string(),
                    field_type: FieldType::UserCnpj,
                    value: None,
                },
            ),
            Self::PixCpf => (
                "payment_method_data.bank_transfer.pix.cpf".to_string(),
                RequiredFieldInfo {
                    required_field: "payment_method_data.bank_transfer.pix.cpf".to_string(),
                    display_name: "cpf".to_string(),
                    field_type: FieldType::UserCpf,
                    value: None,
                },
            ),
            Self::PixSourceBankAccountId => (
                "payment_method_data.bank_transfer.pix.source_bank_account_id".to_string(),
                RequiredFieldInfo {
                    required_field: "payment_method_data.bank_transfer.pix.source_bank_account_id"
                        .to_string(),
                    display_name: "source_bank_account_id".to_string(),
                    field_type: FieldType::UserSourceBankAccountId,
                    value: None,
                },
            ),
            Self::GiftCardNumber => (
                "payment_method_data.gift_card.number".to_string(),
                RequiredFieldInfo {
                    required_field: "payment_method_data.gift_card.givex.number".to_string(),
                    display_name: "gift_card_number".to_string(),
                    field_type: FieldType::UserCardNumber,
                    value: None,
                },
            ),
            Self::GiftCardCvc => (
                "payment_method_data.gift_card.cvc".to_string(),
                RequiredFieldInfo {
                    required_field: "payment_method_data.gift_card.givex.cvc".to_string(),
                    display_name: "gift_card_cvc".to_string(),
                    field_type: FieldType::UserCardCvc,
                    value: None,
                },
            ),
            Self::DcbMsisdn => (
                "payment_method_data.mobile_payment.direct_carrier_billing.msisdn".to_string(),
                RequiredFieldInfo {
                    required_field:
                        "payment_method_data.mobile_payment.direct_carrier_billing.msisdn"
                            .to_string(),
                    display_name: "mobile_number".to_string(),
                    field_type: FieldType::UserMsisdn,
                    value: None,
                },
            ),
            Self::DcbClientUid => (
                "payment_method_data.mobile_payment.direct_carrier_billing.client_uid".to_string(),
                RequiredFieldInfo {
                    required_field:
                        "payment_method_data.mobile_payment.direct_carrier_billing.client_uid"
                            .to_string(),
                    display_name: "client_identifier".to_string(),
                    field_type: FieldType::UserClientIdentifier,
                    value: None,
                },
            ),
            Self::OrderDetailsProductName => (
                "order_details.0.product_name".to_string(),
                RequiredFieldInfo {
                    required_field: "order_details.0.product_name".to_string(),
                    display_name: "product_name".to_string(),
                    field_type: FieldType::OrderDetailsProductName,
                    value: None,
                },
            ),
            Self::Description => (
                "description".to_string(),
                RequiredFieldInfo {
                    required_field: "description".to_string(),
                    display_name: "description".to_string(),
                    field_type: FieldType::Text,
                    value: None,
                },
            ),
        }
    }
}

// Define helper functions for common field groups
#[cfg_attr(feature = "v2", allow(dead_code))] // This function is not used in v2
fn card_basic() -> Vec<RequiredField> {
    vec![
        RequiredField::CardNumber,
        RequiredField::CardExpMonth,
        RequiredField::CardExpYear,
        RequiredField::CardCvc,
    ]
}

#[cfg_attr(feature = "v2", allow(dead_code))] // This function is not used in v2
fn full_name() -> Vec<RequiredField> {
    vec![
        RequiredField::BillingUserFirstName,
        RequiredField::BillingUserLastName,
    ]
}

#[cfg_attr(feature = "v2", allow(dead_code))] // This function is not used in v2
fn billing_name() -> Vec<RequiredField> {
    vec![
        RequiredField::BillingFirstName("billing_first_name", FieldType::UserBillingName),
        RequiredField::BillingLastName("billing_last_name", FieldType::UserBillingName),
    ]
}

#[cfg_attr(feature = "v2", allow(dead_code))] // This function is not used in v2
fn email() -> Vec<RequiredField> {
    [RequiredField::Email].to_vec()
}

#[cfg_attr(feature = "v2", allow(dead_code))] // This function is not used in v2
fn billing_email() -> Vec<RequiredField> {
    [RequiredField::BillingEmail].to_vec()
}

#[cfg_attr(feature = "v2", allow(dead_code))] // This function is not used in v2
fn card_with_name() -> Vec<RequiredField> {
    [card_basic(), full_name()].concat()
}

#[cfg_attr(feature = "v2", allow(dead_code))] // This function is not used in v2
fn billing_email_name() -> Vec<RequiredField> {
    vec![
        RequiredField::BillingEmail,
        RequiredField::BillingUserFirstName,
        RequiredField::BillingUserLastName,
    ]
}

#[cfg_attr(feature = "v2", allow(dead_code))] // This function is not used in v2
fn billing_email_name_phone() -> Vec<RequiredField> {
    vec![
        RequiredField::BillingUserFirstName,
        RequiredField::BillingUserLastName,
        RequiredField::BillingEmail,
        RequiredField::BillingPhone,
        RequiredField::BillingPhoneCountryCode,
    ]
}

#[cfg_attr(feature = "v2", allow(dead_code))] // This function is not used in v2
fn billing_address() -> Vec<RequiredField> {
    vec![
        RequiredField::BillingAddressCity,
        RequiredField::BillingAddressState,
        RequiredField::BillingAddressZip,
        RequiredField::BillingAddressCountries(vec!["ALL"]),
        RequiredField::BillingAddressLine1,
    ]
}

/// Define the mandate, non-mandate, and common required fields for a connector
/// Eg: fields(vec![RequiredField::CardNumber], vec![RequiredField::BillingEmail], vec![RequiredField::BillingAddressCity])
#[cfg(feature = "v1")]
fn fields(
    mandate: Vec<RequiredField>,
    non_mandate: Vec<RequiredField>,
    common: Vec<RequiredField>,
) -> RequiredFieldFinal {
    let mandate_fields: HashMap<_, _> = mandate.iter().map(|f| f.to_tuple()).collect();
    let non_mandate_fields: HashMap<_, _> = non_mandate.iter().map(|f| f.to_tuple()).collect();
    let common_fields: HashMap<_, _> = common.iter().map(|f| f.to_tuple()).collect();
    RequiredFieldFinal {
        mandate: mandate_fields,
        non_mandate: non_mandate_fields,
        common: common_fields,
    }
}

#[cfg_attr(feature = "v2", allow(dead_code))] // This function is not used in v2
fn connectors(connectors: Vec<(Connector, RequiredFieldFinal)>) -> ConnectorFields {
    ConnectorFields {
        fields: connectors.into_iter().collect(),
    }
}

pub fn get_billing_required_fields() -> HashMap<String, RequiredFieldInfo> {
    HashMap::from([
        RequiredField::BillingFirstName("billing_first_name", FieldType::UserBillingName)
            .to_tuple(),
        RequiredField::BillingLastName("billing_last_name", FieldType::UserBillingName).to_tuple(),
        RequiredField::BillingAddressCity.to_tuple(),
        RequiredField::BillingAddressState.to_tuple(),
        RequiredField::BillingAddressZip.to_tuple(),
        RequiredField::BillingAddressCountries(vec!["ALL"]).to_tuple(),
        RequiredField::BillingAddressLine1.to_tuple(),
        RequiredField::BillingAddressLine2.to_tuple(),
        RequiredField::BillingPhone.to_tuple(),
        RequiredField::BillingPhoneCountryCode.to_tuple(),
        RequiredField::BillingEmail.to_tuple(),
    ])
}

pub fn get_shipping_required_fields() -> HashMap<String, RequiredFieldInfo> {
    HashMap::from([
        RequiredField::ShippingFirstName.to_tuple(),
        RequiredField::ShippingLastName.to_tuple(),
        RequiredField::ShippingAddressCity.to_tuple(),
        RequiredField::ShippingAddressState.to_tuple(),
        RequiredField::ShippingAddressZip.to_tuple(),
        RequiredField::ShippingAddressCountries(vec!["ALL"]).to_tuple(),
        RequiredField::ShippingAddressLine1.to_tuple(),
        RequiredField::ShippingPhone.to_tuple(),
        RequiredField::ShippingPhoneCountryCode.to_tuple(),
        RequiredField::ShippingEmail.to_tuple(),
    ])
}

#[cfg(feature = "v1")]
impl RequiredFields {
    pub fn new(bank_config: &BankRedirectConfig) -> Self {
        let cards_required_fields = get_cards_required_fields();
        let mut debit_required_fields = cards_required_fields.clone();
        debit_required_fields.extend(HashMap::from([
            (
                Connector::Bankofamerica,
                fields(
                    vec![],
                    vec![],
                    [card_basic(), email(), full_name(), billing_address()].concat(),
                ),
            ),
            (
                Connector::Getnet,
                fields(
                    vec![],
                    vec![],
                    [card_basic(), vec![RequiredField::CardNetwork]].concat(),
                ),
            ),
        ]));
        Self(HashMap::from([
            (
                enums::PaymentMethod::Card,
                PaymentMethodType(HashMap::from([
                    (
                        enums::PaymentMethodType::Debit,
                        ConnectorFields {
                            fields: cards_required_fields.clone(),
                        },
                    ),
                    (
                        enums::PaymentMethodType::Credit,
                        ConnectorFields {
                            fields: debit_required_fields.clone(),
                        },
                    ),
                ])),
            ),
            (
                enums::PaymentMethod::BankRedirect,
                PaymentMethodType(get_bank_redirect_required_fields(bank_config)),
            ),
            (
                enums::PaymentMethod::Wallet,
                PaymentMethodType(get_wallet_required_fields()),
            ),
            (
                enums::PaymentMethod::PayLater,
                PaymentMethodType(get_pay_later_required_fields()),
            ),
            (
                enums::PaymentMethod::Crypto,
                PaymentMethodType(HashMap::from([(
                    enums::PaymentMethodType::CryptoCurrency,
                    connectors(vec![(
                        Connector::Cryptopay,
                        fields(
                            vec![],
                            vec![
                                RequiredField::CyptoPayCurrency(vec![
                                    "BTC", "LTC", "ETH", "XRP", "XLM", "BCH", "ADA", "SOL", "SHIB",
                                    "TRX", "DOGE", "BNB", "USDT", "USDC", "DAI",
                                ]),
                                RequiredField::CryptoNetwork,
                            ],
                            vec![],
                        ),
                    )]),
                )])),
            ),
            (
                enums::PaymentMethod::Voucher,
                PaymentMethodType(get_voucher_required_fields()),
            ),
            (
                enums::PaymentMethod::Upi,
                PaymentMethodType(HashMap::from([(
                    enums::PaymentMethodType::UpiCollect,
                    connectors(vec![
                        (
                            Connector::Razorpay,
                            fields(
                                vec![],
                                vec![],
                                vec![
                                    RequiredField::UpiCollectVpaId,
                                    RequiredField::BillingEmail,
                                    RequiredField::BillingPhone,
                                    RequiredField::BillingPhoneCountryCode,
                                ],
                            ),
                        ),
                        (
                            Connector::Phonepe,
                            fields(
                                vec![],
                                vec![],
                                vec![
                                    RequiredField::UpiCollectVpaId,
                                    RequiredField::BillingEmail,
                                    RequiredField::BillingPhone,
                                    RequiredField::BillingPhoneCountryCode,
                                ],
                            ),
                        ),
                        (
                            Connector::Paytm,
                            fields(
                                vec![],
                                vec![],
                                vec![
                                    RequiredField::UpiCollectVpaId,
                                    RequiredField::BillingEmail,
                                    RequiredField::BillingPhone,
                                    RequiredField::BillingPhoneCountryCode,
                                ],
                            ),
                        ),
                    ]),
                )])),
            ),
            (
                enums::PaymentMethod::BankDebit,
                PaymentMethodType(get_bank_debit_required_fields()),
            ),
            (
                enums::PaymentMethod::BankTransfer,
                PaymentMethodType(get_bank_transfer_required_fields()),
            ),
            (
                enums::PaymentMethod::GiftCard,
                PaymentMethodType(HashMap::from([
                    (
                        enums::PaymentMethodType::PaySafeCard,
                        connectors(vec![(Connector::Adyen, fields(vec![], vec![], vec![]))]),
                    ),
                    (
                        enums::PaymentMethodType::Givex,
                        connectors(vec![(
                            Connector::Adyen,
                            fields(
                                vec![],
                                vec![RequiredField::GiftCardNumber, RequiredField::GiftCardCvc],
                                vec![],
                            ),
                        )]),
                    ),
                ])),
            ),
            (
                enums::PaymentMethod::CardRedirect,
                PaymentMethodType(HashMap::from([
                    (
                        enums::PaymentMethodType::Benefit,
                        connectors(vec![(
                            Connector::Adyen,
                            fields(
                                vec![],
                                vec![
                                    RequiredField::BillingFirstName(
                                        "first_name",
                                        FieldType::UserFullName,
                                    ),
                                    RequiredField::BillingLastName(
                                        "last_name",
                                        FieldType::UserFullName,
                                    ),
                                    RequiredField::BillingEmail,
                                    RequiredField::BillingPhone,
                                    RequiredField::BillingPhoneCountryCode,
                                ],
                                vec![],
                            ),
                        )]),
                    ),
                    (
                        enums::PaymentMethodType::Knet,
                        connectors(vec![(
                            Connector::Adyen,
                            fields(
                                vec![],
                                vec![
                                    RequiredField::BillingFirstName(
                                        "first_name",
                                        FieldType::UserFullName,
                                    ),
                                    RequiredField::BillingLastName(
                                        "last_name",
                                        FieldType::UserFullName,
                                    ),
                                    RequiredField::BillingEmail,
                                    RequiredField::BillingPhone,
                                    RequiredField::BillingPhoneCountryCode,
                                ],
                                vec![],
                            ),
                        )]),
                    ),
                    (
                        enums::PaymentMethodType::MomoAtm,
                        connectors(vec![(Connector::Adyen, fields(vec![], vec![], vec![]))]),
                    ),
                ])),
            ),
            (
                enums::PaymentMethod::MobilePayment,
                PaymentMethodType(HashMap::from([(
                    enums::PaymentMethodType::DirectCarrierBilling,
                    connectors(vec![(
                        Connector::Digitalvirgo,
                        RequiredFieldFinal {
                            mandate: HashMap::new(),
                            non_mandate: HashMap::new(),
                            common: HashMap::from([
                                RequiredField::DcbMsisdn.to_tuple(),
                                RequiredField::DcbClientUid.to_tuple(),
                                RequiredField::OrderDetailsProductName.to_tuple(),
                            ]),
                        },
                    )]),
                )])),
            ),
        ]))
    }
}

#[cfg(feature = "v1")]
impl Default for RequiredFields {
    fn default() -> Self {
        Self::new(&BankRedirectConfig::default())
    }
}

#[cfg(feature = "v1")]
fn get_cards_required_fields() -> HashMap<Connector, RequiredFieldFinal> {
    HashMap::from([
        (Connector::Aci, fields(vec![], vec![], card_with_name())),
        (Connector::Authipay, fields(vec![], vec![], card_basic())),
        (Connector::Adyen, fields(vec![], vec![], card_with_name())),
        (Connector::Airwallex, fields(vec![], card_basic(), vec![])),
        (
            Connector::Authorizedotnet,
            fields(vec![], vec![], card_basic()),
        ),
        (
            Connector::Bambora,
            fields(vec![], [card_with_name(), billing_email()].concat(), vec![]),
        ),
        (
            Connector::Bankofamerica,
            fields(
                vec![],
                vec![],
                [card_basic(), email(), full_name(), billing_address()].concat(),
            ),
        ),
        (
            Connector::Barclaycard,
            fields(
                vec![],
                vec![],
                [card_basic(), full_name(), billing_address()].concat(),
            ),
        ),
        (Connector::Billwerk, fields(vec![], vec![], card_basic())),
        (
            Connector::Bluesnap,
            fields(
                vec![],
                [card_basic(), email(), full_name()].concat(),
                vec![],
            ),
        ),
        (Connector::Boku, fields(vec![], vec![], card_basic())),
        (Connector::Braintree, fields(vec![], vec![], card_basic())),
        (Connector::Checkout, fields(vec![], card_basic(), vec![])),
        (
            Connector::Coinbase,
            fields(vec![], vec![RequiredField::BillingUserFirstName], vec![]),
        ),
        (
            Connector::Cybersource,
            fields(
                vec![],
                vec![],
                [card_with_name(), billing_email(), billing_address()].concat(),
            ),
        ),
        (
            Connector::Datatrans,
            fields(vec![], vec![], [billing_email(), card_with_name()].concat()),
        ),
        (
            Connector::Deutschebank,
            fields(
                vec![],
                [
                    card_basic(),
                    email(),
                    billing_address(),
                    vec![
                        RequiredField::BillingFirstName("first_name", FieldType::UserFullName),
                        RequiredField::BillingLastName("last_name", FieldType::UserFullName),
                    ],
                ]
                .concat(),
                vec![],
            ),
        ),
        (
            Connector::Dlocal,
            fields(
                vec![],
                [
                    card_with_name(),
                    vec![RequiredField::BillingAddressCountries(vec!["ALL"])],
                ]
                .concat(),
                vec![],
            ),
        ),
        #[cfg(feature = "dummy_connector")]
        (
            Connector::DummyConnector1,
            fields(vec![], vec![], card_basic()),
        ),
        #[cfg(feature = "dummy_connector")]
        (
            Connector::DummyConnector2,
            fields(vec![], vec![], card_basic()),
        ),
        #[cfg(feature = "dummy_connector")]
        (
            Connector::DummyConnector3,
            fields(vec![], vec![], card_basic()),
        ),
        #[cfg(feature = "dummy_connector")]
        (
            Connector::DummyConnector4,
            fields(vec![], vec![], card_basic()),
        ),
        #[cfg(feature = "dummy_connector")]
        (
            Connector::DummyConnector5,
            fields(vec![], vec![], card_basic()),
        ),
        #[cfg(feature = "dummy_connector")]
        (
            Connector::DummyConnector6,
            fields(vec![], vec![], card_basic()),
        ),
        #[cfg(feature = "dummy_connector")]
        (
            Connector::DummyConnector7,
            fields(vec![], vec![], card_basic()),
        ),
        (
            Connector::Elavon,
            fields(vec![], [card_basic(), billing_email()].concat(), vec![]),
        ),
        (Connector::Fiserv, fields(vec![], card_basic(), vec![])),
        (
            Connector::Fiuu,
            fields(
                vec![
                    RequiredField::BillingEmail,
                    RequiredField::BillingUserFirstName,
                ],
                vec![],
                card_basic(),
            ),
        ),
        (Connector::Forte, fields(vec![], card_with_name(), vec![])),
        (Connector::Globalpay, fields(vec![], vec![], card_basic())),
        (
            Connector::Hipay,
            fields(
                vec![],
                vec![],
                [
                    vec![RequiredField::BillingEmail],
                    billing_address(),
                    card_with_name(),
                ]
                .concat(),
            ),
        ),
        (
            Connector::Helcim,
            fields(
                vec![],
                [
                    card_with_name(),
                    vec![
                        RequiredField::BillingAddressZip,
                        RequiredField::BillingAddressLine1,
                    ],
                ]
                .concat(),
                vec![],
            ),
        ),
        (Connector::Iatapay, fields(vec![], vec![], vec![])),
        (Connector::Mollie, fields(vec![], card_with_name(), vec![])),
        (Connector::Moneris, fields(vec![], card_basic(), vec![])),
        (
            Connector::Multisafepay,
            fields(
                vec![],
                vec![],
                [
                    card_with_name(),
                    vec![
                        RequiredField::BillingAddressLine1,
                        RequiredField::BillingAddressLine2,
                        RequiredField::BillingAddressCity,
                        RequiredField::BillingAddressZip,
                        RequiredField::BillingAddressCountries(vec!["ALL"]),
                    ],
                ]
                .concat(),
            ),
        ),
        (Connector::Nexinets, fields(vec![], vec![], card_basic())),
        (
            Connector::Nexixpay,
            RequiredFieldFinal {
                mandate: HashMap::new(),
                non_mandate: HashMap::new(),
                common: HashMap::from([
                    RequiredField::CardNumber.to_tuple(),
                    RequiredField::CardExpMonth.to_tuple(),
                    RequiredField::CardExpYear.to_tuple(),
                    RequiredField::BillingFirstName("first_name", FieldType::UserFullName)
                        .to_tuple(),
                    RequiredField::BillingLastName("last_name", FieldType::UserFullName).to_tuple(),
                ]),
            },
        ),
        (
            Connector::Nmi,
            fields(
                vec![],
                [card_with_name(), vec![RequiredField::BillingAddressZip]].concat(),
                vec![],
            ),
        ),
        (Connector::Noon, fields(vec![], vec![], card_with_name())),
        (
            Connector::Novalnet,
            fields(
                vec![],
                vec![],
                [
                    vec![
                        RequiredField::BillingFirstName("first_name", FieldType::UserFullName),
                        RequiredField::BillingLastName("last_name", FieldType::UserFullName),
                    ],
                    billing_email(),
                ]
                .concat(),
            ),
        ),
        (Connector::Nuvei, fields(vec![], vec![], card_basic())),
        (
            Connector::Paybox,
            fields(
                vec![],
                vec![],
                [
                    email(),
                    card_with_name(),
                    vec![
                        RequiredField::BillingAddressLine1,
                        RequiredField::BillingAddressCity,
                        RequiredField::BillingAddressZip,
                        RequiredField::BillingAddressCountries(vec!["ALL"]),
                    ],
                ]
                .concat(),
            ),
        ),
        (
            Connector::Payload,
            fields(
                vec![],
                vec![],
                [
                    email(),
                    card_with_name(),
                    vec![
                        RequiredField::BillingAddressLine1,
                        RequiredField::BillingAddressCity,
                        RequiredField::BillingAddressZip,
                        RequiredField::BillingAddressState,
                        RequiredField::BillingAddressCountries(vec!["ALL"]),
                    ],
                ]
                .concat(),
            ),
        ),
        (
            Connector::Payme,
            fields(vec![], vec![], [email(), card_with_name()].concat()),
        ),
        (Connector::Paypal, fields(vec![], card_basic(), vec![])),
        (Connector::Payu, fields(vec![], card_basic(), vec![])),
        (
            Connector::Powertranz,
            fields(vec![], card_with_name(), vec![]),
        ),
        (Connector::Rapyd, fields(vec![], card_with_name(), vec![])),
        (Connector::Redsys, fields(vec![], card_basic(), vec![])),
        (Connector::Shift4, fields(vec![], card_basic(), vec![])),
        (Connector::Silverflow, fields(vec![], vec![], card_basic())),
        (Connector::Square, fields(vec![], vec![], card_basic())),
        (Connector::Stax, fields(vec![], card_with_name(), vec![])),
        (Connector::Stripe, fields(vec![], vec![], card_basic())),
        (
            Connector::Trustpay,
            fields(
                vec![],
                [
                    card_with_name(),
                    vec![
                        RequiredField::BillingAddressLine1,
                        RequiredField::BillingAddressCity,
                        RequiredField::BillingAddressZip,
                        RequiredField::BillingAddressCountries(vec!["ALL"]),
                    ],
                ]
                .concat(),
                vec![],
            ),
        ),
        (Connector::Tsys, fields(vec![], card_basic(), vec![])),
        (
            Connector::Wellsfargo,
            fields(
                vec![],
                vec![],
                [card_with_name(), email(), billing_address()].concat(),
            ),
        ),
        (
            Connector::Worldline,
            fields(
                vec![],
                [
                    card_basic(),
                    vec![RequiredField::BillingAddressCountries(vec!["ALL"])],
                ]
                .concat(),
                vec![],
            ),
        ),
        (
            Connector::Worldpay,
            fields(
                vec![],
                vec![],
                vec![
                    RequiredField::CardNumber,
                    RequiredField::CardExpMonth,
                    RequiredField::CardExpYear,
                    RequiredField::BillingUserFirstName,
                ],
            ),
        ),
        (
            Connector::Worldpayvantiv,
            fields(vec![], card_basic(), vec![]),
        ),
        (
            Connector::Xendit,
            fields(
                vec![],
                vec![],
                [
                    card_basic(),
                    vec![
                        RequiredField::BillingEmail,
                        RequiredField::BillingPhone,
                        RequiredField::BillingPhoneCountryCode,
                        RequiredField::BillingUserFirstName,
                        RequiredField::BillingUserLastName,
                        RequiredField::BillingAddressCountries(vec!["ID,PH"]),
                    ],
                ]
                .concat(),
            ),
        ),
        (
            Connector::Zen,
            RequiredFieldFinal {
                mandate: HashMap::new(),
                non_mandate: HashMap::from([
                    RequiredField::CardNumber.to_tuple(),
                    RequiredField::CardExpMonth.to_tuple(),
                    RequiredField::CardExpYear.to_tuple(),
                    RequiredField::Email.to_tuple(),
                ]),
                common: HashMap::new(),
            },
        ),
    ])
}

#[cfg(feature = "v1")]
fn get_bank_redirect_required_fields(
    bank_config: &BankRedirectConfig,
) -> HashMap<enums::PaymentMethodType, ConnectorFields> {
    HashMap::from([
        (
            enums::PaymentMethodType::OpenBankingUk,
            connectors(vec![
                (Connector::Volt, fields(vec![], billing_name(), vec![])),
                (
                    Connector::Adyen,
                    fields(vec![], vec![RequiredField::OpenBankingUkIssuer], vec![]),
                ),
            ]),
        ),
        (
            enums::PaymentMethodType::Trustly,
            connectors(vec![
                (Connector::Adyen, fields(vec![], vec![], vec![])),
                (
                    Connector::Airwallex,
                    RequiredFieldFinal {
                        mandate: HashMap::new(),
                        non_mandate: HashMap::from([
                            RequiredField::BillingUserFirstName.to_tuple(),
                            RequiredField::BillingUserLastName.to_tuple(),
                            RequiredField::BillingAddressCountries(vec!["ALL"]).to_tuple(),
                        ]),
                        common: HashMap::new(),
                    },
                ),
            ]),
        ),
        (
            enums::PaymentMethodType::OnlineBankingCzechRepublic,
            connectors(vec![(
                Connector::Adyen,
                fields(
                    vec![],
                    vec![RequiredField::OpenBankingCzechRepublicIssuer],
                    vec![],
                ),
            )]),
        ),
        (
            enums::PaymentMethodType::OnlineBankingFinland,
            connectors(vec![(
                Connector::Adyen,
                fields(vec![], vec![RequiredField::BillingEmail], vec![]),
            )]),
        ),
        (
            enums::PaymentMethodType::OnlineBankingPoland,
            connectors(vec![(
                Connector::Adyen,
                fields(
                    vec![],
                    vec![
                        RequiredField::OpenBankingPolandIssuer,
                        RequiredField::BillingEmail,
                    ],
                    vec![],
                ),
            )]),
        ),
        (
            enums::PaymentMethodType::OnlineBankingSlovakia,
            connectors(vec![(
                Connector::Adyen,
                fields(
                    vec![],
                    vec![RequiredField::OpenBankingSlovakiaIssuer],
                    vec![],
                ),
            )]),
        ),
        (
            enums::PaymentMethodType::OnlineBankingFpx,
            connectors(vec![(
                Connector::Adyen,
                fields(vec![], vec![RequiredField::OpenBankingFpxIssuer], vec![]),
            )]),
        ),
        (
            enums::PaymentMethodType::OnlineBankingThailand,
            connectors(vec![(
                Connector::Adyen,
                fields(
                    vec![],
                    vec![RequiredField::OpenBankingThailandIssuer],
                    vec![],
                ),
            )]),
        ),
        (
            enums::PaymentMethodType::Bizum,
            connectors(vec![(Connector::Adyen, fields(vec![], vec![], vec![]))]),
        ),
        (
            enums::PaymentMethodType::Przelewy24,
            connectors(vec![(
                Connector::Stripe,
                fields(vec![], vec![RequiredField::BillingEmail], vec![]),
            )]),
        ),
        (
            enums::PaymentMethodType::BancontactCard,
            connectors(vec![
                (Connector::Mollie, fields(vec![], vec![], vec![])),
                (
                    Connector::Stripe,
                    fields(
                        vec![RequiredField::BillingEmail],
                        vec![],
                        vec![
                            RequiredField::BillingFirstName(
                                "billing_name",
                                FieldType::UserFullName,
                            ),
                            RequiredField::BillingLastName("billing_name", FieldType::UserFullName),
                        ],
                    ),
                ),
                (
                    Connector::Adyen,
                    RequiredFieldFinal {
                        mandate: HashMap::new(),
                        non_mandate: HashMap::new(),
                        common: HashMap::from([
                            RequiredField::BanContactCardNumber.to_tuple(),
                            RequiredField::BanContactCardExpMonth.to_tuple(),
                            RequiredField::BanContactCardExpYear.to_tuple(),
                            RequiredField::BillingUserFirstName.to_tuple(),
                            RequiredField::BillingUserLastName.to_tuple(),
                        ]),
                    },
                ),
            ]),
        ),
        (
            enums::PaymentMethodType::Giropay,
            connectors(vec![
                (
                    Connector::Aci,
                    fields(
                        vec![],
                        vec![RequiredField::BillingCountries(vec!["DE"])],
                        vec![],
                    ),
                ),
                (Connector::Adyen, fields(vec![], vec![], vec![])),
                (
                    Connector::Globalpay,
                    fields(
                        vec![],
                        vec![],
                        vec![RequiredField::BillingAddressCountries(vec!["DE"])],
                    ),
                ),
                (Connector::Mollie, fields(vec![], vec![], vec![])),
                (
                    Connector::Nuvei,
                    RequiredFieldFinal {
                        mandate: HashMap::new(),
                        non_mandate: HashMap::from([
                            RequiredField::Email.to_tuple(),
                            RequiredField::BillingFirstName(
                                "billing_first_name",
                                FieldType::UserBillingName,
                            )
                            .to_tuple(),
                            RequiredField::BillingLastName(
                                "billing_last_name",
                                FieldType::UserBillingName,
                            )
                            .to_tuple(),
                            RequiredField::BillingAddressCountries(vec!["DE"]).to_tuple(),
                        ]),
                        common: HashMap::new(),
                    },
                ),
                (
                    Connector::Paypal,
                    RequiredFieldFinal {
                        mandate: HashMap::new(),
                        non_mandate: HashMap::from([
                            RequiredField::BillingCountries(vec!["DE"]).to_tuple(),
                            RequiredField::BillingFirstName(
                                "billing_name",
                                FieldType::UserBillingName,
                            )
                            .to_tuple(),
                            RequiredField::BillingLastName(
                                "billing_name",
                                FieldType::UserBillingName,
                            )
                            .to_tuple(),
                        ]),
                        common: HashMap::new(),
                    },
                ),
                (
                    Connector::Stripe,
                    fields(
                        vec![],
                        vec![
                            RequiredField::BillingFirstName(
                                "billing_name",
                                FieldType::UserBillingName,
                            ),
                            RequiredField::BillingLastName(
                                "billing_name",
                                FieldType::UserBillingName,
                            ),
                        ],
                        vec![],
                    ),
                ),
                (Connector::Shift4, fields(vec![], vec![], vec![])),
                (
                    Connector::Trustpay,
                    RequiredFieldFinal {
                        mandate: HashMap::new(),
                        non_mandate: HashMap::from([
                            RequiredField::BillingFirstName(
                                "billing_first_name",
                                FieldType::UserBillingName,
                            )
                            .to_tuple(),
                            RequiredField::BillingAddressLine1.to_tuple(),
                            RequiredField::BillingAddressCity.to_tuple(),
                            RequiredField::BillingAddressZip.to_tuple(),
                            RequiredField::BillingAddressCountries(vec!["DE"]).to_tuple(),
                        ]),
                        common: HashMap::new(),
                    },
                ),
            ]),
        ),
        (
            enums::PaymentMethodType::Ideal,
            connectors(vec![
                (
                    Connector::Aci,
                    RequiredFieldFinal {
                        mandate: HashMap::new(),
                        non_mandate: HashMap::from([
                            RequiredField::IdealBankName.to_tuple(),
                            RequiredField::BillingCountries(vec!["NL"]).to_tuple(),
                        ]),
                        common: HashMap::new(),
                    },
                ),
                (
                    Connector::Adyen,
                    fields(vec![], vec![], vec![RequiredField::IdealBankName]),
                ),
                (Connector::Globalpay, fields(vec![], vec![], vec![])),
                (Connector::Mollie, fields(vec![], vec![], vec![])),
                (Connector::Nexinets, fields(vec![], vec![], vec![])),
                (
                    Connector::Nuvei,
                    RequiredFieldFinal {
                        mandate: HashMap::new(),
                        non_mandate: HashMap::from([
                            RequiredField::Email.to_tuple(),
                            RequiredField::BillingFirstName(
                                "billing_first_name",
                                FieldType::UserBillingName,
                            )
                            .to_tuple(),
                            RequiredField::BillingLastName(
                                "billing_last_name",
                                FieldType::UserBillingName,
                            )
                            .to_tuple(),
                            RequiredField::BillingAddressCountries(vec!["NL"]).to_tuple(),
                        ]),
                        common: HashMap::new(),
                    },
                ),
                (
                    Connector::Shift4,
                    fields(
                        vec![],
                        vec![RequiredField::BillingCountries(vec!["NL"])],
                        vec![],
                    ),
                ),
                (
                    Connector::Paypal,
                    RequiredFieldFinal {
                        mandate: HashMap::new(),
                        non_mandate: HashMap::from([
                            RequiredField::BillingFirstName(
                                "billing_name",
                                FieldType::UserBillingName,
                            )
                            .to_tuple(),
                            RequiredField::BillingLastName(
                                "billing_name",
                                FieldType::UserBillingName,
                            )
                            .to_tuple(),
                            RequiredField::BillingCountries(vec!["NL"]).to_tuple(),
                        ]),
                        common: HashMap::new(),
                    },
                ),
                (
                    Connector::Stripe,
                    RequiredFieldFinal {
                        mandate: HashMap::from([
                            RequiredField::BillingFirstName(
                                "billing_name",
                                FieldType::UserFullName,
                            )
                            .to_tuple(),
                            RequiredField::BillingLastName("billing_name", FieldType::UserFullName)
                                .to_tuple(),
                            RequiredField::BillingEmail.to_tuple(),
                        ]),
                        non_mandate: HashMap::new(),
                        common: HashMap::new(),
                    },
                ),
                (
                    Connector::Trustpay,
                    RequiredFieldFinal {
                        mandate: HashMap::new(),
                        non_mandate: HashMap::from([
                            RequiredField::BillingFirstName(
                                "billing_first_name",
                                FieldType::UserBillingName,
                            )
                            .to_tuple(),
                            RequiredField::BillingAddressLine1.to_tuple(),
                            RequiredField::BillingAddressCity.to_tuple(),
                            RequiredField::BillingAddressZip.to_tuple(),
                            RequiredField::BillingAddressCountries(vec!["NL"]).to_tuple(),
                        ]),
                        common: HashMap::new(),
                    },
                ),
                (
                    Connector::Airwallex,
                    RequiredFieldFinal {
                        mandate: HashMap::new(),
                        non_mandate: HashMap::from([
                            RequiredField::IdealBankOptions(
                                bank_config
                                    .0
                                    .get(&enums::PaymentMethodType::Ideal)
                                    .and_then(|connector_bank_names| {
                                        connector_bank_names.0.get("airwallex")
                                    })
                                    .map(|bank_names| bank_names.banks.clone())
                                    .unwrap_or_default(),
                                Some(false),
                            ).to_tuple(),
                        ]),
                        common: HashMap::new(),
                    }
                )
            ]),
        ),
        (
            enums::PaymentMethodType::Sofort,
            connectors(vec![
                (
                    Connector::Aci,
                    fields(
                        vec![],
                        vec![RequiredField::BillingCountries(vec![
                            "ES", "GB", "SE", "AT", "NL", "DE", "CH", "BE", "FR", "FI", "IT", "PL",
                        ])],
                        vec![],
                    ),
                ),
                (Connector::Adyen, fields(vec![], vec![], vec![])),
                (
                    Connector::Globalpay,
                    fields(
                        vec![],
                        vec![],
                        vec![RequiredField::BillingAddressCountries(vec![
                            "AT", "BE", "DE", "ES", "IT", "NL",
                        ])],
                    ),
                ),
                (Connector::Mollie, fields(vec![], vec![], vec![])),
                (Connector::Nexinets, fields(vec![], vec![], vec![])),
                (
                    Connector::Nuvei,
                    RequiredFieldFinal {
                        mandate: HashMap::new(),
                        non_mandate: HashMap::from([
                            RequiredField::Email.to_tuple(),
                            RequiredField::BillingFirstName(
                                "billing_first_name",
                                FieldType::UserBillingName,
                            )
                            .to_tuple(),
                            RequiredField::BillingLastName(
                                "billing_last_name",
                                FieldType::UserBillingName,
                            )
                            .to_tuple(),
                            RequiredField::BillingAddressCountries(vec![
                                "ES", "GB", "IT", "DE", "FR", "AT", "BE", "NL", "BE", "SK",
                            ])
                            .to_tuple(),
                        ]),
                        common: HashMap::new(),
                    },
                ),
                (
                    Connector::Paypal,
                    RequiredFieldFinal {
                        mandate: HashMap::new(),
                        non_mandate: HashMap::from([
                            RequiredField::BillingCountries(vec![
                                "ES", "GB", "AT", "NL", "DE", "BE",
                            ])
                            .to_tuple(),
                            RequiredField::BillingFirstName(
                                "billing_name",
                                FieldType::UserBillingName,
                            )
                            .to_tuple(),
                            RequiredField::BillingLastName(
                                "billing_name",
                                FieldType::UserBillingName,
                            )
                            .to_tuple(),
                        ]),
                        common: HashMap::new(),
                    },
                ),
                (Connector::Shift4, fields(vec![], vec![], vec![])),
                (
                    Connector::Stripe,
                    RequiredFieldFinal {
                        mandate: HashMap::from([RequiredField::BillingEmail.to_tuple()]),
                        non_mandate: HashMap::new(),
                        common: HashMap::from([
                            RequiredField::BillingCountries(vec!["ES", "AT", "NL", "DE", "BE"])
                                .to_tuple(),
                            RequiredField::BillingFirstName(
                                "account_holder_name",
                                FieldType::UserBillingName,
                            )
                            .to_tuple(),
                            RequiredField::BillingLastName(
                                "account_holder_name",
                                FieldType::UserBillingName,
                            )
                            .to_tuple(),
                        ]),
                    },
                ),
                (
                    Connector::Trustpay,
                    RequiredFieldFinal {
                        mandate: HashMap::new(),
                        non_mandate: HashMap::from([
                            RequiredField::BillingFirstName(
                                "billing_first_name",
                                FieldType::UserBillingName,
                            )
                            .to_tuple(),
                            RequiredField::BillingAddressLine1.to_tuple(),
                            RequiredField::BillingAddressCity.to_tuple(),
                            RequiredField::BillingAddressZip.to_tuple(),
                            RequiredField::BillingAddressCountries(vec![
                                "ES", "GB", "SE", "AT", "NL", "DE", "CH", "BE", "FR", "FI", "IT",
                                "PL",
                            ])
                            .to_tuple(),
                        ]),
                        common: HashMap::new(),
                    },
                ),
            ]),
        ),
        (
            enums::PaymentMethodType::Eps,
            connectors(vec![
                (
                    Connector::Adyen,
                    fields(vec![], vec![], vec![RequiredField::EpsBankName]),
                ),
                (
                    Connector::Stripe,
                    fields(
                        vec![],
                        vec![
                            RequiredField::BillingFirstName(
                                "billing_name",
                                FieldType::UserFullName,
                            ),
                            RequiredField::EpsBankOptions(
                                bank_config
                                    .0
                                    .get(&enums::PaymentMethodType::Eps)
                                    .and_then(|connector_bank_names| {
                                        connector_bank_names.0.get("stripe")
                                    })
                                    .map(|bank_names| bank_names.banks.clone())
                                    .unwrap_or_default(),
<<<<<<< HEAD
                                Some(true),
=======
>>>>>>> b797d934
                            ),
                            RequiredField::BillingLastName("billing_name", FieldType::UserFullName),
                        ],
                        vec![],
                    ),
                ),
                (
                    Connector::Aci,
                    fields(
                        vec![],
                        vec![RequiredField::BillingCountries(vec!["AT"])],
                        vec![],
                    ),
                ),
                (
                    Connector::Globalpay,
                    fields(
                        vec![],
                        vec![],
                        vec![RequiredField::BillingAddressCountries(vec!["AT"])],
                    ),
                ),
                (Connector::Mollie, fields(vec![], vec![], vec![])),
                (
                    Connector::Paypal,
                    RequiredFieldFinal {
                        mandate: HashMap::new(),
                        non_mandate: HashMap::from([
                            RequiredField::BillingFirstName(
                                "billing_name",
                                FieldType::UserFullName,
                            )
                            .to_tuple(),
                            RequiredField::BillingLastName("billing_name", FieldType::UserFullName)
                                .to_tuple(),
                            RequiredField::BillingCountries(vec!["AT"]).to_tuple(),
                        ]),
                        common: HashMap::new(),
                    },
                ),
                (
                    Connector::Trustpay,
                    RequiredFieldFinal {
                        mandate: HashMap::new(),
                        non_mandate: HashMap::from([
                            RequiredField::BillingFirstName(
                                "billing_first_name",
                                FieldType::UserBillingName,
                            )
                            .to_tuple(),
                            RequiredField::BillingAddressLine1.to_tuple(),
                            RequiredField::BillingAddressCity.to_tuple(),
                            RequiredField::BillingAddressZip.to_tuple(),
                            RequiredField::BillingAddressCountries(vec!["AT"]).to_tuple(),
                        ]),
                        common: HashMap::new(),
                    },
                ),
                (Connector::Shift4, fields(vec![], vec![], vec![])),
                (
                    Connector::Nuvei,
                    RequiredFieldFinal {
                        mandate: HashMap::new(),
                        non_mandate: HashMap::from([
                            RequiredField::Email.to_tuple(),
                            RequiredField::BillingFirstName(
                                "billing_first_name",
                                FieldType::UserBillingName,
                            )
                            .to_tuple(),
                            RequiredField::BillingLastName(
                                "billing_last_name",
                                FieldType::UserBillingName,
                            )
                            .to_tuple(),
                            RequiredField::BillingAddressCountries(vec!["AT"]).to_tuple(),
                        ]),
                        common: HashMap::new(),
                    },
                ),
            ]),
        ),
        (
            enums::PaymentMethodType::Blik,
            connectors(vec![
                (
                    Connector::Adyen,
                    fields(vec![], vec![], vec![RequiredField::BlikCode]),
                ),
                (
                    Connector::Stripe,
                    fields(vec![], vec![], vec![RequiredField::BlikCode]),
                ),
                (
                    Connector::Trustpay,
                    RequiredFieldFinal {
                        mandate: HashMap::new(),
                        non_mandate: HashMap::new(),
                        common: HashMap::from([
                            RequiredField::Email.to_tuple(),
                            RequiredField::BillingFirstName(
                                "billing_first_name",
                                FieldType::UserBillingName,
                            )
                            .to_tuple(),
                            RequiredField::BillingLastName(
                                "billing_last_name",
                                FieldType::UserBillingName,
                            )
                            .to_tuple(),
                            RequiredField::BillingAddressLine1.to_tuple(),
                            RequiredField::BillingAddressCity.to_tuple(),
                            RequiredField::BillingAddressZip.to_tuple(),
                            RequiredField::BillingAddressCountries(vec!["ALL"]).to_tuple(),
                        ]),
                    },
                ),
                (
                    Connector::Airwallex,
                    RequiredFieldFinal {
                        mandate: HashMap::new(),
                        non_mandate: HashMap::from([
                            RequiredField::BillingUserFirstName.to_tuple(),
                            RequiredField::BillingUserLastName.to_tuple(),
                        ]),
                        common: HashMap::new(),
                    },
                ),
            ]),
        ),
    ])
}

#[cfg(feature = "v1")]
fn get_wallet_required_fields() -> HashMap<enums::PaymentMethodType, ConnectorFields> {
    HashMap::from([
        (
            enums::PaymentMethodType::ApplePay,
            connectors(vec![
                (Connector::Stripe, fields(vec![], vec![], vec![])),
                (Connector::Adyen, fields(vec![], vec![], vec![])),
                (
                    Connector::Bankofamerica,
                    RequiredFieldFinal {
                        mandate: HashMap::new(),
                        non_mandate: HashMap::new(),
                        common: HashMap::from([
                            RequiredField::Email.to_tuple(),
                            RequiredField::BillingFirstName(
                                "billing_first_name",
                                FieldType::UserBillingName,
                            )
                            .to_tuple(),
                            RequiredField::BillingLastName(
                                "billing_last_name",
                                FieldType::UserBillingName,
                            )
                            .to_tuple(),
                            RequiredField::BillingAddressCity.to_tuple(),
                            RequiredField::BillingAddressState.to_tuple(),
                            RequiredField::BillingAddressZip.to_tuple(),
                            RequiredField::BillingAddressCountries(vec!["ALL"]).to_tuple(),
                            RequiredField::BillingAddressLine1.to_tuple(),
                        ]),
                    },
                ),
                (
                    Connector::Cybersource,
                    RequiredFieldFinal {
                        mandate: HashMap::new(),
                        non_mandate: HashMap::new(),
                        common: HashMap::from([
                            RequiredField::BillingEmail.to_tuple(),
                            RequiredField::BillingFirstName(
                                "billing_first_name",
                                FieldType::UserBillingName,
                            )
                            .to_tuple(),
                            RequiredField::BillingLastName(
                                "billing_last_name",
                                FieldType::UserBillingName,
                            )
                            .to_tuple(),
                            RequiredField::BillingAddressCity.to_tuple(),
                            RequiredField::BillingAddressState.to_tuple(),
                            RequiredField::BillingAddressZip.to_tuple(),
                            RequiredField::BillingAddressCountries(vec!["ALL"]).to_tuple(),
                            RequiredField::BillingAddressLine1.to_tuple(),
                        ]),
                    },
                ),
                (
                    Connector::Novalnet,
                    fields(vec![], vec![], vec![RequiredField::BillingEmail]),
                ),
                (
                    Connector::Wellsfargo,
                    RequiredFieldFinal {
                        mandate: HashMap::new(),
                        non_mandate: HashMap::new(),
                        common: HashMap::from([
                            RequiredField::Email.to_tuple(),
                            RequiredField::BillingFirstName(
                                "billing_first_name",
                                FieldType::UserBillingName,
                            )
                            .to_tuple(),
                            RequiredField::BillingLastName(
                                "billing_last_name",
                                FieldType::UserBillingName,
                            )
                            .to_tuple(),
                            RequiredField::BillingAddressCity.to_tuple(),
                            RequiredField::BillingAddressState.to_tuple(),
                            RequiredField::BillingAddressZip.to_tuple(),
                            RequiredField::BillingAddressCountries(vec!["ALL"]).to_tuple(),
                            RequiredField::BillingAddressLine1.to_tuple(),
                            RequiredField::ShippingFirstName.to_tuple(),
                            RequiredField::ShippingLastName.to_tuple(),
                            RequiredField::ShippingAddressCity.to_tuple(),
                            RequiredField::ShippingAddressState.to_tuple(),
                            RequiredField::ShippingAddressZip.to_tuple(),
                            RequiredField::ShippingAddressCountries(vec!["ALL"]).to_tuple(),
                            RequiredField::ShippingAddressLine1.to_tuple(),
                        ]),
                    },
                ),
            ]),
        ),
        (
            enums::PaymentMethodType::SamsungPay,
            connectors(vec![(
                Connector::Cybersource,
                RequiredFieldFinal {
                    mandate: HashMap::new(),
                    non_mandate: HashMap::new(),
                    common: HashMap::from([
                        RequiredField::BillingEmail.to_tuple(),
                        RequiredField::BillingFirstName(
                            "billing_first_name",
                            FieldType::UserBillingName,
                        )
                        .to_tuple(),
                        RequiredField::BillingLastName(
                            "billing_last_name",
                            FieldType::UserBillingName,
                        )
                        .to_tuple(),
                        RequiredField::BillingAddressCity.to_tuple(),
                        RequiredField::BillingAddressState.to_tuple(),
                        RequiredField::BillingAddressZip.to_tuple(),
                        RequiredField::BillingAddressCountries(vec!["ALL"]).to_tuple(),
                        RequiredField::BillingAddressLine1.to_tuple(),
                    ]),
                },
            )]),
        ),
        (
            enums::PaymentMethodType::GooglePay,
            connectors(vec![
                (Connector::Adyen, fields(vec![], vec![], vec![])),
                (
                    Connector::Bankofamerica,
                    RequiredFieldFinal {
                        mandate: HashMap::new(),
                        non_mandate: HashMap::new(),
                        common: HashMap::from([
                            RequiredField::Email.to_tuple(),
                            RequiredField::BillingFirstName(
                                "billing_first_name",
                                FieldType::UserBillingName,
                            )
                            .to_tuple(),
                            RequiredField::BillingLastName(
                                "billing_last_name",
                                FieldType::UserBillingName,
                            )
                            .to_tuple(),
                            RequiredField::BillingAddressCity.to_tuple(),
                            RequiredField::BillingAddressState.to_tuple(),
                            RequiredField::BillingAddressZip.to_tuple(),
                            RequiredField::BillingAddressCountries(vec!["ALL"]).to_tuple(),
                            RequiredField::BillingAddressLine1.to_tuple(),
                        ]),
                    },
                ),
                (
                    Connector::Barclaycard,
                    fields(vec![], vec![], [full_name(), billing_address()].concat()),
                ),
                (Connector::Bluesnap, fields(vec![], vec![], vec![])),
                (Connector::Noon, fields(vec![], vec![], vec![])),
                (
                    Connector::Novalnet,
                    fields(vec![], vec![], vec![RequiredField::BillingEmail]),
                ),
                (Connector::Nuvei, fields(vec![], vec![], vec![])),
                (Connector::Airwallex, fields(vec![], vec![], vec![])),
                (Connector::Authorizedotnet, fields(vec![], vec![], vec![])),
                (Connector::Checkout, fields(vec![], vec![], vec![])),
                (Connector::Globalpay, fields(vec![], vec![], vec![])),
                (
                    Connector::Multisafepay,
                    RequiredFieldFinal {
                        mandate: HashMap::new(),
                        non_mandate: HashMap::new(),
                        common: HashMap::from([
                            RequiredField::BillingFirstName(
                                "billing_first_name",
                                FieldType::UserBillingName,
                            )
                            .to_tuple(),
                            RequiredField::BillingLastName(
                                "billing_last_name",
                                FieldType::UserBillingName,
                            )
                            .to_tuple(),
                            RequiredField::BillingAddressCity.to_tuple(),
                            RequiredField::BillingAddressState.to_tuple(),
                            RequiredField::BillingAddressZip.to_tuple(),
                            RequiredField::BillingAddressCountries(vec!["ALL"]).to_tuple(),
                            RequiredField::BillingAddressLine1.to_tuple(),
                            RequiredField::BillingAddressLine2.to_tuple(),
                        ]),
                    },
                ),
                (
                    Connector::Cybersource,
                    RequiredFieldFinal {
                        mandate: HashMap::new(),
                        non_mandate: HashMap::new(),
                        common: HashMap::from([
                            RequiredField::BillingEmail.to_tuple(),
                            RequiredField::BillingFirstName(
                                "billing_first_name",
                                FieldType::UserBillingName,
                            )
                            .to_tuple(),
                            RequiredField::BillingLastName(
                                "billing_last_name",
                                FieldType::UserBillingName,
                            )
                            .to_tuple(),
                            RequiredField::BillingAddressCity.to_tuple(),
                            RequiredField::BillingAddressState.to_tuple(),
                            RequiredField::BillingAddressZip.to_tuple(),
                            RequiredField::BillingAddressCountries(vec!["ALL"]).to_tuple(),
                            RequiredField::BillingAddressLine1.to_tuple(),
                        ]),
                    },
                ),
                (Connector::Payu, fields(vec![], vec![], vec![])),
                (Connector::Rapyd, fields(vec![], vec![], vec![])),
                (Connector::Stripe, fields(vec![], vec![], vec![])),
                (Connector::Trustpay, fields(vec![], vec![], vec![])),
                (
                    Connector::Wellsfargo,
                    RequiredFieldFinal {
                        mandate: HashMap::new(),
                        non_mandate: HashMap::new(),
                        common: HashMap::from([
                            RequiredField::Email.to_tuple(),
                            RequiredField::BillingFirstName(
                                "billing_first_name",
                                FieldType::UserBillingName,
                            )
                            .to_tuple(),
                            RequiredField::BillingLastName(
                                "billing_last_name",
                                FieldType::UserBillingName,
                            )
                            .to_tuple(),
                            RequiredField::BillingAddressCity.to_tuple(),
                            RequiredField::BillingAddressState.to_tuple(),
                            RequiredField::BillingAddressZip.to_tuple(),
                            RequiredField::BillingAddressCountries(vec!["ALL"]).to_tuple(),
                            RequiredField::BillingAddressLine1.to_tuple(),
                            RequiredField::ShippingFirstName.to_tuple(),
                            RequiredField::ShippingLastName.to_tuple(),
                            RequiredField::ShippingAddressCity.to_tuple(),
                            RequiredField::ShippingAddressState.to_tuple(),
                            RequiredField::ShippingAddressZip.to_tuple(),
                            RequiredField::ShippingAddressCountries(vec!["ALL"]).to_tuple(),
                            RequiredField::ShippingAddressLine1.to_tuple(),
                        ]),
                    },
                ),
            ]),
        ),
        (
            enums::PaymentMethodType::WeChatPay,
            connectors(vec![
                (Connector::Stripe, fields(vec![], vec![], vec![])),
                (Connector::Adyen, fields(vec![], vec![], vec![])),
            ]),
        ),
        (
            enums::PaymentMethodType::AliPay,
            connectors(vec![
                (Connector::Stripe, fields(vec![], vec![], vec![])),
                (Connector::Adyen, fields(vec![], vec![], vec![])),
            ]),
        ),
        (
            enums::PaymentMethodType::AliPayHk,
            connectors(vec![(Connector::Adyen, fields(vec![], vec![], vec![]))]),
        ),
        (
            enums::PaymentMethodType::AmazonPay,
            connectors(vec![(Connector::Stripe, fields(vec![], vec![], vec![]))]),
        ),
        (
            enums::PaymentMethodType::Cashapp,
            connectors(vec![(Connector::Stripe, fields(vec![], vec![], vec![]))]),
        ),
        (
            enums::PaymentMethodType::MbWay,
            connectors(vec![(
                Connector::Adyen,
                fields(
                    vec![],
                    vec![
                        RequiredField::BillingPhone,
                        RequiredField::BillingPhoneCountryCode,
                    ],
                    vec![],
                ),
            )]),
        ),
        (
            enums::PaymentMethodType::KakaoPay,
            connectors(vec![(Connector::Adyen, fields(vec![], vec![], vec![]))]),
        ),
        (
            enums::PaymentMethodType::Twint,
            connectors(vec![(Connector::Adyen, fields(vec![], vec![], vec![]))]),
        ),
        (
            enums::PaymentMethodType::Gcash,
            connectors(vec![(Connector::Adyen, fields(vec![], vec![], vec![]))]),
        ),
        (
            enums::PaymentMethodType::Vipps,
            connectors(vec![(Connector::Adyen, fields(vec![], vec![], vec![]))]),
        ),
        (
            enums::PaymentMethodType::Dana,
            connectors(vec![(Connector::Adyen, fields(vec![], vec![], vec![]))]),
        ),
        (
            enums::PaymentMethodType::Momo,
            connectors(vec![(Connector::Adyen, fields(vec![], vec![], vec![]))]),
        ),
        (
            enums::PaymentMethodType::Swish,
            connectors(vec![(Connector::Adyen, fields(vec![], vec![], vec![]))]),
        ),
        (
            enums::PaymentMethodType::TouchNGo,
            connectors(vec![(Connector::Adyen, fields(vec![], vec![], vec![]))]),
        ),
        (
            // Added shipping fields for the SDK flow to accept it from wallet directly,
            // this won't show up in SDK in payment's sheet but will be used in the background
            enums::PaymentMethodType::Paypal,
            connectors(vec![
                (
                    Connector::Adyen,
                    fields(vec![], vec![], vec![RequiredField::BillingEmail]),
                ),
                (Connector::Braintree, fields(vec![], vec![], vec![])),
                (
                    Connector::Novalnet,
                    fields(vec![], vec![], vec![RequiredField::BillingEmail]),
                ),
                (
                    Connector::Paypal,
                    RequiredFieldFinal {
                        mandate: HashMap::new(),
                        non_mandate: HashMap::new(),
                        common: HashMap::from([
                            RequiredField::ShippingFirstName.to_tuple(),
                            RequiredField::ShippingLastName.to_tuple(),
                            RequiredField::ShippingAddressCity.to_tuple(),
                            RequiredField::ShippingAddressState.to_tuple(),
                            RequiredField::ShippingAddressZip.to_tuple(),
                            RequiredField::ShippingAddressCountries(vec!["ALL"]).to_tuple(),
                            RequiredField::ShippingAddressLine1.to_tuple(),
                        ]),
                    },
                ),
                (
                    Connector::Airwallex,
                    RequiredFieldFinal {
                        mandate: HashMap::new(),
                        non_mandate: HashMap::from([
                            RequiredField::BillingUserFirstName.to_tuple(),
                            RequiredField::BillingUserLastName.to_tuple(),
                            RequiredField::BillingAddressCountries(vec!["ALL"]).to_tuple(),
                        ]),
                        common: HashMap::new(),
                    },
                ),
            ]),
        ),
        (
            enums::PaymentMethodType::Mifinity,
            connectors(vec![(
                Connector::Mifinity,
                fields(
                    vec![],
                    vec![],
                    vec![
                        RequiredField::MifinityDateOfBirth,
                        RequiredField::BillingAddressLine1,
                        RequiredField::BillingAddressCity,
                        RequiredField::BillingFirstName("first_name", FieldType::UserFullName),
                        RequiredField::BillingLastName("last_name", FieldType::UserFullName),
                        RequiredField::BillingPhone,
                        RequiredField::BillingPhoneCountryCode,
                        RequiredField::BillingCountries(vec![
                            "BR", "CN", "SG", "MY", "DE", "CH", "DK", "GB", "ES", "AD", "GI", "FI",
                            "FR", "GR", "HR", "IT", "JP", "MX", "AR", "CO", "CL", "PE", "VE", "UY",
                            "PY", "BO", "EC", "GT", "HN", "SV", "NI", "CR", "PA", "DO", "CU", "PR",
                            "NL", "NO", "PL", "PT", "SE", "RU", "TR", "TW", "HK", "MO", "AX", "AL",
                            "DZ", "AS", "AO", "AI", "AG", "AM", "AW", "AU", "AT", "AZ", "BS", "BH",
                            "BD", "BB", "BE", "BZ", "BJ", "BM", "BT", "BQ", "BA", "BW", "IO", "BN",
                            "BG", "BF", "BI", "KH", "CM", "CA", "CV", "KY", "CF", "TD", "CX", "CC",
                            "KM", "CG", "CK", "CI", "CW", "CY", "CZ", "DJ", "DM", "EG", "GQ", "ER",
                            "EE", "ET", "FK", "FO", "FJ", "GF", "PF", "TF", "GA", "GM", "GE", "GH",
                            "GL", "GD", "GP", "GU", "GG", "GN", "GW", "GY", "HT", "HM", "VA", "IS",
                            "IN", "ID", "IE", "IM", "IL", "JE", "JO", "KZ", "KE", "KI", "KW", "KG",
                            "LA", "LV", "LB", "LS", "LI", "LT", "LU", "MK", "MG", "MW", "MV", "ML",
                            "MT", "MH", "MQ", "MR", "MU", "YT", "FM", "MD", "MC", "MN", "ME", "MS",
                            "MA", "MZ", "NA", "NR", "NP", "NC", "NZ", "NE", "NG", "NU", "NF", "MP",
                            "OM", "PK", "PW", "PS", "PG", "PH", "PN", "QA", "RE", "RO", "RW", "BL",
                            "SH", "KN", "LC", "MF", "PM", "VC", "WS", "SM", "ST", "SA", "SN", "RS",
                            "SC", "SL", "SX", "SK", "SI", "SB", "SO", "ZA", "GS", "KR", "LK", "SR",
                            "SJ", "SZ", "TH", "TL", "TG", "TK", "TO", "TT", "TN", "TM", "TC", "TV",
                            "UG", "UA", "AE", "UZ", "VU", "VN", "VG", "VI", "WF", "EH", "ZM",
                        ]),
                        RequiredField::BillingEmail,
                        RequiredField::MifinityLanguagePreference(vec![
                            "BR", "PT_BR", "CN", "ZH_CN", "DE", "DK", "DA", "DA_DK", "EN", "ES",
                            "FI", "FR", "GR", "EL", "EL_GR", "HR", "IT", "JP", "JA", "JA_JP", "LA",
                            "ES_LA", "NL", "NO", "PL", "PT", "RU", "SV", "SE", "SV_SE", "ZH", "TW",
                            "ZH_TW",
                        ]),
                    ],
                ),
            )]),
        ),
        (
            enums::PaymentMethodType::Skrill,
            connectors(vec![(
                Connector::Airwallex,
                RequiredFieldFinal {
                    mandate: HashMap::new(),
                    non_mandate: HashMap::from([
                        RequiredField::BillingUserFirstName.to_tuple(),
                        RequiredField::BillingUserLastName.to_tuple(),
                        RequiredField::BillingAddressCountries(vec!["ALL"]).to_tuple(),
                        RequiredField::BillingEmail.to_tuple(),
                    ]),
                    common: HashMap::new(),
                },
            )]),
        ),
    ])
}

#[cfg(feature = "v1")]
fn get_pay_later_required_fields() -> HashMap<enums::PaymentMethodType, ConnectorFields> {
    HashMap::from([
        (
            enums::PaymentMethodType::AfterpayClearpay,
            connectors(vec![
                (
                    Connector::Stripe,
                    fields(
                        vec![],
                        vec![
                            RequiredField::BillingEmail,
                            RequiredField::BillingFirstName(
                                "billing_first_name",
                                FieldType::UserBillingName,
                            ),
                            RequiredField::BillingLastName(
                                "billing_last_name",
                                FieldType::UserBillingName,
                            ),
                            RequiredField::BillingAddressLine1,
                            RequiredField::BillingAddressCity,
                            RequiredField::BillingAddressZip,
                            RequiredField::BillingAddressCountries(vec![
                                "GB", "AU", "CA", "US", "NZ",
                            ]),
                            RequiredField::BillingAddressState,
                            RequiredField::ShippingFirstName,
                            RequiredField::ShippingLastName,
                            RequiredField::ShippingAddressCity,
                            RequiredField::ShippingAddressState,
                            RequiredField::ShippingAddressZip,
                            RequiredField::ShippingAddressCountries(vec!["ALL"]),
                            RequiredField::ShippingAddressLine1,
                        ],
                        vec![],
                    ),
                ),
                (
                    Connector::Adyen,
                    fields(
                        vec![],
                        vec![
                            RequiredField::BillingEmail,
                            RequiredField::BillingFirstName(
                                "billing_first_name",
                                FieldType::UserBillingName,
                            ),
                            RequiredField::BillingLastName(
                                "billing_last_name",
                                FieldType::UserBillingName,
                            ),
                            RequiredField::BillingAddressLine1,
                            RequiredField::BillingAddressLine2,
                            RequiredField::BillingAddressCity,
                            RequiredField::BillingAddressZip,
                            RequiredField::BillingAddressCountries(vec![
                                "GB", "AU", "CA", "US", "NZ",
                            ]),
                            RequiredField::BillingAddressState,
                            RequiredField::ShippingAddressCity,
                            RequiredField::ShippingAddressZip,
                            RequiredField::ShippingAddressCountries(vec![
                                "GB", "AU", "CA", "US", "NZ",
                            ]),
                            RequiredField::ShippingAddressLine1,
                            RequiredField::ShippingAddressLine2,
                        ],
                        vec![],
                    ),
                ),
            ]),
        ),
        (
            enums::PaymentMethodType::Flexiti,
            connectors(vec![(
                Connector::Flexiti,
                RequiredFieldFinal {
                    mandate: HashMap::new(),
                    non_mandate: HashMap::from([
                        RequiredField::BillingUserFirstName.to_tuple(),
                        RequiredField::BillingUserLastName.to_tuple(),
                        RequiredField::BillingAddressCity.to_tuple(),
                        RequiredField::BillingAddressState.to_tuple(),
                        RequiredField::BillingAddressZip.to_tuple(),
                        RequiredField::BillingAddressLine1.to_tuple(),
                        RequiredField::BillingAddressLine2.to_tuple(),
                        RequiredField::BillingAddressState.to_tuple(),
                        RequiredField::ShippingFirstName.to_tuple(),
                        RequiredField::ShippingLastName.to_tuple(),
                        RequiredField::ShippingAddressLine1.to_tuple(),
                        RequiredField::ShippingAddressLine2.to_tuple(),
                        RequiredField::ShippingAddressZip.to_tuple(),
                        RequiredField::ShippingAddressCity.to_tuple(),
                        RequiredField::ShippingAddressState.to_tuple(),
                    ]),
                    common: HashMap::new(),
                },
            )]),
        ),
        (
            enums::PaymentMethodType::Klarna,
            connectors(vec![
                (
                    Connector::Stripe,
                    fields(
                        vec![],
                        vec![
                            RequiredField::BillingAddressCountries(vec![
                                "AU", "AT", "BE", "CA", "CZ", "DK", "FI", "FR", "GR", "DE", "IE",
                                "IT", "NL", "NZ", "NO", "PL", "PT", "RO", "ES", "SE", "CH", "GB",
                                "US",
                            ]),
                            RequiredField::BillingEmail,
                        ],
                        vec![],
                    ),
                ),
                (
                    Connector::Adyen,
                    RequiredFieldFinal {
                        mandate: HashMap::new(),
                        non_mandate: HashMap::new(),
                        common: HashMap::from([
                            RequiredField::BillingAddressCountries(vec!["ALL"]).to_tuple(),
                            RequiredField::BillingEmail.to_tuple(),
                        ]),
                    },
                ),
                (
                    Connector::Klarna,
                    fields(
                        vec![],
                        vec![],
                        vec![RequiredField::BillingAddressCountries(vec![
                            "AU", "AT", "BE", "CA", "CZ", "DK", "FI", "FR", "DE", "GR", "IE", "IT",
                            "NL", "NZ", "NO", "PL", "PT", "ES", "SE", "CH", "GB", "US",
                        ])],
                    ),
                ),
                (
                    Connector::Airwallex,
                    RequiredFieldFinal {
                        mandate: HashMap::new(),
                        non_mandate: HashMap::from([RequiredField::BillingAddressCountries(vec![
                            "ALL",
                        ])
                        .to_tuple()]),
                        common: HashMap::new(),
                    },
                ),
            ]),
        ),
        (
            enums::PaymentMethodType::Affirm,
            connectors(vec![
                (Connector::Stripe, fields(vec![], vec![], vec![])),
                (
                    Connector::Adyen,
                    RequiredFieldFinal {
                        mandate: HashMap::new(),
                        non_mandate: HashMap::from([
                            RequiredField::BillingUserFirstName.to_tuple(),
                            RequiredField::BillingUserLastName.to_tuple(),
                            RequiredField::BillingAddressCity.to_tuple(),
                            RequiredField::BillingAddressState.to_tuple(),
                            RequiredField::BillingAddressZip.to_tuple(),
                            RequiredField::BillingAddressCountries(vec!["US"]).to_tuple(),
                            RequiredField::BillingPhone.to_tuple(),
                            RequiredField::BillingPhoneCountryCode.to_tuple(),
                            RequiredField::BillingEmail.to_tuple(),
                            RequiredField::BillingAddressLine1.to_tuple(),
                            RequiredField::BillingAddressLine2.to_tuple(),
                            RequiredField::ShippingAddressLine1.to_tuple(),
                            RequiredField::ShippingAddressLine2.to_tuple(),
                            RequiredField::ShippingAddressZip.to_tuple(),
                            RequiredField::ShippingAddressCity.to_tuple(),
                            RequiredField::ShippingCountries(vec!["US"]).to_tuple(),
                        ]),
                        common: HashMap::new(),
                    },
                ),
            ]),
        ),
        (
            enums::PaymentMethodType::PayBright,
            connectors(vec![(
                Connector::Adyen,
                RequiredFieldFinal {
                    mandate: HashMap::new(),
                    non_mandate: HashMap::from([
                        RequiredField::BillingUserFirstName.to_tuple(),
                        RequiredField::BillingUserLastName.to_tuple(),
                        RequiredField::BillingAddressCity.to_tuple(),
                        RequiredField::BillingAddressState.to_tuple(),
                        RequiredField::BillingAddressZip.to_tuple(),
                        RequiredField::BillingAddressCountries(vec!["CA"]).to_tuple(),
                        RequiredField::BillingPhone.to_tuple(),
                        RequiredField::BillingPhoneCountryCode.to_tuple(),
                        RequiredField::BillingEmail.to_tuple(),
                        RequiredField::BillingAddressLine1.to_tuple(),
                        RequiredField::BillingAddressLine2.to_tuple(),
                        RequiredField::ShippingAddressCity.to_tuple(),
                        RequiredField::ShippingAddressZip.to_tuple(),
                        RequiredField::ShippingAddressCountries(vec!["ALL"]).to_tuple(),
                        RequiredField::ShippingAddressLine1.to_tuple(),
                        RequiredField::ShippingAddressLine2.to_tuple(),
                    ]),
                    common: HashMap::new(),
                },
            )]),
        ),
        (
            enums::PaymentMethodType::Walley,
            connectors(vec![(
                Connector::Adyen,
                fields(
                    vec![],
                    vec![
                        RequiredField::BillingPhone,
                        RequiredField::BillingAddressCountries(vec!["DK", "FI", "NO", "SE"]),
                        RequiredField::BillingPhoneCountryCode,
                        RequiredField::BillingEmail,
                    ],
                    vec![],
                ),
            )]),
        ),
        (
            enums::PaymentMethodType::Alma,
            connectors(vec![(
                Connector::Adyen,
                RequiredFieldFinal {
                    mandate: HashMap::new(),
                    non_mandate: HashMap::from([
                        RequiredField::BillingUserFirstName.to_tuple(),
                        RequiredField::BillingUserLastName.to_tuple(),
                        RequiredField::BillingAddressCity.to_tuple(),
                        RequiredField::BillingAddressState.to_tuple(),
                        RequiredField::BillingAddressZip.to_tuple(),
                        RequiredField::BillingAddressCountries(vec!["FR"]).to_tuple(),
                        RequiredField::BillingPhone.to_tuple(),
                        RequiredField::BillingPhoneCountryCode.to_tuple(),
                        RequiredField::BillingEmail.to_tuple(),
                        RequiredField::BillingAddressLine1.to_tuple(),
                        RequiredField::BillingAddressLine2.to_tuple(),
                    ]),
                    common: HashMap::new(),
                },
            )]),
        ),
        (
            enums::PaymentMethodType::Atome,
            connectors(vec![
                (
                    Connector::Adyen,
                    RequiredFieldFinal {
                        mandate: HashMap::new(),
                        non_mandate: HashMap::from([
                            RequiredField::BillingUserFirstName.to_tuple(),
                            RequiredField::BillingUserLastName.to_tuple(),
                            RequiredField::BillingAddressCity.to_tuple(),
                            RequiredField::BillingAddressState.to_tuple(),
                            RequiredField::BillingAddressZip.to_tuple(),
                            RequiredField::BillingAddressCountries(vec!["MY", "SG"]).to_tuple(),
                            RequiredField::BillingPhone.to_tuple(),
                            RequiredField::BillingPhoneCountryCode.to_tuple(),
                            RequiredField::BillingEmail.to_tuple(),
                            RequiredField::BillingAddressLine1.to_tuple(),
                            RequiredField::BillingAddressLine2.to_tuple(),
                        ]),
                        common: HashMap::new(),
                    },
                ),
                (
                    Connector::Airwallex,
                    RequiredFieldFinal {
                        mandate: HashMap::new(),
                        non_mandate: HashMap::from([
                            RequiredField::BillingPhone.to_tuple(),
                            RequiredField::BillingPhoneCountryCode.to_tuple(),
                        ]),
                        common: HashMap::new(),
                    },
                ),
            ]),
        ),
    ])
}

#[cfg(feature = "v1")]
fn get_voucher_required_fields() -> HashMap<enums::PaymentMethodType, ConnectorFields> {
    HashMap::from([
        (
            enums::PaymentMethodType::Boleto,
            connectors(vec![
                (
                    Connector::Adyen,
                    RequiredFieldFinal {
                        mandate: HashMap::new(),
                        non_mandate: HashMap::from([
                            RequiredField::BoletoSocialSecurityNumber.to_tuple(),
                            RequiredField::BillingUserFirstName.to_tuple(),
                            RequiredField::BillingUserLastName.to_tuple(),
                            RequiredField::BillingAddressCity.to_tuple(),
                            RequiredField::BillingAddressState.to_tuple(),
                            RequiredField::BillingAddressZip.to_tuple(),
                            RequiredField::BillingAddressCountries(vec!["BR"]).to_tuple(),
                            RequiredField::BillingAddressLine1.to_tuple(),
                            RequiredField::BillingAddressLine2.to_tuple(),
                        ]),
                        common: HashMap::new(),
                    },
                ),
                (Connector::Zen, fields(vec![], vec![], vec![])),
            ]),
        ),
        (
            enums::PaymentMethodType::Alfamart,
            connectors(vec![(
                Connector::Adyen,
                fields(vec![], billing_email_name(), vec![]),
            )]),
        ),
        (
            enums::PaymentMethodType::Indomaret,
            connectors(vec![(
                Connector::Adyen,
                fields(vec![], billing_email_name(), vec![]),
            )]),
        ),
        (
            enums::PaymentMethodType::Oxxo,
            connectors(vec![(Connector::Adyen, fields(vec![], vec![], vec![]))]),
        ),
        (
            enums::PaymentMethodType::SevenEleven,
            connectors(vec![(
                Connector::Adyen,
                fields(vec![], billing_email_name_phone(), vec![]),
            )]),
        ),
        (
            enums::PaymentMethodType::Lawson,
            connectors(vec![(
                Connector::Adyen,
                fields(vec![], billing_email_name_phone(), vec![]),
            )]),
        ),
        (
            enums::PaymentMethodType::MiniStop,
            connectors(vec![(
                Connector::Adyen,
                fields(vec![], billing_email_name_phone(), vec![]),
            )]),
        ),
        (
            enums::PaymentMethodType::FamilyMart,
            connectors(vec![(
                Connector::Adyen,
                fields(vec![], billing_email_name_phone(), vec![]),
            )]),
        ),
        (
            enums::PaymentMethodType::Seicomart,
            connectors(vec![(
                Connector::Adyen,
                fields(vec![], billing_email_name_phone(), vec![]),
            )]),
        ),
        (
            enums::PaymentMethodType::PayEasy,
            connectors(vec![(
                Connector::Adyen,
                fields(vec![], billing_email_name_phone(), vec![]),
            )]),
        ),
    ])
}

#[cfg(feature = "v1")]
fn get_bank_debit_required_fields() -> HashMap<enums::PaymentMethodType, ConnectorFields> {
    HashMap::from([
        (
            enums::PaymentMethodType::Ach,
            connectors(vec![
                (
                    Connector::Stripe,
                    RequiredFieldFinal {
                        mandate: HashMap::new(),
                        non_mandate: HashMap::new(),
                        common: HashMap::from([
                            RequiredField::BillingFirstName(
                                "billing_first_name",
                                FieldType::UserBillingName,
                            )
                            .to_tuple(),
                            RequiredField::BillingLastName(
                                "owner_name",
                                FieldType::UserBillingName,
                            )
                            .to_tuple(),
                            RequiredField::AchBankDebitAccountNumber.to_tuple(),
                            RequiredField::AchBankDebitRoutingNumber.to_tuple(),
                        ]),
                    },
                ),
                (
                    Connector::Adyen,
                    RequiredFieldFinal {
                        mandate: HashMap::new(),
                        non_mandate: HashMap::new(),
                        common: HashMap::from([
                            RequiredField::BillingFirstName(
                                "owner_name",
                                FieldType::UserBillingName,
                            )
                            .to_tuple(),
                            RequiredField::BillingLastName(
                                "owner_name",
                                FieldType::UserBillingName,
                            )
                            .to_tuple(),
                            RequiredField::AchBankDebitAccountNumber.to_tuple(),
                            RequiredField::AchBankDebitRoutingNumber.to_tuple(),
                        ]),
                    },
                ),
            ]),
        ),
        (
            enums::PaymentMethodType::Sepa,
            connectors(vec![
                (
                    Connector::Stripe,
                    RequiredFieldFinal {
                        mandate: HashMap::new(),
                        non_mandate: HashMap::new(),
                        common: HashMap::from([
                            RequiredField::BillingFirstName(
                                "billing_first_name",
                                FieldType::UserBillingName,
                            )
                            .to_tuple(),
                            RequiredField::BillingLastName(
                                "owner_name",
                                FieldType::UserBillingName,
                            )
                            .to_tuple(),
                            RequiredField::SepaBankDebitIban.to_tuple(),
                            RequiredField::BillingEmail.to_tuple(),
                        ]),
                    },
                ),
                (
                    Connector::Adyen,
                    RequiredFieldFinal {
                        mandate: HashMap::new(),
                        non_mandate: HashMap::new(),
                        common: HashMap::from([
                            RequiredField::BillingFirstName(
                                "owner_name",
                                FieldType::UserBillingName,
                            )
                            .to_tuple(),
                            RequiredField::BillingLastName(
                                "owner_name",
                                FieldType::UserBillingName,
                            )
                            .to_tuple(),
                            RequiredField::SepaBankDebitIban.to_tuple(),
                        ]),
                    },
                ),
                (
                    Connector::Deutschebank,
                    RequiredFieldFinal {
                        mandate: HashMap::new(),
                        non_mandate: HashMap::new(),
                        common: HashMap::from([
                            RequiredField::BillingFirstName(
                                "owner_name",
                                FieldType::UserBillingName,
                            )
                            .to_tuple(),
                            RequiredField::BillingLastName(
                                "owner_name",
                                FieldType::UserBillingName,
                            )
                            .to_tuple(),
                            RequiredField::BillingEmail.to_tuple(),
                            RequiredField::SepaBankDebitIban.to_tuple(),
                        ]),
                    },
                ),
                (
                    Connector::Inespay,
                    fields(vec![], vec![], vec![RequiredField::SepaBankDebitIban]),
                ),
                (
                    Connector::Nordea,
                    RequiredFieldFinal {
                        mandate: HashMap::new(),

                        non_mandate: HashMap::new(),

                        common: HashMap::from([
                            RequiredField::BillingAddressCountries(vec!["DK,FI,NO,SE"]).to_tuple(),
                            RequiredField::SepaBankDebitIban.to_tuple(),
                        ]),
                    },
                ),
            ]),
        ),
        (
            enums::PaymentMethodType::Bacs,
            connectors(vec![
                (
                    Connector::Stripe,
                    RequiredFieldFinal {
                        mandate: HashMap::new(),
                        non_mandate: HashMap::new(),
                        common: HashMap::from([
                            RequiredField::BillingFirstName(
                                "billing_first_name",
                                FieldType::UserBillingName,
                            )
                            .to_tuple(),
                            RequiredField::BacsBankDebitAccountNumber.to_tuple(),
                            RequiredField::BacsBankDebitSortCode.to_tuple(),
                            RequiredField::BillingAddressCountries(vec!["UK"]).to_tuple(),
                            RequiredField::BillingAddressZip.to_tuple(),
                            RequiredField::BillingAddressLine1.to_tuple(),
                        ]),
                    },
                ),
                (
                    Connector::Adyen,
                    RequiredFieldFinal {
                        mandate: HashMap::new(),
                        non_mandate: HashMap::new(),
                        common: HashMap::from([
                            RequiredField::BillingFirstName(
                                "owner_name",
                                FieldType::UserBillingName,
                            )
                            .to_tuple(),
                            RequiredField::BillingLastName(
                                "owner_name",
                                FieldType::UserBillingName,
                            )
                            .to_tuple(),
                            RequiredField::BacsBankDebitAccountNumber.to_tuple(),
                            RequiredField::BacsBankDebitSortCode.to_tuple(),
                        ]),
                    },
                ),
            ]),
        ),
        (
            enums::PaymentMethodType::Becs,
            connectors(vec![
                (
                    Connector::Stripe,
                    RequiredFieldFinal {
                        mandate: HashMap::new(),
                        non_mandate: HashMap::new(),
                        common: HashMap::from([
                            RequiredField::BillingFirstName(
                                "billing_first_name",
                                FieldType::UserBillingName,
                            )
                            .to_tuple(),
                            RequiredField::BillingLastName(
                                "owner_name",
                                FieldType::UserBillingName,
                            )
                            .to_tuple(),
                            RequiredField::BecsBankDebitAccountNumber.to_tuple(),
                            RequiredField::BecsBankDebitBsbNumber.to_tuple(),
                            RequiredField::BillingEmail.to_tuple(),
                        ]),
                    },
                ),
                (
                    Connector::Adyen,
                    RequiredFieldFinal {
                        mandate: HashMap::new(),
                        non_mandate: HashMap::new(),
                        common: HashMap::from([
                            RequiredField::BillingFirstName(
                                "owner_name",
                                FieldType::UserBillingName,
                            )
                            .to_tuple(),
                            RequiredField::BillingLastName(
                                "owner_name",
                                FieldType::UserBillingName,
                            )
                            .to_tuple(),
                            RequiredField::BecsBankDebitAccountNumber.to_tuple(),
                            RequiredField::BecsBankDebitSortCode.to_tuple(),
                        ]),
                    },
                ),
            ]),
        ),
    ])
}

#[cfg(feature = "v1")]
fn get_bank_transfer_required_fields() -> HashMap<enums::PaymentMethodType, ConnectorFields> {
    HashMap::from([
        (
            enums::PaymentMethodType::Multibanco,
            connectors(vec![(
                Connector::Stripe,
                fields(vec![], vec![RequiredField::BillingEmail], vec![]),
            )]),
        ),
        (
            enums::PaymentMethodType::LocalBankTransfer,
            connectors(vec![(
                Connector::Zsl,
                fields(
                    vec![],
                    vec![
                        RequiredField::BillingAddressCountries(vec!["CN"]),
                        RequiredField::BillingAddressCity,
                    ],
                    vec![],
                ),
            )]),
        ),
        (
            enums::PaymentMethodType::Ach,
            connectors(vec![(
                Connector::Checkbook,
                fields(
                    vec![],
                    vec![],
                    vec![
                        RequiredField::BillingUserFirstName,
                        RequiredField::BillingUserLastName,
                        RequiredField::BillingEmail,
                        RequiredField::Description,
                    ],
                ),
            )]),
        ),
        (
            enums::PaymentMethodType::Pix,
            connectors(vec![
                (
                    Connector::Itaubank,
                    RequiredFieldFinal {
                        mandate: HashMap::new(),
                        non_mandate: HashMap::new(),
                        common: HashMap::from([
                            RequiredField::PixKey.to_tuple(),
                            RequiredField::PixCnpj.to_tuple(),
                            RequiredField::PixCpf.to_tuple(),
                            RequiredField::BillingUserFirstName.to_tuple(),
                            RequiredField::BillingUserLastName.to_tuple(),
                        ]),
                    },
                ),
                (Connector::Adyen, fields(vec![], vec![], vec![])),
                (
                    Connector::Santander,
                    RequiredFieldFinal {
                        mandate: HashMap::new(),
                        non_mandate: HashMap::new(),
                        common: HashMap::from([
                            RequiredField::BillingUserFirstName.to_tuple(),
                            RequiredField::BillingUserLastName.to_tuple(),
                        ]),
                    },
                ),
                (
                    Connector::Bluecode,
                    RequiredFieldFinal {
                        mandate: HashMap::new(),
                        non_mandate: HashMap::new(),
                        common: HashMap::from([
                            RequiredField::BillingUserFirstName.to_tuple(),
                            RequiredField::BillingUserLastName.to_tuple(),
                            RequiredField::BillingCountries(vec![
                                "AT", "BE", "BG", "HR", "CY", "CZ", "DK", "EE", "FI", "FR", "DE",
                                "GR", "HU", "IE", "IT", "LV", "LT", "LU", "MT", "NL", "PL", "PT",
                                "RO", "SK", "SI", "ES", "SE", "IS", "LI", "NO",
                            ])
                            .to_tuple(),
                            RequiredField::BillingAddressCity.to_tuple(),
                            RequiredField::BillingAddressLine1.to_tuple(),
                            RequiredField::BillingAddressZip.to_tuple(),
                        ]),
                    },
                ),
                (
                    Connector::Facilitapay,
                    RequiredFieldFinal {
                        mandate: HashMap::new(),
                        non_mandate: HashMap::new(),
                        common: HashMap::from([
                            RequiredField::PixSourceBankAccountId.to_tuple(),
                            RequiredField::BillingAddressCountries(vec!["BR"]).to_tuple(),
                            RequiredField::BillingUserFirstName.to_tuple(),
                            RequiredField::BillingUserLastName.to_tuple(),
                            RequiredField::PixCpf.to_tuple(),
                        ]),
                    },
                ),
            ]),
        ),
        (
            enums::PaymentMethodType::PermataBankTransfer,
            connectors(vec![(
                Connector::Adyen,
                fields(vec![], billing_email_name(), vec![]),
            )]),
        ),
        (
            enums::PaymentMethodType::BcaBankTransfer,
            connectors(vec![(
                Connector::Adyen,
                fields(vec![], billing_email_name(), vec![]),
            )]),
        ),
        (
            enums::PaymentMethodType::BniVa,
            connectors(vec![(
                Connector::Adyen,
                fields(vec![], billing_email_name(), vec![]),
            )]),
        ),
        (
            enums::PaymentMethodType::BriVa,
            connectors(vec![(
                Connector::Adyen,
                fields(vec![], billing_email_name(), vec![]),
            )]),
        ),
        (
            enums::PaymentMethodType::CimbVa,
            connectors(vec![(
                Connector::Adyen,
                fields(vec![], billing_email_name(), vec![]),
            )]),
        ),
        (
            enums::PaymentMethodType::DanamonVa,
            connectors(vec![(
                Connector::Adyen,
                fields(vec![], billing_email_name(), vec![]),
            )]),
        ),
        (
            enums::PaymentMethodType::MandiriVa,
            connectors(vec![(
                Connector::Adyen,
                fields(vec![], billing_email_name(), vec![]),
            )]),
        ),
        (
            enums::PaymentMethodType::SepaBankTransfer,
            connectors(vec![
                (
                    Connector::Stripe,
                    fields(
                        vec![],
                        vec![],
                        vec![
                            RequiredField::BillingEmail,
                            RequiredField::BillingUserFirstName,
                            RequiredField::BillingUserLastName,
                            RequiredField::BillingAddressCountries(vec![
                                "BE", "DE", "ES", "FR", "IE", "NL",
                            ]),
                        ],
                    ),
                ),
                (
                    Connector::Trustpay,
                    fields(
                        vec![],
                        vec![],
                        vec![
                            RequiredField::Email,
                            RequiredField::BillingFirstName(
                                "billing_first_name",
                                FieldType::UserBillingName,
                            ),
                            RequiredField::BillingLastName(
                                "billing_last_name",
                                FieldType::UserBillingName,
                            ),
                            RequiredField::BillingAddressLine1,
                            RequiredField::BillingAddressCity,
                            RequiredField::BillingAddressZip,
                            RequiredField::BillingAddressCountries(vec!["ALL"]),
                        ],
                    ),
                ),
            ]),
        ),
        (
            enums::PaymentMethodType::InstantBankTransfer,
            connectors(vec![(
                Connector::Trustpay,
                fields(
                    vec![],
                    vec![],
                    vec![
                        RequiredField::Email,
                        RequiredField::BillingFirstName(
                            "billing_first_name",
                            FieldType::UserBillingName,
                        ),
                        RequiredField::BillingLastName(
                            "billing_last_name",
                            FieldType::UserBillingName,
                        ),
                        RequiredField::BillingAddressLine1,
                        RequiredField::BillingAddressCity,
                        RequiredField::BillingAddressZip,
                        RequiredField::BillingAddressCountries(vec!["ALL"]),
                    ],
                ),
            )]),
        ),
        (
            enums::PaymentMethodType::InstantBankTransferFinland,
            connectors(vec![(
                Connector::Trustpay,
                fields(
                    vec![],
                    vec![],
                    vec![
                        RequiredField::Email,
                        RequiredField::BillingFirstName(
                            "billing_first_name",
                            FieldType::UserBillingName,
                        ),
                        RequiredField::BillingLastName(
                            "billing_last_name",
                            FieldType::UserBillingName,
                        ),
                        RequiredField::BillingAddressLine1,
                        RequiredField::BillingAddressCity,
                        RequiredField::BillingAddressZip,
                        RequiredField::BillingAddressCountries(vec!["FI"]),
                    ],
                ),
            )]),
        ),
        (
            enums::PaymentMethodType::InstantBankTransferPoland,
            connectors(vec![(
                Connector::Trustpay,
                fields(
                    vec![],
                    vec![],
                    vec![
                        RequiredField::Email,
                        RequiredField::BillingFirstName(
                            "billing_first_name",
                            FieldType::UserBillingName,
                        ),
                        RequiredField::BillingLastName(
                            "billing_last_name",
                            FieldType::UserBillingName,
                        ),
                        RequiredField::BillingAddressLine1,
                        RequiredField::BillingAddressCity,
                        RequiredField::BillingAddressZip,
                        RequiredField::BillingAddressCountries(vec!["PL"]),
                    ],
                ),
            )]),
        ),
        (
            enums::PaymentMethodType::Bacs,
            connectors(vec![(
                Connector::Stripe,
                fields(vec![], vec![], billing_email_name()),
            )]),
        ),
    ])
}

#[test]
fn test_required_fields_to_json() {
    #![allow(clippy::unwrap_used)]

    // Test billing fields
    let billing_fields = get_billing_required_fields();
    // let billing_json = serde_json::to_string_pretty(&billing_fields)?;

    // Verify billing fields have expected entries
    assert!(billing_fields.contains_key("billing.address.first_name"));
    assert!(billing_fields.contains_key("billing.address.last_name"));
    assert!(billing_fields.contains_key("billing.address.city"));
    assert!(billing_fields.contains_key("billing.address.zip"));
    assert!(billing_fields.contains_key("billing.email"));

    // Verify specific billing field properties
    let billing_first_name = billing_fields.get("billing.address.first_name").unwrap();
    assert_eq!(billing_first_name.display_name, "billing_first_name");
    assert!(matches!(
        billing_first_name.field_type,
        FieldType::UserBillingName
    ));

    // Test shipping fields
    let shipping_fields = get_shipping_required_fields();
    // let shipping_json = serde_json::to_string_pretty(&shipping_fields)?;

    // Verify shipping fields have expected entries
    assert!(shipping_fields.contains_key("shipping.address.first_name"));
    assert!(shipping_fields.contains_key("shipping.address.last_name"));
    assert!(shipping_fields.contains_key("shipping.address.city"));
    assert!(shipping_fields.contains_key("shipping.address.zip"));
    assert!(shipping_fields.contains_key("shipping.email"));

    // Verify specific shipping field properties
    let shipping_address_line1 = shipping_fields.get("shipping.address.line1").unwrap();
    assert_eq!(shipping_address_line1.display_name, "line1");
    assert!(matches!(
        shipping_address_line1.field_type,
        FieldType::UserShippingAddressLine1
    ));

    #[cfg(feature = "v1")]
    {
        let default_fields = RequiredFields::default();
        // let default_json = serde_json::to_string_pretty(&default_fields.0)?;

        // Check default fields for payment methods
        assert!(default_fields.0.contains_key(&enums::PaymentMethod::Card));
        assert!(default_fields.0.contains_key(&enums::PaymentMethod::Wallet));

        // Verify card payment method types
        if let Some(card_method) = default_fields.0.get(&enums::PaymentMethod::Card) {
            assert!(card_method
                .0
                .contains_key(&enums::PaymentMethodType::Credit));
            assert!(card_method.0.contains_key(&enums::PaymentMethodType::Debit));
        }

        // Verify specific connector fields
        if let Some(card_method) = default_fields.0.get(&enums::PaymentMethod::Card) {
            if let Some(credit_type) = card_method.0.get(&enums::PaymentMethodType::Credit) {
                // Check if Stripe connector exists
                assert!(credit_type.fields.contains_key(&Connector::Stripe));

                // Verify Stripe required fields
                if let Some(stripe_fields) = credit_type.fields.get(&Connector::Stripe) {
                    // Check that card_basic fields are in "common" fields for Stripe
                    assert!(stripe_fields
                        .common
                        .contains_key("payment_method_data.card.card_number"));
                    assert!(stripe_fields
                        .common
                        .contains_key("payment_method_data.card.card_exp_month"));
                    assert!(stripe_fields
                        .common
                        .contains_key("payment_method_data.card.card_exp_year"));
                    assert!(stripe_fields
                        .common
                        .contains_key("payment_method_data.card.card_cvc"));
                }
            }
        }
        // print the result of default required fields as json in new file
        serde_json::to_writer_pretty(
            std::fs::File::create("default_required_fields.json").unwrap(),
            &default_fields,
        )
        .unwrap();
    }
}<|MERGE_RESOLUTION|>--- conflicted
+++ resolved
@@ -6,6 +6,9 @@
 };
 
 use crate::configs::settings::{
+    BankRedirectConfig, ConnectorFields, Mandates, RequiredFieldFinal,
+    SupportedConnectorsForMandate, SupportedPaymentMethodTypesForMandate,
+    SupportedPaymentMethodsForMandate, ZeroMandates,
     BankRedirectConfig, ConnectorFields, Mandates, RequiredFieldFinal,
     SupportedConnectorsForMandate, SupportedPaymentMethodTypesForMandate,
     SupportedPaymentMethodsForMandate, ZeroMandates,
@@ -1018,6 +1021,8 @@
 #[cfg(feature = "v1")]
 impl RequiredFields {
     pub fn new(bank_config: &BankRedirectConfig) -> Self {
+impl RequiredFields {
+    pub fn new(bank_config: &BankRedirectConfig) -> Self {
         let cards_required_fields = get_cards_required_fields();
         let mut debit_required_fields = cards_required_fields.clone();
         debit_required_fields.extend(HashMap::from([
@@ -1058,6 +1063,7 @@
             ),
             (
                 enums::PaymentMethod::BankRedirect,
+                PaymentMethodType(get_bank_redirect_required_fields(bank_config)),
                 PaymentMethodType(get_bank_redirect_required_fields(bank_config)),
             ),
             (
@@ -1252,6 +1258,13 @@
 }
 
 #[cfg(feature = "v1")]
+impl Default for RequiredFields {
+    fn default() -> Self {
+        Self::new(&BankRedirectConfig::default())
+    }
+}
+
+#[cfg(feature = "v1")]
 fn get_cards_required_fields() -> HashMap<Connector, RequiredFieldFinal> {
     HashMap::from([
         (Connector::Aci, fields(vec![], vec![], card_with_name())),
@@ -1627,6 +1640,9 @@
 }
 
 #[cfg(feature = "v1")]
+fn get_bank_redirect_required_fields(
+    bank_config: &BankRedirectConfig,
+) -> HashMap<enums::PaymentMethodType, ConnectorFields> {
 fn get_bank_redirect_required_fields(
     bank_config: &BankRedirectConfig,
 ) -> HashMap<enums::PaymentMethodType, ConnectorFields> {
@@ -2136,10 +2152,7 @@
                                     })
                                     .map(|bank_names| bank_names.banks.clone())
                                     .unwrap_or_default(),
-<<<<<<< HEAD
                                 Some(true),
-=======
->>>>>>> b797d934
                             ),
                             RequiredField::BillingLastName("billing_name", FieldType::UserFullName),
                         ],
