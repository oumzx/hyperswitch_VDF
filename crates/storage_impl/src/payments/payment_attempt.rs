--- conflicted
+++ resolved
@@ -692,11 +692,8 @@
                         .connector_request_reference_id
                         .clone(),
                     debit_routing_savings: None,
-<<<<<<< HEAD
+                    network_transaction_id: payment_attempt.network_transaction_id.clone(),
                     is_overcapture_enabled: None,
-=======
-                    network_transaction_id: payment_attempt.network_transaction_id.clone(),
->>>>>>> f5db0035
                 };
 
                 let field = format!("pa_{}", created_attempt.attempt_id);
@@ -1905,11 +1902,8 @@
             processor_merchant_id: Some(self.processor_merchant_id),
             created_by: self.created_by.map(|created_by| created_by.to_string()),
             connector_request_reference_id: self.connector_request_reference_id,
-<<<<<<< HEAD
+            network_transaction_id: self.network_transaction_id,
             is_overcapture_enabled: self.is_overcapture_enabled,
-=======
-            network_transaction_id: self.network_transaction_id,
->>>>>>> f5db0035
         }
     }
 
@@ -2003,11 +1997,8 @@
             routing_approach: storage_model.routing_approach,
             connector_request_reference_id: storage_model.connector_request_reference_id,
             debit_routing_savings: None,
-<<<<<<< HEAD
+            network_transaction_id: storage_model.network_transaction_id,
             is_overcapture_enabled: storage_model.is_overcapture_enabled,
-=======
-            network_transaction_id: storage_model.network_transaction_id,
->>>>>>> f5db0035
         }
     }
 }
