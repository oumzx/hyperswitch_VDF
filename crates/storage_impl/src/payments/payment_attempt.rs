use api_models::enums::{AuthenticationType, Connector, PaymentMethod, PaymentMethodType};
use common_utils::{errors::CustomResult, fallback_reverse_lookup_not_found};
use data_models::{
    errors,
    mandates::{MandateAmountData, MandateDataType, MandateDetails},
    payments::{
        payment_attempt::{
            PaymentAttempt, PaymentAttemptInterface, PaymentAttemptNew, PaymentAttemptUpdate,
            PaymentListFilters,
        },
        PaymentIntent,
    },
};
use diesel_models::{
    enums::{
        MandateAmountData as DieselMandateAmountData, MandateDataType as DieselMandateType,
        MandateDetails as DieselMandateDetails, MerchantStorageScheme,
    },
    kv,
    payment_attempt::{
        PaymentAttempt as DieselPaymentAttempt, PaymentAttemptNew as DieselPaymentAttemptNew,
        PaymentAttemptUpdate as DieselPaymentAttemptUpdate,
    },
    reverse_lookup::{ReverseLookup, ReverseLookupNew},
};
use error_stack::{IntoReport, ResultExt};
use redis_interface::HsetnxReply;
use router_env::{instrument, tracing};

use crate::{
    diesel_error_to_data_error,
    errors::RedisErrorExt,
    lookup::ReverseLookupInterface,
    redis::kv_store::{kv_wrapper, KvOperation},
    utils::{pg_connection_read, pg_connection_write, try_redis_get_else_try_database_get},
    DataModelExt, DatabaseStore, KVRouterStore, RouterStore,
};

#[async_trait::async_trait]
impl<T: DatabaseStore> PaymentAttemptInterface for RouterStore<T> {
    #[instrument(skip_all)]
    async fn insert_payment_attempt(
        &self,
        payment_attempt: PaymentAttemptNew,
        _storage_scheme: MerchantStorageScheme,
    ) -> CustomResult<PaymentAttempt, errors::StorageError> {
        let conn = pg_connection_write(self).await?;
        payment_attempt
            .to_storage_model()
            .insert(&conn)
            .await
            .map_err(|er| {
                let new_err = diesel_error_to_data_error(er.current_context());
                er.change_context(new_err)
            })
            .map(PaymentAttempt::from_storage_model)
    }

    #[instrument(skip_all)]
    async fn update_payment_attempt_with_attempt_id(
        &self,
        this: PaymentAttempt,
        payment_attempt: PaymentAttemptUpdate,
        _storage_scheme: MerchantStorageScheme,
    ) -> CustomResult<PaymentAttempt, errors::StorageError> {
        let conn = pg_connection_write(self).await?;
        this.to_storage_model()
            .update_with_attempt_id(&conn, payment_attempt.to_storage_model())
            .await
            .map_err(|er| {
                let new_err = diesel_error_to_data_error(er.current_context());
                er.change_context(new_err)
            })
            .map(PaymentAttempt::from_storage_model)
    }

    #[instrument(skip_all)]
    async fn find_payment_attempt_by_connector_transaction_id_payment_id_merchant_id(
        &self,
        connector_transaction_id: &str,
        payment_id: &str,
        merchant_id: &str,
        _storage_scheme: MerchantStorageScheme,
    ) -> CustomResult<PaymentAttempt, errors::StorageError> {
        let conn = pg_connection_read(self).await?;
        DieselPaymentAttempt::find_by_connector_transaction_id_payment_id_merchant_id(
            &conn,
            connector_transaction_id,
            payment_id,
            merchant_id,
        )
        .await
        .map_err(|er| {
            let new_err = diesel_error_to_data_error(er.current_context());
            er.change_context(new_err)
        })
        .map(PaymentAttempt::from_storage_model)
    }

    #[instrument(skip_all)]
    async fn find_payment_attempt_last_successful_attempt_by_payment_id_merchant_id(
        &self,
        payment_id: &str,
        merchant_id: &str,
        _storage_scheme: MerchantStorageScheme,
    ) -> CustomResult<PaymentAttempt, errors::StorageError> {
        let conn = pg_connection_read(self).await?;
        DieselPaymentAttempt::find_last_successful_attempt_by_payment_id_merchant_id(
            &conn,
            payment_id,
            merchant_id,
        )
        .await
        .map_err(|er| {
            let new_err = diesel_error_to_data_error(er.current_context());
            er.change_context(new_err)
        })
        .map(PaymentAttempt::from_storage_model)
    }

    #[instrument(skip_all)]
    async fn find_payment_attempt_last_successful_or_partially_captured_attempt_by_payment_id_merchant_id(
        &self,
        payment_id: &str,
        merchant_id: &str,
        _storage_scheme: MerchantStorageScheme,
    ) -> CustomResult<PaymentAttempt, errors::StorageError> {
        let conn = pg_connection_read(self).await?;
        DieselPaymentAttempt::find_last_successful_or_partially_captured_attempt_by_payment_id_merchant_id(
            &conn,
            payment_id,
            merchant_id,
        )
        .await
        .map_err(|er| {
            let new_err = diesel_error_to_data_error(er.current_context());
            er.change_context(new_err)
        })
        .map(PaymentAttempt::from_storage_model)
    }

    #[instrument(skip_all)]
    async fn find_payment_attempt_by_merchant_id_connector_txn_id(
        &self,
        merchant_id: &str,
        connector_txn_id: &str,
        _storage_scheme: MerchantStorageScheme,
    ) -> CustomResult<PaymentAttempt, errors::StorageError> {
        let conn = pg_connection_read(self).await?;
        DieselPaymentAttempt::find_by_merchant_id_connector_txn_id(
            &conn,
            merchant_id,
            connector_txn_id,
        )
        .await
        .map_err(|er| {
            let new_err = diesel_error_to_data_error(er.current_context());
            er.change_context(new_err)
        })
        .map(PaymentAttempt::from_storage_model)
    }

    #[instrument(skip_all)]
    async fn find_payment_attempt_by_payment_id_merchant_id_attempt_id(
        &self,
        payment_id: &str,
        merchant_id: &str,
        attempt_id: &str,
        _storage_scheme: MerchantStorageScheme,
    ) -> CustomResult<PaymentAttempt, errors::StorageError> {
        let conn = pg_connection_read(self).await?;

        DieselPaymentAttempt::find_by_payment_id_merchant_id_attempt_id(
            &conn,
            payment_id,
            merchant_id,
            attempt_id,
        )
        .await
        .map_err(|er| {
            let new_err = diesel_error_to_data_error(er.current_context());
            er.change_context(new_err)
        })
        .map(PaymentAttempt::from_storage_model)
    }

    #[instrument(skip_all)]
    async fn get_filters_for_payments(
        &self,
        pi: &[PaymentIntent],
        merchant_id: &str,
        _storage_scheme: MerchantStorageScheme,
    ) -> CustomResult<PaymentListFilters, errors::StorageError> {
        let conn = pg_connection_read(self).await?;
        let intents = pi
            .iter()
            .cloned()
            .map(|pi| pi.to_storage_model())
            .collect::<Vec<diesel_models::PaymentIntent>>();
        DieselPaymentAttempt::get_filters_for_payments(&conn, intents.as_slice(), merchant_id)
            .await
            .map_err(|er| {
                let new_err = diesel_error_to_data_error(er.current_context());
                er.change_context(new_err)
            })
            .map(
                |(
                    connector,
                    currency,
                    status,
                    payment_method,
                    payment_method_type,
                    authentication_type,
                )| PaymentListFilters {
                    connector,
                    currency,
                    status,
                    payment_method,
                    payment_method_type,
                    authentication_type,
                },
            )
    }

    #[instrument(skip_all)]
    async fn find_payment_attempt_by_preprocessing_id_merchant_id(
        &self,
        preprocessing_id: &str,
        merchant_id: &str,
        _storage_scheme: MerchantStorageScheme,
    ) -> CustomResult<PaymentAttempt, errors::StorageError> {
        let conn = pg_connection_read(self).await?;

        DieselPaymentAttempt::find_by_merchant_id_preprocessing_id(
            &conn,
            merchant_id,
            preprocessing_id,
        )
        .await
        .map_err(|er| {
            let new_err = diesel_error_to_data_error(er.current_context());
            er.change_context(new_err)
        })
        .map(PaymentAttempt::from_storage_model)
    }

    #[instrument(skip_all)]
    async fn find_attempts_by_merchant_id_payment_id(
        &self,
        merchant_id: &str,
        payment_id: &str,
        _storage_scheme: MerchantStorageScheme,
    ) -> CustomResult<Vec<PaymentAttempt>, errors::StorageError> {
        let conn = pg_connection_read(self).await?;
        DieselPaymentAttempt::find_by_merchant_id_payment_id(&conn, merchant_id, payment_id)
            .await
            .map_err(|er| {
                let new_err = diesel_error_to_data_error(er.current_context());
                er.change_context(new_err)
            })
            .map(|a| {
                a.into_iter()
                    .map(PaymentAttempt::from_storage_model)
                    .collect()
            })
    }

    #[instrument(skip_all)]
    async fn find_payment_attempt_by_attempt_id_merchant_id(
        &self,
        attempt_id: &str,
        merchant_id: &str,
        _storage_scheme: MerchantStorageScheme,
    ) -> CustomResult<PaymentAttempt, errors::StorageError> {
        let conn = pg_connection_read(self).await?;

        DieselPaymentAttempt::find_by_merchant_id_attempt_id(&conn, merchant_id, attempt_id)
            .await
            .map_err(|er| {
                let new_err = diesel_error_to_data_error(er.current_context());
                er.change_context(new_err)
            })
            .map(PaymentAttempt::from_storage_model)
    }

    #[instrument(skip_all)]
    async fn get_total_count_of_filtered_payment_attempts(
        &self,
        merchant_id: &str,
        active_attempt_ids: &[String],
        connector: Option<Vec<Connector>>,
        payment_method: Option<Vec<PaymentMethod>>,
        payment_method_type: Option<Vec<PaymentMethodType>>,
        authentication_type: Option<Vec<AuthenticationType>>,
        _storage_scheme: MerchantStorageScheme,
    ) -> CustomResult<i64, errors::StorageError> {
        let conn = self
            .db_store
            .get_replica_pool()
            .get()
            .await
            .into_report()
            .change_context(errors::StorageError::DatabaseConnectionError)?;
        let connector_strings = connector.as_ref().map(|connector| {
            connector
                .iter()
                .map(|c| c.to_string())
                .collect::<Vec<String>>()
        });
        DieselPaymentAttempt::get_total_count_of_attempts(
            &conn,
            merchant_id,
            active_attempt_ids,
            connector_strings,
            payment_method,
            payment_method_type,
            authentication_type,
        )
        .await
        .map_err(|er| {
            let new_err = diesel_error_to_data_error(er.current_context());
            er.change_context(new_err)
        })
    }
}

#[async_trait::async_trait]
impl<T: DatabaseStore> PaymentAttemptInterface for KVRouterStore<T> {
    #[instrument(skip_all)]
    async fn insert_payment_attempt(
        &self,
        payment_attempt: PaymentAttemptNew,
        storage_scheme: MerchantStorageScheme,
    ) -> error_stack::Result<PaymentAttempt, errors::StorageError> {
        match storage_scheme {
            MerchantStorageScheme::PostgresOnly => {
                self.router_store
                    .insert_payment_attempt(payment_attempt, storage_scheme)
                    .await
            }
            MerchantStorageScheme::RedisKv => {
                let payment_attempt = payment_attempt.populate_derived_fields();
                let key = format!(
                    "mid_{}_pid_{}",
                    payment_attempt.merchant_id, payment_attempt.payment_id
                );

                let created_attempt = PaymentAttempt {
                    id: Default::default(),
                    payment_id: payment_attempt.payment_id.clone(),
                    merchant_id: payment_attempt.merchant_id.clone(),
                    attempt_id: payment_attempt.attempt_id.clone(),
                    status: payment_attempt.status,
                    amount: payment_attempt.amount,
                    net_amount: payment_attempt.net_amount,
                    currency: payment_attempt.currency,
                    save_to_locker: payment_attempt.save_to_locker,
                    connector: payment_attempt.connector.clone(),
                    error_message: payment_attempt.error_message.clone(),
                    offer_amount: payment_attempt.offer_amount,
                    surcharge_amount: payment_attempt.surcharge_amount,
                    tax_amount: payment_attempt.tax_amount,
                    payment_method_id: payment_attempt.payment_method_id.clone(),
                    payment_method: payment_attempt.payment_method,
                    connector_transaction_id: None,
                    capture_method: payment_attempt.capture_method,
                    capture_on: payment_attempt.capture_on,
                    confirm: payment_attempt.confirm,
                    authentication_type: payment_attempt.authentication_type,
                    created_at: payment_attempt
                        .created_at
                        .unwrap_or_else(common_utils::date_time::now),
                    modified_at: payment_attempt
                        .created_at
                        .unwrap_or_else(common_utils::date_time::now),
                    last_synced: payment_attempt.last_synced,
                    amount_to_capture: payment_attempt.amount_to_capture,
                    cancellation_reason: payment_attempt.cancellation_reason.clone(),
                    mandate_id: payment_attempt.mandate_id.clone(),
                    browser_info: payment_attempt.browser_info.clone(),
                    payment_token: payment_attempt.payment_token.clone(),
                    error_code: payment_attempt.error_code.clone(),
                    connector_metadata: payment_attempt.connector_metadata.clone(),
                    payment_experience: payment_attempt.payment_experience,
                    payment_method_type: payment_attempt.payment_method_type,
                    payment_method_data: payment_attempt.payment_method_data.clone(),
                    business_sub_label: payment_attempt.business_sub_label.clone(),
                    straight_through_algorithm: payment_attempt.straight_through_algorithm.clone(),
                    mandate_details: payment_attempt.mandate_details.clone(),
                    preprocessing_step_id: payment_attempt.preprocessing_step_id.clone(),
                    error_reason: payment_attempt.error_reason.clone(),
                    multiple_capture_count: payment_attempt.multiple_capture_count,
                    connector_response_reference_id: None,
                    amount_capturable: payment_attempt.amount_capturable,
                    updated_by: storage_scheme.to_string(),
                    authentication_data: payment_attempt.authentication_data.clone(),
                    encoded_data: payment_attempt.encoded_data.clone(),
                    merchant_connector_id: payment_attempt.merchant_connector_id.clone(),
                    unified_code: payment_attempt.unified_code.clone(),
                    unified_message: payment_attempt.unified_message.clone(),
                    mandate_data: payment_attempt.mandate_data.clone(),
<<<<<<< HEAD
=======
                    payment_method_billing_address_id: payment_attempt
                        .payment_method_billing_address_id
                        .clone(),
>>>>>>> b74435b6
                    fingerprint_id: payment_attempt.fingerprint_id.clone(),
                };

                let field = format!("pa_{}", created_attempt.attempt_id);

                let redis_entry = kv::TypedSql {
                    op: kv::DBOperation::Insert {
                        insertable: kv::Insertable::PaymentAttempt(
                            payment_attempt.to_storage_model(),
                        ),
                    },
                };

                //Reverse lookup for attempt_id
                let reverse_lookup = ReverseLookupNew {
                    lookup_id: format!(
                        "pa_{}_{}",
                        &created_attempt.merchant_id, &created_attempt.attempt_id,
                    ),
                    pk_id: key.clone(),
                    sk_id: field.clone(),
                    source: "payment_attempt".to_string(),
                    updated_by: storage_scheme.to_string(),
                };
                self.insert_reverse_lookup(reverse_lookup, storage_scheme)
                    .await?;

                match kv_wrapper::<PaymentAttempt, _, _>(
                    self,
                    KvOperation::HSetNx(
                        &field,
                        &created_attempt.clone().to_storage_model(),
                        redis_entry,
                    ),
                    &key,
                )
                .await
                .map_err(|err| err.to_redis_failed_response(&key))?
                .try_into_hsetnx()
                {
                    Ok(HsetnxReply::KeyNotSet) => Err(errors::StorageError::DuplicateValue {
                        entity: "payment attempt",
                        key: Some(key),
                    })
                    .into_report(),
                    Ok(HsetnxReply::KeySet) => Ok(created_attempt),
                    Err(error) => Err(error.change_context(errors::StorageError::KVError)),
                }
            }
        }
    }

    #[instrument(skip_all)]
    async fn update_payment_attempt_with_attempt_id(
        &self,
        this: PaymentAttempt,
        payment_attempt: PaymentAttemptUpdate,
        storage_scheme: MerchantStorageScheme,
    ) -> error_stack::Result<PaymentAttempt, errors::StorageError> {
        match storage_scheme {
            MerchantStorageScheme::PostgresOnly => {
                self.router_store
                    .update_payment_attempt_with_attempt_id(this, payment_attempt, storage_scheme)
                    .await
            }
            MerchantStorageScheme::RedisKv => {
                let key = format!("mid_{}_pid_{}", this.merchant_id, this.payment_id);
                let old_connector_transaction_id = &this.connector_transaction_id;
                let old_preprocessing_id = &this.preprocessing_step_id;
                let updated_attempt = PaymentAttempt::from_storage_model(
                    payment_attempt
                        .clone()
                        .to_storage_model()
                        .apply_changeset(this.clone().to_storage_model()),
                );
                // Check for database presence as well Maybe use a read replica here ?
                let redis_value = serde_json::to_string(&updated_attempt)
                    .into_report()
                    .change_context(errors::StorageError::KVError)?;
                let field = format!("pa_{}", updated_attempt.attempt_id);

                let redis_entry = kv::TypedSql {
                    op: kv::DBOperation::Update {
                        updatable: kv::Updateable::PaymentAttemptUpdate(
                            kv::PaymentAttemptUpdateMems {
                                orig: this.clone().to_storage_model(),
                                update_data: payment_attempt.to_storage_model(),
                            },
                        ),
                    },
                };

                match (
                    old_connector_transaction_id,
                    &updated_attempt.connector_transaction_id,
                ) {
                    (None, Some(connector_transaction_id)) => {
                        add_connector_txn_id_to_reverse_lookup(
                            self,
                            key.as_str(),
                            this.merchant_id.as_str(),
                            updated_attempt.attempt_id.as_str(),
                            connector_transaction_id.as_str(),
                            storage_scheme,
                        )
                        .await?;
                    }
                    (Some(old_connector_transaction_id), Some(connector_transaction_id)) => {
                        if old_connector_transaction_id.ne(connector_transaction_id) {
                            add_connector_txn_id_to_reverse_lookup(
                                self,
                                key.as_str(),
                                this.merchant_id.as_str(),
                                updated_attempt.attempt_id.as_str(),
                                connector_transaction_id.as_str(),
                                storage_scheme,
                            )
                            .await?;
                        }
                    }
                    (_, _) => {}
                }

                match (old_preprocessing_id, &updated_attempt.preprocessing_step_id) {
                    (None, Some(preprocessing_id)) => {
                        add_preprocessing_id_to_reverse_lookup(
                            self,
                            key.as_str(),
                            this.merchant_id.as_str(),
                            updated_attempt.attempt_id.as_str(),
                            preprocessing_id.as_str(),
                            storage_scheme,
                        )
                        .await?;
                    }
                    (Some(old_preprocessing_id), Some(preprocessing_id)) => {
                        if old_preprocessing_id.ne(preprocessing_id) {
                            add_preprocessing_id_to_reverse_lookup(
                                self,
                                key.as_str(),
                                this.merchant_id.as_str(),
                                updated_attempt.attempt_id.as_str(),
                                preprocessing_id.as_str(),
                                storage_scheme,
                            )
                            .await?;
                        }
                    }
                    (_, _) => {}
                }

                kv_wrapper::<(), _, _>(
                    self,
                    KvOperation::Hset::<DieselPaymentAttempt>((&field, redis_value), redis_entry),
                    &key,
                )
                .await
                .change_context(errors::StorageError::KVError)?
                .try_into_hset()
                .change_context(errors::StorageError::KVError)?;

                Ok(updated_attempt)
            }
        }
    }

    #[instrument(skip_all)]
    async fn find_payment_attempt_by_connector_transaction_id_payment_id_merchant_id(
        &self,
        connector_transaction_id: &str,
        payment_id: &str,
        merchant_id: &str,
        storage_scheme: MerchantStorageScheme,
    ) -> error_stack::Result<PaymentAttempt, errors::StorageError> {
        match storage_scheme {
            MerchantStorageScheme::PostgresOnly => {
                self.router_store
                    .find_payment_attempt_by_connector_transaction_id_payment_id_merchant_id(
                        connector_transaction_id,
                        payment_id,
                        merchant_id,
                        storage_scheme,
                    )
                    .await
            }
            MerchantStorageScheme::RedisKv => {
                // We assume that PaymentAttempt <=> PaymentIntent is a one-to-one relation for now
                let lookup_id = format!("pa_conn_trans_{merchant_id}_{connector_transaction_id}");
                let lookup = fallback_reverse_lookup_not_found!(
                    self.get_lookup_by_lookup_id(&lookup_id, storage_scheme)
                        .await,
                    self.router_store
                        .find_payment_attempt_by_connector_transaction_id_payment_id_merchant_id(
                            connector_transaction_id,
                            payment_id,
                            merchant_id,
                            storage_scheme,
                        )
                        .await
                );

                let key = &lookup.pk_id;

                Box::pin(try_redis_get_else_try_database_get(
                    async {
                        kv_wrapper(self, KvOperation::<DieselPaymentAttempt>::HGet(&lookup.sk_id), key).await?.try_into_hget()
                    },
                        || async {self.router_store.find_payment_attempt_by_connector_transaction_id_payment_id_merchant_id(connector_transaction_id, payment_id, merchant_id, storage_scheme).await},
                    ))
                    .await
            }
        }
    }

    #[instrument(skip_all)]
    async fn find_payment_attempt_last_successful_attempt_by_payment_id_merchant_id(
        &self,
        payment_id: &str,
        merchant_id: &str,
        storage_scheme: MerchantStorageScheme,
    ) -> error_stack::Result<PaymentAttempt, errors::StorageError> {
        let database_call = || {
            self.router_store
                .find_payment_attempt_last_successful_attempt_by_payment_id_merchant_id(
                    payment_id,
                    merchant_id,
                    storage_scheme,
                )
        };
        match storage_scheme {
            MerchantStorageScheme::PostgresOnly => database_call().await,
            MerchantStorageScheme::RedisKv => {
                let key = format!("mid_{merchant_id}_pid_{payment_id}");
                let pattern = "pa_*";

                let redis_fut = async {
                    let kv_result = kv_wrapper::<PaymentAttempt, _, _>(
                        self,
                        KvOperation::<DieselPaymentAttempt>::Scan(pattern),
                        key,
                    )
                    .await?
                    .try_into_scan();
                    kv_result.and_then(|mut payment_attempts| {
                        payment_attempts.sort_by(|a, b| b.modified_at.cmp(&a.modified_at));
                        payment_attempts
                            .iter()
                            .find(|&pa| pa.status == api_models::enums::AttemptStatus::Charged)
                            .cloned()
                            .ok_or(error_stack::report!(
                                redis_interface::errors::RedisError::NotFound
                            ))
                    })
                };
                Box::pin(try_redis_get_else_try_database_get(
                    redis_fut,
                    database_call,
                ))
                .await
            }
        }
    }

    #[instrument(skip_all)]
    async fn find_payment_attempt_last_successful_or_partially_captured_attempt_by_payment_id_merchant_id(
        &self,
        payment_id: &str,
        merchant_id: &str,
        storage_scheme: MerchantStorageScheme,
    ) -> error_stack::Result<PaymentAttempt, errors::StorageError> {
        let database_call = || {
            self.router_store
                .find_payment_attempt_last_successful_or_partially_captured_attempt_by_payment_id_merchant_id(
                    payment_id,
                    merchant_id,
                    storage_scheme,
                )
        };
        match storage_scheme {
            MerchantStorageScheme::PostgresOnly => database_call().await,
            MerchantStorageScheme::RedisKv => {
                let key = format!("mid_{merchant_id}_pid_{payment_id}");
                let pattern = "pa_*";

                let redis_fut = async {
                    let kv_result = kv_wrapper::<PaymentAttempt, _, _>(
                        self,
                        KvOperation::<DieselPaymentAttempt>::Scan(pattern),
                        key,
                    )
                    .await?
                    .try_into_scan();
                    kv_result.and_then(|mut payment_attempts| {
                        payment_attempts.sort_by(|a, b| b.modified_at.cmp(&a.modified_at));
                        payment_attempts
                            .iter()
                            .find(|&pa| {
                                pa.status == api_models::enums::AttemptStatus::Charged
                                    || pa.status == api_models::enums::AttemptStatus::PartialCharged
                            })
                            .cloned()
                            .ok_or(error_stack::report!(
                                redis_interface::errors::RedisError::NotFound
                            ))
                    })
                };
                Box::pin(try_redis_get_else_try_database_get(
                    redis_fut,
                    database_call,
                ))
                .await
            }
        }
    }

    #[instrument(skip_all)]
    async fn find_payment_attempt_by_merchant_id_connector_txn_id(
        &self,
        merchant_id: &str,
        connector_txn_id: &str,
        storage_scheme: MerchantStorageScheme,
    ) -> error_stack::Result<PaymentAttempt, errors::StorageError> {
        match storage_scheme {
            MerchantStorageScheme::PostgresOnly => {
                self.router_store
                    .find_payment_attempt_by_merchant_id_connector_txn_id(
                        merchant_id,
                        connector_txn_id,
                        storage_scheme,
                    )
                    .await
            }
            MerchantStorageScheme::RedisKv => {
                let lookup_id = format!("pa_conn_trans_{merchant_id}_{connector_txn_id}");
                let lookup = fallback_reverse_lookup_not_found!(
                    self.get_lookup_by_lookup_id(&lookup_id, storage_scheme)
                        .await,
                    self.router_store
                        .find_payment_attempt_by_merchant_id_connector_txn_id(
                            merchant_id,
                            connector_txn_id,
                            storage_scheme,
                        )
                        .await
                );

                let key = &lookup.pk_id;
                Box::pin(try_redis_get_else_try_database_get(
                    async {
                        kv_wrapper(
                            self,
                            KvOperation::<DieselPaymentAttempt>::HGet(&lookup.sk_id),
                            key,
                        )
                        .await?
                        .try_into_hget()
                    },
                    || async {
                        self.router_store
                            .find_payment_attempt_by_merchant_id_connector_txn_id(
                                merchant_id,
                                connector_txn_id,
                                storage_scheme,
                            )
                            .await
                    },
                ))
                .await
            }
        }
    }

    #[instrument(skip_all)]
    async fn find_payment_attempt_by_payment_id_merchant_id_attempt_id(
        &self,
        payment_id: &str,
        merchant_id: &str,
        attempt_id: &str,
        storage_scheme: MerchantStorageScheme,
    ) -> error_stack::Result<PaymentAttempt, errors::StorageError> {
        match storage_scheme {
            MerchantStorageScheme::PostgresOnly => {
                self.router_store
                    .find_payment_attempt_by_payment_id_merchant_id_attempt_id(
                        payment_id,
                        merchant_id,
                        attempt_id,
                        storage_scheme,
                    )
                    .await
            }
            MerchantStorageScheme::RedisKv => {
                let key = format!("mid_{merchant_id}_pid_{payment_id}");
                let field = format!("pa_{attempt_id}");
                Box::pin(try_redis_get_else_try_database_get(
                    async {
                        kv_wrapper(self, KvOperation::<DieselPaymentAttempt>::HGet(&field), key)
                            .await?
                            .try_into_hget()
                    },
                    || async {
                        self.router_store
                            .find_payment_attempt_by_payment_id_merchant_id_attempt_id(
                                payment_id,
                                merchant_id,
                                attempt_id,
                                storage_scheme,
                            )
                            .await
                    },
                ))
                .await
            }
        }
    }

    #[instrument(skip_all)]
    async fn find_payment_attempt_by_attempt_id_merchant_id(
        &self,
        attempt_id: &str,
        merchant_id: &str,
        storage_scheme: MerchantStorageScheme,
    ) -> error_stack::Result<PaymentAttempt, errors::StorageError> {
        match storage_scheme {
            MerchantStorageScheme::PostgresOnly => {
                self.router_store
                    .find_payment_attempt_by_attempt_id_merchant_id(
                        attempt_id,
                        merchant_id,
                        storage_scheme,
                    )
                    .await
            }
            MerchantStorageScheme::RedisKv => {
                let lookup_id = format!("pa_{merchant_id}_{attempt_id}");
                let lookup = fallback_reverse_lookup_not_found!(
                    self.get_lookup_by_lookup_id(&lookup_id, storage_scheme)
                        .await,
                    self.router_store
                        .find_payment_attempt_by_attempt_id_merchant_id(
                            attempt_id,
                            merchant_id,
                            storage_scheme,
                        )
                        .await
                );

                let key = &lookup.pk_id;
                Box::pin(try_redis_get_else_try_database_get(
                    async {
                        kv_wrapper(
                            self,
                            KvOperation::<DieselPaymentAttempt>::HGet(&lookup.sk_id),
                            key,
                        )
                        .await?
                        .try_into_hget()
                    },
                    || async {
                        self.router_store
                            .find_payment_attempt_by_attempt_id_merchant_id(
                                attempt_id,
                                merchant_id,
                                storage_scheme,
                            )
                            .await
                    },
                ))
                .await
            }
        }
    }

    #[instrument(skip_all)]
    async fn find_payment_attempt_by_preprocessing_id_merchant_id(
        &self,
        preprocessing_id: &str,
        merchant_id: &str,
        storage_scheme: MerchantStorageScheme,
    ) -> error_stack::Result<PaymentAttempt, errors::StorageError> {
        match storage_scheme {
            MerchantStorageScheme::PostgresOnly => {
                self.router_store
                    .find_payment_attempt_by_preprocessing_id_merchant_id(
                        preprocessing_id,
                        merchant_id,
                        storage_scheme,
                    )
                    .await
            }
            MerchantStorageScheme::RedisKv => {
                let lookup_id = format!("pa_preprocessing_{merchant_id}_{preprocessing_id}");
                let lookup = fallback_reverse_lookup_not_found!(
                    self.get_lookup_by_lookup_id(&lookup_id, storage_scheme)
                        .await,
                    self.router_store
                        .find_payment_attempt_by_preprocessing_id_merchant_id(
                            preprocessing_id,
                            merchant_id,
                            storage_scheme,
                        )
                        .await
                );
                let key = &lookup.pk_id;

                Box::pin(try_redis_get_else_try_database_get(
                    async {
                        kv_wrapper(
                            self,
                            KvOperation::<DieselPaymentAttempt>::HGet(&lookup.sk_id),
                            key,
                        )
                        .await?
                        .try_into_hget()
                    },
                    || async {
                        self.router_store
                            .find_payment_attempt_by_preprocessing_id_merchant_id(
                                preprocessing_id,
                                merchant_id,
                                storage_scheme,
                            )
                            .await
                    },
                ))
                .await
            }
        }
    }

    #[instrument(skip_all)]
    async fn find_attempts_by_merchant_id_payment_id(
        &self,
        merchant_id: &str,
        payment_id: &str,
        storage_scheme: MerchantStorageScheme,
    ) -> error_stack::Result<Vec<PaymentAttempt>, errors::StorageError> {
        match storage_scheme {
            MerchantStorageScheme::PostgresOnly => {
                self.router_store
                    .find_attempts_by_merchant_id_payment_id(
                        merchant_id,
                        payment_id,
                        storage_scheme,
                    )
                    .await
            }
            MerchantStorageScheme::RedisKv => {
                let key = format!("mid_{merchant_id}_pid_{payment_id}");
                Box::pin(try_redis_get_else_try_database_get(
                    async {
                        kv_wrapper(self, KvOperation::<DieselPaymentAttempt>::Scan("pa_*"), key)
                            .await?
                            .try_into_scan()
                    },
                    || async {
                        self.router_store
                            .find_attempts_by_merchant_id_payment_id(
                                merchant_id,
                                payment_id,
                                storage_scheme,
                            )
                            .await
                    },
                ))
                .await
            }
        }
    }

    #[instrument(skip_all)]
    async fn get_filters_for_payments(
        &self,
        pi: &[PaymentIntent],
        merchant_id: &str,
        storage_scheme: MerchantStorageScheme,
    ) -> error_stack::Result<PaymentListFilters, errors::StorageError> {
        self.router_store
            .get_filters_for_payments(pi, merchant_id, storage_scheme)
            .await
    }

    #[instrument(skip_all)]
    async fn get_total_count_of_filtered_payment_attempts(
        &self,
        merchant_id: &str,
        active_attempt_ids: &[String],
        connector: Option<Vec<Connector>>,
        payment_method: Option<Vec<PaymentMethod>>,
        payment_method_type: Option<Vec<PaymentMethodType>>,
        authentication_type: Option<Vec<AuthenticationType>>,
        storage_scheme: MerchantStorageScheme,
    ) -> CustomResult<i64, errors::StorageError> {
        self.router_store
            .get_total_count_of_filtered_payment_attempts(
                merchant_id,
                active_attempt_ids,
                connector,
                payment_method,
                payment_method_type,
                authentication_type,
                storage_scheme,
            )
            .await
    }
}

impl DataModelExt for MandateAmountData {
    type StorageModel = DieselMandateAmountData;

    fn to_storage_model(self) -> Self::StorageModel {
        DieselMandateAmountData {
            amount: self.amount,
            currency: self.currency,
            start_date: self.start_date,
            end_date: self.end_date,
            metadata: self.metadata,
        }
    }

    fn from_storage_model(storage_model: Self::StorageModel) -> Self {
        Self {
            amount: storage_model.amount,
            currency: storage_model.currency,
            start_date: storage_model.start_date,
            end_date: storage_model.end_date,
            metadata: storage_model.metadata,
        }
    }
}
impl DataModelExt for MandateDetails {
    type StorageModel = DieselMandateDetails;
    fn to_storage_model(self) -> Self::StorageModel {
        DieselMandateDetails {
            update_mandate_id: self.update_mandate_id,
        }
    }
    fn from_storage_model(storage_model: Self::StorageModel) -> Self {
        Self {
            update_mandate_id: storage_model.update_mandate_id,
        }
    }
}

impl DataModelExt for MandateDataType {
    type StorageModel = DieselMandateType;

    fn to_storage_model(self) -> Self::StorageModel {
        match self {
            Self::SingleUse(data) => DieselMandateType::SingleUse(data.to_storage_model()),
            Self::MultiUse(None) => DieselMandateType::MultiUse(None),
            Self::MultiUse(Some(data)) => {
                DieselMandateType::MultiUse(Some(data.to_storage_model()))
            }
        }
    }

    fn from_storage_model(storage_model: Self::StorageModel) -> Self {
        match storage_model {
            DieselMandateType::SingleUse(data) => {
                Self::SingleUse(MandateAmountData::from_storage_model(data))
            }
            DieselMandateType::MultiUse(Some(data)) => {
                Self::MultiUse(Some(MandateAmountData::from_storage_model(data)))
            }
            DieselMandateType::MultiUse(None) => Self::MultiUse(None),
        }
    }
}

impl DataModelExt for PaymentAttempt {
    type StorageModel = DieselPaymentAttempt;

    fn to_storage_model(self) -> Self::StorageModel {
        DieselPaymentAttempt {
            id: self.id,
            payment_id: self.payment_id,
            merchant_id: self.merchant_id,
            attempt_id: self.attempt_id,
            status: self.status,
            amount: self.amount,
            net_amount: Some(self.net_amount),
            currency: self.currency,
            save_to_locker: self.save_to_locker,
            connector: self.connector,
            error_message: self.error_message,
            offer_amount: self.offer_amount,
            surcharge_amount: self.surcharge_amount,
            tax_amount: self.tax_amount,
            payment_method_id: self.payment_method_id,
            payment_method: self.payment_method,
            connector_transaction_id: self.connector_transaction_id,
            capture_method: self.capture_method,
            capture_on: self.capture_on,
            confirm: self.confirm,
            authentication_type: self.authentication_type,
            created_at: self.created_at,
            modified_at: self.modified_at,
            last_synced: self.last_synced,
            cancellation_reason: self.cancellation_reason,
            amount_to_capture: self.amount_to_capture,
            mandate_id: self.mandate_id,
            browser_info: self.browser_info,
            error_code: self.error_code,
            payment_token: self.payment_token,
            connector_metadata: self.connector_metadata,
            payment_experience: self.payment_experience,
            payment_method_type: self.payment_method_type,
            payment_method_data: self.payment_method_data,
            business_sub_label: self.business_sub_label,
            straight_through_algorithm: self.straight_through_algorithm,
            preprocessing_step_id: self.preprocessing_step_id,
            mandate_details: self.mandate_details.map(|d| d.to_storage_model()),
            error_reason: self.error_reason,
            multiple_capture_count: self.multiple_capture_count,
            connector_response_reference_id: self.connector_response_reference_id,
            amount_capturable: self.amount_capturable,
            updated_by: self.updated_by,
            authentication_data: self.authentication_data,
            encoded_data: self.encoded_data,
            merchant_connector_id: self.merchant_connector_id,
            unified_code: self.unified_code,
            unified_message: self.unified_message,
            mandate_data: self.mandate_data.map(|d| d.to_storage_model()),
<<<<<<< HEAD
=======
            payment_method_billing_address_id: self.payment_method_billing_address_id,
>>>>>>> b74435b6
            fingerprint_id: self.fingerprint_id,
        }
    }

    fn from_storage_model(storage_model: Self::StorageModel) -> Self {
        Self {
            net_amount: storage_model.get_or_calculate_net_amount(),
            id: storage_model.id,
            payment_id: storage_model.payment_id,
            merchant_id: storage_model.merchant_id,
            attempt_id: storage_model.attempt_id,
            status: storage_model.status,
            amount: storage_model.amount,
            currency: storage_model.currency,
            save_to_locker: storage_model.save_to_locker,
            connector: storage_model.connector,
            error_message: storage_model.error_message,
            offer_amount: storage_model.offer_amount,
            surcharge_amount: storage_model.surcharge_amount,
            tax_amount: storage_model.tax_amount,
            payment_method_id: storage_model.payment_method_id,
            payment_method: storage_model.payment_method,
            connector_transaction_id: storage_model.connector_transaction_id,
            capture_method: storage_model.capture_method,
            capture_on: storage_model.capture_on,
            confirm: storage_model.confirm,
            authentication_type: storage_model.authentication_type,
            created_at: storage_model.created_at,
            modified_at: storage_model.modified_at,
            last_synced: storage_model.last_synced,
            cancellation_reason: storage_model.cancellation_reason,
            amount_to_capture: storage_model.amount_to_capture,
            mandate_id: storage_model.mandate_id,
            browser_info: storage_model.browser_info,
            error_code: storage_model.error_code,
            payment_token: storage_model.payment_token,
            connector_metadata: storage_model.connector_metadata,
            payment_experience: storage_model.payment_experience,
            payment_method_type: storage_model.payment_method_type,
            payment_method_data: storage_model.payment_method_data,
            business_sub_label: storage_model.business_sub_label,
            straight_through_algorithm: storage_model.straight_through_algorithm,
            preprocessing_step_id: storage_model.preprocessing_step_id,
            mandate_details: storage_model
                .mandate_details
                .map(MandateDataType::from_storage_model),
            error_reason: storage_model.error_reason,
            multiple_capture_count: storage_model.multiple_capture_count,
            connector_response_reference_id: storage_model.connector_response_reference_id,
            amount_capturable: storage_model.amount_capturable,
            updated_by: storage_model.updated_by,
            authentication_data: storage_model.authentication_data,
            encoded_data: storage_model.encoded_data,
            merchant_connector_id: storage_model.merchant_connector_id,
            unified_code: storage_model.unified_code,
            unified_message: storage_model.unified_message,
            mandate_data: storage_model
                .mandate_data
                .map(MandateDetails::from_storage_model),
<<<<<<< HEAD
=======
            payment_method_billing_address_id: storage_model.payment_method_billing_address_id,
>>>>>>> b74435b6
            fingerprint_id: storage_model.fingerprint_id,
        }
    }
}

impl DataModelExt for PaymentAttemptNew {
    type StorageModel = DieselPaymentAttemptNew;

    fn to_storage_model(self) -> Self::StorageModel {
        DieselPaymentAttemptNew {
            net_amount: Some(self.net_amount),
            payment_id: self.payment_id,
            merchant_id: self.merchant_id,
            attempt_id: self.attempt_id,
            status: self.status,
            amount: self.amount,
            currency: self.currency,
            save_to_locker: self.save_to_locker,
            connector: self.connector,
            error_message: self.error_message,
            offer_amount: self.offer_amount,
            surcharge_amount: self.surcharge_amount,
            tax_amount: self.tax_amount,
            payment_method_id: self.payment_method_id,
            payment_method: self.payment_method,
            capture_method: self.capture_method,
            capture_on: self.capture_on,
            confirm: self.confirm,
            authentication_type: self.authentication_type,
            created_at: self.created_at,
            modified_at: self.modified_at,
            last_synced: self.last_synced,
            cancellation_reason: self.cancellation_reason,
            amount_to_capture: self.amount_to_capture,
            mandate_id: self.mandate_id,
            browser_info: self.browser_info,
            payment_token: self.payment_token,
            error_code: self.error_code,
            connector_metadata: self.connector_metadata,
            payment_experience: self.payment_experience,
            payment_method_type: self.payment_method_type,
            payment_method_data: self.payment_method_data,
            business_sub_label: self.business_sub_label,
            straight_through_algorithm: self.straight_through_algorithm,
            preprocessing_step_id: self.preprocessing_step_id,
            mandate_details: self.mandate_details.map(|d| d.to_storage_model()),
            error_reason: self.error_reason,
            connector_response_reference_id: self.connector_response_reference_id,
            multiple_capture_count: self.multiple_capture_count,
            amount_capturable: self.amount_capturable,
            updated_by: self.updated_by,
            authentication_data: self.authentication_data,
            encoded_data: self.encoded_data,
            merchant_connector_id: self.merchant_connector_id,
            unified_code: self.unified_code,
            unified_message: self.unified_message,
            mandate_data: self.mandate_data.map(|d| d.to_storage_model()),
<<<<<<< HEAD
=======
            payment_method_billing_address_id: self.payment_method_billing_address_id,
>>>>>>> b74435b6
            fingerprint_id: self.fingerprint_id,
        }
    }

    fn from_storage_model(storage_model: Self::StorageModel) -> Self {
        Self {
            net_amount: storage_model.get_or_calculate_net_amount(),
            payment_id: storage_model.payment_id,
            merchant_id: storage_model.merchant_id,
            attempt_id: storage_model.attempt_id,
            status: storage_model.status,
            amount: storage_model.amount,
            currency: storage_model.currency,
            save_to_locker: storage_model.save_to_locker,
            connector: storage_model.connector,
            error_message: storage_model.error_message,
            offer_amount: storage_model.offer_amount,
            surcharge_amount: storage_model.surcharge_amount,
            tax_amount: storage_model.tax_amount,
            payment_method_id: storage_model.payment_method_id,
            payment_method: storage_model.payment_method,
            capture_method: storage_model.capture_method,
            capture_on: storage_model.capture_on,
            confirm: storage_model.confirm,
            authentication_type: storage_model.authentication_type,
            created_at: storage_model.created_at,
            modified_at: storage_model.modified_at,
            last_synced: storage_model.last_synced,
            cancellation_reason: storage_model.cancellation_reason,
            amount_to_capture: storage_model.amount_to_capture,
            mandate_id: storage_model.mandate_id,
            browser_info: storage_model.browser_info,
            payment_token: storage_model.payment_token,
            error_code: storage_model.error_code,
            connector_metadata: storage_model.connector_metadata,
            payment_experience: storage_model.payment_experience,
            payment_method_type: storage_model.payment_method_type,
            payment_method_data: storage_model.payment_method_data,
            business_sub_label: storage_model.business_sub_label,
            straight_through_algorithm: storage_model.straight_through_algorithm,
            preprocessing_step_id: storage_model.preprocessing_step_id,
            mandate_details: storage_model
                .mandate_details
                .map(MandateDataType::from_storage_model),
            error_reason: storage_model.error_reason,
            connector_response_reference_id: storage_model.connector_response_reference_id,
            multiple_capture_count: storage_model.multiple_capture_count,
            amount_capturable: storage_model.amount_capturable,
            updated_by: storage_model.updated_by,
            authentication_data: storage_model.authentication_data,
            encoded_data: storage_model.encoded_data,
            merchant_connector_id: storage_model.merchant_connector_id,
            unified_code: storage_model.unified_code,
            unified_message: storage_model.unified_message,
            mandate_data: storage_model
                .mandate_data
                .map(MandateDetails::from_storage_model),
<<<<<<< HEAD
=======
            payment_method_billing_address_id: storage_model.payment_method_billing_address_id,
>>>>>>> b74435b6
            fingerprint_id: storage_model.fingerprint_id,
        }
    }
}

impl DataModelExt for PaymentAttemptUpdate {
    type StorageModel = DieselPaymentAttemptUpdate;

    fn to_storage_model(self) -> Self::StorageModel {
        match self {
            Self::Update {
                amount,
                currency,
                status,
                authentication_type,
                payment_method,
                payment_token,
                payment_method_data,
                payment_method_type,
                payment_experience,
                business_sub_label,
                amount_to_capture,
                capture_method,
                surcharge_amount,
                tax_amount,
                fingerprint_id,
                updated_by,
            } => DieselPaymentAttemptUpdate::Update {
                amount,
                currency,
                status,
                authentication_type,
                payment_method,
                payment_token,
                payment_method_data,
                payment_method_type,
                payment_experience,
                business_sub_label,
                amount_to_capture,
                capture_method,
                surcharge_amount,
                tax_amount,
                fingerprint_id,
                updated_by,
            },
            Self::UpdateTrackers {
                payment_token,
                connector,
                straight_through_algorithm,
                amount_capturable,
                updated_by,
                surcharge_amount,
                tax_amount,
                merchant_connector_id,
            } => DieselPaymentAttemptUpdate::UpdateTrackers {
                payment_token,
                connector,
                straight_through_algorithm,
                amount_capturable,
                surcharge_amount,
                tax_amount,
                updated_by,
                merchant_connector_id,
            },
            Self::AuthenticationTypeUpdate {
                authentication_type,
                updated_by,
            } => DieselPaymentAttemptUpdate::AuthenticationTypeUpdate {
                authentication_type,
                updated_by,
            },
            Self::BlocklistUpdate {
                status,
                error_code,
                error_message,
                updated_by,
            } => DieselPaymentAttemptUpdate::BlocklistUpdate {
                status,
                error_code,
                error_message,
                updated_by,
            },
            Self::ConfirmUpdate {
                amount,
                currency,
                status,
                authentication_type,
                payment_method,
                browser_info,
                connector,
                payment_token,
                payment_method_data,
                payment_method_type,
                payment_experience,
                business_sub_label,
                straight_through_algorithm,
                error_code,
                error_message,
                amount_capturable,
                surcharge_amount,
                tax_amount,
                fingerprint_id,
                updated_by,
                merchant_connector_id: connector_id,
                payment_method_billing_address_id,
            } => DieselPaymentAttemptUpdate::ConfirmUpdate {
                amount,
                currency,
                status,
                authentication_type,
                payment_method,
                browser_info,
                connector,
                payment_token,
                payment_method_data,
                payment_method_type,
                payment_experience,
                business_sub_label,
                straight_through_algorithm,
                error_code,
                error_message,
                amount_capturable,
                surcharge_amount,
                tax_amount,
                fingerprint_id,
                updated_by,
                merchant_connector_id: connector_id,
                payment_method_billing_address_id,
            },
            Self::VoidUpdate {
                status,
                cancellation_reason,
                updated_by,
            } => DieselPaymentAttemptUpdate::VoidUpdate {
                status,
                cancellation_reason,
                updated_by,
            },
            Self::ResponseUpdate {
                status,
                connector,
                connector_transaction_id,
                authentication_type,
                payment_method_id,
                mandate_id,
                connector_metadata,
                payment_token,
                error_code,
                error_message,
                error_reason,
                connector_response_reference_id,
                amount_capturable,
                updated_by,
                authentication_data,
                encoded_data,
                unified_code,
                unified_message,
            } => DieselPaymentAttemptUpdate::ResponseUpdate {
                status,
                connector,
                connector_transaction_id,
                authentication_type,
                payment_method_id,
                mandate_id,
                connector_metadata,
                payment_token,
                error_code,
                error_message,
                error_reason,
                connector_response_reference_id,
                amount_capturable,
                updated_by,
                authentication_data,
                encoded_data,
                unified_code,
                unified_message,
            },
            Self::UnresolvedResponseUpdate {
                status,
                connector,
                connector_transaction_id,
                payment_method_id,
                error_code,
                error_message,
                error_reason,
                connector_response_reference_id,
                updated_by,
            } => DieselPaymentAttemptUpdate::UnresolvedResponseUpdate {
                status,
                connector,
                connector_transaction_id,
                payment_method_id,
                error_code,
                error_message,
                error_reason,
                connector_response_reference_id,
                updated_by,
            },
            Self::StatusUpdate { status, updated_by } => {
                DieselPaymentAttemptUpdate::StatusUpdate { status, updated_by }
            }
            Self::ErrorUpdate {
                connector,
                status,
                error_code,
                error_message,
                error_reason,
                amount_capturable,
                updated_by,
                unified_code,
                unified_message,
                connector_transaction_id,
            } => DieselPaymentAttemptUpdate::ErrorUpdate {
                connector,
                status,
                error_code,
                error_message,
                error_reason,
                amount_capturable,
                updated_by,
                unified_code,
                unified_message,
                connector_transaction_id,
            },
            Self::CaptureUpdate {
                multiple_capture_count,
                updated_by,
                amount_to_capture,
            } => DieselPaymentAttemptUpdate::CaptureUpdate {
                multiple_capture_count,
                updated_by,
                amount_to_capture,
            },
            Self::PreprocessingUpdate {
                status,
                payment_method_id,
                connector_metadata,
                preprocessing_step_id,
                connector_transaction_id,
                connector_response_reference_id,
                updated_by,
            } => DieselPaymentAttemptUpdate::PreprocessingUpdate {
                status,
                payment_method_id,
                connector_metadata,
                preprocessing_step_id,
                connector_transaction_id,
                connector_response_reference_id,
                updated_by,
            },
            Self::RejectUpdate {
                status,
                error_code,
                error_message,
                updated_by,
            } => DieselPaymentAttemptUpdate::RejectUpdate {
                status,
                error_code,
                error_message,
                updated_by,
            },
            Self::AmountToCaptureUpdate {
                status,
                amount_capturable,
                updated_by,
            } => DieselPaymentAttemptUpdate::AmountToCaptureUpdate {
                status,
                amount_capturable,
                updated_by,
            },
            Self::ConnectorResponse {
                authentication_data,
                encoded_data,
                connector_transaction_id,
                connector,
                updated_by,
            } => DieselPaymentAttemptUpdate::ConnectorResponse {
                authentication_data,
                encoded_data,
                connector_transaction_id,
                connector,
                updated_by,
            },
            Self::IncrementalAuthorizationAmountUpdate {
                amount,
                amount_capturable,
            } => DieselPaymentAttemptUpdate::IncrementalAuthorizationAmountUpdate {
                amount,
                amount_capturable,
            },
        }
    }

    fn from_storage_model(storage_model: Self::StorageModel) -> Self {
        match storage_model {
            DieselPaymentAttemptUpdate::Update {
                amount,
                currency,
                status,
                authentication_type,
                payment_method,
                payment_token,
                payment_method_data,
                payment_method_type,
                payment_experience,
                business_sub_label,
                amount_to_capture,
                capture_method,
                surcharge_amount,
                tax_amount,
                fingerprint_id,
                updated_by,
            } => Self::Update {
                amount,
                currency,
                status,
                authentication_type,
                payment_method,
                payment_token,
                payment_method_data,
                payment_method_type,
                payment_experience,
                business_sub_label,
                amount_to_capture,
                capture_method,
                surcharge_amount,
                tax_amount,
                fingerprint_id,
                updated_by,
            },
            DieselPaymentAttemptUpdate::UpdateTrackers {
                payment_token,
                connector,
                straight_through_algorithm,
                amount_capturable,
                updated_by,
                surcharge_amount,
                tax_amount,
                merchant_connector_id: connector_id,
            } => Self::UpdateTrackers {
                payment_token,
                connector,
                straight_through_algorithm,
                amount_capturable,
                surcharge_amount,
                tax_amount,
                updated_by,
                merchant_connector_id: connector_id,
            },
            DieselPaymentAttemptUpdate::AuthenticationTypeUpdate {
                authentication_type,
                updated_by,
            } => Self::AuthenticationTypeUpdate {
                authentication_type,
                updated_by,
            },
            DieselPaymentAttemptUpdate::ConfirmUpdate {
                amount,
                currency,
                status,
                authentication_type,
                payment_method,
                browser_info,
                connector,
                payment_token,
                payment_method_data,
                payment_method_type,
                payment_experience,
                business_sub_label,
                straight_through_algorithm,
                error_code,
                error_message,
                amount_capturable,
                surcharge_amount,
                tax_amount,
                fingerprint_id,
                updated_by,
                merchant_connector_id: connector_id,
                payment_method_billing_address_id,
            } => Self::ConfirmUpdate {
                amount,
                currency,
                status,
                authentication_type,
                payment_method,
                browser_info,
                connector,
                payment_token,
                payment_method_data,
                payment_method_type,
                payment_experience,
                business_sub_label,
                straight_through_algorithm,
                error_code,
                error_message,
                amount_capturable,
                surcharge_amount,
                tax_amount,
                fingerprint_id,
                updated_by,
                merchant_connector_id: connector_id,
                payment_method_billing_address_id,
            },
            DieselPaymentAttemptUpdate::VoidUpdate {
                status,
                cancellation_reason,
                updated_by,
            } => Self::VoidUpdate {
                status,
                cancellation_reason,
                updated_by,
            },
            DieselPaymentAttemptUpdate::BlocklistUpdate {
                status,
                error_code,
                error_message,
                updated_by,
            } => Self::BlocklistUpdate {
                status,
                error_code,
                error_message,
                updated_by,
            },
            DieselPaymentAttemptUpdate::ResponseUpdate {
                status,
                connector,
                connector_transaction_id,
                authentication_type,
                payment_method_id,
                mandate_id,
                connector_metadata,
                payment_token,
                error_code,
                error_message,
                error_reason,
                connector_response_reference_id,
                amount_capturable,
                updated_by,
                authentication_data,
                encoded_data,
                unified_code,
                unified_message,
            } => Self::ResponseUpdate {
                status,
                connector,
                connector_transaction_id,
                authentication_type,
                payment_method_id,
                mandate_id,
                connector_metadata,
                payment_token,
                error_code,
                error_message,
                error_reason,
                connector_response_reference_id,
                amount_capturable,
                updated_by,
                authentication_data,
                encoded_data,
                unified_code,
                unified_message,
            },
            DieselPaymentAttemptUpdate::UnresolvedResponseUpdate {
                status,
                connector,
                connector_transaction_id,
                payment_method_id,
                error_code,
                error_message,
                error_reason,
                connector_response_reference_id,
                updated_by,
            } => Self::UnresolvedResponseUpdate {
                status,
                connector,
                connector_transaction_id,
                payment_method_id,
                error_code,
                error_message,
                error_reason,
                connector_response_reference_id,
                updated_by,
            },
            DieselPaymentAttemptUpdate::StatusUpdate { status, updated_by } => {
                Self::StatusUpdate { status, updated_by }
            }
            DieselPaymentAttemptUpdate::ErrorUpdate {
                connector,
                status,
                error_code,
                error_message,
                error_reason,
                amount_capturable,
                updated_by,
                unified_code,
                unified_message,
                connector_transaction_id,
            } => Self::ErrorUpdate {
                connector,
                status,
                error_code,
                error_message,
                error_reason,
                amount_capturable,
                updated_by,
                unified_code,
                unified_message,
                connector_transaction_id,
            },
            DieselPaymentAttemptUpdate::CaptureUpdate {
                amount_to_capture,
                multiple_capture_count,
                updated_by,
            } => Self::CaptureUpdate {
                amount_to_capture,
                multiple_capture_count,
                updated_by,
            },
            DieselPaymentAttemptUpdate::PreprocessingUpdate {
                status,
                payment_method_id,
                connector_metadata,
                preprocessing_step_id,
                connector_transaction_id,
                connector_response_reference_id,
                updated_by,
            } => Self::PreprocessingUpdate {
                status,
                payment_method_id,
                connector_metadata,
                preprocessing_step_id,
                connector_transaction_id,
                connector_response_reference_id,
                updated_by,
            },
            DieselPaymentAttemptUpdate::RejectUpdate {
                status,
                error_code,
                error_message,
                updated_by,
            } => Self::RejectUpdate {
                status,
                error_code,
                error_message,
                updated_by,
            },
            DieselPaymentAttemptUpdate::AmountToCaptureUpdate {
                status,
                amount_capturable,
                updated_by,
            } => Self::AmountToCaptureUpdate {
                status,
                amount_capturable,
                updated_by,
            },
            DieselPaymentAttemptUpdate::ConnectorResponse {
                authentication_data,
                encoded_data,
                connector_transaction_id,
                connector,
                updated_by,
            } => Self::ConnectorResponse {
                authentication_data,
                encoded_data,
                connector_transaction_id,
                connector,
                updated_by,
            },
            DieselPaymentAttemptUpdate::IncrementalAuthorizationAmountUpdate {
                amount,
                amount_capturable,
            } => Self::IncrementalAuthorizationAmountUpdate {
                amount,
                amount_capturable,
            },
        }
    }
}

#[inline]
#[instrument(skip_all)]
async fn add_connector_txn_id_to_reverse_lookup<T: DatabaseStore>(
    store: &KVRouterStore<T>,
    key: &str,
    merchant_id: &str,
    updated_attempt_attempt_id: &str,
    connector_transaction_id: &str,
    storage_scheme: MerchantStorageScheme,
) -> CustomResult<ReverseLookup, errors::StorageError> {
    let field = format!("pa_{}", updated_attempt_attempt_id);
    let reverse_lookup_new = ReverseLookupNew {
        lookup_id: format!("pa_conn_trans_{}_{}", merchant_id, connector_transaction_id),
        pk_id: key.to_owned(),
        sk_id: field.clone(),
        source: "payment_attempt".to_string(),
        updated_by: storage_scheme.to_string(),
    };
    store
        .insert_reverse_lookup(reverse_lookup_new, storage_scheme)
        .await
}

#[inline]
#[instrument(skip_all)]
async fn add_preprocessing_id_to_reverse_lookup<T: DatabaseStore>(
    store: &KVRouterStore<T>,
    key: &str,
    merchant_id: &str,
    updated_attempt_attempt_id: &str,
    preprocessing_id: &str,
    storage_scheme: MerchantStorageScheme,
) -> CustomResult<ReverseLookup, errors::StorageError> {
    let field = format!("pa_{}", updated_attempt_attempt_id);
    let reverse_lookup_new = ReverseLookupNew {
        lookup_id: format!("pa_preprocessing_{}_{}", merchant_id, preprocessing_id),
        pk_id: key.to_owned(),
        sk_id: field.clone(),
        source: "payment_attempt".to_string(),
        updated_by: storage_scheme.to_string(),
    };
    store
        .insert_reverse_lookup(reverse_lookup_new, storage_scheme)
        .await
}<|MERGE_RESOLUTION|>--- conflicted
+++ resolved
@@ -399,12 +399,9 @@
                     unified_code: payment_attempt.unified_code.clone(),
                     unified_message: payment_attempt.unified_message.clone(),
                     mandate_data: payment_attempt.mandate_data.clone(),
-<<<<<<< HEAD
-=======
                     payment_method_billing_address_id: payment_attempt
                         .payment_method_billing_address_id
                         .clone(),
->>>>>>> b74435b6
                     fingerprint_id: payment_attempt.fingerprint_id.clone(),
                 };
 
@@ -1129,10 +1126,7 @@
             unified_code: self.unified_code,
             unified_message: self.unified_message,
             mandate_data: self.mandate_data.map(|d| d.to_storage_model()),
-<<<<<<< HEAD
-=======
             payment_method_billing_address_id: self.payment_method_billing_address_id,
->>>>>>> b74435b6
             fingerprint_id: self.fingerprint_id,
         }
     }
@@ -1192,10 +1186,7 @@
             mandate_data: storage_model
                 .mandate_data
                 .map(MandateDetails::from_storage_model),
-<<<<<<< HEAD
-=======
             payment_method_billing_address_id: storage_model.payment_method_billing_address_id,
->>>>>>> b74435b6
             fingerprint_id: storage_model.fingerprint_id,
         }
     }
@@ -1253,10 +1244,7 @@
             unified_code: self.unified_code,
             unified_message: self.unified_message,
             mandate_data: self.mandate_data.map(|d| d.to_storage_model()),
-<<<<<<< HEAD
-=======
             payment_method_billing_address_id: self.payment_method_billing_address_id,
->>>>>>> b74435b6
             fingerprint_id: self.fingerprint_id,
         }
     }
@@ -1314,10 +1302,7 @@
             mandate_data: storage_model
                 .mandate_data
                 .map(MandateDetails::from_storage_model),
-<<<<<<< HEAD
-=======
             payment_method_billing_address_id: storage_model.payment_method_billing_address_id,
->>>>>>> b74435b6
             fingerprint_id: storage_model.fingerprint_id,
         }
     }
