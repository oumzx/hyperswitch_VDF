--- conflicted
+++ resolved
@@ -126,11 +126,8 @@
                 mandate_id: None,
                 payment_method_type: None,
                 currency: enums::Currency::EUR,
-<<<<<<< HEAD
+                payment_experience: None,
                 ..Default::default()
-=======
-                payment_experience: None,
->>>>>>> 7645edfa
             }),
             None,
         )
