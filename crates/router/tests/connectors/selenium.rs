--- conflicted
+++ resolved
@@ -6,10 +6,7 @@
 
 use crate::connector_auth;
 
-<<<<<<< HEAD
-=======
 #[derive(Clone)]
->>>>>>> 42242cfb
 pub enum Event<'a> {
     RunIf(Assert<'a>, Vec<Event<'a>>),
     EitherOr(Assert<'a>, Vec<Event<'a>>, Vec<Event<'a>>),
@@ -202,16 +199,6 @@
                     Trigger::Goto(url) => {
                         driver.goto(url).await?;
                         let conf = serde_json::to_string(&self.get_configs()).unwrap();
-<<<<<<< HEAD
-                        let hs_base_url = self.get_configs().hs_base_url.unwrap_or_else(|| {
-                            env::var("HS_BASE_URL")
-                                .unwrap_or_else(|_| "http://localhost:8080".to_string())
-                        });
-                        let configs_url = self.get_configs().configs_url.unwrap();
-                        let script = &[
-                            format!("localStorage.configs='{configs_url}'").as_str(),
-                            format!("localStorage.hs_api_configs='{conf}'").as_str(),
-=======
                         let hs_base_url = self
                             .get_configs()
                             .automation_configs
@@ -231,7 +218,6 @@
                             format!("localStorage.configs='{configs_url}'").as_str(),
                             format!("localStorage.hs_api_configs='{conf}'").as_str(),
                             "localStorage.force_sync='true'",
->>>>>>> 42242cfb
                             format!(
                                 "localStorage.current_connector=\"{}\";",
                                 self.get_connector_name().clone()
@@ -331,11 +317,7 @@
         url: &str,
         actions: Vec<Event<'_>>,
     ) -> Result<(), WebDriverError> {
-<<<<<<< HEAD
-        let config = self.get_configs();
-=======
         let config = self.get_configs().automation_configs.unwrap();
->>>>>>> 42242cfb
         let (email, pass) = (
             &config.gmail_email.unwrap_or_else(|| get_env("GMAIL_EMAIL")),
             &config.gmail_pass.unwrap_or_else(|| get_env("GMAIL_PASS")),
@@ -392,20 +374,14 @@
         let (email, pass) = (
             &self
                 .get_configs()
-<<<<<<< HEAD
-=======
                 .automation_configs
                 .unwrap()
->>>>>>> 42242cfb
                 .pypl_email
                 .unwrap_or_else(|| get_env("PYPL_EMAIL")),
             &self
                 .get_configs()
-<<<<<<< HEAD
-=======
                 .automation_configs
                 .unwrap()
->>>>>>> 42242cfb
                 .pypl_pass
                 .unwrap_or_else(|| get_env("PYPL_PASS")),
         );
