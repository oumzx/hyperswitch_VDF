use std::{fmt::Debug, marker::PhantomData, time::Duration};

use async_trait::async_trait;
use error_stack::Report;
use masking::Secret;
use router::{
    configs::settings::Settings,
    core::{errors, errors::ConnectorError, payments},
    db::StorageImpl,
    routes, services,
    types::{self, api, storage::enums, AccessToken, PaymentAddress, RouterData},
};
use wiremock::{Mock, MockServer};

pub trait Connector {
    fn get_data(&self) -> types::api::ConnectorData;
    fn get_auth_token(&self) -> types::ConnectorAuthType;
    fn get_name(&self) -> String;
    fn get_connector_meta(&self) -> Option<serde_json::Value> {
        None
    }
    /// interval in seconds to be followed when making the subsequent request whenever needed
    fn get_request_interval(&self) -> u64 {
        5
    }
}

#[derive(Debug, Default, Clone)]
pub struct PaymentInfo {
    pub address: Option<PaymentAddress>,
    pub auth_type: Option<enums::AuthenticationType>,
    pub access_token: Option<AccessToken>,
    pub router_return_url: Option<String>,
    pub connector_meta_data: Option<serde_json::Value>,
}

#[async_trait]
pub trait ConnectorActions: Connector {
    async fn authorize_payment(
        &self,
        payment_data: Option<types::PaymentsAuthorizeData>,
        payment_info: Option<PaymentInfo>,
    ) -> Result<types::PaymentsAuthorizeRouterData, Report<ConnectorError>> {
        let integration = self.get_data().connector.get_connector_integration();
        let mut request = self.generate_data(
            types::PaymentsAuthorizeData {
                confirm: true,
                capture_method: Some(storage_models::enums::CaptureMethod::Manual),
                ..(payment_data.unwrap_or(PaymentAuthorizeType::default().0))
            },
            payment_info,
        );
        let state =
            routes::AppState::with_storage(Settings::new().unwrap(), StorageImpl::PostgresqlTest)
                .await;
        integration.execute_pretasks(&mut request, &state).await?;
        call_connector(request, integration).await
    }

    async fn make_payment(
        &self,
        payment_data: Option<types::PaymentsAuthorizeData>,
        payment_info: Option<PaymentInfo>,
    ) -> Result<types::PaymentsAuthorizeRouterData, Report<ConnectorError>> {
        let integration = self.get_data().connector.get_connector_integration();
        let mut request = self.generate_data(
            types::PaymentsAuthorizeData {
                confirm: true,
                capture_method: Some(storage_models::enums::CaptureMethod::Automatic),
                ..(payment_data.unwrap_or(PaymentAuthorizeType::default().0))
            },
            payment_info,
        );
        let state =
            routes::AppState::with_storage(Settings::new().unwrap(), StorageImpl::PostgresqlTest)
                .await;
        integration.execute_pretasks(&mut request, &state).await?;
        call_connector(request, integration).await
    }

    async fn sync_payment(
        &self,
        payment_data: Option<types::PaymentsSyncData>,
        payment_info: Option<PaymentInfo>,
    ) -> Result<types::PaymentsSyncRouterData, Report<ConnectorError>> {
        let integration = self.get_data().connector.get_connector_integration();
        let request = self.generate_data(
            payment_data.unwrap_or_else(|| PaymentSyncType::default().0),
            payment_info,
        );
        call_connector(request, integration).await
    }

    /// will retry the psync till the given status matches or retry max 3 times
    async fn psync_retry_till_status_matches(
        &self,
        status: enums::AttemptStatus,
        payment_data: Option<types::PaymentsSyncData>,
        payment_info: Option<PaymentInfo>,
    ) -> Result<types::PaymentsSyncRouterData, Report<ConnectorError>> {
        let max_tries = 3;
        for curr_try in 0..max_tries {
            let sync_res = self
                .sync_payment(payment_data.clone(), payment_info.clone())
                .await
                .unwrap();
            if (sync_res.status == status) || (curr_try == max_tries - 1) {
                return Ok(sync_res);
            }
            tokio::time::sleep(Duration::from_secs(self.get_request_interval())).await;
        }
        Err(errors::ConnectorError::ProcessingStepFailed(None).into())
    }

    async fn capture_payment(
        &self,
        transaction_id: String,
        payment_data: Option<types::PaymentsCaptureData>,
        payment_info: Option<PaymentInfo>,
    ) -> Result<types::PaymentsCaptureRouterData, Report<ConnectorError>> {
        let integration = self.get_data().connector.get_connector_integration();
        let request = self.generate_data(
            types::PaymentsCaptureData {
                connector_transaction_id: transaction_id,
                ..payment_data.unwrap_or(PaymentCaptureType::default().0)
            },
            payment_info,
        );
        call_connector(request, integration).await
    }

    async fn authorize_and_capture_payment(
        &self,
        authorize_data: Option<types::PaymentsAuthorizeData>,
        capture_data: Option<types::PaymentsCaptureData>,
        payment_info: Option<PaymentInfo>,
    ) -> Result<types::PaymentsCaptureRouterData, Report<ConnectorError>> {
        let authorize_response = self
            .authorize_payment(authorize_data, payment_info.clone())
            .await
            .unwrap();
        assert_eq!(authorize_response.status, enums::AttemptStatus::Authorized);
        let txn_id = get_connector_transaction_id(authorize_response.response);
        let response = self
            .capture_payment(txn_id.unwrap(), capture_data, payment_info)
            .await
            .unwrap();
        return Ok(response);
    }

    async fn void_payment(
        &self,
        transaction_id: String,
        payment_data: Option<types::PaymentsCancelData>,
        payment_info: Option<PaymentInfo>,
    ) -> Result<types::PaymentsCancelRouterData, Report<ConnectorError>> {
        let integration = self.get_data().connector.get_connector_integration();
        let request = self.generate_data(
            types::PaymentsCancelData {
                connector_transaction_id: transaction_id,
                ..payment_data.unwrap_or(PaymentCancelType::default().0)
            },
            payment_info,
        );
        call_connector(request, integration).await
    }

    async fn authorize_and_void_payment(
        &self,
        authorize_data: Option<types::PaymentsAuthorizeData>,
        void_data: Option<types::PaymentsCancelData>,
        payment_info: Option<PaymentInfo>,
    ) -> Result<types::PaymentsCancelRouterData, Report<ConnectorError>> {
        let authorize_response = self
            .authorize_payment(authorize_data, payment_info.clone())
            .await
            .unwrap();
        assert_eq!(authorize_response.status, enums::AttemptStatus::Authorized);
        let txn_id = get_connector_transaction_id(authorize_response.response);
        tokio::time::sleep(Duration::from_secs(self.get_request_interval())).await; // to avoid 404 error
        let response = self
            .void_payment(txn_id.unwrap(), void_data, payment_info)
            .await
            .unwrap();
        return Ok(response);
    }

    async fn refund_payment(
        &self,
        transaction_id: String,
        payment_data: Option<types::RefundsData>,
        payment_info: Option<PaymentInfo>,
    ) -> Result<types::RefundExecuteRouterData, Report<ConnectorError>> {
        let integration = self.get_data().connector.get_connector_integration();
        let request = self.generate_data(
            types::RefundsData {
                connector_transaction_id: transaction_id,
                ..payment_data.unwrap_or(PaymentRefundType::default().0)
            },
            payment_info,
        );
        call_connector(request, integration).await
    }

    async fn capture_payment_and_refund(
        &self,
        authorize_data: Option<types::PaymentsAuthorizeData>,
        capture_data: Option<types::PaymentsCaptureData>,
        refund_data: Option<types::RefundsData>,
        payment_info: Option<PaymentInfo>,
    ) -> Result<types::RefundExecuteRouterData, Report<ConnectorError>> {
        //make a successful payment
        let response = self
            .authorize_and_capture_payment(authorize_data, capture_data, payment_info.clone())
            .await
            .unwrap();
        let txn_id = self.get_connector_transaction_id_from_capture_data(response);

        //try refund for previous payment
        tokio::time::sleep(Duration::from_secs(self.get_request_interval())).await; // to avoid 404 error
        Ok(self
            .refund_payment(txn_id.unwrap(), refund_data, payment_info)
            .await
            .unwrap())
    }

    async fn make_payment_and_refund(
        &self,
        authorize_data: Option<types::PaymentsAuthorizeData>,
        refund_data: Option<types::RefundsData>,
        payment_info: Option<PaymentInfo>,
    ) -> Result<types::RefundExecuteRouterData, Report<ConnectorError>> {
        //make a successful payment
        let response = self
            .make_payment(authorize_data, payment_info.clone())
            .await
            .unwrap();

        //try refund for previous payment
        let transaction_id = get_connector_transaction_id(response.response).unwrap();
        tokio::time::sleep(Duration::from_secs(self.get_request_interval())).await; // to avoid 404 error
        Ok(self
            .refund_payment(transaction_id, refund_data, payment_info)
            .await
            .unwrap())
    }

    async fn auth_capture_and_refund(
        &self,
        authorize_data: Option<types::PaymentsAuthorizeData>,
        refund_data: Option<types::RefundsData>,
        payment_info: Option<PaymentInfo>,
    ) -> Result<types::RefundExecuteRouterData, Report<ConnectorError>> {
        //make a successful payment
        let response = self
            .authorize_and_capture_payment(authorize_data, None, payment_info.clone())
            .await
            .unwrap();

        //try refund for previous payment
        let transaction_id = get_connector_transaction_id(response.response).unwrap();
        tokio::time::sleep(Duration::from_secs(self.get_request_interval())).await; // to avoid 404 error
        Ok(self
            .refund_payment(transaction_id, refund_data, payment_info)
            .await
            .unwrap())
    }

    async fn make_payment_and_multiple_refund(
        &self,
        authorize_data: Option<types::PaymentsAuthorizeData>,
        refund_data: Option<types::RefundsData>,
        payment_info: Option<PaymentInfo>,
    ) {
        //make a successful payment
        let response = self
            .make_payment(authorize_data, payment_info.clone())
            .await
            .unwrap();

        //try refund for previous payment
        let transaction_id = get_connector_transaction_id(response.response).unwrap();
        for _x in 0..2 {
            tokio::time::sleep(Duration::from_secs(self.get_request_interval())).await; // to avoid 404 error
            let refund_response = self
                .refund_payment(
                    transaction_id.clone(),
                    refund_data.clone(),
                    payment_info.clone(),
                )
                .await
                .unwrap();
            assert_eq!(
                refund_response.response.unwrap().refund_status,
                enums::RefundStatus::Success,
            );
        }
    }

    async fn sync_refund(
        &self,
        refund_id: String,
        payment_data: Option<types::RefundsData>,
        payment_info: Option<PaymentInfo>,
    ) -> Result<types::RefundSyncRouterData, Report<ConnectorError>> {
        let integration = self.get_data().connector.get_connector_integration();
        let request = self.generate_data(
            payment_data.unwrap_or_else(|| types::RefundsData {
                amount: 1000,
                currency: enums::Currency::USD,
                refund_id: uuid::Uuid::new_v4().to_string(),
                connector_transaction_id: "".to_string(),
                refund_amount: 100,
                connector_metadata: None,
                reason: None,
                connector_refund_id: Some(refund_id),
            }),
            payment_info,
        );
        call_connector(request, integration).await
    }

    /// will retry the rsync till the given status matches or retry max 3 times
    async fn rsync_retry_till_status_matches(
        &self,
        status: enums::RefundStatus,
        refund_id: String,
        payment_data: Option<types::RefundsData>,
        payment_info: Option<PaymentInfo>,
    ) -> Result<types::RefundSyncRouterData, Report<ConnectorError>> {
        let max_tries = 3;
        for curr_try in 0..max_tries {
            let sync_res = self
                .sync_refund(
                    refund_id.clone(),
                    payment_data.clone(),
                    payment_info.clone(),
                )
                .await
                .unwrap();
            if (sync_res.clone().response.unwrap().refund_status == status)
                || (curr_try == max_tries - 1)
            {
                return Ok(sync_res);
            }
            tokio::time::sleep(Duration::from_secs(self.get_request_interval())).await;
        }
        Err(errors::ConnectorError::ProcessingStepFailed(None).into())
    }

    fn generate_data<Flow, Req: From<Req>, Res>(
        &self,
        req: Req,
        info: Option<PaymentInfo>,
    ) -> RouterData<Flow, Req, Res> {
        RouterData {
            flow: PhantomData,
            merchant_id: self.get_name(),
            connector: self.get_name(),
            payment_id: uuid::Uuid::new_v4().to_string(),
            attempt_id: uuid::Uuid::new_v4().to_string(),
            status: enums::AttemptStatus::default(),
            router_return_url: info.clone().and_then(|a| a.router_return_url),
            complete_authorize_url: None,
            auth_type: info
                .clone()
                .map_or(enums::AuthenticationType::NoThreeDs, |a| {
                    a.auth_type
                        .map_or(enums::AuthenticationType::NoThreeDs, |a| a)
                }),
            payment_method: enums::PaymentMethod::Card,
            connector_auth_type: self.get_auth_token(),
            description: Some("This is a test".to_string()),
            return_url: None,
            request: req,
            response: Err(types::ErrorResponse::default()),
            payment_method_id: None,
            address: info
                .clone()
                .and_then(|a| a.address)
                .or_else(|| Some(PaymentAddress::default()))
                .unwrap(),
<<<<<<< HEAD
            connector_meta_data: info.clone().and_then(|a| a.connector_meta_data),
            amount_captured: None,
            access_token: info.and_then(|a| a.access_token),
            session_token: None,
=======
            connector_meta_data: info
                .clone()
                .and_then(|a| a.connector_meta_data.map(masking::Secret::new)),
            amount_captured: None,
            access_token: info.and_then(|a| a.access_token),
            session_token: None,
            reference_id: None,
>>>>>>> e102cae7
        }
    }

    fn get_connector_transaction_id_from_capture_data(
        &self,
        response: types::PaymentsCaptureRouterData,
    ) -> Option<String> {
        match response.response {
            Ok(types::PaymentsResponseData::TransactionResponse { resource_id, .. }) => {
                resource_id.get_connector_transaction_id().ok()
            }
            Ok(types::PaymentsResponseData::SessionResponse { .. }) => None,
            Ok(types::PaymentsResponseData::SessionTokenResponse { .. }) => None,
            Err(_) => None,
        }
    }
}

async fn call_connector<
    T: Debug + Clone + 'static,
    Req: Debug + Clone + 'static,
    Resp: Debug + Clone + 'static,
>(
    request: RouterData<T, Req, Resp>,
    integration: services::BoxedConnectorIntegration<'_, T, Req, Resp>,
) -> Result<RouterData<T, Req, Resp>, Report<ConnectorError>> {
    let conf = Settings::new().unwrap();
    let state = routes::AppState::with_storage(conf, StorageImpl::PostgresqlTest).await;
    services::api::execute_connector_processing_step(
        &state,
        integration,
        &request,
        payments::CallConnectorAction::Trigger,
    )
    .await
}

pub struct MockConfig {
    pub address: Option<String>,
    pub mocks: Vec<Mock>,
}

#[async_trait]
pub trait LocalMock {
    async fn start_server(&self, config: MockConfig) -> MockServer {
        let address = config
            .address
            .unwrap_or_else(|| "127.0.0.1:9090".to_string());
        let listener = std::net::TcpListener::bind(address).unwrap();
        let expected_server_address = listener
            .local_addr()
            .expect("Failed to get server address.");
        let mock_server = MockServer::builder().listener(listener).start().await;
        assert_eq!(&expected_server_address, mock_server.address());
        for mock in config.mocks {
            mock_server.register(mock).await;
        }
        mock_server
    }
}

pub struct PaymentAuthorizeType(pub types::PaymentsAuthorizeData);
pub struct PaymentCaptureType(pub types::PaymentsCaptureData);
pub struct PaymentCancelType(pub types::PaymentsCancelData);
pub struct PaymentSyncType(pub types::PaymentsSyncData);
pub struct PaymentRefundType(pub types::RefundsData);
pub struct CCardType(pub api::Card);
pub struct BrowserInfoType(pub types::BrowserInformation);

impl Default for CCardType {
    fn default() -> Self {
        Self(api::Card {
            card_number: Secret::new("4200000000000000".to_string()),
            card_exp_month: Secret::new("10".to_string()),
            card_exp_year: Secret::new("2025".to_string()),
            card_holder_name: Secret::new("John Doe".to_string()),
            card_cvc: Secret::new("999".to_string()),
            card_issuer: None,
            card_network: None,
        })
    }
}

impl Default for PaymentAuthorizeType {
    fn default() -> Self {
        let data = types::PaymentsAuthorizeData {
            payment_method_data: types::api::PaymentMethodData::Card(CCardType::default().0),
            amount: 100,
            currency: enums::Currency::USD,
            confirm: true,
            statement_descriptor_suffix: None,
            statement_descriptor: None,
            capture_method: None,
            setup_future_usage: None,
            mandate_id: None,
            off_session: None,
            setup_mandate_details: None,
            browser_info: Some(BrowserInfoType::default().0),
            order_details: None,
            email: None,
<<<<<<< HEAD
            session_token: None,
            enrolled_for_3ds: false,
            related_transaction_id: None,
=======
            payment_experience: None,
            payment_method_type: None,
>>>>>>> e102cae7
        };
        Self(data)
    }
}

impl Default for PaymentCaptureType {
    fn default() -> Self {
        Self(types::PaymentsCaptureData {
            amount_to_capture: Some(100),
            currency: enums::Currency::USD,
            connector_transaction_id: "".to_string(),
            amount: 100,
        })
    }
}

impl Default for PaymentCancelType {
    fn default() -> Self {
        Self(types::PaymentsCancelData {
            cancellation_reason: Some("requested_by_customer".to_string()),
            connector_transaction_id: "".to_string(),
            ..Default::default()
        })
    }
}

impl Default for BrowserInfoType {
    fn default() -> Self {
        let data = types::BrowserInformation {
            user_agent: "".to_string(),
            accept_header: "".to_string(),
            language: "nl-NL".to_string(),
            color_depth: 24,
            screen_height: 723,
            screen_width: 1536,
            time_zone: 0,
            java_enabled: true,
            java_script_enabled: true,
            ip_address: Some("127.0.0.1".parse().unwrap()),
        };
        Self(data)
    }
}

impl Default for PaymentSyncType {
    fn default() -> Self {
        let data = types::PaymentsSyncData {
            connector_transaction_id: types::ResponseId::ConnectorTransactionId(
                "12345".to_string(),
            ),
            encoded_data: None,
            capture_method: None,
            connector_meta: None,
        };
        Self(data)
    }
}

impl Default for PaymentRefundType {
    fn default() -> Self {
        let data = types::RefundsData {
            amount: 100,
            currency: enums::Currency::USD,
            refund_id: uuid::Uuid::new_v4().to_string(),
            connector_transaction_id: String::new(),
            refund_amount: 100,
            connector_metadata: None,
            reason: Some("Customer returned product".to_string()),
            connector_refund_id: None,
        };
        Self(data)
    }
}

pub fn get_connector_transaction_id(
    response: Result<types::PaymentsResponseData, types::ErrorResponse>,
) -> Option<String> {
    match response {
        Ok(types::PaymentsResponseData::TransactionResponse { resource_id, .. }) => {
            resource_id.get_connector_transaction_id().ok()
        }
        Ok(types::PaymentsResponseData::SessionResponse { .. }) => None,
        Ok(types::PaymentsResponseData::SessionTokenResponse { .. }) => None,
        Err(_) => None,
    }
}<|MERGE_RESOLUTION|>--- conflicted
+++ resolved
@@ -380,12 +380,6 @@
                 .and_then(|a| a.address)
                 .or_else(|| Some(PaymentAddress::default()))
                 .unwrap(),
-<<<<<<< HEAD
-            connector_meta_data: info.clone().and_then(|a| a.connector_meta_data),
-            amount_captured: None,
-            access_token: info.and_then(|a| a.access_token),
-            session_token: None,
-=======
             connector_meta_data: info
                 .clone()
                 .and_then(|a| a.connector_meta_data.map(masking::Secret::new)),
@@ -393,7 +387,6 @@
             access_token: info.and_then(|a| a.access_token),
             session_token: None,
             reference_id: None,
->>>>>>> e102cae7
         }
     }
 
@@ -494,14 +487,11 @@
             browser_info: Some(BrowserInfoType::default().0),
             order_details: None,
             email: None,
-<<<<<<< HEAD
             session_token: None,
             enrolled_for_3ds: false,
             related_transaction_id: None,
-=======
             payment_experience: None,
             payment_method_type: None,
->>>>>>> e102cae7
         };
         Self(data)
     }
