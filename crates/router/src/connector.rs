--- conflicted
+++ resolved
@@ -34,15 +34,9 @@
     stripebilling::Stripebilling, taxjar, taxjar::Taxjar, threedsecureio,
     threedsecureio::Threedsecureio, thunes, thunes::Thunes, trustpay, trustpay::Trustpay, tsys,
     tsys::Tsys, unified_authentication_service,
-<<<<<<< HEAD
-    unified_authentication_service::UnifiedAuthenticationService, volt, volt::Volt, wellsfargo,
-    wellsfargo::Wellsfargo, wellsfargopayout, wellsfargopayout::Wellsfargopayout, wise, wise::Wise,
-    worldline, worldline::Worldline, worldpay, worldpay::Worldpay, worldpayxml,
-=======
     unified_authentication_service::UnifiedAuthenticationService, vgs, vgs::Vgs, volt, volt::Volt,
     wellsfargo, wellsfargo::Wellsfargo, wellsfargopayout, wellsfargopayout::Wellsfargopayout, wise,
     wise::Wise, worldline, worldline::Worldline, worldpay, worldpay::Worldpay, worldpayxml,
->>>>>>> 34dd99d8
     worldpayxml::Worldpayxml, xendit, xendit::Xendit, zen, zen::Zen, zsl, zsl::Zsl,
 };
 
