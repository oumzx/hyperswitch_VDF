use std::{
    collections::{HashMap, HashSet},
    path::PathBuf,
    sync::Arc,
};

#[cfg(feature = "olap")]
use analytics::{opensearch::OpenSearchConfig, ReportConfig};
use api_models::enums;
use common_utils::{ext_traits::ConfigExt, id_type, types::user::EmailThemeConfig};
use config::{Environment, File};
use error_stack::ResultExt;
#[cfg(feature = "email")]
use external_services::email::EmailSettings;
use external_services::{
    crm::CrmManagerConfig,
    file_storage::FileStorageConfig,
    grpc_client::GrpcClientSettings,
    managers::{
        encryption_management::EncryptionManagementConfig,
        secrets_management::SecretsManagementConfig,
    },
};
pub use hyperswitch_interfaces::configs::Connectors;
use hyperswitch_interfaces::{
    secrets_interface::secret_state::{
        RawSecret, SecretState, SecretStateContainer, SecuredSecret,
    },
    types::Proxy,
};
use masking::Secret;
pub use payment_methods::configs::settings::{
    BankRedirectConfig, BanksVector, ConnectorBankNames, ConnectorFields, EligiblePaymentMethods,
    Mandates, PaymentMethodAuth, PaymentMethodType, RequiredFieldFinal, RequiredFields,
    SupportedConnectorsForMandate, SupportedPaymentMethodTypesForMandate,
    SupportedPaymentMethodsForMandate, ZeroMandates,
};
use redis_interface::RedisSettings;
pub use router_env::config::{Log, LogConsole, LogFile, LogTelemetry};
use rust_decimal::Decimal;
use scheduler::SchedulerSettings;
use serde::Deserialize;
use storage_impl::config::QueueStrategy;

#[cfg(feature = "olap")]
use crate::analytics::{AnalyticsConfig, AnalyticsProvider};
#[cfg(feature = "v2")]
use crate::types::storage::revenue_recovery;
use crate::{
    configs,
    core::errors::{ApplicationError, ApplicationResult},
    env::{self, Env},
    events::EventsConfig,
    routes::app,
    AppState,
};
pub const REQUIRED_FIELDS_CONFIG_FILE: &str = "payment_required_fields_v2.toml";

#[derive(clap::Parser, Default)]
#[cfg_attr(feature = "vergen", command(version = router_env::version!()))]
pub struct CmdLineConf {
    /// Config file.
    /// Application will look for "config/config.toml" if this option isn't specified.
    #[arg(short = 'f', long, value_name = "FILE")]
    pub config_path: Option<PathBuf>,
}

#[derive(Debug, Deserialize, Clone, Default)]
#[serde(default)]
pub struct Settings<S: SecretState> {
    pub server: Server,
    pub proxy: Proxy,
    pub env: Env,
    pub chat: ChatSettings,
    pub master_database: SecretStateContainer<Database, S>,
    #[cfg(feature = "olap")]
    pub replica_database: SecretStateContainer<Database, S>,
    pub redis: RedisSettings,
    pub log: Log,
    pub secrets: SecretStateContainer<Secrets, S>,
    pub fallback_merchant_ids_api_key_auth: Option<FallbackMerchantIds>,
    pub locker: Locker,
    pub key_manager: SecretStateContainer<KeyManagerConfig, S>,
    pub connectors: Connectors,
    pub forex_api: SecretStateContainer<ForexApi, S>,
    pub refund: Refund,
    pub eph_key: EphemeralConfig,
    pub scheduler: Option<SchedulerSettings>,
    #[cfg(feature = "kv_store")]
    pub drainer: DrainerSettings,
    pub jwekey: SecretStateContainer<Jwekey, S>,
    pub webhooks: WebhooksSettings,
    pub pm_filters: ConnectorFilters,
    pub bank_config: BankRedirectConfig,
    pub api_keys: SecretStateContainer<ApiKeys, S>,
    pub file_storage: FileStorageConfig,
    pub encryption_management: EncryptionManagementConfig,
    pub secrets_management: SecretsManagementConfig,
    pub tokenization: TokenizationConfig,
    pub connector_customer: ConnectorCustomer,
    #[cfg(feature = "dummy_connector")]
    pub dummy_connector: DummyConnector,
    #[cfg(feature = "email")]
    pub email: EmailSettings,
    pub user: UserSettings,
    pub crm: CrmManagerConfig,
    pub cors: CorsSettings,
    pub mandates: Mandates,
    pub zero_mandates: ZeroMandates,
    pub network_transaction_id_supported_connectors: NetworkTransactionIdSupportedConnectors,
    pub list_dispute_supported_connectors: ListDiputeSupportedConnectors,
    pub required_fields: RequiredFields,
    pub delayed_session_response: DelayedSessionConfig,
    pub webhook_source_verification_call: WebhookSourceVerificationCall,
    pub billing_connectors_payment_sync: BillingConnectorPaymentsSyncCall,
    pub billing_connectors_invoice_sync: BillingConnectorInvoiceSyncCall,
    pub payment_method_auth: SecretStateContainer<PaymentMethodAuth, S>,
    pub connector_request_reference_id_config: ConnectorRequestReferenceIdConfig,
    #[cfg(feature = "payouts")]
    pub payouts: Payouts,
    pub payout_method_filters: ConnectorFilters,
    pub l2_l3_data_config: L2L3DataConfig,
    pub debit_routing_config: DebitRoutingConfig,
    pub applepay_decrypt_keys: SecretStateContainer<ApplePayDecryptConfig, S>,
    pub paze_decrypt_keys: Option<SecretStateContainer<PazeDecryptConfig, S>>,
    pub google_pay_decrypt_keys: Option<GooglePayDecryptConfig>,
    pub multiple_api_version_supported_connectors: MultipleApiVersionSupportedConnectors,
    pub applepay_merchant_configs: SecretStateContainer<ApplepayMerchantConfigs, S>,
    pub lock_settings: LockSettings,
    pub temp_locker_enable_config: TempLockerEnableConfig,
    pub generic_link: GenericLink,
    pub payment_link: PaymentLink,
    #[cfg(feature = "olap")]
    pub analytics: SecretStateContainer<AnalyticsConfig, S>,
    #[cfg(feature = "kv_store")]
    pub kv_config: KvConfig,
    #[cfg(feature = "frm")]
    pub frm: Frm,
    #[cfg(feature = "olap")]
    pub report_download_config: ReportConfig,
    #[cfg(feature = "olap")]
    pub opensearch: OpenSearchConfig,
    pub events: EventsConfig,
    #[cfg(feature = "olap")]
    pub connector_onboarding: SecretStateContainer<ConnectorOnboarding, S>,
    pub unmasked_headers: UnmaskedHeaders,
    pub multitenancy: Multitenancy,
    pub saved_payment_methods: EligiblePaymentMethods,
    pub user_auth_methods: SecretStateContainer<UserAuthMethodSettings, S>,
    pub decision: Option<DecisionConfig>,
    pub locker_based_open_banking_connectors: LockerBasedRecipientConnectorList,
    pub grpc_client: GrpcClientSettings,
    #[cfg(feature = "v2")]
    pub cell_information: CellInformation,
    pub network_tokenization_supported_card_networks: NetworkTokenizationSupportedCardNetworks,
    pub network_tokenization_service: Option<SecretStateContainer<NetworkTokenizationService, S>>,
    pub network_tokenization_supported_connectors: NetworkTokenizationSupportedConnectors,
    pub theme: ThemeSettings,
    pub platform: Platform,
    pub authentication_providers: AuthenticationProviders,
    pub open_router: OpenRouter,
    #[cfg(feature = "v2")]
    pub revenue_recovery: revenue_recovery::RevenueRecoverySettings,
    pub clone_connector_allowlist: Option<CloneConnectorAllowlistConfig>,
    pub merchant_id_auth: MerchantIdAuthSettings,
    #[serde(default)]
    pub infra_values: Option<HashMap<String, String>>,
<<<<<<< HEAD
    pub superposition: SecretStateContainer<Superposition, S>,
=======
    #[serde(default)]
    pub enhancement: Option<HashMap<String, String>>,
    pub proxy_status_mapping: ProxyStatusMapping,
>>>>>>> c90625a4
}

#[derive(Debug, Deserialize, Clone, Default)]
pub struct DebitRoutingConfig {
    #[serde(deserialize_with = "deserialize_hashmap")]
    pub connector_supported_debit_networks: HashMap<enums::Connector, HashSet<enums::CardNetwork>>,
    #[serde(deserialize_with = "deserialize_hashset")]
    pub supported_currencies: HashSet<enums::Currency>,
    #[serde(deserialize_with = "deserialize_hashset")]
    pub supported_connectors: HashSet<enums::Connector>,
}

#[derive(Debug, Deserialize, Clone, Default)]
pub struct OpenRouter {
    pub dynamic_routing_enabled: bool,
    pub static_routing_enabled: bool,
    pub url: String,
}

#[derive(Debug, Deserialize, Clone, Default)]
#[serde(default)]
pub struct CloneConnectorAllowlistConfig {
    #[serde(deserialize_with = "deserialize_merchant_ids")]
    pub merchant_ids: HashSet<id_type::MerchantId>,
    #[serde(deserialize_with = "deserialize_hashset")]
    pub connector_names: HashSet<enums::Connector>,
}

#[derive(Debug, Deserialize, Clone, Default)]
pub struct Platform {
    pub enabled: bool,
    pub allow_connected_merchants: bool,
}

#[derive(Debug, Deserialize, Clone, Default)]
#[serde(default)]
pub struct ChatSettings {
    pub enabled: bool,
    pub hyperswitch_ai_host: String,
}

#[derive(Debug, Clone, Default, Deserialize)]
pub struct Multitenancy {
    pub tenants: TenantConfig,
    pub enabled: bool,
    pub global_tenant: GlobalTenant,
}

#[derive(Debug, Deserialize, Clone, Default)]
pub struct Superposition {
    pub enabled: bool,
    pub endpoint: String,
    pub org_id: String,
    pub workspace_id: String,
    pub token: Secret<String>,
}

impl Multitenancy {
    pub fn get_tenants(&self) -> &HashMap<id_type::TenantId, Tenant> {
        &self.tenants.0
    }
    pub fn get_tenant_ids(&self) -> Vec<id_type::TenantId> {
        self.tenants
            .0
            .values()
            .map(|tenant| tenant.tenant_id.clone())
            .collect()
    }
    pub fn get_tenant(&self, tenant_id: &id_type::TenantId) -> Option<&Tenant> {
        self.tenants.0.get(tenant_id)
    }
}

#[derive(Debug, Deserialize, Clone, Default)]
pub struct DecisionConfig {
    pub base_url: String,
}

#[derive(Debug, Clone, Default)]
pub struct TenantConfig(pub HashMap<id_type::TenantId, Tenant>);

impl TenantConfig {
    /// # Panics
    ///
    /// Panics if Failed to create event handler
    pub async fn get_store_interface_map(
        &self,
        storage_impl: &app::StorageImpl,
        conf: &configs::Settings,
        cache_store: Arc<storage_impl::redis::RedisStore>,
        testable: bool,
    ) -> HashMap<id_type::TenantId, Box<dyn app::StorageInterface>> {
        #[allow(clippy::expect_used)]
        let event_handler = conf
            .events
            .get_event_handler()
            .await
            .expect("Failed to create event handler");
        futures::future::join_all(self.0.iter().map(|(tenant_name, tenant)| async {
            let store = AppState::get_store_interface(
                storage_impl,
                &event_handler,
                conf,
                tenant,
                cache_store.clone(),
                testable,
            )
            .await
            .get_storage_interface();
            (tenant_name.clone(), store)
        }))
        .await
        .into_iter()
        .collect()
    }
    /// # Panics
    ///
    /// Panics if Failed to create event handler
    pub async fn get_accounts_store_interface_map(
        &self,
        storage_impl: &app::StorageImpl,
        conf: &configs::Settings,
        cache_store: Arc<storage_impl::redis::RedisStore>,
        testable: bool,
    ) -> HashMap<id_type::TenantId, Box<dyn app::AccountsStorageInterface>> {
        #[allow(clippy::expect_used)]
        let event_handler = conf
            .events
            .get_event_handler()
            .await
            .expect("Failed to create event handler");
        futures::future::join_all(self.0.iter().map(|(tenant_name, tenant)| async {
            let store = AppState::get_store_interface(
                storage_impl,
                &event_handler,
                conf,
                tenant,
                cache_store.clone(),
                testable,
            )
            .await
            .get_accounts_storage_interface();
            (tenant_name.clone(), store)
        }))
        .await
        .into_iter()
        .collect()
    }
    #[cfg(feature = "olap")]
    pub async fn get_pools_map(
        &self,
        analytics_config: &AnalyticsConfig,
    ) -> HashMap<id_type::TenantId, AnalyticsProvider> {
        futures::future::join_all(self.0.iter().map(|(tenant_name, tenant)| async {
            (
                tenant_name.clone(),
                AnalyticsProvider::from_conf(analytics_config, tenant).await,
            )
        }))
        .await
        .into_iter()
        .collect()
    }
}
#[derive(Debug, Deserialize, Clone, Default)]
pub struct L2L3DataConfig {
    pub enabled: bool,
}

#[derive(Debug, Clone)]
pub struct Tenant {
    pub tenant_id: id_type::TenantId,
    pub base_url: String,
    pub schema: String,
    pub accounts_schema: String,
    pub redis_key_prefix: String,
    pub clickhouse_database: String,
    pub user: TenantUserConfig,
}

#[derive(Debug, Deserialize, Clone)]
pub struct TenantUserConfig {
    pub control_center_url: String,
}

impl storage_impl::config::TenantConfig for Tenant {
    fn get_tenant_id(&self) -> &id_type::TenantId {
        &self.tenant_id
    }
    fn get_accounts_schema(&self) -> &str {
        self.accounts_schema.as_str()
    }
    fn get_schema(&self) -> &str {
        self.schema.as_str()
    }
    fn get_redis_key_prefix(&self) -> &str {
        self.redis_key_prefix.as_str()
    }
    fn get_clickhouse_database(&self) -> &str {
        self.clickhouse_database.as_str()
    }
}

// Todo: Global tenant should not be part of tenant config(https://github.com/juspay/hyperswitch/issues/7237)
#[derive(Debug, Deserialize, Clone)]
pub struct GlobalTenant {
    #[serde(default = "id_type::TenantId::get_default_global_tenant_id")]
    pub tenant_id: id_type::TenantId,
    pub schema: String,
    pub redis_key_prefix: String,
    pub clickhouse_database: String,
}
// Todo: Global tenant should not be part of tenant config
impl storage_impl::config::TenantConfig for GlobalTenant {
    fn get_tenant_id(&self) -> &id_type::TenantId {
        &self.tenant_id
    }
    fn get_accounts_schema(&self) -> &str {
        self.schema.as_str()
    }
    fn get_schema(&self) -> &str {
        self.schema.as_str()
    }
    fn get_redis_key_prefix(&self) -> &str {
        self.redis_key_prefix.as_str()
    }
    fn get_clickhouse_database(&self) -> &str {
        self.clickhouse_database.as_str()
    }
}

#[derive(Debug, Deserialize, Clone, Default)]
pub struct UnmaskedHeaders {
    #[serde(deserialize_with = "deserialize_hashset")]
    pub keys: HashSet<String>,
}

#[cfg(feature = "frm")]
#[derive(Debug, Deserialize, Clone, Default)]
pub struct Frm {
    pub enabled: bool,
}

#[derive(Debug, Deserialize, Clone)]
pub struct KvConfig {
    pub ttl: u32,
    pub soft_kill: Option<bool>,
}

#[derive(Debug, Deserialize, Clone, Default)]
#[serde(default)]
pub struct KeyManagerConfig {
    pub enabled: bool,
    pub url: String,
    #[cfg(feature = "keymanager_mtls")]
    pub cert: Secret<String>,
    #[cfg(feature = "keymanager_mtls")]
    pub ca: Secret<String>,
}

#[derive(Debug, Deserialize, Clone, Default)]
pub struct GenericLink {
    pub payment_method_collect: GenericLinkEnvConfig,
    pub payout_link: GenericLinkEnvConfig,
}

#[derive(Debug, Deserialize, Clone)]
pub struct GenericLinkEnvConfig {
    pub sdk_url: url::Url,
    pub expiry: u32,
    pub ui_config: GenericLinkEnvUiConfig,
    #[serde(deserialize_with = "deserialize_hashmap")]
    pub enabled_payment_methods: HashMap<enums::PaymentMethod, HashSet<enums::PaymentMethodType>>,
}

impl Default for GenericLinkEnvConfig {
    fn default() -> Self {
        Self {
            #[allow(clippy::expect_used)]
            sdk_url: url::Url::parse("http://localhost:9050/HyperLoader.js")
                .expect("Failed to parse default SDK URL"),
            expiry: 900,
            ui_config: GenericLinkEnvUiConfig::default(),
            enabled_payment_methods: HashMap::default(),
        }
    }
}

#[derive(Debug, Deserialize, Clone)]
pub struct GenericLinkEnvUiConfig {
    pub logo: url::Url,
    pub merchant_name: Secret<String>,
    pub theme: String,
}

#[allow(clippy::panic)]
impl Default for GenericLinkEnvUiConfig {
    fn default() -> Self {
        Self {
            #[allow(clippy::expect_used)]
            logo: url::Url::parse("https://hyperswitch.io/favicon.ico")
                .expect("Failed to parse default logo URL"),
            merchant_name: Secret::new("HyperSwitch".to_string()),
            theme: "#4285F4".to_string(),
        }
    }
}

#[derive(Debug, Deserialize, Clone)]
pub struct PaymentLink {
    pub sdk_url: url::Url,
}

impl Default for PaymentLink {
    fn default() -> Self {
        Self {
            #[allow(clippy::expect_used)]
            sdk_url: url::Url::parse("https://beta.hyperswitch.io/v0/HyperLoader.js")
                .expect("Failed to parse default SDK URL"),
        }
    }
}

#[derive(Debug, Deserialize, Clone, Default)]
#[serde(default)]
pub struct ForexApi {
    pub api_key: Secret<String>,
    pub fallback_api_key: Secret<String>,
    pub data_expiration_delay_in_seconds: u32,
    pub redis_lock_timeout_in_seconds: u32,
    pub redis_ttl_in_seconds: u32,
}

#[derive(Debug, Deserialize, Clone, Default)]
pub struct DefaultExchangeRates {
    pub base_currency: String,
    pub conversion: HashMap<String, Conversion>,
    pub timestamp: i64,
}

#[derive(Debug, Deserialize, Clone, Default)]
pub struct Conversion {
    #[serde(with = "rust_decimal::serde::str")]
    pub to_factor: Decimal,
    #[serde(with = "rust_decimal::serde::str")]
    pub from_factor: Decimal,
}

#[derive(Debug, Deserialize, Clone, Default)]
#[serde(default)]
pub struct ApplepayMerchantConfigs {
    pub merchant_cert: Secret<String>,
    pub merchant_cert_key: Secret<String>,
    pub common_merchant_identifier: Secret<String>,
    pub applepay_endpoint: String,
}

#[derive(Debug, Deserialize, Clone, Default)]
pub struct MultipleApiVersionSupportedConnectors {
    #[serde(deserialize_with = "deserialize_hashset")]
    pub supported_connectors: HashSet<enums::Connector>,
}

#[derive(Debug, Deserialize, Clone, Default)]
#[serde(transparent)]
pub struct TokenizationConfig(pub HashMap<String, PaymentMethodTokenFilter>);

#[derive(Debug, Deserialize, Clone, Default)]
#[serde(transparent)]
pub struct TempLockerEnableConfig(pub HashMap<String, TempLockerEnablePaymentMethodFilter>);

#[derive(Debug, Deserialize, Clone, Default)]
pub struct ConnectorCustomer {
    #[serde(deserialize_with = "deserialize_hashset")]
    pub connector_list: HashSet<enums::Connector>,
    #[cfg(feature = "payouts")]
    #[serde(deserialize_with = "deserialize_hashset")]
    pub payout_connector_list: HashSet<enums::PayoutConnectors>,
}

#[cfg(feature = "dummy_connector")]
#[derive(Debug, Deserialize, Clone, Default)]
pub struct DummyConnector {
    pub enabled: bool,
    pub payment_ttl: i64,
    pub payment_duration: u64,
    pub payment_tolerance: u64,
    pub payment_retrieve_duration: u64,
    pub payment_retrieve_tolerance: u64,
    pub payment_complete_duration: i64,
    pub payment_complete_tolerance: i64,
    pub refund_ttl: i64,
    pub refund_duration: u64,
    pub refund_tolerance: u64,
    pub refund_retrieve_duration: u64,
    pub refund_retrieve_tolerance: u64,
    pub authorize_ttl: i64,
    pub assets_base_url: String,
    pub default_return_url: String,
    pub slack_invite_url: String,
    pub discord_invite_url: String,
}

#[derive(Debug, Deserialize, Clone)]
pub struct CorsSettings {
    #[serde(default, deserialize_with = "deserialize_hashset")]
    pub origins: HashSet<String>,
    #[serde(default)]
    pub wildcard_origin: bool,
    pub max_age: usize,
    #[serde(deserialize_with = "deserialize_hashset")]
    pub allowed_methods: HashSet<String>,
}

#[derive(Debug, Deserialize, Clone, Default)]
pub struct AuthenticationProviders {
    #[serde(deserialize_with = "deserialize_connector_list")]
    pub click_to_pay: HashSet<enums::Connector>,
}

fn deserialize_connector_list<'a, D>(deserializer: D) -> Result<HashSet<enums::Connector>, D::Error>
where
    D: serde::Deserializer<'a>,
{
    use serde::de::Error;

    #[derive(Deserialize)]
    struct Wrapper {
        connector_list: String,
    }

    let wrapper = Wrapper::deserialize(deserializer)?;
    wrapper
        .connector_list
        .split(',')
        .map(|s| s.trim().parse().map_err(D::Error::custom))
        .collect()
}

#[derive(Debug, Deserialize, Clone, Default)]
pub struct NetworkTransactionIdSupportedConnectors {
    #[serde(deserialize_with = "deserialize_hashset")]
    pub connector_list: HashSet<enums::Connector>,
}

/// Connectors that support only dispute list API for syncing disputes with Hyperswitch
#[derive(Debug, Deserialize, Clone, Default)]
pub struct ListDiputeSupportedConnectors {
    #[serde(deserialize_with = "deserialize_hashset")]
    pub connector_list: HashSet<enums::Connector>,
}

#[derive(Debug, Deserialize, Clone, Default)]
pub struct NetworkTokenizationSupportedCardNetworks {
    #[serde(deserialize_with = "deserialize_hashset")]
    pub card_networks: HashSet<enums::CardNetwork>,
}

#[derive(Debug, Deserialize, Clone)]
pub struct NetworkTokenizationService {
    pub generate_token_url: url::Url,
    pub fetch_token_url: url::Url,
    pub token_service_api_key: Secret<String>,
    pub public_key: Secret<String>,
    pub private_key: Secret<String>,
    pub key_id: String,
    pub delete_token_url: url::Url,
    pub check_token_status_url: url::Url,
    pub webhook_source_verification_key: Secret<String>,
}

#[derive(Debug, Deserialize, Clone, Default)]
pub struct PaymentMethodTokenFilter {
    #[serde(deserialize_with = "deserialize_hashset")]
    pub payment_method: HashSet<diesel_models::enums::PaymentMethod>,
    pub payment_method_type: Option<PaymentMethodTypeTokenFilter>,
    pub long_lived_token: bool,
    pub apple_pay_pre_decrypt_flow: Option<ApplePayPreDecryptFlow>,
    pub flow: Option<PaymentFlow>,
}

#[derive(Debug, Deserialize, Clone, PartialEq)]
#[serde(deny_unknown_fields, rename_all = "snake_case")]
pub enum PaymentFlow {
    Mandates,
}

#[derive(Debug, Deserialize, Clone, Default)]
#[serde(deny_unknown_fields, rename_all = "snake_case")]
pub enum ApplePayPreDecryptFlow {
    #[default]
    ConnectorTokenization,
    NetworkTokenization,
}

#[derive(Debug, Deserialize, Clone, Default)]
pub struct TempLockerEnablePaymentMethodFilter {
    #[serde(deserialize_with = "deserialize_hashset")]
    pub payment_method: HashSet<diesel_models::enums::PaymentMethod>,
}

#[derive(Debug, Deserialize, Clone, Default)]
#[serde(
    deny_unknown_fields,
    tag = "type",
    content = "list",
    rename_all = "snake_case"
)]
pub enum PaymentMethodTypeTokenFilter {
    #[serde(deserialize_with = "deserialize_hashset")]
    EnableOnly(HashSet<diesel_models::enums::PaymentMethodType>),
    #[serde(deserialize_with = "deserialize_hashset")]
    DisableOnly(HashSet<diesel_models::enums::PaymentMethodType>),
    #[default]
    AllAccepted,
}

#[derive(Debug, Deserialize, Clone, Default)]
#[serde(transparent)]
pub struct ConnectorFilters(pub HashMap<String, PaymentMethodFilters>);

#[derive(Debug, Deserialize, Clone, Default)]
#[serde(transparent)]
pub struct PaymentMethodFilters(pub HashMap<PaymentMethodFilterKey, CurrencyCountryFlowFilter>);

#[derive(Debug, Deserialize, Clone, PartialEq, Eq, Hash)]
#[serde(untagged)]
pub enum PaymentMethodFilterKey {
    PaymentMethodType(enums::PaymentMethodType),
    CardNetwork(enums::CardNetwork),
}

#[derive(Debug, Deserialize, Clone, Default)]
#[serde(default)]
pub struct CurrencyCountryFlowFilter {
    #[serde(deserialize_with = "deserialize_optional_hashset")]
    pub currency: Option<HashSet<enums::Currency>>,
    #[serde(deserialize_with = "deserialize_optional_hashset")]
    pub country: Option<HashSet<enums::CountryAlpha2>>,
    pub not_available_flows: Option<NotAvailableFlows>,
}

#[derive(Debug, Deserialize, Copy, Clone, Default)]
#[serde(default)]
pub struct NotAvailableFlows {
    pub capture_method: Option<enums::CaptureMethod>,
}

#[cfg(feature = "payouts")]
#[derive(Debug, Deserialize, Clone)]
#[cfg_attr(feature = "v2", derive(Default))] // Configs are read from the config file in config/payout_required_fields.toml
pub struct PayoutRequiredFields(pub HashMap<enums::PaymentMethod, PaymentMethodType>);

#[derive(Debug, Default, Deserialize, Clone)]
#[serde(default)]
pub struct Secrets {
    pub jwt_secret: Secret<String>,
    pub admin_api_key: Secret<String>,
    pub master_enc_key: Secret<String>,
}

#[derive(Debug, Default, Deserialize, Clone)]
#[serde(default)]
pub struct FallbackMerchantIds {
    #[serde(deserialize_with = "deserialize_merchant_ids")]
    pub merchant_ids: HashSet<id_type::MerchantId>,
}

#[derive(Debug, Clone, Default, Deserialize)]
pub struct UserSettings {
    pub password_validity_in_days: u16,
    pub two_factor_auth_expiry_in_secs: i64,
    pub totp_issuer_name: String,
    pub base_url: String,
    pub force_two_factor_auth: bool,
    pub force_cookies: bool,
}

#[derive(Debug, Deserialize, Clone)]
#[serde(default)]
pub struct Locker {
    pub host: String,
    pub host_rs: String,
    pub mock_locker: bool,
    pub basilisk_host: String,
    pub locker_signing_key_id: String,
    pub locker_enabled: bool,
    pub ttl_for_storage_in_secs: i64,
    pub decryption_scheme: DecryptionScheme,
}

#[derive(Debug, Deserialize, Clone, Default)]
pub enum DecryptionScheme {
    #[default]
    #[serde(rename = "RSA-OAEP")]
    RsaOaep,
    #[serde(rename = "RSA-OAEP-256")]
    RsaOaep256,
}

#[derive(Debug, Deserialize, Clone)]
#[serde(default)]
pub struct Refund {
    pub max_attempts: usize,
    pub max_age: i64,
}

#[derive(Debug, Deserialize, Clone)]
#[serde(default)]
pub struct EphemeralConfig {
    pub validity: i64,
}

#[derive(Debug, Deserialize, Clone, Default)]
#[serde(default)]
pub struct Jwekey {
    pub vault_encryption_key: Secret<String>,
    pub rust_locker_encryption_key: Secret<String>,
    pub vault_private_key: Secret<String>,
    pub tunnel_private_key: Secret<String>,
}

#[derive(Debug, Deserialize, Clone)]
#[serde(default)]
pub struct Server {
    pub port: u16,
    pub workers: usize,
    pub host: String,
    pub request_body_limit: usize,
    pub shutdown_timeout: u64,
    #[cfg(feature = "tls")]
    pub tls: Option<ServerTls>,
}

#[derive(Debug, Deserialize, Clone)]
#[serde(default)]
pub struct Database {
    pub username: String,
    pub password: Secret<String>,
    pub host: String,
    pub port: u16,
    pub dbname: String,
    pub pool_size: u32,
    pub connection_timeout: u64,
    pub queue_strategy: QueueStrategy,
    pub min_idle: Option<u32>,
    pub max_lifetime: Option<u64>,
}

impl From<Database> for storage_impl::config::Database {
    fn from(val: Database) -> Self {
        Self {
            username: val.username,
            password: val.password,
            host: val.host,
            port: val.port,
            dbname: val.dbname,
            pool_size: val.pool_size,
            connection_timeout: val.connection_timeout,
            queue_strategy: val.queue_strategy,
            min_idle: val.min_idle,
            max_lifetime: val.max_lifetime,
        }
    }
}

#[derive(Debug, Deserialize, Clone)]
#[serde(default)]
pub struct SupportedConnectors {
    pub wallets: Vec<String>,
}

#[cfg(feature = "kv_store")]
#[derive(Debug, Clone, Deserialize)]
#[serde(default)]
pub struct DrainerSettings {
    pub stream_name: String,
    pub num_partitions: u8,
    pub max_read_count: u64,
    pub shutdown_interval: u32, // in milliseconds
    pub loop_interval: u32,     // in milliseconds
}

#[derive(Debug, Clone, Default, Deserialize)]
#[serde(default)]
pub struct MerchantIdAuthSettings {
    pub merchant_id_auth_enabled: bool,
}

#[derive(Debug, Clone, Default, Deserialize)]
#[serde(default)]
pub struct ProxyStatusMapping {
    pub proxy_connector_http_status_code: bool,
}

#[derive(Debug, Clone, Default, Deserialize)]
#[serde(default)]
pub struct WebhooksSettings {
    pub outgoing_enabled: bool,
    pub ignore_error: WebhookIgnoreErrorSettings,
    pub redis_lock_expiry_seconds: u32,
}

#[derive(Debug, Clone, Deserialize, Default)]
#[serde(default)]
pub struct WebhookIgnoreErrorSettings {
    pub event_type: Option<bool>,
    pub payment_not_found: Option<bool>,
}

#[derive(Debug, Deserialize, Clone)]
#[serde(default)]
pub struct ApiKeys {
    /// Hex-encoded 32-byte long (64 characters long when hex-encoded) key used for calculating
    /// hashes of API keys
    pub hash_key: Secret<String>,

    // Specifies the number of days before API key expiry when email reminders should be sent
    #[cfg(feature = "email")]
    pub expiry_reminder_days: Vec<u8>,

    #[cfg(feature = "partial-auth")]
    pub checksum_auth_context: Secret<String>,

    #[cfg(feature = "partial-auth")]
    pub checksum_auth_key: Secret<String>,

    #[cfg(feature = "partial-auth")]
    pub enable_partial_auth: bool,
}

#[derive(Debug, Deserialize, Clone, Default)]
pub struct DelayedSessionConfig {
    #[serde(deserialize_with = "deserialize_hashset")]
    pub connectors_with_delayed_session_response: HashSet<enums::Connector>,
}

#[derive(Debug, Deserialize, Clone, Default)]
pub struct WebhookSourceVerificationCall {
    #[serde(deserialize_with = "deserialize_hashset")]
    pub connectors_with_webhook_source_verification_call: HashSet<enums::Connector>,
}

#[derive(Debug, Deserialize, Clone, Default)]
pub struct BillingConnectorPaymentsSyncCall {
    #[serde(deserialize_with = "deserialize_hashset")]
    pub billing_connectors_which_require_payment_sync: HashSet<enums::Connector>,
}

#[derive(Debug, Deserialize, Clone, Default)]
pub struct BillingConnectorInvoiceSyncCall {
    #[serde(deserialize_with = "deserialize_hashset")]
    pub billing_connectors_which_requires_invoice_sync_call: HashSet<enums::Connector>,
}

#[derive(Debug, Deserialize, Clone, Default)]
pub struct ApplePayDecryptConfig {
    pub apple_pay_ppc: Secret<String>,
    pub apple_pay_ppc_key: Secret<String>,
    pub apple_pay_merchant_cert: Secret<String>,
    pub apple_pay_merchant_cert_key: Secret<String>,
}

#[derive(Debug, Deserialize, Clone, Default)]
pub struct PazeDecryptConfig {
    pub paze_private_key: Secret<String>,
    pub paze_private_key_passphrase: Secret<String>,
}

#[derive(Debug, Deserialize, Clone)]
pub struct GooglePayDecryptConfig {
    pub google_pay_root_signing_keys: Secret<String>,
}

#[derive(Debug, Deserialize, Clone, Default)]
#[serde(default)]
pub struct LockerBasedRecipientConnectorList {
    #[serde(deserialize_with = "deserialize_hashset")]
    pub connector_list: HashSet<String>,
}

#[derive(Debug, Deserialize, Clone, Default)]
pub struct ConnectorRequestReferenceIdConfig {
    pub merchant_ids_send_payment_id_as_connector_request_id: HashSet<id_type::MerchantId>,
}

#[derive(Debug, Deserialize, Clone, Default)]
pub struct UserAuthMethodSettings {
    pub encryption_key: Secret<String>,
}

#[derive(Debug, Deserialize, Clone, Default)]
pub struct NetworkTokenizationSupportedConnectors {
    #[serde(deserialize_with = "deserialize_hashset")]
    pub connector_list: HashSet<enums::Connector>,
}

impl Settings<SecuredSecret> {
    pub fn new() -> ApplicationResult<Self> {
        Self::with_config_path(None)
    }

    pub fn with_config_path(config_path: Option<PathBuf>) -> ApplicationResult<Self> {
        // Configuration values are picked up in the following priority order (1 being least
        // priority):
        // 1. Defaults from the implementation of the `Default` trait.
        // 2. Values from config file. The config file accessed depends on the environment
        //    specified by the `RUN_ENV` environment variable. `RUN_ENV` can be one of
        //    `development`, `sandbox` or `production`. If nothing is specified for `RUN_ENV`,
        //    `/config/development.toml` file is read.
        // 3. Environment variables prefixed with `ROUTER` and each level separated by double
        //    underscores.
        //
        // Values in config file override the defaults in `Default` trait, and the values set using
        // environment variables override both the defaults and the config file values.

        let environment = env::which();
        let config_path = router_env::Config::config_path(&environment.to_string(), config_path);

        let config = router_env::Config::builder(&environment.to_string())
            .change_context(ApplicationError::ConfigurationError)?
            .add_source(File::from(config_path).required(false));

        #[cfg(feature = "v2")]
        let config = {
            let required_fields_config_file =
                router_env::Config::get_config_directory().join(REQUIRED_FIELDS_CONFIG_FILE);
            config.add_source(File::from(required_fields_config_file).required(false))
        };

        let config = config
            .add_source(
                Environment::with_prefix("ROUTER")
                    .try_parsing(true)
                    .separator("__")
                    .list_separator(",")
                    .with_list_parse_key("log.telemetry.route_to_trace")
                    .with_list_parse_key("redis.cluster_urls")
                    .with_list_parse_key("events.kafka.brokers")
                    .with_list_parse_key("connectors.supported.wallets")
                    .with_list_parse_key("connector_request_reference_id_config.merchant_ids_send_payment_id_as_connector_request_id"),

            )
            .build()
            .change_context(ApplicationError::ConfigurationError)?;

        let mut settings: Self = serde_path_to_error::deserialize(config)
            .attach_printable("Unable to deserialize application configuration")
            .change_context(ApplicationError::ConfigurationError)?;
        #[cfg(feature = "v1")]
        {
            settings.required_fields = RequiredFields::new(&settings.bank_config);
        }
        Ok(settings)
    }

    pub fn validate(&self) -> ApplicationResult<()> {
        self.server.validate()?;
        self.master_database.get_inner().validate()?;
        #[cfg(feature = "olap")]
        self.replica_database.get_inner().validate()?;

        // The logger may not yet be initialized when validating the application configuration
        #[allow(clippy::print_stderr)]
        self.redis.validate().map_err(|error| {
            eprintln!("{error}");
            ApplicationError::InvalidConfigurationValueError("Redis configuration".into())
        })?;

        if self.log.file.enabled {
            if self.log.file.file_name.is_default_or_empty() {
                return Err(error_stack::Report::from(
                    ApplicationError::InvalidConfigurationValueError(
                        "log file name must not be empty".into(),
                    ),
                ));
            }

            if self.log.file.path.is_default_or_empty() {
                return Err(error_stack::Report::from(
                    ApplicationError::InvalidConfigurationValueError(
                        "log directory path must not be empty".into(),
                    ),
                ));
            }
        }
        self.secrets.get_inner().validate()?;
        self.locker.validate()?;
        self.connectors.validate("connectors")?;
        self.chat.validate()?;

        self.cors.validate()?;

        self.scheduler
            .as_ref()
            .map(|scheduler_settings| scheduler_settings.validate())
            .transpose()?;
        #[cfg(feature = "kv_store")]
        self.drainer.validate()?;
        self.api_keys.get_inner().validate()?;

        self.file_storage
            .validate()
            .map_err(|err| ApplicationError::InvalidConfigurationValueError(err.to_string()))?;

        self.crm
            .validate()
            .map_err(|err| ApplicationError::InvalidConfigurationValueError(err.to_string()))?;

        self.lock_settings.validate()?;
        self.events.validate()?;

        #[cfg(feature = "olap")]
        self.opensearch.validate()?;

        self.encryption_management
            .validate()
            .map_err(|err| ApplicationError::InvalidConfigurationValueError(err.into()))?;

        self.secrets_management
            .validate()
            .map_err(|err| ApplicationError::InvalidConfigurationValueError(err.into()))?;
        self.generic_link.payment_method_collect.validate()?;
        self.generic_link.payout_link.validate()?;

        #[cfg(feature = "v2")]
        self.cell_information.validate()?;
        self.network_tokenization_service
            .as_ref()
            .map(|x| x.get_inner().validate())
            .transpose()?;

        self.paze_decrypt_keys
            .as_ref()
            .map(|x| x.get_inner().validate())
            .transpose()?;

        self.google_pay_decrypt_keys
            .as_ref()
            .map(|x| x.validate())
            .transpose()?;

        self.key_manager.get_inner().validate()?;
        #[cfg(feature = "email")]
        self.email
            .validate()
            .map_err(|err| ApplicationError::InvalidConfigurationValueError(err.into()))?;

        self.theme
            .storage
            .validate()
            .map_err(|err| ApplicationError::InvalidConfigurationValueError(err.to_string()))?;

        self.platform.validate()?;

        self.open_router.validate()?;

        // Validate gRPC client settings
        #[cfg(feature = "revenue_recovery")]
        self.grpc_client
            .recovery_decider_client
            .as_ref()
            .map(|config| config.validate())
            .transpose()
            .map_err(|err| ApplicationError::InvalidConfigurationValueError(err.to_string()))?;

        Ok(())
    }
}

impl Settings<RawSecret> {
    #[cfg(feature = "kv_store")]
    pub fn is_kv_soft_kill_mode(&self) -> bool {
        self.kv_config.soft_kill.unwrap_or(false)
    }

    #[cfg(not(feature = "kv_store"))]
    pub fn is_kv_soft_kill_mode(&self) -> bool {
        false
    }
}

#[cfg(feature = "payouts")]
#[derive(Debug, Deserialize, Clone, Default)]
pub struct Payouts {
    pub payout_eligibility: bool,
    #[serde(default)]
    pub required_fields: PayoutRequiredFields,
}

#[derive(Debug, Clone, Default)]
pub struct LockSettings {
    pub redis_lock_expiry_seconds: u32,
    pub delay_between_retries_in_milliseconds: u32,
    pub lock_retries: u32,
}

impl<'de> Deserialize<'de> for LockSettings {
    fn deserialize<D: serde::Deserializer<'de>>(deserializer: D) -> Result<Self, D::Error> {
        #[derive(Deserialize)]
        #[serde(deny_unknown_fields)]
        struct Inner {
            redis_lock_expiry_seconds: u32,
            delay_between_retries_in_milliseconds: u32,
        }

        let Inner {
            redis_lock_expiry_seconds,
            delay_between_retries_in_milliseconds,
        } = Inner::deserialize(deserializer)?;
        let redis_lock_expiry_milliseconds = redis_lock_expiry_seconds * 1000;
        Ok(Self {
            redis_lock_expiry_seconds,
            delay_between_retries_in_milliseconds,
            lock_retries: redis_lock_expiry_milliseconds / delay_between_retries_in_milliseconds,
        })
    }
}

#[cfg(feature = "olap")]
#[derive(Debug, Deserialize, Clone, Default)]
pub struct ConnectorOnboarding {
    pub paypal: PayPalOnboarding,
}

#[cfg(feature = "olap")]
#[derive(Debug, Deserialize, Clone, Default)]
pub struct PayPalOnboarding {
    pub client_id: Secret<String>,
    pub client_secret: Secret<String>,
    pub partner_id: Secret<String>,
    pub enabled: bool,
}

#[cfg(feature = "tls")]
#[derive(Debug, Deserialize, Clone)]
pub struct ServerTls {
    /// Port to host the TLS secure server on
    pub port: u16,
    /// Use a different host (optional) (defaults to the host provided in [`Server`] config)
    pub host: Option<String>,
    /// private key file path associated with TLS (path to the private key file (`pem` format))
    pub private_key: PathBuf,
    /// certificate file associated with TLS (path to the certificate file (`pem` format))
    pub certificate: PathBuf,
}

#[cfg(feature = "v2")]
#[derive(Debug, Clone, Deserialize, PartialEq, Eq)]
pub struct CellInformation {
    pub id: id_type::CellId,
}

#[cfg(feature = "v2")]
impl Default for CellInformation {
    fn default() -> Self {
        // We provide a static default cell id for constructing application settings.
        // This will only panic at application startup if we're unable to construct the default,
        // around the time of deserializing application settings.
        // And a panic at application startup is considered acceptable.
        #[allow(clippy::expect_used)]
        let cell_id =
            id_type::CellId::from_string("defid").expect("Failed to create a default for Cell Id");
        Self { id: cell_id }
    }
}

#[derive(Debug, Deserialize, Clone, Default)]
pub struct ThemeSettings {
    pub storage: FileStorageConfig,
    pub email_config: EmailThemeConfig,
}

fn deserialize_hashmap_inner<K, V>(
    value: HashMap<String, String>,
) -> Result<HashMap<K, HashSet<V>>, String>
where
    K: Eq + std::str::FromStr + std::hash::Hash,
    V: Eq + std::str::FromStr + std::hash::Hash,
    <K as std::str::FromStr>::Err: std::fmt::Display,
    <V as std::str::FromStr>::Err: std::fmt::Display,
{
    let (values, errors) = value
        .into_iter()
        .map(
            |(k, v)| match (K::from_str(k.trim()), deserialize_hashset_inner(v)) {
                (Err(error), _) => Err(format!(
                    "Unable to deserialize `{}` as `{}`: {error}",
                    k,
                    std::any::type_name::<K>()
                )),
                (_, Err(error)) => Err(error),
                (Ok(key), Ok(value)) => Ok((key, value)),
            },
        )
        .fold(
            (HashMap::new(), Vec::new()),
            |(mut values, mut errors), result| match result {
                Ok((key, value)) => {
                    values.insert(key, value);
                    (values, errors)
                }
                Err(error) => {
                    errors.push(error);
                    (values, errors)
                }
            },
        );
    if !errors.is_empty() {
        Err(format!("Some errors occurred:\n{}", errors.join("\n")))
    } else {
        Ok(values)
    }
}

fn deserialize_hashmap<'a, D, K, V>(deserializer: D) -> Result<HashMap<K, HashSet<V>>, D::Error>
where
    D: serde::Deserializer<'a>,
    K: Eq + std::str::FromStr + std::hash::Hash,
    V: Eq + std::str::FromStr + std::hash::Hash,
    <K as std::str::FromStr>::Err: std::fmt::Display,
    <V as std::str::FromStr>::Err: std::fmt::Display,
{
    use serde::de::Error;
    deserialize_hashmap_inner(<HashMap<String, String>>::deserialize(deserializer)?)
        .map_err(D::Error::custom)
}

fn deserialize_hashset_inner<T>(value: impl AsRef<str>) -> Result<HashSet<T>, String>
where
    T: Eq + std::str::FromStr + std::hash::Hash,
    <T as std::str::FromStr>::Err: std::fmt::Display,
{
    let (values, errors) = value
        .as_ref()
        .trim()
        .split(',')
        .map(|s| {
            T::from_str(s.trim()).map_err(|error| {
                format!(
                    "Unable to deserialize `{}` as `{}`: {error}",
                    s.trim(),
                    std::any::type_name::<T>()
                )
            })
        })
        .fold(
            (HashSet::new(), Vec::new()),
            |(mut values, mut errors), result| match result {
                Ok(t) => {
                    values.insert(t);
                    (values, errors)
                }
                Err(error) => {
                    errors.push(error);
                    (values, errors)
                }
            },
        );
    if !errors.is_empty() {
        Err(format!("Some errors occurred:\n{}", errors.join("\n")))
    } else {
        Ok(values)
    }
}

fn deserialize_hashset<'a, D, T>(deserializer: D) -> Result<HashSet<T>, D::Error>
where
    D: serde::Deserializer<'a>,
    T: Eq + std::str::FromStr + std::hash::Hash,
    <T as std::str::FromStr>::Err: std::fmt::Display,
{
    use serde::de::Error;

    deserialize_hashset_inner(<String>::deserialize(deserializer)?).map_err(D::Error::custom)
}

fn deserialize_optional_hashset<'a, D, T>(deserializer: D) -> Result<Option<HashSet<T>>, D::Error>
where
    D: serde::Deserializer<'a>,
    T: Eq + std::str::FromStr + std::hash::Hash,
    <T as std::str::FromStr>::Err: std::fmt::Display,
{
    use serde::de::Error;

    <Option<String>>::deserialize(deserializer).map(|value| {
        value.map_or(Ok(None), |inner: String| {
            let list = deserialize_hashset_inner(inner).map_err(D::Error::custom)?;
            match list.len() {
                0 => Ok(None),
                _ => Ok(Some(list)),
            }
        })
    })?
}

fn deserialize_merchant_ids_inner(
    value: impl AsRef<str>,
) -> Result<HashSet<id_type::MerchantId>, String> {
    let (values, errors) = value
        .as_ref()
        .trim()
        .split(',')
        .map(|s| {
            let trimmed = s.trim();
            id_type::MerchantId::wrap(trimmed.to_owned()).map_err(|error| {
                format!("Unable to deserialize `{trimmed}` as `MerchantId`: {error}")
            })
        })
        .fold(
            (HashSet::new(), Vec::new()),
            |(mut values, mut errors), result| match result {
                Ok(t) => {
                    values.insert(t);
                    (values, errors)
                }
                Err(error) => {
                    errors.push(error);
                    (values, errors)
                }
            },
        );

    if !errors.is_empty() {
        Err(format!("Some errors occurred:\n{}", errors.join("\n")))
    } else {
        Ok(values)
    }
}

fn deserialize_merchant_ids<'de, D>(
    deserializer: D,
) -> Result<HashSet<id_type::MerchantId>, D::Error>
where
    D: serde::Deserializer<'de>,
{
    let s = String::deserialize(deserializer)?;
    deserialize_merchant_ids_inner(s).map_err(serde::de::Error::custom)
}

impl<'de> Deserialize<'de> for TenantConfig {
    fn deserialize<D: serde::Deserializer<'de>>(deserializer: D) -> Result<Self, D::Error> {
        #[derive(Deserialize)]
        struct Inner {
            base_url: String,
            schema: String,
            accounts_schema: String,
            redis_key_prefix: String,
            clickhouse_database: String,
            user: TenantUserConfig,
        }

        let hashmap = <HashMap<id_type::TenantId, Inner>>::deserialize(deserializer)?;

        Ok(Self(
            hashmap
                .into_iter()
                .map(|(key, value)| {
                    (
                        key.clone(),
                        Tenant {
                            tenant_id: key,
                            base_url: value.base_url,
                            schema: value.schema,
                            accounts_schema: value.accounts_schema,
                            redis_key_prefix: value.redis_key_prefix,
                            clickhouse_database: value.clickhouse_database,
                            user: value.user,
                        },
                    )
                })
                .collect(),
        ))
    }
}

#[cfg(test)]
mod hashmap_deserialization_test {
    #![allow(clippy::unwrap_used)]
    use std::collections::{HashMap, HashSet};

    use serde::de::{
        value::{Error as ValueError, MapDeserializer},
        IntoDeserializer,
    };

    use super::deserialize_hashmap;

    #[test]
    fn test_payment_method_and_payment_method_types() {
        use diesel_models::enums::{PaymentMethod, PaymentMethodType};

        let input_map: HashMap<String, String> = HashMap::from([
            ("bank_transfer".to_string(), "ach,bacs".to_string()),
            ("wallet".to_string(), "paypal,venmo".to_string()),
        ]);
        let deserializer: MapDeserializer<
            '_,
            std::collections::hash_map::IntoIter<String, String>,
            ValueError,
        > = input_map.into_deserializer();
        let result = deserialize_hashmap::<'_, _, PaymentMethod, PaymentMethodType>(deserializer);
        let expected_result = HashMap::from([
            (
                PaymentMethod::BankTransfer,
                HashSet::from([PaymentMethodType::Ach, PaymentMethodType::Bacs]),
            ),
            (
                PaymentMethod::Wallet,
                HashSet::from([PaymentMethodType::Paypal, PaymentMethodType::Venmo]),
            ),
        ]);

        assert!(result.is_ok());
        assert_eq!(result.unwrap(), expected_result);
    }

    #[test]
    fn test_payment_method_and_payment_method_types_with_spaces() {
        use diesel_models::enums::{PaymentMethod, PaymentMethodType};

        let input_map: HashMap<String, String> = HashMap::from([
            (" bank_transfer ".to_string(), " ach , bacs ".to_string()),
            ("wallet ".to_string(), " paypal , pix , venmo ".to_string()),
        ]);
        let deserializer: MapDeserializer<
            '_,
            std::collections::hash_map::IntoIter<String, String>,
            ValueError,
        > = input_map.into_deserializer();
        let result = deserialize_hashmap::<'_, _, PaymentMethod, PaymentMethodType>(deserializer);
        let expected_result = HashMap::from([
            (
                PaymentMethod::BankTransfer,
                HashSet::from([PaymentMethodType::Ach, PaymentMethodType::Bacs]),
            ),
            (
                PaymentMethod::Wallet,
                HashSet::from([
                    PaymentMethodType::Paypal,
                    PaymentMethodType::Pix,
                    PaymentMethodType::Venmo,
                ]),
            ),
        ]);

        assert!(result.is_ok());
        assert_eq!(result.unwrap(), expected_result);
    }

    #[test]
    fn test_payment_method_deserializer_error() {
        use diesel_models::enums::{PaymentMethod, PaymentMethodType};

        let input_map: HashMap<String, String> = HashMap::from([
            ("unknown".to_string(), "ach,bacs".to_string()),
            ("wallet".to_string(), "paypal,unknown".to_string()),
        ]);
        let deserializer: MapDeserializer<
            '_,
            std::collections::hash_map::IntoIter<String, String>,
            ValueError,
        > = input_map.into_deserializer();
        let result = deserialize_hashmap::<'_, _, PaymentMethod, PaymentMethodType>(deserializer);

        assert!(result.is_err());
    }
}

#[cfg(test)]
mod hashset_deserialization_test {
    #![allow(clippy::unwrap_used)]
    use std::collections::HashSet;

    use serde::de::{
        value::{Error as ValueError, StrDeserializer},
        IntoDeserializer,
    };

    use super::deserialize_hashset;

    #[test]
    fn test_payment_method_hashset_deserializer() {
        use diesel_models::enums::PaymentMethod;

        let deserializer: StrDeserializer<'_, ValueError> = "wallet,card".into_deserializer();
        let payment_methods = deserialize_hashset::<'_, _, PaymentMethod>(deserializer);
        let expected_payment_methods = HashSet::from([PaymentMethod::Wallet, PaymentMethod::Card]);

        assert!(payment_methods.is_ok());
        assert_eq!(payment_methods.unwrap(), expected_payment_methods);
    }

    #[test]
    fn test_payment_method_hashset_deserializer_with_spaces() {
        use diesel_models::enums::PaymentMethod;

        let deserializer: StrDeserializer<'_, ValueError> =
            "wallet, card, bank_debit".into_deserializer();
        let payment_methods = deserialize_hashset::<'_, _, PaymentMethod>(deserializer);
        let expected_payment_methods = HashSet::from([
            PaymentMethod::Wallet,
            PaymentMethod::Card,
            PaymentMethod::BankDebit,
        ]);

        assert!(payment_methods.is_ok());
        assert_eq!(payment_methods.unwrap(), expected_payment_methods);
    }

    #[test]
    fn test_payment_method_hashset_deserializer_error() {
        use diesel_models::enums::PaymentMethod;

        let deserializer: StrDeserializer<'_, ValueError> =
            "wallet, card, unknown".into_deserializer();
        let payment_methods = deserialize_hashset::<'_, _, PaymentMethod>(deserializer);

        assert!(payment_methods.is_err());
    }
}<|MERGE_RESOLUTION|>--- conflicted
+++ resolved
@@ -165,13 +165,10 @@
     pub merchant_id_auth: MerchantIdAuthSettings,
     #[serde(default)]
     pub infra_values: Option<HashMap<String, String>>,
-<<<<<<< HEAD
-    pub superposition: SecretStateContainer<Superposition, S>,
-=======
     #[serde(default)]
     pub enhancement: Option<HashMap<String, String>>,
     pub proxy_status_mapping: ProxyStatusMapping,
->>>>>>> c90625a4
+    pub superposition: SecretStateContainer<Superposition, S>,
 }
 
 #[derive(Debug, Deserialize, Clone, Default)]
