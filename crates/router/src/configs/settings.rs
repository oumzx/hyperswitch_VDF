--- conflicted
+++ resolved
@@ -115,17 +115,14 @@
     pub events: EventsConfig,
     #[cfg(feature = "olap")]
     pub connector_onboarding: SecretStateContainer<ConnectorOnboarding, S>,
-<<<<<<< HEAD
     pub unmasked_headers: UnmaskedHeaders,
+    pub locker_open_banking_connectors: LockerBasedRecipientConnectorList,
 }
 
 #[derive(Debug, Deserialize, Clone, Default)]
 pub struct UnmaskedHeaders {
     #[serde(deserialize_with = "deserialize_hashset")]
     pub keys: HashSet<String>,
-=======
-    pub locker_open_banking_connectors: LockerBasedRecipientConnectorList,
->>>>>>> 178db4e9
 }
 
 #[cfg(feature = "frm")]
