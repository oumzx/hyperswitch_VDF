use common_utils::{
    errors::CustomResult,
    ext_traits::{Encode, ValueExt},
};
use error_stack::{IntoReport, ResultExt};
use masking::{ExposeInterface, PeekInterface, Secret, StrongSecret};
use serde::{Deserialize, Serialize};

use crate::{
    connector::utils::{self, CardData, PaymentsSyncRequestData, RefundsRequestData, WalletData},
    core::errors,
    services,
    types::{self, api, storage::enums, transformers::ForeignFrom},
    utils::OptionExt,
};

#[derive(Debug, Serialize)]
pub enum TransactionType {
    #[serde(rename = "authCaptureTransaction")]
    Payment,
    #[serde(rename = "authOnlyTransaction")]
    Authorization,
    #[serde(rename = "priorAuthCaptureTransaction")]
    Capture,
    #[serde(rename = "refundTransaction")]
    Refund,
    #[serde(rename = "voidTransaction")]
    Void,
    #[serde(rename = "authOnlyContinueTransaction")]
    ContinueAuthorization,
    #[serde(rename = "authCaptureContinueTransaction")]
    ContinueCapture,
}

#[derive(Debug, Serialize)]
pub struct AuthorizedotnetRouterData<T> {
    pub amount: f64,
    pub router_data: T,
}

impl<T>
    TryFrom<(
        &types::api::CurrencyUnit,
        types::storage::enums::Currency,
        i64,
        T,
    )> for AuthorizedotnetRouterData<T>
{
    type Error = error_stack::Report<errors::ConnectorError>;
    fn try_from(
        (currency_unit, currency, amount, item): (
            &types::api::CurrencyUnit,
            types::storage::enums::Currency,
            i64,
            T,
        ),
    ) -> Result<Self, Self::Error> {
        let amount = utils::get_amount_as_f64(currency_unit, amount, currency)?;
        Ok(Self {
            amount,
            router_data: item,
        })
    }
}

#[derive(Debug, Serialize)]
#[serde(rename_all = "camelCase")]
pub struct AuthorizedotnetAuthType {
    name: Secret<String>,
    transaction_key: Secret<String>,
}

impl TryFrom<&types::ConnectorAuthType> for AuthorizedotnetAuthType {
    type Error = error_stack::Report<errors::ConnectorError>;

    fn try_from(auth_type: &types::ConnectorAuthType) -> Result<Self, Self::Error> {
        if let types::ConnectorAuthType::BodyKey { api_key, key1 } = auth_type {
            Ok(Self {
                name: api_key.to_owned(),
                transaction_key: key1.to_owned(),
            })
        } else {
            Err(errors::ConnectorError::FailedToObtainAuthType)?
        }
    }
}

#[derive(Serialize, Deserialize, Debug)]
#[serde(rename_all = "camelCase")]
struct CreditCardDetails {
    card_number: StrongSecret<String, cards::CardNumberStrategy>,
    expiration_date: Secret<String>,
    #[serde(skip_serializing_if = "Option::is_none")]
    card_code: Option<Secret<String>>,
}

#[derive(Serialize, Deserialize, Debug)]
#[serde(rename_all = "camelCase")]
struct BankAccountDetails {
    account_number: Secret<String>,
}

#[derive(Serialize, Deserialize, Debug)]
#[serde(rename_all = "camelCase")]
enum PaymentDetails {
    CreditCard(CreditCardDetails),
    OpaqueData(WalletDetails),
    PayPal(PayPalDetails),
}

#[derive(Serialize, Deserialize, Debug)]
#[serde(rename_all = "camelCase")]
pub struct PayPalDetails {
    pub success_url: Option<String>,
    pub cancel_url: Option<String>,
}

#[derive(Serialize, Debug, Deserialize)]
#[serde(rename_all = "camelCase")]
pub struct WalletDetails {
    pub data_descriptor: WalletMethod,
    pub data_value: Secret<String>,
}

#[derive(Serialize, Debug, Deserialize)]
pub enum WalletMethod {
    #[serde(rename = "COMMON.GOOGLE.INAPP.PAYMENT")]
    Googlepay,
    #[serde(rename = "COMMON.APPLE.INAPP.PAYMENT")]
    Applepay,
}

fn get_pm_and_subsequent_auth_detail(
    item: &AuthorizedotnetRouterData<&types::PaymentsAuthorizeRouterData>,
) -> Result<
    (
        PaymentDetails,
        Option<ProcessingOptions>,
        Option<SubsequentAuthInformation>,
    ),
    error_stack::Report<errors::ConnectorError>,
> {
    match item
        .router_data
        .request
        .mandate_id
        .to_owned()
        .and_then(|mandate_ids| mandate_ids.mandate_reference_id)
    {
        Some(api_models::payments::MandateReferenceId::NetworkMandateId(network_trans_id)) => {
            let processing_options = Some(ProcessingOptions {
                is_subsequent_auth: true,
            });
            let subseuent_auth_info = Some(SubsequentAuthInformation {
                original_network_trans_id: Secret::new(network_trans_id),
                reason: Reason::Resubmission,
            });
            match item.router_data.request.payment_method_data {
                api::PaymentMethodData::Card(ref ccard) => {
                    let payment_details = PaymentDetails::CreditCard(CreditCardDetails {
                        card_number: (*ccard.card_number).clone(),
                        expiration_date: ccard.get_expiry_date_as_yyyymm("-"),
                        card_code: None,
                    });
                    Ok((payment_details, processing_options, subseuent_auth_info))
                }
                _ => Err(errors::ConnectorError::NotSupported {
                    message: format!("{:?}", item.router_data.request.payment_method_data),
                    connector: "AuthorizeDotNet",
                })?,
            }
        }
        _ => match item.router_data.request.payment_method_data {
            api::PaymentMethodData::Card(ref ccard) => {
                Ok((
                    PaymentDetails::CreditCard(CreditCardDetails {
                        card_number: (*ccard.card_number).clone(),
                        // expiration_date: format!("{expiry_year}-{expiry_month}").into(),
                        expiration_date: ccard.get_expiry_date_as_yyyymm("-"),
                        card_code: Some(ccard.card_cvc.clone()),
                    }),
                    Some(ProcessingOptions {
                        is_subsequent_auth: true,
                    }),
                    None,
                ))
            }
            api::PaymentMethodData::Wallet(ref wallet_data) => Ok((
                get_wallet_data(
                    wallet_data,
                    &item.router_data.request.complete_authorize_url,
                )?,
                None,
                None,
            )),
            _ => Err(errors::ConnectorError::NotSupported {
                message: format!("{:?}", item.router_data.request.payment_method_data),
                connector: "AuthorizeDotNet",
            })?,
        },
    }
}

#[derive(Debug, Serialize)]
#[serde(rename_all = "camelCase")]
struct TransactionRequest {
    transaction_type: TransactionType,
    amount: f64,
    currency_code: String,
    payment: PaymentDetails,
    processing_options: Option<ProcessingOptions>,
    #[serde(skip_serializing_if = "Option::is_none")]
    subsequent_auth_information: Option<SubsequentAuthInformation>,
    authorization_indicator_type: Option<AuthorizationIndicator>,
}

#[derive(Debug, Serialize)]
#[serde(rename_all = "camelCase")]
pub struct ProcessingOptions {
    is_subsequent_auth: bool,
}

#[derive(Debug, Serialize)]
#[serde(rename_all = "camelCase")]
pub struct SubsequentAuthInformation {
    original_network_trans_id: Secret<String>,
    // original_auth_amount: String, Required for Discover, Diners Club, JCB, and China Union Pay transactions.
    reason: Reason,
}

#[derive(Debug, Serialize)]
#[serde(rename_all = "lowercase")]
pub enum Reason {
    Resubmission,
    #[serde(rename = "delayedCharge")]
    DelayedCharge,
    Reauthorization,
    #[serde(rename = "noShow")]
    NoShow,
}

#[derive(Debug, Serialize)]
#[serde(rename_all = "camelCase")]
struct AuthorizationIndicator {
    authorization_indicator: AuthorizationType,
}

#[derive(Debug, Serialize)]
#[serde(rename_all = "camelCase")]
struct TransactionVoidOrCaptureRequest {
    transaction_type: TransactionType,
    #[serde(skip_serializing_if = "Option::is_none")]
    amount: Option<f64>,
    ref_trans_id: String,
}

#[derive(Debug, Serialize)]
#[serde(rename_all = "camelCase")]
pub struct AuthorizedotnetPaymentsRequest {
    merchant_authentication: AuthorizedotnetAuthType,
    ref_id: Option<String>,
    transaction_request: TransactionRequest,
}

#[derive(Debug, Serialize)]
#[serde(rename_all = "camelCase")]
pub struct AuthorizedotnetPaymentCancelOrCaptureRequest {
    merchant_authentication: AuthorizedotnetAuthType,
    transaction_request: TransactionVoidOrCaptureRequest,
}

#[derive(Debug, Serialize)]
#[serde(rename_all = "camelCase")]
// The connector enforces field ordering, it expects fields to be in the same order as in their API documentation
pub struct CreateTransactionRequest {
    create_transaction_request: AuthorizedotnetPaymentsRequest,
}

#[derive(Debug, Serialize)]
#[serde(rename_all = "camelCase")]
pub struct CancelOrCaptureTransactionRequest {
    create_transaction_request: AuthorizedotnetPaymentCancelOrCaptureRequest,
}

#[derive(Debug, Serialize)]
#[serde(rename_all = "lowercase")]
pub enum AuthorizationType {
    Final,
    Pre,
}

impl From<enums::CaptureMethod> for AuthorizationType {
    fn from(item: enums::CaptureMethod) -> Self {
        match item {
            enums::CaptureMethod::Manual => Self::Pre,
            _ => Self::Final,
        }
    }
}

impl TryFrom<&AuthorizedotnetRouterData<&types::PaymentsAuthorizeRouterData>>
    for CreateTransactionRequest
{
    type Error = error_stack::Report<errors::ConnectorError>;
    fn try_from(
        item: &AuthorizedotnetRouterData<&types::PaymentsAuthorizeRouterData>,
    ) -> Result<Self, Self::Error> {
        let (payment_details, processing_options, subsequent_auth_information) =
            get_pm_and_subsequent_auth_detail(item)?;
        let authorization_indicator_type =
            item.router_data
                .request
                .capture_method
                .map(|c| AuthorizationIndicator {
                    authorization_indicator: c.into(),
                });
        let transaction_request = TransactionRequest {
            transaction_type: TransactionType::from(item.router_data.request.capture_method),
            amount: item.amount,
            payment: payment_details,
            currency_code: item.router_data.request.currency.to_string(),
            processing_options,
            subsequent_auth_information,
            authorization_indicator_type,
        };

        let merchant_authentication =
            AuthorizedotnetAuthType::try_from(&item.router_data.connector_auth_type)?;
        let ref_id = if item.router_data.connector_request_reference_id.len() <= 20 {
            Some(item.router_data.connector_request_reference_id.clone())
        } else {
            None
        };
        Ok(Self {
            create_transaction_request: AuthorizedotnetPaymentsRequest {
                merchant_authentication,
                ref_id,
                transaction_request,
            },
        })
    }
}

impl TryFrom<&types::PaymentsCancelRouterData> for CancelOrCaptureTransactionRequest {
    type Error = error_stack::Report<errors::ConnectorError>;
    fn try_from(item: &types::PaymentsCancelRouterData) -> Result<Self, Self::Error> {
        let transaction_request = TransactionVoidOrCaptureRequest {
            amount: None, //amount is not required for void
            transaction_type: TransactionType::Void,
            ref_trans_id: item.request.connector_transaction_id.to_string(),
        };

        let merchant_authentication = AuthorizedotnetAuthType::try_from(&item.connector_auth_type)?;

        Ok(Self {
            create_transaction_request: AuthorizedotnetPaymentCancelOrCaptureRequest {
                merchant_authentication,
                transaction_request,
            },
        })
    }
}

impl TryFrom<&AuthorizedotnetRouterData<&types::PaymentsCaptureRouterData>>
    for CancelOrCaptureTransactionRequest
{
    type Error = error_stack::Report<errors::ConnectorError>;
    fn try_from(
        item: &AuthorizedotnetRouterData<&types::PaymentsCaptureRouterData>,
    ) -> Result<Self, Self::Error> {
        let transaction_request = TransactionVoidOrCaptureRequest {
            amount: Some(item.amount),
            transaction_type: TransactionType::Capture,
            ref_trans_id: item
                .router_data
                .request
                .connector_transaction_id
                .to_string(),
        };

        let merchant_authentication =
            AuthorizedotnetAuthType::try_from(&item.router_data.connector_auth_type)?;

        Ok(Self {
            create_transaction_request: AuthorizedotnetPaymentCancelOrCaptureRequest {
                merchant_authentication,
                transaction_request,
            },
        })
    }
}

#[derive(Debug, Clone, Default, serde::Deserialize, serde::Serialize)]
pub enum AuthorizedotnetPaymentStatus {
    #[serde(rename = "1")]
    Approved,
    #[serde(rename = "2")]
    Declined,
    #[serde(rename = "3")]
    Error,
    #[serde(rename = "4")]
    #[default]
    HeldForReview,
    #[serde(rename = "5")]
    RequiresAction,
}

#[derive(Debug, Clone, serde::Deserialize, Serialize)]
pub enum AuthorizedotnetRefundStatus {
    #[serde(rename = "1")]
    Approved,
    #[serde(rename = "2")]
    Declined,
    #[serde(rename = "3")]
    Error,
    #[serde(rename = "4")]
    HeldForReview,
}

impl ForeignFrom<(AuthorizedotnetPaymentStatus, bool)> for enums::AttemptStatus {
    fn foreign_from((item, auto_capture): (AuthorizedotnetPaymentStatus, bool)) -> Self {
        match item {
            AuthorizedotnetPaymentStatus::Approved => {
                if auto_capture {
                    Self::Charged
                } else {
                    Self::Authorized
                }
            }
            AuthorizedotnetPaymentStatus::Declined | AuthorizedotnetPaymentStatus::Error => {
                Self::Failure
            }
            AuthorizedotnetPaymentStatus::RequiresAction => Self::AuthenticationPending,
            AuthorizedotnetPaymentStatus::HeldForReview => Self::Pending,
        }
    }
}

#[derive(Debug, Default, Clone, Deserialize, PartialEq, Serialize)]
pub struct ResponseMessage {
    code: String,
    pub text: String,
}

#[derive(Debug, Default, Clone, Deserialize, PartialEq, Serialize)]
enum ResultCode {
    #[default]
    Ok,
    Error,
}

#[derive(Debug, Default, Clone, Deserialize, PartialEq, Serialize)]
#[serde(rename_all = "camelCase")]
pub struct ResponseMessages {
    result_code: ResultCode,
    pub message: Vec<ResponseMessage>,
}

#[derive(Debug, Clone, Deserialize, Serialize)]
#[serde(rename_all = "camelCase")]
pub struct ErrorMessage {
    pub error_code: String,
    pub error_text: String,
}

#[derive(Debug, Clone, Deserialize, Serialize)]
#[serde(untagged)]
pub enum TransactionResponse {
    AuthorizedotnetTransactionResponse(Box<AuthorizedotnetTransactionResponse>),
    AuthorizedotnetTransactionResponseError(Box<AuthorizedotnetTransactionResponseError>),
}

#[derive(Debug, Clone, Deserialize, Serialize)]
#[serde(rename_all = "PascalCase")]
pub struct AuthorizedotnetTransactionResponseError {
    _supplemental_data_qualification_indicator: i64,
}

#[derive(Debug, Clone, Deserialize, Serialize)]
#[serde(rename_all = "camelCase")]
pub struct AuthorizedotnetTransactionResponse {
    response_code: AuthorizedotnetPaymentStatus,
    #[serde(rename = "transId")]
    transaction_id: String,
    network_trans_id: Option<Secret<String>>,
    pub(super) account_number: Option<Secret<String>>,
    pub(super) errors: Option<Vec<ErrorMessage>>,
    secure_acceptance: Option<SecureAcceptance>,
}

#[derive(Debug, Clone, Deserialize, Serialize)]
#[serde(rename_all = "camelCase")]
pub struct RefundResponse {
    response_code: AuthorizedotnetRefundStatus,
    #[serde(rename = "transId")]
    transaction_id: String,
    #[allow(dead_code)]
    network_trans_id: Option<Secret<String>>,
    pub account_number: Option<Secret<String>>,
    pub errors: Option<Vec<ErrorMessage>>,
}

#[derive(Debug, Clone, Deserialize, Serialize)]
#[serde(rename_all = "PascalCase")]
pub struct SecureAcceptance {
    secure_acceptance_url: Option<url::Url>,
}

#[derive(Debug, Clone, Deserialize, Serialize)]
#[serde(rename_all = "camelCase")]
pub struct AuthorizedotnetPaymentsResponse {
    pub transaction_response: Option<TransactionResponse>,
    pub messages: ResponseMessages,
}

#[derive(Debug, Clone, Deserialize, Serialize)]
#[serde(rename_all = "camelCase")]
pub struct AuthorizedotnetVoidResponse {
    pub transaction_response: Option<VoidResponse>,
    pub messages: ResponseMessages,
}

#[derive(Debug, Clone, Deserialize, Serialize)]
#[serde(rename_all = "camelCase")]
pub struct VoidResponse {
    response_code: AuthorizedotnetVoidStatus,
    #[serde(rename = "transId")]
    transaction_id: String,
    network_trans_id: Option<Secret<String>>,
    pub account_number: Option<Secret<String>>,
    pub errors: Option<Vec<ErrorMessage>>,
}

#[derive(Debug, Clone, Deserialize, Serialize)]
pub enum AuthorizedotnetVoidStatus {
    #[serde(rename = "1")]
    Approved,
    #[serde(rename = "2")]
    Declined,
    #[serde(rename = "3")]
    Error,
    #[serde(rename = "4")]
    HeldForReview,
}

impl From<AuthorizedotnetVoidStatus> for enums::AttemptStatus {
    fn from(item: AuthorizedotnetVoidStatus) -> Self {
        match item {
            AuthorizedotnetVoidStatus::Approved => Self::Voided,
            AuthorizedotnetVoidStatus::Declined | AuthorizedotnetVoidStatus::Error => {
                Self::VoidFailed
            }
            AuthorizedotnetVoidStatus::HeldForReview => Self::VoidInitiated,
        }
    }
}

impl<F, T>
    TryFrom<(
        types::ResponseRouterData<
            F,
            AuthorizedotnetPaymentsResponse,
            T,
            types::PaymentsResponseData,
        >,
        bool,
    )> for types::RouterData<F, T, types::PaymentsResponseData>
{
    type Error = error_stack::Report<errors::ConnectorError>;
    fn try_from(
        (item, is_auto_capture): (
            types::ResponseRouterData<
                F,
                AuthorizedotnetPaymentsResponse,
                T,
                types::PaymentsResponseData,
            >,
            bool,
        ),
    ) -> Result<Self, Self::Error> {
        match &item.response.transaction_response {
            Some(TransactionResponse::AuthorizedotnetTransactionResponse(transaction_response)) => {
                let status = enums::AttemptStatus::foreign_from((
                    transaction_response.response_code.clone(),
                    is_auto_capture,
                ));
                let error = transaction_response.errors.as_ref().and_then(|errors| {
                    errors.iter().next().map(|error| types::ErrorResponse {
                        code: error.error_code.clone(),
                        message: error.error_text.clone(),
                        reason: None,
                        status_code: item.http_code,
                        attempt_status: None,
                        connector_transaction_id: None,
                    })
                });
                let metadata = transaction_response
                    .account_number
                    .as_ref()
                    .map(|acc_no| {
<<<<<<< HEAD
                        construct_refund_payment_details(acc_no.clone()).encode_to_value()
=======
                        construct_refund_payment_details(acc_no.clone().expose()).encode_to_value()
>>>>>>> b74435b6
                    })
                    .transpose()
                    .change_context(errors::ConnectorError::MissingRequiredField {
                        field_name: "connector_metadata",
                    })?;
                let url = transaction_response
                    .secure_acceptance
                    .as_ref()
                    .and_then(|x| x.secure_acceptance_url.to_owned());
                let redirection_data =
                    url.map(|url| services::RedirectForm::from((url, services::Method::Get)));
                Ok(Self {
                    status,
                    response: match error {
                        Some(err) => Err(err),
                        None => Ok(types::PaymentsResponseData::TransactionResponse {
                            resource_id: types::ResponseId::ConnectorTransactionId(
                                transaction_response.transaction_id.clone(),
                            ),
                            redirection_data,
                            mandate_reference: None,
                            connector_metadata: metadata,
                            network_txn_id: transaction_response
                                .network_trans_id
                                .clone()
                                .map(|network_trans_id| network_trans_id.expose()),
                            connector_response_reference_id: Some(
                                transaction_response.transaction_id.clone(),
                            ),
                            incremental_authorization_allowed: None,
                        }),
                    },
                    ..item.data
                })
            }
            Some(TransactionResponse::AuthorizedotnetTransactionResponseError(_)) | None => {
                Ok(Self {
                    status: enums::AttemptStatus::Failure,
                    response: Err(get_err_response(item.http_code, item.response.messages)?),
                    ..item.data
                })
            }
        }
    }
}

impl<F, T>
    TryFrom<
        types::ResponseRouterData<F, AuthorizedotnetVoidResponse, T, types::PaymentsResponseData>,
    > for types::RouterData<F, T, types::PaymentsResponseData>
{
    type Error = error_stack::Report<errors::ConnectorError>;
    fn try_from(
        item: types::ResponseRouterData<
            F,
            AuthorizedotnetVoidResponse,
            T,
            types::PaymentsResponseData,
        >,
    ) -> Result<Self, Self::Error> {
        match &item.response.transaction_response {
            Some(transaction_response) => {
                let status = enums::AttemptStatus::from(transaction_response.response_code.clone());
                let error = transaction_response.errors.as_ref().and_then(|errors| {
                    errors.iter().next().map(|error| types::ErrorResponse {
                        code: error.error_code.clone(),
                        message: error.error_text.clone(),
                        reason: None,
                        status_code: item.http_code,
                        attempt_status: None,
                        connector_transaction_id: None,
                    })
                });
                let metadata = transaction_response
                    .account_number
                    .as_ref()
                    .map(|acc_no| {
<<<<<<< HEAD
                        construct_refund_payment_details(acc_no.clone()).encode_to_value()
=======
                        construct_refund_payment_details(acc_no.clone().expose()).encode_to_value()
>>>>>>> b74435b6
                    })
                    .transpose()
                    .change_context(errors::ConnectorError::MissingRequiredField {
                        field_name: "connector_metadata",
                    })?;
                Ok(Self {
                    status,
                    response: match error {
                        Some(err) => Err(err),
                        None => Ok(types::PaymentsResponseData::TransactionResponse {
                            resource_id: types::ResponseId::ConnectorTransactionId(
                                transaction_response.transaction_id.clone(),
                            ),
                            redirection_data: None,
                            mandate_reference: None,
                            connector_metadata: metadata,
                            network_txn_id: transaction_response
                                .network_trans_id
                                .clone()
                                .map(|network_trans_id| network_trans_id.expose()),
                            connector_response_reference_id: Some(
                                transaction_response.transaction_id.clone(),
                            ),
                            incremental_authorization_allowed: None,
                        }),
                    },
                    ..item.data
                })
            }
            None => Ok(Self {
                status: enums::AttemptStatus::Failure,
                response: Err(get_err_response(item.http_code, item.response.messages)?),
                ..item.data
            }),
        }
    }
}

#[derive(Debug, Serialize)]
#[serde(rename_all = "camelCase")]
struct RefundTransactionRequest {
    transaction_type: TransactionType,
    amount: f64,
    currency_code: String,
    payment: PaymentDetails,
    #[serde(rename = "refTransId")]
    reference_transaction_id: String,
}

#[derive(Debug, Serialize)]
#[serde(rename_all = "camelCase")]
pub struct AuthorizedotnetRefundRequest {
    merchant_authentication: AuthorizedotnetAuthType,
    transaction_request: RefundTransactionRequest,
}

#[derive(Debug, Serialize)]
#[serde(rename_all = "camelCase")]
// The connector enforces field ordering, it expects fields to be in the same order as in their API documentation
pub struct CreateRefundRequest {
    create_transaction_request: AuthorizedotnetRefundRequest,
}

impl<F> TryFrom<&AuthorizedotnetRouterData<&types::RefundsRouterData<F>>> for CreateRefundRequest {
    type Error = error_stack::Report<errors::ConnectorError>;
    fn try_from(
        item: &AuthorizedotnetRouterData<&types::RefundsRouterData<F>>,
    ) -> Result<Self, Self::Error> {
        let payment_details = item
            .router_data
            .request
            .connector_metadata
            .as_ref()
            .get_required_value("connector_metadata")
            .change_context(errors::ConnectorError::MissingRequiredField {
                field_name: "connector_metadata",
            })?
            .clone();

        let merchant_authentication =
            AuthorizedotnetAuthType::try_from(&item.router_data.connector_auth_type)?;

        let transaction_request = RefundTransactionRequest {
            transaction_type: TransactionType::Refund,
            amount: item.amount,
            payment: payment_details
                .parse_value("PaymentDetails")
                .change_context(errors::ConnectorError::MissingRequiredField {
                    field_name: "payment_details",
                })?,
            currency_code: item.router_data.request.currency.to_string(),
            reference_transaction_id: item.router_data.request.connector_transaction_id.clone(),
        };

        Ok(Self {
            create_transaction_request: AuthorizedotnetRefundRequest {
                merchant_authentication,
                transaction_request,
            },
        })
    }
}

impl From<AuthorizedotnetRefundStatus> for enums::RefundStatus {
    fn from(item: AuthorizedotnetRefundStatus) -> Self {
        match item {
            AuthorizedotnetRefundStatus::Approved => Self::Success,
            AuthorizedotnetRefundStatus::Declined | AuthorizedotnetRefundStatus::Error => {
                Self::Failure
            }
            AuthorizedotnetRefundStatus::HeldForReview => Self::Pending,
        }
    }
}

#[derive(Debug, Deserialize, Serialize)]
#[serde(rename_all = "camelCase")]
pub struct AuthorizedotnetRefundResponse {
    pub transaction_response: RefundResponse,
    pub messages: ResponseMessages,
}

impl<F> TryFrom<types::RefundsResponseRouterData<F, AuthorizedotnetRefundResponse>>
    for types::RefundsRouterData<F>
{
    type Error = error_stack::Report<errors::ConnectorError>;
    fn try_from(
        item: types::RefundsResponseRouterData<F, AuthorizedotnetRefundResponse>,
    ) -> Result<Self, Self::Error> {
        let transaction_response = &item.response.transaction_response;
        let refund_status = enums::RefundStatus::from(transaction_response.response_code.clone());
        let error = transaction_response.errors.clone().and_then(|errors| {
            errors.first().map(|error| types::ErrorResponse {
                code: error.error_code.clone(),
                message: error.error_text.clone(),
                reason: None,
                status_code: item.http_code,
                attempt_status: None,
                connector_transaction_id: None,
            })
        });

        Ok(Self {
            response: match error {
                Some(err) => Err(err),
                None => Ok(types::RefundsResponseData {
                    connector_refund_id: transaction_response.transaction_id.clone(),
                    refund_status,
                }),
            },
            ..item.data
        })
    }
}

#[derive(Debug, Serialize)]
#[serde(rename_all = "camelCase")]
pub struct TransactionDetails {
    merchant_authentication: AuthorizedotnetAuthType,
    #[serde(rename = "transId")]
    transaction_id: Option<String>,
}
#[derive(Debug, Serialize)]
#[serde(rename_all = "camelCase")]
pub struct AuthorizedotnetCreateSyncRequest {
    get_transaction_details_request: TransactionDetails,
}

impl<F> TryFrom<&AuthorizedotnetRouterData<&types::RefundsRouterData<F>>>
    for AuthorizedotnetCreateSyncRequest
{
    type Error = error_stack::Report<errors::ConnectorError>;

    fn try_from(
        item: &AuthorizedotnetRouterData<&types::RefundsRouterData<F>>,
    ) -> Result<Self, Self::Error> {
        let transaction_id = item.router_data.request.get_connector_refund_id()?;
        let merchant_authentication =
            AuthorizedotnetAuthType::try_from(&item.router_data.connector_auth_type)?;

        let payload = Self {
            get_transaction_details_request: TransactionDetails {
                merchant_authentication,
                transaction_id: Some(transaction_id),
            },
        };
        Ok(payload)
    }
}

impl TryFrom<&types::PaymentsSyncRouterData> for AuthorizedotnetCreateSyncRequest {
    type Error = error_stack::Report<errors::ConnectorError>;

    fn try_from(item: &types::PaymentsSyncRouterData) -> Result<Self, Self::Error> {
        let transaction_id = Some(
            item.request
                .get_connector_transaction_id()
                .change_context(errors::ConnectorError::MissingConnectorTransactionID)?,
        );

        let merchant_authentication = AuthorizedotnetAuthType::try_from(&item.connector_auth_type)?;

        let payload = Self {
            get_transaction_details_request: TransactionDetails {
                merchant_authentication,
                transaction_id,
            },
        };
        Ok(payload)
    }
}

#[derive(Debug, Deserialize, Serialize)]
#[serde(rename_all = "camelCase")]
pub enum SyncStatus {
    RefundSettledSuccessfully,
    RefundPendingSettlement,
    AuthorizedPendingCapture,
    CapturedPendingSettlement,
    SettledSuccessfully,
    Declined,
    Voided,
    CouldNotVoid,
    GeneralError,
    #[serde(rename = "FDSPendingReview")]
    FDSPendingReview,
}
#[derive(Debug, Deserialize, Serialize)]
#[serde(rename_all = "camelCase")]
pub struct SyncTransactionResponse {
    #[serde(rename = "transId")]
    transaction_id: String,
    transaction_status: SyncStatus,
}

#[derive(Debug, Deserialize, Serialize)]
pub struct AuthorizedotnetSyncResponse {
    transaction: Option<SyncTransactionResponse>,
    messages: ResponseMessages,
}

impl From<SyncStatus> for enums::RefundStatus {
    fn from(transaction_status: SyncStatus) -> Self {
        match transaction_status {
            SyncStatus::RefundSettledSuccessfully => Self::Success,
            SyncStatus::RefundPendingSettlement => Self::Pending,
            _ => Self::Failure,
        }
    }
}

impl From<SyncStatus> for enums::AttemptStatus {
    fn from(transaction_status: SyncStatus) -> Self {
        match transaction_status {
            SyncStatus::SettledSuccessfully => Self::Charged,
            SyncStatus::CapturedPendingSettlement => Self::CaptureInitiated,
            SyncStatus::AuthorizedPendingCapture => Self::Authorized,
            SyncStatus::Declined => Self::AuthenticationFailed,
            SyncStatus::Voided => Self::Voided,
            SyncStatus::CouldNotVoid => Self::VoidFailed,
            SyncStatus::GeneralError => Self::Failure,
            _ => Self::Pending,
        }
    }
}

impl TryFrom<types::RefundsResponseRouterData<api::RSync, AuthorizedotnetSyncResponse>>
    for types::RefundsRouterData<api::RSync>
{
    type Error = error_stack::Report<errors::ConnectorError>;

    fn try_from(
        item: types::RefundsResponseRouterData<api::RSync, AuthorizedotnetSyncResponse>,
    ) -> Result<Self, Self::Error> {
        match item.response.transaction {
            Some(transaction) => {
                let refund_status = enums::RefundStatus::from(transaction.transaction_status);
                Ok(Self {
                    response: Ok(types::RefundsResponseData {
                        connector_refund_id: transaction.transaction_id,
                        refund_status,
                    }),
                    ..item.data
                })
            }
            None => Ok(Self {
                response: Err(get_err_response(item.http_code, item.response.messages)?),
                ..item.data
            }),
        }
    }
}

impl<F, Req>
    TryFrom<
        types::ResponseRouterData<F, AuthorizedotnetSyncResponse, Req, types::PaymentsResponseData>,
    > for types::RouterData<F, Req, types::PaymentsResponseData>
{
    type Error = error_stack::Report<errors::ConnectorError>;

    fn try_from(
        item: types::ResponseRouterData<
            F,
            AuthorizedotnetSyncResponse,
            Req,
            types::PaymentsResponseData,
        >,
    ) -> Result<Self, Self::Error> {
        match item.response.transaction {
            Some(transaction) => {
                let payment_status = enums::AttemptStatus::from(transaction.transaction_status);
                Ok(Self {
                    response: Ok(types::PaymentsResponseData::TransactionResponse {
                        resource_id: types::ResponseId::ConnectorTransactionId(
                            transaction.transaction_id.clone(),
                        ),
                        redirection_data: None,
                        mandate_reference: None,
                        connector_metadata: None,
                        network_txn_id: None,
                        connector_response_reference_id: Some(transaction.transaction_id.clone()),
                        incremental_authorization_allowed: None,
                    }),
                    status: payment_status,
                    ..item.data
                })
            }
            None => Ok(Self {
                response: Err(get_err_response(item.http_code, item.response.messages)?),
                ..item.data
            }),
        }
    }
}

#[derive(Debug, Default, Deserialize)]
pub struct ErrorDetails {
    pub code: Option<String>,
    #[serde(rename = "type")]
    pub error_type: Option<String>,
    pub message: Option<String>,
    pub param: Option<String>,
}

#[derive(Default, Debug, Deserialize)]
pub struct AuthorizedotnetErrorResponse {
    pub error: ErrorDetails,
}

fn construct_refund_payment_details(masked_number: String) -> PaymentDetails {
    PaymentDetails::CreditCard(CreditCardDetails {
        card_number: masked_number.into(),
        expiration_date: "XXXX".to_string().into(),
        card_code: None,
    })
}

impl From<Option<enums::CaptureMethod>> for TransactionType {
    fn from(capture_method: Option<enums::CaptureMethod>) -> Self {
        match capture_method {
            Some(enums::CaptureMethod::Manual) => Self::Authorization,
            _ => Self::Payment,
        }
    }
}

fn get_err_response(
    status_code: u16,
    message: ResponseMessages,
) -> Result<types::ErrorResponse, errors::ConnectorError> {
    let response_message = message
        .message
        .first()
        .ok_or(errors::ConnectorError::ResponseDeserializationFailed)?;
    Ok(types::ErrorResponse {
        code: response_message.code.clone(),
        message: response_message.text.clone(),
        reason: None,
        status_code,
        attempt_status: None,
        connector_transaction_id: None,
    })
}

#[derive(Debug, Deserialize)]
#[serde(rename_all = "camelCase")]
pub struct AuthorizedotnetWebhookObjectId {
    pub webhook_id: String,
    pub event_type: AuthorizedotnetWebhookEvent,
    pub payload: AuthorizedotnetWebhookPayload,
}

#[derive(Debug, Deserialize)]
pub struct AuthorizedotnetWebhookPayload {
    pub id: Option<String>,
}

#[derive(Debug, Deserialize)]
#[serde(rename_all = "camelCase")]
pub struct AuthorizedotnetWebhookEventType {
    pub event_type: AuthorizedotnetIncomingWebhookEventType,
}

#[derive(Debug, Deserialize)]
pub enum AuthorizedotnetWebhookEvent {
    #[serde(rename = "net.authorize.payment.authorization.created")]
    AuthorizationCreated,
    #[serde(rename = "net.authorize.payment.priorAuthCapture.created")]
    PriorAuthCapture,
    #[serde(rename = "net.authorize.payment.authcapture.created")]
    AuthCapCreated,
    #[serde(rename = "net.authorize.payment.capture.created")]
    CaptureCreated,
    #[serde(rename = "net.authorize.payment.void.created")]
    VoidCreated,
    #[serde(rename = "net.authorize.payment.refund.created")]
    RefundCreated,
}
///Including Unknown to map unknown webhook events
#[derive(Debug, Deserialize)]
pub enum AuthorizedotnetIncomingWebhookEventType {
    #[serde(rename = "net.authorize.payment.authorization.created")]
    AuthorizationCreated,
    #[serde(rename = "net.authorize.payment.priorAuthCapture.created")]
    PriorAuthCapture,
    #[serde(rename = "net.authorize.payment.authcapture.created")]
    AuthCapCreated,
    #[serde(rename = "net.authorize.payment.capture.created")]
    CaptureCreated,
    #[serde(rename = "net.authorize.payment.void.created")]
    VoidCreated,
    #[serde(rename = "net.authorize.payment.refund.created")]
    RefundCreated,
    #[serde(other)]
    Unknown,
}

impl From<AuthorizedotnetIncomingWebhookEventType> for api::IncomingWebhookEvent {
    fn from(event_type: AuthorizedotnetIncomingWebhookEventType) -> Self {
        match event_type {
            AuthorizedotnetIncomingWebhookEventType::AuthorizationCreated
            | AuthorizedotnetIncomingWebhookEventType::PriorAuthCapture
            | AuthorizedotnetIncomingWebhookEventType::AuthCapCreated
            | AuthorizedotnetIncomingWebhookEventType::CaptureCreated
            | AuthorizedotnetIncomingWebhookEventType::VoidCreated => Self::PaymentIntentSuccess,
            AuthorizedotnetIncomingWebhookEventType::RefundCreated => Self::RefundSuccess,
            AuthorizedotnetIncomingWebhookEventType::Unknown => Self::EventNotSupported,
        }
    }
}

impl From<AuthorizedotnetWebhookEvent> for SyncStatus {
    // status mapping reference https://developer.authorize.net/api/reference/features/webhooks.html#Event_Types_and_Payloads
    fn from(event_type: AuthorizedotnetWebhookEvent) -> Self {
        match event_type {
            AuthorizedotnetWebhookEvent::AuthorizationCreated => Self::AuthorizedPendingCapture,
            AuthorizedotnetWebhookEvent::CaptureCreated
            | AuthorizedotnetWebhookEvent::AuthCapCreated => Self::CapturedPendingSettlement,
            AuthorizedotnetWebhookEvent::PriorAuthCapture => Self::SettledSuccessfully,
            AuthorizedotnetWebhookEvent::VoidCreated => Self::Voided,
            AuthorizedotnetWebhookEvent::RefundCreated => Self::RefundSettledSuccessfully,
        }
    }
}

pub fn get_trans_id(
    details: &AuthorizedotnetWebhookObjectId,
) -> Result<String, errors::ConnectorError> {
    details
        .payload
        .id
        .clone()
        .ok_or(errors::ConnectorError::WebhookReferenceIdNotFound)
}

impl TryFrom<AuthorizedotnetWebhookObjectId> for AuthorizedotnetSyncResponse {
    type Error = error_stack::Report<errors::ConnectorError>;
    fn try_from(item: AuthorizedotnetWebhookObjectId) -> Result<Self, Self::Error> {
        Ok(Self {
            transaction: Some(SyncTransactionResponse {
                transaction_id: get_trans_id(&item)?,
                transaction_status: SyncStatus::from(item.event_type),
            }),
            messages: ResponseMessages {
                ..Default::default()
            },
        })
    }
}

fn get_wallet_data(
    wallet_data: &api_models::payments::WalletData,
    return_url: &Option<String>,
) -> CustomResult<PaymentDetails, errors::ConnectorError> {
    match wallet_data {
        api_models::payments::WalletData::GooglePay(_) => {
            Ok(PaymentDetails::OpaqueData(WalletDetails {
                data_descriptor: WalletMethod::Googlepay,
                data_value: Secret::new(wallet_data.get_encoded_wallet_token()?),
            }))
        }
        api_models::payments::WalletData::ApplePay(applepay_token) => {
            Ok(PaymentDetails::OpaqueData(WalletDetails {
                data_descriptor: WalletMethod::Applepay,
                data_value: Secret::new(applepay_token.payment_data.clone()),
            }))
        }
        api_models::payments::WalletData::PaypalRedirect(_) => {
            Ok(PaymentDetails::PayPal(PayPalDetails {
                success_url: return_url.to_owned(),
                cancel_url: return_url.to_owned(),
            }))
        }
        _ => Err(errors::ConnectorError::NotImplemented(
            "Payment method".to_string(),
        ))?,
    }
}

#[derive(Debug, Deserialize, Serialize)]
#[serde(rename_all = "camelCase")]
pub struct AuthorizedotnetQueryParams {
    payer_id: String,
}

#[derive(Debug, Serialize)]
#[serde(rename_all = "camelCase")]
pub struct PaypalConfirmRequest {
    create_transaction_request: PaypalConfirmTransactionRequest,
}

#[derive(Debug, Serialize)]
#[serde(rename_all = "camelCase")]
pub struct PaypalConfirmTransactionRequest {
    merchant_authentication: AuthorizedotnetAuthType,
    transaction_request: TransactionConfirmRequest,
}

#[derive(Debug, Serialize)]
#[serde(rename_all = "camelCase")]
pub struct TransactionConfirmRequest {
    transaction_type: TransactionType,
    payment: PaypalPaymentConfirm,
    ref_trans_id: Option<String>,
}

#[derive(Debug, Serialize)]
#[serde(rename_all = "camelCase")]
pub struct PaypalPaymentConfirm {
    pay_pal: Paypal,
}

#[derive(Debug, Serialize, Deserialize)]
pub struct Paypal {
    #[serde(rename = "payerID")]
    payer_id: Secret<String>,
}

#[derive(Debug, Serialize, Deserialize)]
pub struct PaypalQueryParams {
    #[serde(rename = "PayerID")]
    payer_id: Secret<String>,
}

impl TryFrom<&AuthorizedotnetRouterData<&types::PaymentsCompleteAuthorizeRouterData>>
    for PaypalConfirmRequest
{
    type Error = error_stack::Report<errors::ConnectorError>;
    fn try_from(
        item: &AuthorizedotnetRouterData<&types::PaymentsCompleteAuthorizeRouterData>,
    ) -> Result<Self, Self::Error> {
        let params = item
            .router_data
            .request
            .redirect_response
            .as_ref()
            .and_then(|redirect_response| redirect_response.params.as_ref())
            .ok_or(errors::ConnectorError::ResponseDeserializationFailed)?;
        let payer_id: Secret<String> =
            serde_urlencoded::from_str::<PaypalQueryParams>(params.peek())
                .into_report()
                .change_context(errors::ConnectorError::ResponseDeserializationFailed)?
                .payer_id;
        let transaction_type = match item.router_data.request.capture_method {
            Some(enums::CaptureMethod::Manual) => TransactionType::ContinueAuthorization,
            _ => TransactionType::ContinueCapture,
        };
        let transaction_request = TransactionConfirmRequest {
            transaction_type,
            payment: PaypalPaymentConfirm {
                pay_pal: Paypal { payer_id },
            },
            ref_trans_id: item.router_data.request.connector_transaction_id.clone(),
        };

        let merchant_authentication =
            AuthorizedotnetAuthType::try_from(&item.router_data.connector_auth_type)?;

        Ok(Self {
            create_transaction_request: PaypalConfirmTransactionRequest {
                merchant_authentication,
                transaction_request,
            },
        })
    }
}<|MERGE_RESOLUTION|>--- conflicted
+++ resolved
@@ -598,11 +598,7 @@
                     .account_number
                     .as_ref()
                     .map(|acc_no| {
-<<<<<<< HEAD
-                        construct_refund_payment_details(acc_no.clone()).encode_to_value()
-=======
                         construct_refund_payment_details(acc_no.clone().expose()).encode_to_value()
->>>>>>> b74435b6
                     })
                     .transpose()
                     .change_context(errors::ConnectorError::MissingRequiredField {
@@ -680,11 +676,7 @@
                     .account_number
                     .as_ref()
                     .map(|acc_no| {
-<<<<<<< HEAD
-                        construct_refund_payment_details(acc_no.clone()).encode_to_value()
-=======
                         construct_refund_payment_details(acc_no.clone().expose()).encode_to_value()
->>>>>>> b74435b6
                     })
                     .transpose()
                     .change_context(errors::ConnectorError::MissingRequiredField {
