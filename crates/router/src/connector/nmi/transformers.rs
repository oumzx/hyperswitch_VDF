use api_models::webhooks;
use cards::CardNumber;
use common_enums::CountryAlpha2;
<<<<<<< HEAD
use common_utils::{errors::CustomResult, ext_traits::XmlExt, pii};
=======
use common_utils::{
    errors::CustomResult,
    ext_traits::XmlExt,
    pii::{self, Email},
};
>>>>>>> b74435b6
use error_stack::{IntoReport, Report, ResultExt};
use masking::{ExposeInterface, PeekInterface, Secret};
use serde::{Deserialize, Serialize};

use crate::{
    connector::utils::{
        self, AddressDetailsData, PaymentsAuthorizeRequestData,
        PaymentsCompleteAuthorizeRequestData, RouterData,
    },
    core::errors,
    services,
    types::{self, api, storage::enums, transformers::ForeignFrom, ConnectorAuthType},
};

type Error = Report<errors::ConnectorError>;

#[derive(Debug, Serialize)]
#[serde(rename_all = "lowercase")]
pub enum TransactionType {
    Auth,
    Capture,
    Refund,
    Sale,
    Validate,
    Void,
}

pub struct NmiAuthType {
    pub(super) api_key: Secret<String>,
    pub(super) public_key: Option<Secret<String>>,
}

impl TryFrom<&ConnectorAuthType> for NmiAuthType {
    type Error = Error;
    fn try_from(auth_type: &ConnectorAuthType) -> Result<Self, Self::Error> {
        match auth_type {
            types::ConnectorAuthType::HeaderKey { api_key } => Ok(Self {
                api_key: api_key.to_owned(),
                public_key: None,
            }),
            types::ConnectorAuthType::BodyKey { api_key, key1 } => Ok(Self {
                api_key: api_key.to_owned(),
                public_key: Some(key1.to_owned()),
            }),
            _ => Err(errors::ConnectorError::FailedToObtainAuthType.into()),
        }
    }
}

#[derive(Debug, Serialize)]
pub struct NmiRouterData<T> {
    pub amount: f64,
    pub router_data: T,
}

impl<T>
    TryFrom<(
        &types::api::CurrencyUnit,
        types::storage::enums::Currency,
        i64,
        T,
    )> for NmiRouterData<T>
{
    type Error = Report<errors::ConnectorError>;

    fn try_from(
        (_currency_unit, currency, amount, router_data): (
            &types::api::CurrencyUnit,
            types::storage::enums::Currency,
            i64,
            T,
        ),
    ) -> Result<Self, Self::Error> {
        Ok(Self {
            amount: utils::to_currency_base_unit_asf64(amount, currency)?,
            router_data,
        })
    }
}

#[derive(Debug, Serialize)]
pub struct NmiVaultRequest {
    security_key: Secret<String>,
    ccnumber: CardNumber,
    ccexp: Secret<String>,
    cvv: Secret<String>,
    first_name: Secret<String>,
    last_name: Secret<String>,
    address1: Option<Secret<String>>,
    address2: Option<Secret<String>>,
    city: Option<String>,
    state: Option<Secret<String>>,
    zip: Option<Secret<String>>,
    country: Option<CountryAlpha2>,
    customer_vault: CustomerAction,
}

#[derive(Debug, Serialize)]
#[serde(rename_all = "snake_case")]
pub enum CustomerAction {
    AddCustomer,
    UpdateCustomer,
}

impl TryFrom<&types::PaymentsPreProcessingRouterData> for NmiVaultRequest {
    type Error = Error;
    fn try_from(item: &types::PaymentsPreProcessingRouterData) -> Result<Self, Self::Error> {
        let auth_type: NmiAuthType = (&item.connector_auth_type).try_into()?;
        let (ccnumber, ccexp, cvv) = get_card_details(item.request.payment_method_data.clone())?;
        let billing_details = item.get_billing_address()?;

        Ok(Self {
            security_key: auth_type.api_key,
            ccnumber,
            ccexp,
            cvv,
            first_name: billing_details.get_first_name()?.to_owned(),
            last_name: billing_details.get_last_name()?.to_owned(),
            address1: billing_details.line1.clone(),
            address2: billing_details.line2.clone(),
            city: billing_details.city.clone(),
            state: billing_details.state.clone(),
            country: billing_details.country,
            zip: billing_details.zip.clone(),
            customer_vault: CustomerAction::AddCustomer,
        })
    }
}

fn get_card_details(
    payment_method_data: Option<api::PaymentMethodData>,
) -> CustomResult<(CardNumber, Secret<String>, Secret<String>), errors::ConnectorError> {
    match payment_method_data {
        Some(api::PaymentMethodData::Card(ref card_details)) => Ok((
            card_details.card_number.clone(),
            utils::CardData::get_card_expiry_month_year_2_digit_with_delimiter(
                card_details,
                "".to_string(),
            )?,
            card_details.card_cvc.clone(),
        )),
        _ => Err(errors::ConnectorError::NotImplemented(
            utils::get_unimplemented_payment_method_error_message("Nmi"),
        ))
        .into_report(),
    }
}

#[derive(Debug, Deserialize, Serialize)]
pub struct NmiVaultResponse {
    pub response: Response,
    pub responsetext: String,
    pub customer_vault_id: Option<Secret<String>>,
    pub response_code: String,
    pub transactionid: String,
}

impl
    TryFrom<
        types::ResponseRouterData<
            api::PreProcessing,
            NmiVaultResponse,
            types::PaymentsPreProcessingData,
            types::PaymentsResponseData,
        >,
    > for types::PaymentsPreProcessingRouterData
{
    type Error = Error;
    fn try_from(
        item: types::ResponseRouterData<
            api::PreProcessing,
            NmiVaultResponse,
            types::PaymentsPreProcessingData,
            types::PaymentsResponseData,
        >,
    ) -> Result<Self, Self::Error> {
        let auth_type: NmiAuthType = (&item.data.connector_auth_type).try_into()?;
        let amount_data =
            item.data
                .request
                .amount
                .ok_or(errors::ConnectorError::MissingRequiredField {
                    field_name: "amount",
                })?;
        let currency_data =
            item.data
                .request
                .currency
                .ok_or(errors::ConnectorError::MissingRequiredField {
                    field_name: "currency",
                })?;
        let (response, status) = match item.response.response {
            Response::Approved => (
                Ok(types::PaymentsResponseData::TransactionResponse {
                    resource_id: types::ResponseId::NoResponseId,
                    redirection_data: Some(services::RedirectForm::Nmi {
                        amount: utils::to_currency_base_unit_asf64(
                            amount_data,
                            currency_data.to_owned(),
                        )?
                        .to_string(),
                        currency: currency_data,
                        customer_vault_id: item
                            .response
                            .customer_vault_id
                            .ok_or(errors::ConnectorError::MissingRequiredField {
                                field_name: "customer_vault_id",
                            })?
                            .peek()
                            .to_string(),
                        public_key: auth_type.public_key.ok_or(
                            errors::ConnectorError::InvalidConnectorConfig {
                                config: "public_key",
                            },
                        )?,
                        order_id: item.data.connector_request_reference_id.clone(),
                    }),
                    mandate_reference: None,
                    connector_metadata: None,
                    network_txn_id: None,
                    connector_response_reference_id: Some(item.response.transactionid),
                    incremental_authorization_allowed: None,
                }),
                enums::AttemptStatus::AuthenticationPending,
            ),
            Response::Declined | Response::Error => (
                Err(types::ErrorResponse {
                    code: item.response.response_code,
                    message: item.response.responsetext.to_owned(),
                    reason: Some(item.response.responsetext),
                    status_code: item.http_code,
                    attempt_status: None,
                    connector_transaction_id: Some(item.response.transactionid),
                }),
                enums::AttemptStatus::Failure,
            ),
        };
        Ok(Self {
            status,
            response,
            ..item.data
        })
    }
}

#[derive(Debug, Serialize)]
pub struct NmiCompleteRequest {
    amount: f64,
    #[serde(rename = "type")]
    transaction_type: TransactionType,
    security_key: Secret<String>,
    orderid: Option<String>,
    customer_vault_id: String,
    email: Option<Email>,
    cardholder_auth: Option<String>,
    cavv: Option<String>,
    xid: Option<String>,
    eci: Option<String>,
    cvv: Secret<String>,
    three_ds_version: Option<String>,
    directory_server_id: Option<String>,
}
#[derive(Debug, Deserialize)]
#[serde(rename_all = "camelCase")]
#[serde(untagged)]
pub enum NmiRedirectResponse {
    NmiRedirectResponseData(NmiRedirectResponseData),
    NmiErrorResponseData(NmiErrorResponseData),
}

#[derive(Debug, Deserialize)]
#[serde(rename_all = "camelCase")]
pub struct NmiErrorResponseData {
    pub code: String,
    pub message: String,
}

#[derive(Debug, Deserialize)]
#[serde(rename_all = "camelCase")]
pub struct NmiRedirectResponseData {
    cavv: Option<String>,
    xid: Option<String>,
    eci: Option<String>,
    card_holder_auth: Option<String>,
    three_ds_version: Option<String>,
    order_id: Option<String>,
    directory_server_id: Option<String>,
    customer_vault_id: String,
}

impl TryFrom<&NmiRouterData<&types::PaymentsCompleteAuthorizeRouterData>> for NmiCompleteRequest {
    type Error = Error;
    fn try_from(
        item: &NmiRouterData<&types::PaymentsCompleteAuthorizeRouterData>,
    ) -> Result<Self, Self::Error> {
        let transaction_type = match item.router_data.request.is_auto_capture()? {
            true => TransactionType::Sale,
            false => TransactionType::Auth,
        };
        let auth_type: NmiAuthType = (&item.router_data.connector_auth_type).try_into()?;
        let payload_data = item
            .router_data
            .request
            .get_redirect_response_payload()?
            .expose();

        let three_ds_data: NmiRedirectResponseData = serde_json::from_value(payload_data)
            .into_report()
            .change_context(errors::ConnectorError::MissingConnectorRedirectionPayload {
                field_name: "three_ds_data",
            })?;

        let (_, _, cvv) = get_card_details(item.router_data.request.payment_method_data.clone())?;

        Ok(Self {
            amount: item.amount,
            transaction_type,
            security_key: auth_type.api_key,
            orderid: three_ds_data.order_id,
            customer_vault_id: three_ds_data.customer_vault_id,
            email: item.router_data.request.email.clone(),
            cvv,
            cardholder_auth: three_ds_data.card_holder_auth,
            cavv: three_ds_data.cavv,
            xid: three_ds_data.xid,
            eci: three_ds_data.eci,
            three_ds_version: three_ds_data.three_ds_version,
            directory_server_id: three_ds_data.directory_server_id,
        })
    }
}

#[derive(Debug, Deserialize, Serialize)]
pub struct NmiCompleteResponse {
    pub response: Response,
    pub responsetext: String,
    pub authcode: Option<String>,
    pub transactionid: String,
    pub avsresponse: Option<String>,
    pub cvvresponse: Option<String>,
    pub orderid: String,
    pub response_code: String,
}

impl
    TryFrom<
        types::ResponseRouterData<
            api::CompleteAuthorize,
            NmiCompleteResponse,
            types::CompleteAuthorizeData,
            types::PaymentsResponseData,
        >,
    > for types::PaymentsCompleteAuthorizeRouterData
{
    type Error = Error;
    fn try_from(
        item: types::ResponseRouterData<
            api::CompleteAuthorize,
            NmiCompleteResponse,
            types::CompleteAuthorizeData,
            types::PaymentsResponseData,
        >,
    ) -> Result<Self, Self::Error> {
        let (response, status) = match item.response.response {
            Response::Approved => (
                Ok(types::PaymentsResponseData::TransactionResponse {
                    resource_id: types::ResponseId::ConnectorTransactionId(
                        item.response.transactionid,
                    ),
                    redirection_data: None,
                    mandate_reference: None,
                    connector_metadata: None,
                    network_txn_id: None,
                    connector_response_reference_id: Some(item.response.orderid),
                    incremental_authorization_allowed: None,
                }),
                if let Some(diesel_models::enums::CaptureMethod::Automatic) =
                    item.data.request.capture_method
                {
                    enums::AttemptStatus::CaptureInitiated
                } else {
                    enums::AttemptStatus::Authorizing
                },
            ),
            Response::Declined | Response::Error => (
                Err(types::ErrorResponse::foreign_from((
                    item.response,
                    item.http_code,
                ))),
                enums::AttemptStatus::Failure,
            ),
        };
        Ok(Self {
            status,
            response,
            ..item.data
        })
    }
}

impl ForeignFrom<(NmiCompleteResponse, u16)> for types::ErrorResponse {
    fn foreign_from((response, http_code): (NmiCompleteResponse, u16)) -> Self {
        Self {
            code: response.response_code,
            message: response.responsetext.to_owned(),
            reason: Some(response.responsetext),
            status_code: http_code,
            attempt_status: None,
            connector_transaction_id: Some(response.transactionid),
        }
    }
}

#[derive(Debug, Serialize)]
pub struct NmiPaymentsRequest {
    #[serde(rename = "type")]
    transaction_type: TransactionType,
    amount: f64,
    security_key: Secret<String>,
    currency: enums::Currency,
    #[serde(flatten)]
    payment_method: PaymentMethod,
    #[serde(flatten)]
    merchant_defined_field: Option<NmiMerchantDefinedField>,
    orderid: String,
}

#[derive(Debug, Serialize)]
pub struct NmiMerchantDefinedField {
    #[serde(flatten)]
    inner: std::collections::BTreeMap<String, Secret<String>>,
}

impl NmiMerchantDefinedField {
    pub fn new(metadata: &pii::SecretSerdeValue) -> Self {
        let metadata_as_string = metadata.peek().to_string();
        let hash_map: std::collections::BTreeMap<String, serde_json::Value> =
            serde_json::from_str(&metadata_as_string).unwrap_or(std::collections::BTreeMap::new());
        let inner = hash_map
            .into_iter()
            .enumerate()
            .map(|(index, (hs_key, hs_value))| {
                let nmi_key = format!("merchant_defined_field_{}", index + 1);
                let nmi_value = format!("{hs_key}={hs_value}");
                (nmi_key, Secret::new(nmi_value))
            })
            .collect();
        Self { inner }
    }
}

#[derive(Debug, Serialize)]
#[serde(untagged)]
pub enum PaymentMethod {
    Card(Box<CardData>),
    GPay(Box<GooglePayData>),
    ApplePay(Box<ApplePayData>),
}

#[derive(Debug, Serialize)]
pub struct CardData {
    ccnumber: CardNumber,
    ccexp: Secret<String>,
    cvv: Secret<String>,
}

#[derive(Debug, Serialize)]
pub struct GooglePayData {
    googlepay_payment_data: Secret<String>,
}

#[derive(Debug, Serialize)]
pub struct ApplePayData {
    applepay_payment_data: Secret<String>,
}

impl TryFrom<&NmiRouterData<&types::PaymentsAuthorizeRouterData>> for NmiPaymentsRequest {
    type Error = Error;
    fn try_from(
        item: &NmiRouterData<&types::PaymentsAuthorizeRouterData>,
    ) -> Result<Self, Self::Error> {
        let transaction_type = match item.router_data.request.is_auto_capture()? {
            true => TransactionType::Sale,
            false => TransactionType::Auth,
        };
        let auth_type: NmiAuthType = (&item.router_data.connector_auth_type).try_into()?;
        let amount = item.amount;
        let payment_method =
            PaymentMethod::try_from(&item.router_data.request.payment_method_data)?;

        Ok(Self {
            transaction_type,
            security_key: auth_type.api_key,
            amount,
            currency: item.router_data.request.currency,
            payment_method,
            merchant_defined_field: item
                .router_data
                .request
                .metadata
                .as_ref()
                .map(NmiMerchantDefinedField::new),
            orderid: item.router_data.connector_request_reference_id.clone(),
        })
    }
}

impl TryFrom<&api_models::payments::PaymentMethodData> for PaymentMethod {
    type Error = Error;
    fn try_from(
        payment_method_data: &api_models::payments::PaymentMethodData,
    ) -> Result<Self, Self::Error> {
        match &payment_method_data {
            api::PaymentMethodData::Card(ref card) => Ok(Self::try_from(card)?),
            api::PaymentMethodData::Wallet(ref wallet_type) => match wallet_type {
                api_models::payments::WalletData::GooglePay(ref googlepay_data) => {
                    Ok(Self::from(googlepay_data))
                }
                api_models::payments::WalletData::ApplePay(ref applepay_data) => {
                    Ok(Self::from(applepay_data))
                }
                api_models::payments::WalletData::AliPayQr(_)
                | api_models::payments::WalletData::AliPayRedirect(_)
                | api_models::payments::WalletData::AliPayHkRedirect(_)
                | api_models::payments::WalletData::MomoRedirect(_)
                | api_models::payments::WalletData::KakaoPayRedirect(_)
                | api_models::payments::WalletData::GoPayRedirect(_)
                | api_models::payments::WalletData::GcashRedirect(_)
                | api_models::payments::WalletData::ApplePayRedirect(_)
                | api_models::payments::WalletData::ApplePayThirdPartySdk(_)
                | api_models::payments::WalletData::DanaRedirect {}
                | api_models::payments::WalletData::GooglePayRedirect(_)
                | api_models::payments::WalletData::GooglePayThirdPartySdk(_)
                | api_models::payments::WalletData::MbWayRedirect(_)
                | api_models::payments::WalletData::MobilePayRedirect(_)
                | api_models::payments::WalletData::PaypalRedirect(_)
                | api_models::payments::WalletData::PaypalSdk(_)
                | api_models::payments::WalletData::SamsungPay(_)
                | api_models::payments::WalletData::TwintRedirect {}
                | api_models::payments::WalletData::VippsRedirect {}
                | api_models::payments::WalletData::TouchNGoRedirect(_)
                | api_models::payments::WalletData::WeChatPayRedirect(_)
                | api_models::payments::WalletData::WeChatPayQr(_)
                | api_models::payments::WalletData::CashappQr(_)
                | api_models::payments::WalletData::SwishQr(_) => {
                    Err(errors::ConnectorError::NotImplemented(
                        utils::get_unimplemented_payment_method_error_message("nmi"),
                    ))
                    .into_report()
                }
            },
            api::PaymentMethodData::CardRedirect(_)
            | api::PaymentMethodData::PayLater(_)
            | api::PaymentMethodData::BankRedirect(_)
            | api::PaymentMethodData::BankDebit(_)
            | api::PaymentMethodData::BankTransfer(_)
            | api::PaymentMethodData::Crypto(_)
            | api::PaymentMethodData::MandatePayment
            | api::PaymentMethodData::Reward
            | api::PaymentMethodData::Upi(_)
            | api::PaymentMethodData::Voucher(_)
            | api::PaymentMethodData::GiftCard(_)
            | api::PaymentMethodData::CardToken(_) => Err(errors::ConnectorError::NotImplemented(
                utils::get_unimplemented_payment_method_error_message("nmi"),
            ))
            .into_report(),
        }
    }
}

impl TryFrom<&api_models::payments::Card> for PaymentMethod {
    type Error = Error;
    fn try_from(card: &api_models::payments::Card) -> Result<Self, Self::Error> {
        let ccexp = utils::CardData::get_card_expiry_month_year_2_digit_with_delimiter(
            card,
            "".to_string(),
        )?;
        let card = CardData {
            ccnumber: card.card_number.clone(),
            ccexp,
            cvv: card.card_cvc.clone(),
        };
        Ok(Self::Card(Box::new(card)))
    }
}

impl From<&api_models::payments::GooglePayWalletData> for PaymentMethod {
    fn from(wallet_data: &api_models::payments::GooglePayWalletData) -> Self {
        let gpay_data = GooglePayData {
            googlepay_payment_data: Secret::new(wallet_data.tokenization_data.token.clone()),
        };
        Self::GPay(Box::new(gpay_data))
    }
}

impl From<&api_models::payments::ApplePayWalletData> for PaymentMethod {
    fn from(wallet_data: &api_models::payments::ApplePayWalletData) -> Self {
        let apple_pay_data = ApplePayData {
            applepay_payment_data: Secret::new(wallet_data.payment_data.clone()),
        };
        Self::ApplePay(Box::new(apple_pay_data))
    }
}

impl TryFrom<&types::SetupMandateRouterData> for NmiPaymentsRequest {
    type Error = Error;
    fn try_from(item: &types::SetupMandateRouterData) -> Result<Self, Self::Error> {
        let auth_type: NmiAuthType = (&item.connector_auth_type).try_into()?;
        let payment_method = PaymentMethod::try_from(&item.request.payment_method_data)?;
        Ok(Self {
            transaction_type: TransactionType::Validate,
            security_key: auth_type.api_key,
            amount: 0.0,
            currency: item.request.currency,
            payment_method,
            merchant_defined_field: None,
            orderid: item.connector_request_reference_id.clone(),
        })
    }
}

#[derive(Debug, Serialize)]
pub struct NmiSyncRequest {
    pub order_id: String,
    pub security_key: Secret<String>,
}

impl TryFrom<&types::PaymentsSyncRouterData> for NmiSyncRequest {
    type Error = Error;
    fn try_from(item: &types::PaymentsSyncRouterData) -> Result<Self, Self::Error> {
        let auth = NmiAuthType::try_from(&item.connector_auth_type)?;
        Ok(Self {
            security_key: auth.api_key,
            order_id: item.attempt_id.clone(),
        })
    }
}

#[derive(Debug, Serialize)]
pub struct NmiCaptureRequest {
    #[serde(rename = "type")]
    pub transaction_type: TransactionType,
    pub security_key: Secret<String>,
    pub transactionid: String,
    pub amount: Option<f64>,
}

impl TryFrom<&NmiRouterData<&types::PaymentsCaptureRouterData>> for NmiCaptureRequest {
    type Error = Error;
    fn try_from(
        item: &NmiRouterData<&types::PaymentsCaptureRouterData>,
    ) -> Result<Self, Self::Error> {
        let auth = NmiAuthType::try_from(&item.router_data.connector_auth_type)?;
        Ok(Self {
            transaction_type: TransactionType::Capture,
            security_key: auth.api_key,
            transactionid: item.router_data.request.connector_transaction_id.clone(),
            amount: Some(item.amount),
        })
    }
}

impl
    TryFrom<
        types::ResponseRouterData<
            api::Capture,
            StandardResponse,
            types::PaymentsCaptureData,
            types::PaymentsResponseData,
        >,
    > for types::RouterData<api::Capture, types::PaymentsCaptureData, types::PaymentsResponseData>
{
    type Error = Error;
    fn try_from(
        item: types::ResponseRouterData<
            api::Capture,
            StandardResponse,
            types::PaymentsCaptureData,
            types::PaymentsResponseData,
        >,
    ) -> Result<Self, Self::Error> {
        let (response, status) = match item.response.response {
            Response::Approved => (
                Ok(types::PaymentsResponseData::TransactionResponse {
                    resource_id: types::ResponseId::ConnectorTransactionId(
                        item.response.transactionid.to_owned(),
                    ),
                    redirection_data: None,
                    mandate_reference: None,
                    connector_metadata: None,
                    network_txn_id: None,
                    connector_response_reference_id: Some(item.response.orderid),
                    incremental_authorization_allowed: None,
                }),
                enums::AttemptStatus::CaptureInitiated,
            ),
            Response::Declined | Response::Error => (
                Err(types::ErrorResponse::foreign_from((
                    item.response,
                    item.http_code,
                ))),
                enums::AttemptStatus::CaptureFailed,
            ),
        };
        Ok(Self {
            status,
            response,
            ..item.data
        })
    }
}

#[derive(Debug, Serialize)]
pub struct NmiCancelRequest {
    #[serde(rename = "type")]
    pub transaction_type: TransactionType,
    pub security_key: Secret<String>,
    pub transactionid: String,
    pub void_reason: Option<String>,
}

impl TryFrom<&types::PaymentsCancelRouterData> for NmiCancelRequest {
    type Error = Error;
    fn try_from(item: &types::PaymentsCancelRouterData) -> Result<Self, Self::Error> {
        let auth = NmiAuthType::try_from(&item.connector_auth_type)?;
        Ok(Self {
            transaction_type: TransactionType::Void,
            security_key: auth.api_key,
            transactionid: item.request.connector_transaction_id.clone(),
            void_reason: item.request.cancellation_reason.clone(),
        })
    }
}

#[derive(Debug, Deserialize, Serialize)]
pub enum Response {
    #[serde(alias = "1")]
    Approved,
    #[serde(alias = "2")]
    Declined,
    #[serde(alias = "3")]
    Error,
}

#[derive(Debug, Deserialize, Serialize)]
pub struct StandardResponse {
    pub response: Response,
    pub responsetext: String,
    pub authcode: Option<String>,
    pub transactionid: String,
    pub avsresponse: Option<String>,
    pub cvvresponse: Option<String>,
    pub orderid: String,
    pub response_code: String,
}

impl<T>
    TryFrom<
        types::ResponseRouterData<
            api::SetupMandate,
            StandardResponse,
            T,
            types::PaymentsResponseData,
        >,
    > for types::RouterData<api::SetupMandate, T, types::PaymentsResponseData>
{
    type Error = Error;
    fn try_from(
        item: types::ResponseRouterData<
            api::SetupMandate,
            StandardResponse,
            T,
            types::PaymentsResponseData,
        >,
    ) -> Result<Self, Self::Error> {
        let (response, status) = match item.response.response {
            Response::Approved => (
                Ok(types::PaymentsResponseData::TransactionResponse {
                    resource_id: types::ResponseId::ConnectorTransactionId(
                        item.response.transactionid.clone(),
                    ),
                    redirection_data: None,
                    mandate_reference: None,
                    connector_metadata: None,
                    network_txn_id: None,
                    connector_response_reference_id: Some(item.response.orderid),
                    incremental_authorization_allowed: None,
                }),
                enums::AttemptStatus::Charged,
            ),
            Response::Declined | Response::Error => (
                Err(types::ErrorResponse::foreign_from((
                    item.response,
                    item.http_code,
                ))),
                enums::AttemptStatus::Failure,
            ),
        };
        Ok(Self {
            status,
            response,
            ..item.data
        })
    }
}

impl ForeignFrom<(StandardResponse, u16)> for types::ErrorResponse {
    fn foreign_from((response, http_code): (StandardResponse, u16)) -> Self {
        Self {
            code: response.response_code,
            message: response.responsetext.to_owned(),
            reason: Some(response.responsetext),
            status_code: http_code,
            attempt_status: None,
            connector_transaction_id: Some(response.transactionid),
        }
    }
}

impl TryFrom<types::PaymentsResponseRouterData<StandardResponse>>
    for types::RouterData<api::Authorize, types::PaymentsAuthorizeData, types::PaymentsResponseData>
{
    type Error = Error;
    fn try_from(
        item: types::ResponseRouterData<
            api::Authorize,
            StandardResponse,
            types::PaymentsAuthorizeData,
            types::PaymentsResponseData,
        >,
    ) -> Result<Self, Self::Error> {
        let (response, status) = match item.response.response {
            Response::Approved => (
                Ok(types::PaymentsResponseData::TransactionResponse {
                    resource_id: types::ResponseId::ConnectorTransactionId(
                        item.response.transactionid.clone(),
                    ),
                    redirection_data: None,
                    mandate_reference: None,
                    connector_metadata: None,
                    network_txn_id: None,
                    connector_response_reference_id: Some(item.response.orderid),
                    incremental_authorization_allowed: None,
                }),
                if let Some(diesel_models::enums::CaptureMethod::Automatic) =
                    item.data.request.capture_method
                {
                    enums::AttemptStatus::CaptureInitiated
                } else {
                    enums::AttemptStatus::Authorizing
                },
            ),
            Response::Declined | Response::Error => (
                Err(types::ErrorResponse::foreign_from((
                    item.response,
                    item.http_code,
                ))),
                enums::AttemptStatus::Failure,
            ),
        };
        Ok(Self {
            status,
            response,
            ..item.data
        })
    }
}

impl<T>
    TryFrom<types::ResponseRouterData<api::Void, StandardResponse, T, types::PaymentsResponseData>>
    for types::RouterData<api::Void, T, types::PaymentsResponseData>
{
    type Error = Error;
    fn try_from(
        item: types::ResponseRouterData<
            api::Void,
            StandardResponse,
            T,
            types::PaymentsResponseData,
        >,
    ) -> Result<Self, Self::Error> {
        let (response, status) = match item.response.response {
            Response::Approved => (
                Ok(types::PaymentsResponseData::TransactionResponse {
                    resource_id: types::ResponseId::ConnectorTransactionId(
                        item.response.transactionid.clone(),
                    ),
                    redirection_data: None,
                    mandate_reference: None,
                    connector_metadata: None,
                    network_txn_id: None,
                    connector_response_reference_id: Some(item.response.orderid),
                    incremental_authorization_allowed: None,
                }),
                enums::AttemptStatus::VoidInitiated,
            ),
            Response::Declined | Response::Error => (
                Err(types::ErrorResponse::foreign_from((
                    item.response,
                    item.http_code,
                ))),
                enums::AttemptStatus::VoidFailed,
            ),
        };
        Ok(Self {
            status,
            response,
            ..item.data
        })
    }
}

#[derive(Debug, Deserialize)]
#[serde(rename_all = "snake_case")]
pub enum NmiStatus {
    Abandoned,
    Cancelled,
    Pendingsettlement,
    Pending,
    Failed,
    Complete,
    InProgress,
    Unknown,
}

impl<F, T> TryFrom<types::ResponseRouterData<F, SyncResponse, T, types::PaymentsResponseData>>
    for types::RouterData<F, T, types::PaymentsResponseData>
{
    type Error = Error;
    fn try_from(
        item: types::ResponseRouterData<F, SyncResponse, T, types::PaymentsResponseData>,
    ) -> Result<Self, Self::Error> {
        match item.response.transaction {
            Some(trn) => Ok(Self {
                status: enums::AttemptStatus::from(NmiStatus::from(trn.condition)),
                response: Ok(types::PaymentsResponseData::TransactionResponse {
                    resource_id: types::ResponseId::ConnectorTransactionId(trn.transaction_id),
                    redirection_data: None,
                    mandate_reference: None,
                    connector_metadata: None,
                    network_txn_id: None,
                    connector_response_reference_id: None,
                    incremental_authorization_allowed: None,
                }),
                ..item.data
            }),
            None => Ok(Self { ..item.data }), //when there is empty connector response i.e. response we get in psync when payment status is in authentication_pending
        }
    }
}

impl TryFrom<Vec<u8>> for SyncResponse {
    type Error = Error;
    fn try_from(bytes: Vec<u8>) -> Result<Self, Self::Error> {
        let query_response = String::from_utf8(bytes)
            .into_report()
            .change_context(errors::ConnectorError::ResponseDeserializationFailed)?;
        query_response
            .parse_xml::<Self>()
            .into_report()
            .change_context(errors::ConnectorError::ResponseDeserializationFailed)
    }
}

impl TryFrom<Vec<u8>> for NmiRefundSyncResponse {
    type Error = Error;
    fn try_from(bytes: Vec<u8>) -> Result<Self, Self::Error> {
        let query_response = String::from_utf8(bytes)
            .into_report()
            .change_context(errors::ConnectorError::ResponseDeserializationFailed)?;
        query_response
            .parse_xml::<Self>()
            .into_report()
            .change_context(errors::ConnectorError::ResponseDeserializationFailed)
    }
}

impl From<NmiStatus> for enums::AttemptStatus {
    fn from(item: NmiStatus) -> Self {
        match item {
            NmiStatus::Abandoned => Self::AuthenticationFailed,
            NmiStatus::Cancelled => Self::Voided,
            NmiStatus::Pending => Self::Authorized,
            NmiStatus::Pendingsettlement | NmiStatus::Complete => Self::Charged,
            NmiStatus::InProgress => Self::AuthenticationPending,
            NmiStatus::Failed | NmiStatus::Unknown => Self::Failure,
        }
    }
}

// REFUND :
#[derive(Debug, Serialize)]
pub struct NmiRefundRequest {
    #[serde(rename = "type")]
    transaction_type: TransactionType,
    security_key: Secret<String>,
    transactionid: String,
    orderid: String,
    amount: f64,
}

impl<F> TryFrom<&NmiRouterData<&types::RefundsRouterData<F>>> for NmiRefundRequest {
    type Error = Error;
    fn try_from(item: &NmiRouterData<&types::RefundsRouterData<F>>) -> Result<Self, Self::Error> {
        let auth_type: NmiAuthType = (&item.router_data.connector_auth_type).try_into()?;
        Ok(Self {
            transaction_type: TransactionType::Refund,
            security_key: auth_type.api_key,
            transactionid: item.router_data.request.connector_transaction_id.clone(),
            orderid: item.router_data.request.refund_id.clone(),
            amount: item.amount,
        })
    }
}

impl TryFrom<types::RefundsResponseRouterData<api::Execute, StandardResponse>>
    for types::RefundsRouterData<api::Execute>
{
    type Error = Error;
    fn try_from(
        item: types::RefundsResponseRouterData<api::Execute, StandardResponse>,
    ) -> Result<Self, Self::Error> {
        let refund_status = enums::RefundStatus::from(item.response.response);
        Ok(Self {
            response: Ok(types::RefundsResponseData {
                connector_refund_id: item.response.orderid,
                refund_status,
            }),
            ..item.data
        })
    }
}

impl TryFrom<types::RefundsResponseRouterData<api::Capture, StandardResponse>>
    for types::RefundsRouterData<api::Capture>
{
    type Error = Error;
    fn try_from(
        item: types::RefundsResponseRouterData<api::Capture, StandardResponse>,
    ) -> Result<Self, Self::Error> {
        let refund_status = enums::RefundStatus::from(item.response.response);
        Ok(Self {
            response: Ok(types::RefundsResponseData {
                connector_refund_id: item.response.transactionid,
                refund_status,
            }),
            ..item.data
        })
    }
}

impl From<Response> for enums::RefundStatus {
    fn from(item: Response) -> Self {
        match item {
            Response::Approved => Self::Pending,
            Response::Declined | Response::Error => Self::Failure,
        }
    }
}

impl TryFrom<&types::RefundSyncRouterData> for NmiSyncRequest {
    type Error = Error;
    fn try_from(item: &types::RefundSyncRouterData) -> Result<Self, Self::Error> {
        let auth = NmiAuthType::try_from(&item.connector_auth_type)?;

        Ok(Self {
            security_key: auth.api_key,
            order_id: item
                .request
                .connector_refund_id
                .clone()
                .ok_or(errors::ConnectorError::MissingConnectorRefundID)?,
        })
    }
}

impl TryFrom<types::RefundsResponseRouterData<api::RSync, NmiRefundSyncResponse>>
    for types::RefundsRouterData<api::RSync>
{
    type Error = Report<errors::ConnectorError>;
    fn try_from(
        item: types::RefundsResponseRouterData<api::RSync, NmiRefundSyncResponse>,
    ) -> Result<Self, Self::Error> {
        let refund_status =
            enums::RefundStatus::from(NmiStatus::from(item.response.transaction.condition));
        Ok(Self {
            response: Ok(types::RefundsResponseData {
                connector_refund_id: item.response.transaction.order_id,
                refund_status,
            }),
            ..item.data
        })
    }
}

impl From<NmiStatus> for enums::RefundStatus {
    fn from(item: NmiStatus) -> Self {
        match item {
            NmiStatus::Abandoned
            | NmiStatus::Cancelled
            | NmiStatus::Failed
            | NmiStatus::Unknown => Self::Failure,
            NmiStatus::Pending | NmiStatus::InProgress => Self::Pending,
            NmiStatus::Pendingsettlement | NmiStatus::Complete => Self::Success,
        }
    }
}

impl From<String> for NmiStatus {
    fn from(value: String) -> Self {
        match value.as_str() {
            "abandoned" => Self::Abandoned,
            "canceled" => Self::Cancelled,
            "in_progress" => Self::InProgress,
            "pendingsettlement" => Self::Pendingsettlement,
            "complete" => Self::Complete,
            "failed" => Self::Failed,
            "unknown" => Self::Unknown,
            // Other than above values only pending is possible, since value is a string handling this as default
            _ => Self::Pending,
        }
    }
}

#[derive(Debug, Deserialize, Serialize)]
pub struct SyncTransactionResponse {
    pub transaction_id: String,
    pub condition: String,
}

#[derive(Debug, Deserialize, Serialize)]
pub struct SyncResponse {
    pub transaction: Option<SyncTransactionResponse>,
}

#[derive(Debug, Deserialize, Serialize)]
pub struct RefundSyncBody {
    order_id: String,
    condition: String,
}

#[derive(Debug, Deserialize, Serialize)]
pub struct NmiRefundSyncResponse {
    transaction: RefundSyncBody,
}

#[derive(Debug, Deserialize)]
pub struct NmiWebhookObjectReference {
    pub event_body: NmiReferenceBody,
}

#[derive(Debug, Deserialize)]
pub struct NmiReferenceBody {
    pub order_id: String,
    pub action: NmiActionBody,
}

#[derive(Debug, Deserialize, Serialize)]
pub struct NmiActionBody {
    pub action_type: NmiActionType,
}

#[derive(Debug, Deserialize, Serialize)]
#[serde(rename_all = "lowercase")]
pub enum NmiActionType {
    Auth,
    Capture,
    Credit,
    Refund,
    Sale,
    Void,
}

#[derive(Debug, Deserialize)]
pub struct NmiWebhookEventBody {
    pub event_type: NmiWebhookEventType,
}

#[derive(Debug, Deserialize, Serialize)]
pub enum NmiWebhookEventType {
    #[serde(rename = "transaction.sale.success")]
    SaleSuccess,
    #[serde(rename = "transaction.sale.failure")]
    SaleFailure,
    #[serde(rename = "transaction.sale.unknown")]
    SaleUnknown,
    #[serde(rename = "transaction.auth.success")]
    AuthSuccess,
    #[serde(rename = "transaction.auth.failure")]
    AuthFailure,
    #[serde(rename = "transaction.auth.unknown")]
    AuthUnknown,
    #[serde(rename = "transaction.refund.success")]
    RefundSuccess,
    #[serde(rename = "transaction.refund.failure")]
    RefundFailure,
    #[serde(rename = "transaction.refund.unknown")]
    RefundUnknown,
    #[serde(rename = "transaction.void.success")]
    VoidSuccess,
    #[serde(rename = "transaction.void.failure")]
    VoidFailure,
    #[serde(rename = "transaction.void.unknown")]
    VoidUnknown,
    #[serde(rename = "transaction.capture.success")]
    CaptureSuccess,
    #[serde(rename = "transaction.capture.failure")]
    CaptureFailure,
    #[serde(rename = "transaction.capture.unknown")]
    CaptureUnknown,
}

impl ForeignFrom<NmiWebhookEventType> for webhooks::IncomingWebhookEvent {
    fn foreign_from(status: NmiWebhookEventType) -> Self {
        match status {
            NmiWebhookEventType::SaleSuccess => Self::PaymentIntentSuccess,
            NmiWebhookEventType::SaleFailure => Self::PaymentIntentFailure,
            NmiWebhookEventType::RefundSuccess => Self::RefundSuccess,
            NmiWebhookEventType::RefundFailure => Self::RefundFailure,
            NmiWebhookEventType::VoidSuccess => Self::PaymentIntentCancelled,
            NmiWebhookEventType::AuthSuccess => Self::PaymentIntentAuthorizationSuccess,
            NmiWebhookEventType::CaptureSuccess => Self::PaymentIntentCaptureSuccess,
            NmiWebhookEventType::AuthFailure => Self::PaymentIntentAuthorizationFailure,
            NmiWebhookEventType::CaptureFailure => Self::PaymentIntentCaptureFailure,
            NmiWebhookEventType::VoidFailure => Self::PaymentIntentCancelFailure,
            NmiWebhookEventType::SaleUnknown
            | NmiWebhookEventType::RefundUnknown
            | NmiWebhookEventType::AuthUnknown
            | NmiWebhookEventType::VoidUnknown
            | NmiWebhookEventType::CaptureUnknown => Self::EventNotSupported,
        }
    }
}

#[derive(Debug, Deserialize, Serialize)]
pub struct NmiWebhookBody {
    pub event_body: NmiWebhookObject,
}

#[derive(Debug, Deserialize, Serialize)]
pub struct NmiWebhookObject {
    pub transaction_id: String,
    pub order_id: String,
    pub condition: String,
    pub action: NmiActionBody,
}

impl TryFrom<&NmiWebhookBody> for SyncResponse {
    type Error = Error;
    fn try_from(item: &NmiWebhookBody) -> Result<Self, Self::Error> {
        let transaction = Some(SyncTransactionResponse {
            transaction_id: item.event_body.transaction_id.to_owned(),
            condition: item.event_body.condition.to_owned(),
        });

        Ok(Self { transaction })
    }
}<|MERGE_RESOLUTION|>--- conflicted
+++ resolved
@@ -1,15 +1,11 @@
 use api_models::webhooks;
 use cards::CardNumber;
 use common_enums::CountryAlpha2;
-<<<<<<< HEAD
-use common_utils::{errors::CustomResult, ext_traits::XmlExt, pii};
-=======
 use common_utils::{
     errors::CustomResult,
     ext_traits::XmlExt,
     pii::{self, Email},
 };
->>>>>>> b74435b6
 use error_stack::{IntoReport, Report, ResultExt};
 use masking::{ExposeInterface, PeekInterface, Secret};
 use serde::{Deserialize, Serialize};
