--- conflicted
+++ resolved
@@ -81,7 +81,6 @@
             api_models::payments::PaymentMethodData::Wallet(wallet_data) => {
                 Self::try_from((item, &wallet_data))
             }
-<<<<<<< HEAD
             api_models::payments::PaymentMethodData::Card(_)
             | api_models::payments::PaymentMethodData::CardRedirect(_)
             | api_models::payments::PaymentMethodData::PayLater(_)
@@ -90,7 +89,7 @@
             | api_models::payments::PaymentMethodData::BankTransfer(_)
             | api_models::payments::PaymentMethodData::Crypto(_)
             | api_models::payments::PaymentMethodData::MandatePayment
-            | api_models::payments::PaymentMethodData::Reward(_)
+            | api_models::payments::PaymentMethodData::Reward
             | api_models::payments::PaymentMethodData::Upi(_)
             | api_models::payments::PaymentMethodData::Voucher(_)
             | api_models::payments::PaymentMethodData::GiftCard(_) => {
@@ -98,12 +97,6 @@
                     utils::get_unimplemented_payment_method_error_message("boku"),
                 ))?
             }
-=======
-            _ => Err(errors::ConnectorError::NotSupported {
-                message: format!("{:?}", item.request.payment_method_type),
-                connector: "Boku",
-            })?,
->>>>>>> 6ab79e6f
         }
     }
 }
