--- conflicted
+++ resolved
@@ -369,11 +369,8 @@
             | Flow::AuthenticationSync
             | Flow::AuthenticationSyncPostUpdate
             | Flow::AuthenticationAuthenticate
-<<<<<<< HEAD
+            | Flow::AuthenticationSessionToken
             | Flow::PostAuthenticationFlow => Self::Authentication,
-=======
-            | Flow::AuthenticationSessionToken => Self::Authentication,
->>>>>>> b9c4bee9
             Flow::Proxy => Self::Proxy,
 
             Flow::ProfileAcquirerCreate | Flow::ProfileAcquirerUpdate => Self::ProfileAcquirer,
