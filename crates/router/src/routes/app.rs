use std::{collections::HashMap, sync::Arc};

use actix_web::{web, Scope};
#[cfg(all(feature = "olap", feature = "v1"))]
use api_models::routing::RoutingRetrieveQuery;
use api_models::routing::RuleMigrationQuery;
#[cfg(feature = "olap")]
use common_enums::TransactionType;
#[cfg(feature = "partial-auth")]
use common_utils::crypto::Blake3;
use common_utils::id_type;
#[cfg(feature = "email")]
use external_services::email::{
    no_email::NoEmailClient, ses::AwsSes, smtp::SmtpServer, EmailClientConfigs, EmailService,
};
use external_services::{
    file_storage::FileStorageInterface,
    grpc_client::{GrpcClients, GrpcHeaders},
};
use hyperswitch_interfaces::{
    crm::CrmInterface,
    encryption_interface::EncryptionManagementInterface,
    secrets_interface::secret_state::{RawSecret, SecuredSecret},
};
use router_env::tracing_actix_web::RequestId;
use scheduler::SchedulerInterface;
use storage_impl::{config::TenantConfig, redis::RedisStore, MockDb};
use tokio::sync::oneshot;

use self::settings::Tenant;
#[cfg(any(feature = "olap", feature = "oltp"))]
use super::currency;
#[cfg(feature = "dummy_connector")]
use super::dummy_connector::*;
#[cfg(all(any(feature = "v1", feature = "v2"), feature = "oltp"))]
use super::ephemeral_key::*;
#[cfg(any(feature = "olap", feature = "oltp"))]
use super::payment_methods;
#[cfg(feature = "payouts")]
use super::payout_link::*;
#[cfg(feature = "payouts")]
use super::payouts::*;
#[cfg(all(feature = "oltp", feature = "v1"))]
use super::pm_auth;
#[cfg(feature = "oltp")]
use super::poll;
#[cfg(feature = "v2")]
use super::proxy;
#[cfg(all(feature = "v2", feature = "revenue_recovery", feature = "oltp"))]
use super::recovery_webhooks::*;
#[cfg(all(feature = "oltp", feature = "v2"))]
use super::refunds;
#[cfg(feature = "olap")]
use super::routing;
#[cfg(all(feature = "oltp", feature = "v2"))]
use super::tokenization as tokenization_routes;
#[cfg(all(feature = "olap", feature = "v1"))]
use super::verification::{apple_pay_merchant_registration, retrieve_apple_pay_verified_domains};
#[cfg(feature = "oltp")]
use super::webhooks::*;
use super::{
    admin, api_keys, cache::*, connector_onboarding, disputes, files, gsm, health::*, profiles,
    relay, user, user_role,
};
#[cfg(feature = "v1")]
use super::{apple_pay_certificates_migration, blocklist, payment_link, webhook_events};
#[cfg(any(feature = "olap", feature = "oltp"))]
use super::{configs::*, customers, payments};
#[cfg(all(any(feature = "olap", feature = "oltp"), feature = "v1"))]
use super::{mandates::*, refunds::*};
#[cfg(feature = "olap")]
pub use crate::analytics::opensearch::OpenSearchClient;
#[cfg(feature = "olap")]
use crate::analytics::AnalyticsProvider;
#[cfg(feature = "partial-auth")]
use crate::errors::RouterResult;
#[cfg(feature = "oltp")]
use crate::routes::authentication;
#[cfg(feature = "v1")]
use crate::routes::cards_info::{
    card_iin_info, create_cards_info, migrate_cards_info, update_cards_info,
};
#[cfg(all(feature = "olap", feature = "v1"))]
use crate::routes::feature_matrix;
#[cfg(all(feature = "frm", feature = "oltp"))]
use crate::routes::fraud_check as frm_routes;
#[cfg(all(feature = "olap", feature = "v1"))]
use crate::routes::profile_acquirer;
#[cfg(all(feature = "recon", feature = "olap"))]
use crate::routes::recon as recon_routes;
pub use crate::{
    configs::settings,
    db::{
        AccountsStorageInterface, CommonStorageInterface, GlobalStorageInterface, StorageImpl,
        StorageInterface,
    },
    events::EventsHandler,
    services::{get_cache_store, get_store},
};
use crate::{
    configs::{secrets_transformers, Settings},
    db::kafka_store::{KafkaStore, TenantID},
    routes::{hypersense as hypersense_routes, three_ds_decision_rule},
};

#[derive(Clone)]
pub struct ReqState {
    pub event_context: events::EventContext<crate::events::EventType, EventsHandler>,
}

#[derive(Clone)]
pub struct SessionState {
    pub store: Box<dyn StorageInterface>,
    /// Global store is used for global schema operations in tables like Users and Tenants
    pub global_store: Box<dyn GlobalStorageInterface>,
    pub accounts_store: Box<dyn AccountsStorageInterface>,
    pub conf: Arc<settings::Settings<RawSecret>>,
    pub api_client: Box<dyn crate::services::ApiClient>,
    pub event_handler: EventsHandler,
    #[cfg(feature = "email")]
    pub email_client: Arc<Box<dyn EmailService>>,
    #[cfg(feature = "olap")]
    pub pool: AnalyticsProvider,
    pub file_storage_client: Arc<dyn FileStorageInterface>,
    pub request_id: Option<RequestId>,
    pub base_url: String,
    pub tenant: Tenant,
    #[cfg(feature = "olap")]
    pub opensearch_client: Option<Arc<OpenSearchClient>>,
    pub grpc_client: Arc<GrpcClients>,
    pub theme_storage_client: Arc<dyn FileStorageInterface>,
    pub locale: String,
    pub crm_client: Arc<dyn CrmInterface>,
    pub infra_components: Option<serde_json::Value>,
}
impl scheduler::SchedulerSessionState for SessionState {
    fn get_db(&self) -> Box<dyn SchedulerInterface> {
        self.store.get_scheduler_db()
    }
}
impl SessionState {
    pub fn get_req_state(&self) -> ReqState {
        ReqState {
            event_context: events::EventContext::new(self.event_handler.clone()),
        }
    }
    pub fn get_grpc_headers(&self) -> GrpcHeaders {
        GrpcHeaders {
            tenant_id: self.tenant.tenant_id.get_string_repr().to_string(),
            request_id: self.request_id.map(|req_id| (*req_id).to_string()),
        }
    }
}

pub trait SessionStateInfo {
    fn conf(&self) -> settings::Settings<RawSecret>;
    fn store(&self) -> Box<dyn StorageInterface>;
    fn event_handler(&self) -> EventsHandler;
    fn get_request_id(&self) -> Option<String>;
    fn add_request_id(&mut self, request_id: RequestId);
    #[cfg(feature = "partial-auth")]
    fn get_detached_auth(&self) -> RouterResult<(Blake3, &[u8])>;
    fn session_state(&self) -> SessionState;
    fn global_store(&self) -> Box<dyn GlobalStorageInterface>;
}

impl SessionStateInfo for SessionState {
    fn store(&self) -> Box<dyn StorageInterface> {
        self.store.to_owned()
    }
    fn conf(&self) -> settings::Settings<RawSecret> {
        self.conf.as_ref().to_owned()
    }
    fn event_handler(&self) -> EventsHandler {
        self.event_handler.clone()
    }
    fn get_request_id(&self) -> Option<String> {
        self.api_client.get_request_id()
    }
    fn add_request_id(&mut self, request_id: RequestId) {
        self.api_client.add_request_id(request_id);
        self.store.add_request_id(request_id.to_string());
        self.request_id.replace(request_id);
    }

    #[cfg(feature = "partial-auth")]
    fn get_detached_auth(&self) -> RouterResult<(Blake3, &[u8])> {
        use error_stack::ResultExt;
        use hyperswitch_domain_models::errors::api_error_response as errors;
        use masking::prelude::PeekInterface as _;
        use router_env::logger;

        let output = CHECKSUM_KEY.get_or_try_init(|| {
            let conf = self.conf();
            let context = conf
                .api_keys
                .get_inner()
                .checksum_auth_context
                .peek()
                .clone();
            let key = conf.api_keys.get_inner().checksum_auth_key.peek();
            hex::decode(key).map(|key| {
                (
                    masking::StrongSecret::new(context),
                    masking::StrongSecret::new(key),
                )
            })
        });

        match output {
            Ok((context, key)) => Ok((Blake3::new(context.peek().clone()), key.peek())),
            Err(err) => {
                logger::error!("Failed to get checksum key");
                Err(err).change_context(errors::ApiErrorResponse::InternalServerError)
            }
        }
    }
    fn session_state(&self) -> SessionState {
        self.clone()
    }
    fn global_store(&self) -> Box<(dyn GlobalStorageInterface)> {
        self.global_store.to_owned()
    }
}
#[derive(Clone)]
pub struct AppState {
    pub flow_name: String,
    pub global_store: Box<dyn GlobalStorageInterface>,
    // TODO: use a separate schema for accounts_store
    pub accounts_store: HashMap<id_type::TenantId, Box<dyn AccountsStorageInterface>>,
    pub stores: HashMap<id_type::TenantId, Box<dyn StorageInterface>>,
    pub conf: Arc<settings::Settings<RawSecret>>,
    pub event_handler: EventsHandler,
    #[cfg(feature = "email")]
    pub email_client: Arc<Box<dyn EmailService>>,
    pub api_client: Box<dyn crate::services::ApiClient>,
    #[cfg(feature = "olap")]
    pub pools: HashMap<id_type::TenantId, AnalyticsProvider>,
    #[cfg(feature = "olap")]
    pub opensearch_client: Option<Arc<OpenSearchClient>>,
    pub request_id: Option<RequestId>,
    pub file_storage_client: Arc<dyn FileStorageInterface>,
    pub encryption_client: Arc<dyn EncryptionManagementInterface>,
    pub grpc_client: Arc<GrpcClients>,
    pub theme_storage_client: Arc<dyn FileStorageInterface>,
    pub crm_client: Arc<dyn CrmInterface>,
    pub infra_components: Option<serde_json::Value>,
}
impl scheduler::SchedulerAppState for AppState {
    fn get_tenants(&self) -> Vec<id_type::TenantId> {
        self.conf.multitenancy.get_tenant_ids()
    }
}
pub trait AppStateInfo {
    fn conf(&self) -> settings::Settings<RawSecret>;
    fn event_handler(&self) -> EventsHandler;
    #[cfg(feature = "email")]
    fn email_client(&self) -> Arc<Box<dyn EmailService>>;
    fn add_request_id(&mut self, request_id: RequestId);
    fn add_flow_name(&mut self, flow_name: String);
    fn get_request_id(&self) -> Option<String>;
}

#[cfg(feature = "partial-auth")]
static CHECKSUM_KEY: once_cell::sync::OnceCell<(
    masking::StrongSecret<String>,
    masking::StrongSecret<Vec<u8>>,
)> = once_cell::sync::OnceCell::new();

impl AppStateInfo for AppState {
    fn conf(&self) -> settings::Settings<RawSecret> {
        self.conf.as_ref().to_owned()
    }
    #[cfg(feature = "email")]
    fn email_client(&self) -> Arc<Box<dyn EmailService>> {
        self.email_client.to_owned()
    }
    fn event_handler(&self) -> EventsHandler {
        self.event_handler.clone()
    }
    fn add_request_id(&mut self, request_id: RequestId) {
        self.api_client.add_request_id(request_id);
        self.request_id.replace(request_id);
    }

    fn add_flow_name(&mut self, flow_name: String) {
        self.api_client.add_flow_name(flow_name);
    }
    fn get_request_id(&self) -> Option<String> {
        self.api_client.get_request_id()
    }
}

impl AsRef<Self> for AppState {
    fn as_ref(&self) -> &Self {
        self
    }
}

#[cfg(feature = "email")]
pub async fn create_email_client(
    settings: &settings::Settings<RawSecret>,
) -> Box<dyn EmailService> {
    match &settings.email.client_config {
        EmailClientConfigs::Ses { aws_ses } => Box::new(
            AwsSes::create(
                &settings.email,
                aws_ses,
                settings.proxy.https_url.to_owned(),
            )
            .await,
        ),
        EmailClientConfigs::Smtp { smtp } => {
            Box::new(SmtpServer::create(&settings.email, smtp.clone()).await)
        }
        EmailClientConfigs::NoEmailClient => Box::new(NoEmailClient::create().await),
    }
}

impl AppState {
    /// # Panics
    ///
    /// Panics if Store can't be created or JWE decryption fails
    pub async fn with_storage(
        conf: settings::Settings<SecuredSecret>,
        storage_impl: StorageImpl,
        shut_down_signal: oneshot::Sender<()>,
        api_client: Box<dyn crate::services::ApiClient>,
    ) -> Self {
        #[allow(clippy::expect_used)]
        let secret_management_client = conf
            .secrets_management
            .get_secret_management_client()
            .await
            .expect("Failed to create secret management client");

        let conf = Box::pin(secrets_transformers::fetch_raw_secrets(
            conf,
            &*secret_management_client,
        ))
        .await;

        #[allow(clippy::expect_used)]
        let encryption_client = conf
            .encryption_management
            .get_encryption_management_client()
            .await
            .expect("Failed to create encryption client");

        Box::pin(async move {
            let testable = storage_impl == StorageImpl::PostgresqlTest;
            #[allow(clippy::expect_used)]
            let event_handler = conf
                .events
                .get_event_handler()
                .await
                .expect("Failed to create event handler");

            #[allow(clippy::expect_used)]
            #[cfg(feature = "olap")]
            let opensearch_client = conf
                .opensearch
                .get_opensearch_client()
                .await
                .expect("Failed to initialize OpenSearch client.")
                .map(Arc::new);

            #[allow(clippy::expect_used)]
            let cache_store = get_cache_store(&conf.clone(), shut_down_signal, testable)
                .await
                .expect("Failed to create store");
            let global_store: Box<dyn GlobalStorageInterface> = Self::get_store_interface(
                &storage_impl,
                &event_handler,
                &conf,
                &conf.multitenancy.global_tenant,
                Arc::clone(&cache_store),
                testable,
            )
            .await
            .get_global_storage_interface();
            #[cfg(feature = "olap")]
            let pools = conf
                .multitenancy
                .tenants
                .get_pools_map(conf.analytics.get_inner())
                .await;
            let stores = conf
                .multitenancy
                .tenants
                .get_store_interface_map(&storage_impl, &conf, Arc::clone(&cache_store), testable)
                .await;
            let accounts_store = conf
                .multitenancy
                .tenants
                .get_accounts_store_interface_map(
                    &storage_impl,
                    &conf,
                    Arc::clone(&cache_store),
                    testable,
                )
                .await;

            #[cfg(feature = "email")]
            let email_client = Arc::new(create_email_client(&conf).await);

            let file_storage_client = conf.file_storage.get_file_storage_client().await;
            let theme_storage_client = conf.theme.storage.get_file_storage_client().await;
            let crm_client = conf.crm.get_crm_client().await;

            let grpc_client = conf.grpc_client.get_grpc_client_interface().await;
            let infra_component_values = Self::process_env_mappings(conf.infra_values.clone());
            Self {
                flow_name: String::from("default"),
                stores,
                global_store,
                accounts_store,
                conf: Arc::new(conf),
                #[cfg(feature = "email")]
                email_client,
                api_client,
                event_handler,
                #[cfg(feature = "olap")]
                pools,
                #[cfg(feature = "olap")]
                opensearch_client,
                request_id: None,
                file_storage_client,
                encryption_client,
                grpc_client,
                theme_storage_client,
                crm_client,
                infra_components: infra_component_values,
            }
        })
        .await
    }

    /// # Panics
    ///
    /// Panics if Failed to create store
    pub async fn get_store_interface(
        storage_impl: &StorageImpl,
        event_handler: &EventsHandler,
        conf: &Settings,
        tenant: &dyn TenantConfig,
        cache_store: Arc<RedisStore>,
        testable: bool,
    ) -> Box<dyn CommonStorageInterface> {
        match storage_impl {
            StorageImpl::Postgresql | StorageImpl::PostgresqlTest => match event_handler {
                EventsHandler::Kafka(kafka_client) => Box::new(
                    KafkaStore::new(
                        #[allow(clippy::expect_used)]
                        get_store(&conf.clone(), tenant, Arc::clone(&cache_store), testable)
                            .await
                            .expect("Failed to create store"),
                        kafka_client.clone(),
                        TenantID(tenant.get_tenant_id().get_string_repr().to_owned()),
                        tenant,
                    )
                    .await,
                ),
                EventsHandler::Logs(_) => Box::new(
                    #[allow(clippy::expect_used)]
                    get_store(conf, tenant, Arc::clone(&cache_store), testable)
                        .await
                        .expect("Failed to create store"),
                ),
            },
            #[allow(clippy::expect_used)]
            StorageImpl::Mock => Box::new(
                MockDb::new(&conf.redis)
                    .await
                    .expect("Failed to create mock store"),
            ),
        }
    }

    pub async fn new(
        conf: settings::Settings<SecuredSecret>,
        shut_down_signal: oneshot::Sender<()>,
        api_client: Box<dyn crate::services::ApiClient>,
    ) -> Self {
        Box::pin(Self::with_storage(
            conf,
            StorageImpl::Postgresql,
            shut_down_signal,
            api_client,
        ))
        .await
    }

    pub fn get_session_state<E, F>(
        self: Arc<Self>,
        tenant: &id_type::TenantId,
        locale: Option<String>,
        err: F,
    ) -> Result<SessionState, E>
    where
        F: FnOnce() -> E + Copy,
    {
        let tenant_conf = self.conf.multitenancy.get_tenant(tenant).ok_or_else(err)?;
        let mut event_handler = self.event_handler.clone();
        event_handler.add_tenant(tenant_conf);
        let store = self.stores.get(tenant).ok_or_else(err)?.clone();
        Ok(SessionState {
            store,
            global_store: self.global_store.clone(),
            accounts_store: self.accounts_store.get(tenant).ok_or_else(err)?.clone(),
            conf: Arc::clone(&self.conf),
            api_client: self.api_client.clone(),
            event_handler,
            #[cfg(feature = "olap")]
            pool: self.pools.get(tenant).ok_or_else(err)?.clone(),
            file_storage_client: self.file_storage_client.clone(),
            request_id: self.request_id,
            base_url: tenant_conf.base_url.clone(),
            tenant: tenant_conf.clone(),
            #[cfg(feature = "email")]
            email_client: Arc::clone(&self.email_client),
            #[cfg(feature = "olap")]
            opensearch_client: self.opensearch_client.clone(),
            grpc_client: Arc::clone(&self.grpc_client),
            theme_storage_client: self.theme_storage_client.clone(),
            locale: locale.unwrap_or(common_utils::consts::DEFAULT_LOCALE.to_string()),
            crm_client: self.crm_client.clone(),
            infra_components: self.infra_components.clone(),
        })
    }

    pub fn process_env_mappings(
        mappings: Option<HashMap<String, String>>,
    ) -> Option<serde_json::Value> {
        let result: HashMap<String, String> = mappings?
            .into_iter()
            .filter_map(|(key, env_var)| std::env::var(&env_var).ok().map(|value| (key, value)))
            .collect();

        if result.is_empty() {
            None
        } else {
            Some(serde_json::Value::Object(
                result
                    .into_iter()
                    .map(|(k, v)| (k, serde_json::Value::String(v)))
                    .collect(),
            ))
        }
    }
}

pub struct Health;

impl Health {
    pub fn server(state: AppState) -> Scope {
        web::scope("health")
            .app_data(web::Data::new(state))
            .service(web::resource("").route(web::get().to(health)))
            .service(web::resource("/ready").route(web::get().to(deep_health_check)))
    }
}

#[cfg(feature = "dummy_connector")]
pub struct DummyConnector;

#[cfg(all(feature = "dummy_connector", feature = "v1"))]
impl DummyConnector {
    pub fn server(state: AppState) -> Scope {
        let mut routes_with_restricted_access = web::scope("");
        #[cfg(not(feature = "external_access_dc"))]
        {
            routes_with_restricted_access =
                routes_with_restricted_access.guard(actix_web::guard::Host("localhost"));
        }
        routes_with_restricted_access = routes_with_restricted_access
            .service(web::resource("/payment").route(web::post().to(dummy_connector_payment)))
            .service(
                web::resource("/payments/{payment_id}")
                    .route(web::get().to(dummy_connector_payment_data)),
            )
            .service(
                web::resource("/{payment_id}/refund").route(web::post().to(dummy_connector_refund)),
            )
            .service(
                web::resource("/refunds/{refund_id}")
                    .route(web::get().to(dummy_connector_refund_data)),
            );
        web::scope("/dummy-connector")
            .app_data(web::Data::new(state))
            .service(
                web::resource("/authorize/{attempt_id}")
                    .route(web::get().to(dummy_connector_authorize_payment)),
            )
            .service(
                web::resource("/complete/{attempt_id}")
                    .route(web::get().to(dummy_connector_complete_payment)),
            )
            .service(routes_with_restricted_access)
    }
}

#[cfg(all(feature = "dummy_connector", feature = "v2"))]
impl DummyConnector {
    pub fn server(state: AppState) -> Scope {
        let mut routes_with_restricted_access = web::scope("");
        #[cfg(not(feature = "external_access_dc"))]
        {
            routes_with_restricted_access =
                routes_with_restricted_access.guard(actix_web::guard::Host("localhost"));
        }
        routes_with_restricted_access = routes_with_restricted_access
            .service(web::resource("/payment").route(web::post().to(dummy_connector_payment)));
        web::scope("/dummy-connector")
            .app_data(web::Data::new(state))
            .service(routes_with_restricted_access)
    }
}
pub struct Payments;

#[cfg(all(any(feature = "olap", feature = "oltp"), feature = "v2"))]
impl Payments {
    pub fn server(state: AppState) -> Scope {
        let mut route = web::scope("/v2/payments").app_data(web::Data::new(state));
        route = route
            .service(
                web::resource("/create-intent")
                    .route(web::post().to(payments::payments_create_intent)),
            )
            .service(web::resource("/filter").route(web::get().to(payments::get_payment_filters)))
            .service(
                web::resource("/profile/filter")
                    .route(web::get().to(payments::get_payment_filters_profile)),
            )
            .service(
                web::resource("")
                    .route(web::post().to(payments::payments_create_and_confirm_intent)),
            )
            .service(web::resource("/list").route(web::get().to(payments::payments_list)))
            .service(
                web::resource("/aggregate").route(web::get().to(payments::get_payments_aggregates)),
            )
            .service(
                web::resource("/profile/aggregate")
                    .route(web::get().to(payments::get_payments_aggregates_profile)),
            );

        route =
            route
                .service(web::resource("/ref/{merchant_reference_id}").route(
                    web::get().to(payments::payment_get_intent_using_merchant_reference_id),
                ));

        route = route.service(
            web::scope("/{payment_id}")
                .service(
                    web::resource("/confirm-intent")
                        .route(web::post().to(payments::payment_confirm_intent)),
                )
                .service(
                    web::resource("/list_attempts")
                        .route(web::get().to(payments::list_payment_attempts)),
                )
                .service(
                    web::resource("/proxy-confirm-intent")
                        .route(web::post().to(payments::proxy_confirm_intent)),
                )
                .service(
                    web::resource("/get-intent")
                        .route(web::get().to(payments::payments_get_intent)),
                )
                .service(
                    web::resource("/update-intent")
                        .route(web::put().to(payments::payments_update_intent)),
                )
                .service(
                    web::resource("/create-external-sdk-tokens")
                        .route(web::post().to(payments::payments_connector_session)),
                )
                .service(
                    web::resource("")
                        .route(web::get().to(payments::payment_status))
                        .route(web::post().to(payments::payments_status_with_gateway_creds)),
                )
                .service(
                    web::resource("/start-redirection")
                        .route(web::get().to(payments::payments_start_redirection)),
                )
                .service(
                    web::resource("/payment-methods")
                        .route(web::get().to(payments::list_payment_methods)),
                )
                .service(
                    web::resource("/finish-redirection/{publishable_key}/{profile_id}")
                        .route(web::get().to(payments::payments_finish_redirection)),
                )
                .service(
                    web::resource("/capture").route(web::post().to(payments::payments_capture)),
                ),
        );

        route
    }
}

pub struct Relay;

#[cfg(feature = "oltp")]
impl Relay {
    pub fn server(state: AppState) -> Scope {
        web::scope("/relay")
            .app_data(web::Data::new(state))
            .service(web::resource("").route(web::post().to(relay::relay)))
            .service(web::resource("/{relay_id}").route(web::get().to(relay::relay_retrieve)))
    }
}

#[cfg(feature = "v2")]
pub struct Proxy;

#[cfg(all(feature = "oltp", feature = "v2"))]
impl Proxy {
    pub fn server(state: AppState) -> Scope {
        web::scope("/proxy")
            .app_data(web::Data::new(state))
            .service(web::resource("").route(web::post().to(proxy::proxy)))
    }
}

#[cfg(feature = "v1")]
impl Payments {
    pub fn server(state: AppState) -> Scope {
        let mut route = web::scope("/payments").app_data(web::Data::new(state));

        #[cfg(feature = "olap")]
        {
            route = route
                .service(
                    web::resource("/list")
                        .route(web::get().to(payments::payments_list))
                        .route(web::post().to(payments::payments_list_by_filter)),
                )
                .service(
                    web::resource("/profile/list")
                        .route(web::get().to(payments::profile_payments_list))
                        .route(web::post().to(payments::profile_payments_list_by_filter)),
                )
                .service(
                    web::resource("/filter")
                        .route(web::post().to(payments::get_filters_for_payments)),
                )
                .service(
                    web::resource("/v2/filter").route(web::get().to(payments::get_payment_filters)),
                )
                .service(
                    web::resource("/aggregate")
                        .route(web::get().to(payments::get_payments_aggregates)),
                )
                .service(
                    web::resource("/profile/aggregate")
                        .route(web::get().to(payments::get_payments_aggregates_profile)),
                )
                .service(
                    web::resource("/v2/profile/filter")
                        .route(web::get().to(payments::get_payment_filters_profile)),
                )
                .service(
                    web::resource("/{payment_id}/manual-update")
                        .route(web::put().to(payments::payments_manual_update)),
                )
        }
        #[cfg(feature = "oltp")]
        {
            route = route
                .service(web::resource("").route(web::post().to(payments::payments_create)))
                .service(
                    web::resource("/session_tokens")
                        .route(web::post().to(payments::payments_connector_session)),
                )
                .service(
                    web::resource("/sync")
                        .route(web::post().to(payments::payments_retrieve_with_gateway_creds)),
                )
                .service(
                    web::resource("/{payment_id}")
                        .route(web::get().to(payments::payments_retrieve))
                        .route(web::post().to(payments::payments_update)),
                )
                .service(
                    web::resource("/{payment_id}/post_session_tokens").route(web::post().to(payments::payments_post_session_tokens)),
                )
                .service(
                    web::resource("/{payment_id}/confirm").route(web::post().to(payments::payments_confirm)),
                )
                .service(
                    web::resource("/{payment_id}/cancel").route(web::post().to(payments::payments_cancel)),
                )
                .service(
                    web::resource("/{payment_id}/capture").route(web::post().to(payments::payments_capture)),
                )
                .service(
                    web::resource("/{payment_id}/approve")
                        .route(web::post().to(payments::payments_approve)),
                )
                .service(
                    web::resource("/{payment_id}/reject")
                        .route(web::post().to(payments::payments_reject)),
                )
                .service(
                    web::resource("/redirect/{payment_id}/{merchant_id}/{attempt_id}")
                        .route(web::get().to(payments::payments_start)),
                )
                .service(
                    web::resource(
                        "/{payment_id}/{merchant_id}/redirect/response/{connector}/{creds_identifier}",
                    )
                    .route(web::get().to(payments::payments_redirect_response_with_creds_identifier)),
                )
                .service(
                    web::resource("/{payment_id}/{merchant_id}/redirect/response/{connector}")
                        .route(web::get().to(payments::payments_redirect_response))
                        .route(web::post().to(payments::payments_redirect_response))
                )
                .service(
                    web::resource("/{payment_id}/{merchant_id}/redirect/complete/{connector}/{creds_identifier}")
                        .route(web::get().to(payments::payments_complete_authorize_redirect_with_creds_identifier))
                        .route(web::post().to(payments::payments_complete_authorize_redirect_with_creds_identifier))
                )
                .service(
                    web::resource("/{payment_id}/{merchant_id}/redirect/complete/{connector}")
                        .route(web::get().to(payments::payments_complete_authorize_redirect))
                        .route(web::post().to(payments::payments_complete_authorize_redirect)),
                )
                .service(
                    web::resource("/{payment_id}/complete_authorize")
                        .route(web::post().to(payments::payments_complete_authorize)),
                )
                .service(
                    web::resource("/{payment_id}/incremental_authorization").route(web::post().to(payments::payments_incremental_authorization)),
                )
                .service(
                    web::resource("/{payment_id}/{merchant_id}/authorize/{connector}").route(web::post().to(payments::post_3ds_payments_authorize)),
                )
                .service(
                    web::resource("/{payment_id}/3ds/authentication").route(web::post().to(payments::payments_external_authentication)),
                )
                .service(
                    web::resource("/{payment_id}/extended_card_info").route(web::get().to(payments::retrieve_extended_card_info)),
                )
                .service(
                web::resource("{payment_id}/calculate_tax")
                    .route(web::post().to(payments::payments_dynamic_tax_calculation)),
                )
                .service(
                    web::resource("{payment_id}/update_metadata")
                        .route(web::post().to(payments::payments_update_metadata)),
                );
        }
        route
    }
}

#[cfg(any(feature = "olap", feature = "oltp"))]
pub struct Forex;

#[cfg(all(any(feature = "olap", feature = "oltp"), feature = "v1"))]
impl Forex {
    pub fn server(state: AppState) -> Scope {
        web::scope("/forex")
            .app_data(web::Data::new(state.clone()))
            .app_data(web::Data::new(state.clone()))
            .service(web::resource("/rates").route(web::get().to(currency::retrieve_forex)))
            .service(
                web::resource("/convert_from_minor").route(web::get().to(currency::convert_forex)),
            )
    }
}

#[cfg(feature = "olap")]
pub struct Routing;

#[cfg(all(feature = "olap", feature = "v2"))]
impl Routing {
    pub fn server(state: AppState) -> Scope {
        web::scope("/v2/routing-algorithm")
            .app_data(web::Data::new(state.clone()))
            .service(
                web::resource("").route(web::post().to(|state, req, payload| {
                    routing::routing_create_config(state, req, payload, TransactionType::Payment)
                })),
            )
            .service(
                web::resource("/{algorithm_id}")
                    .route(web::get().to(routing::routing_retrieve_config)),
            )
    }
}
#[cfg(all(feature = "olap", feature = "v1"))]
impl Routing {
    pub fn server(state: AppState) -> Scope {
        #[allow(unused_mut)]
        let mut route = web::scope("/routing")
            .app_data(web::Data::new(state.clone()))
            .service(
                web::resource("/active").route(web::get().to(|state, req, query_params| {
                    routing::routing_retrieve_linked_config(state, req, query_params, None)
                })),
            )
            .service(
                web::resource("")
                    .route(
                        web::get().to(|state, req, path: web::Query<RoutingRetrieveQuery>| {
                            routing::list_routing_configs(state, req, path, None)
                        }),
                    )
                    .route(web::post().to(|state, req, payload| {
                        routing::routing_create_config(state, req, payload, None)
                    })),
            )
            .service(web::resource("/list/profile").route(web::get().to(
                |state, req, query: web::Query<RoutingRetrieveQuery>| {
                    routing::list_routing_configs_for_profile(state, req, query, None)
                },
            )))
            .service(
                web::resource("/default").route(web::post().to(|state, req, payload| {
                    routing::routing_update_default_config(
                        state,
                        req,
                        payload,
                        &TransactionType::Payment,
                    )
                })),
            )
            .service(web::resource("/rule/migrate").route(web::post().to(
                |state, req, query: web::Query<RuleMigrationQuery>| {
                    routing::migrate_routing_rules_for_profile(state, req, query)
                },
            )))
            .service(
                web::resource("/deactivate").route(web::post().to(|state, req, payload| {
                    routing::routing_unlink_config(state, req, payload, None)
                })),
            )
            .service(
                web::resource("/decision")
                    .route(web::put().to(routing::upsert_decision_manager_config))
                    .route(web::get().to(routing::retrieve_decision_manager_config))
                    .route(web::delete().to(routing::delete_decision_manager_config)),
            )
            .service(
                web::resource("/decision/surcharge")
                    .route(web::put().to(routing::upsert_surcharge_decision_manager_config))
                    .route(web::get().to(routing::retrieve_surcharge_decision_manager_config))
                    .route(web::delete().to(routing::delete_surcharge_decision_manager_config)),
            )
            .service(
                web::resource("/default/profile/{profile_id}").route(web::post().to(
                    |state, req, path, payload| {
                        routing::routing_update_default_config_for_profile(
                            state,
                            req,
                            path,
                            payload,
                            &TransactionType::Payment,
                        )
                    },
                )),
            )
            .service(
                web::resource("/default/profile").route(web::get().to(|state, req| {
                    routing::routing_retrieve_default_config(state, req, &TransactionType::Payment)
                })),
            );

        #[cfg(feature = "payouts")]
        {
            route = route
                .service(
                    web::resource("/payouts")
                        .route(web::get().to(
                            |state, req, path: web::Query<RoutingRetrieveQuery>| {
                                routing::list_routing_configs(
                                    state,
                                    req,
                                    path,
                                    Some(TransactionType::Payout),
                                )
                            },
                        ))
                        .route(web::post().to(|state, req, payload| {
                            routing::routing_create_config(
                                state,
                                req,
                                payload,
                                Some(TransactionType::Payout),
                            )
                        })),
                )
                .service(web::resource("/payouts/list/profile").route(web::get().to(
                    |state, req, query: web::Query<RoutingRetrieveQuery>| {
                        routing::list_routing_configs_for_profile(
                            state,
                            req,
                            query,
                            Some(TransactionType::Payout),
                        )
                    },
                )))
                .service(web::resource("/payouts/active").route(web::get().to(
                    |state, req, query_params| {
                        routing::routing_retrieve_linked_config(
                            state,
                            req,
                            query_params,
                            Some(TransactionType::Payout),
                        )
                    },
                )))
                .service(
                    web::resource("/payouts/default")
                        .route(web::get().to(|state, req| {
                            routing::routing_retrieve_default_config(
                                state,
                                req,
                                &TransactionType::Payout,
                            )
                        }))
                        .route(web::post().to(|state, req, payload| {
                            routing::routing_update_default_config(
                                state,
                                req,
                                payload,
                                &TransactionType::Payout,
                            )
                        })),
                )
                .service(
                    web::resource("/payouts/{algorithm_id}/activate").route(web::post().to(
                        |state, req, path, payload| {
                            routing::routing_link_config(
                                state,
                                req,
                                path,
                                payload,
                                Some(TransactionType::Payout),
                            )
                        },
                    )),
                )
                .service(web::resource("/payouts/deactivate").route(web::post().to(
                    |state, req, payload| {
                        routing::routing_unlink_config(
                            state,
                            req,
                            payload,
                            Some(TransactionType::Payout),
                        )
                    },
                )))
                .service(
                    web::resource("/payouts/default/profile/{profile_id}").route(web::post().to(
                        |state, req, path, payload| {
                            routing::routing_update_default_config_for_profile(
                                state,
                                req,
                                path,
                                payload,
                                &TransactionType::Payout,
                            )
                        },
                    )),
                )
                .service(
                    web::resource("/payouts/default/profile").route(web::get().to(|state, req| {
                        routing::routing_retrieve_default_config_for_profiles(
                            state,
                            req,
                            &TransactionType::Payout,
                        )
                    })),
                );
        }

        route = route
            .service(
                web::resource("/{algorithm_id}")
                    .route(web::get().to(routing::routing_retrieve_config)),
            )
            .service(
                web::resource("/{algorithm_id}/activate").route(web::post().to(
                    |state, req, payload, path| {
                        routing::routing_link_config(state, req, path, payload, None)
                    },
                )),
            );
        route
    }
}

pub struct Customers;

#[cfg(all(feature = "v2", any(feature = "olap", feature = "oltp")))]
impl Customers {
    pub fn server(state: AppState) -> Scope {
        let mut route = web::scope("/v2/customers").app_data(web::Data::new(state));
        #[cfg(all(feature = "olap", feature = "v2"))]
        {
            route = route
                .service(web::resource("/list").route(web::get().to(customers::customers_list)))
                .service(
                    web::resource("/total-payment-methods")
                        .route(web::get().to(payment_methods::get_total_payment_method_count)),
                )
                .service(
                    web::resource("/{id}/saved-payment-methods")
                        .route(web::get().to(payment_methods::list_customer_payment_method_api)),
                )
        }
        #[cfg(all(feature = "oltp", feature = "v2"))]
        {
            route = route
                .service(web::resource("").route(web::post().to(customers::customers_create)))
                .service(
                    web::resource("/{id}")
                        .route(web::put().to(customers::customers_update))
                        .route(web::get().to(customers::customers_retrieve))
                        .route(web::delete().to(customers::customers_delete)),
                )
        }
        route
    }
}

#[cfg(all(feature = "v1", any(feature = "olap", feature = "oltp")))]
impl Customers {
    pub fn server(state: AppState) -> Scope {
        let mut route = web::scope("/customers").app_data(web::Data::new(state));

        #[cfg(feature = "olap")]
        {
            route = route
                .service(
                    web::resource("/{customer_id}/mandates")
                        .route(web::get().to(customers::get_customer_mandates)),
                )
                .service(web::resource("/list").route(web::get().to(customers::customers_list)))
        }

        #[cfg(feature = "oltp")]
        {
            route = route
                .service(web::resource("").route(web::post().to(customers::customers_create)))
                .service(
                    web::resource("/payment_methods").route(
                        web::get().to(payment_methods::list_customer_payment_method_api_client),
                    ),
                )
                .service(
                    web::resource("/{customer_id}/payment_methods")
                        .route(web::get().to(payment_methods::list_customer_payment_method_api)),
                )
                .service(
                    web::resource("/{customer_id}/payment_methods/{payment_method_id}/default")
                        .route(web::post().to(payment_methods::default_payment_method_set_api)),
                )
                .service(
                    web::resource("/{customer_id}")
                        .route(web::get().to(customers::customers_retrieve))
                        .route(web::post().to(customers::customers_update))
                        .route(web::delete().to(customers::customers_delete)),
                )
        }

        route
    }
}
pub struct Refunds;

#[cfg(all(any(feature = "olap", feature = "oltp"), feature = "v1"))]
impl Refunds {
    pub fn server(state: AppState) -> Scope {
        let mut route = web::scope("/refunds").app_data(web::Data::new(state));

        #[cfg(feature = "olap")]
        {
            route = route
                .service(web::resource("/list").route(web::post().to(refunds_list)))
                .service(web::resource("/profile/list").route(web::post().to(refunds_list_profile)))
                .service(web::resource("/filter").route(web::post().to(refunds_filter_list)))
                .service(web::resource("/v2/filter").route(web::get().to(get_refunds_filters)))
                .service(web::resource("/aggregate").route(web::get().to(get_refunds_aggregates)))
                .service(
                    web::resource("/profile/aggregate")
                        .route(web::get().to(get_refunds_aggregate_profile)),
                )
                .service(
                    web::resource("/v2/profile/filter")
                        .route(web::get().to(get_refunds_filters_profile)),
                )
                .service(
                    web::resource("/{id}/manual-update")
                        .route(web::put().to(refunds_manual_update)),
                );
        }
        #[cfg(feature = "oltp")]
        {
            route = route
                .service(web::resource("").route(web::post().to(refunds_create)))
                .service(web::resource("/sync").route(web::post().to(refunds_retrieve_with_body)))
                .service(
                    web::resource("/{id}")
                        .route(web::get().to(refunds_retrieve))
                        .route(web::post().to(refunds_update)),
                );
        }
        route
    }
}

#[cfg(all(feature = "v2", any(feature = "olap", feature = "oltp")))]
impl Refunds {
    pub fn server(state: AppState) -> Scope {
        let mut route = web::scope("/v2/refunds").app_data(web::Data::new(state));

        #[cfg(feature = "olap")]
        {
            route =
                route.service(web::resource("/list").route(web::post().to(refunds::refunds_list)));
        }
        #[cfg(feature = "oltp")]
        {
            route = route
                .service(web::resource("").route(web::post().to(refunds::refunds_create)))
                .service(
                    web::resource("/{id}")
                        .route(web::get().to(refunds::refunds_retrieve))
                        .route(web::post().to(refunds::refunds_retrieve_with_gateway_creds)),
                )
                .service(
                    web::resource("/{id}/update_metadata")
                        .route(web::put().to(refunds::refunds_metadata_update)),
                );
        }

        route
    }
}

#[cfg(feature = "payouts")]
pub struct Payouts;

#[cfg(all(feature = "payouts", feature = "v1"))]
impl Payouts {
    pub fn server(state: AppState) -> Scope {
        let mut route = web::scope("/payouts").app_data(web::Data::new(state));
        route = route.service(web::resource("/create").route(web::post().to(payouts_create)));

        #[cfg(feature = "olap")]
        {
            route = route
                .service(
                    web::resource("/list")
                        .route(web::get().to(payouts_list))
                        .route(web::post().to(payouts_list_by_filter)),
                )
                .service(
                    web::resource("/profile/list")
                        .route(web::get().to(payouts_list_profile))
                        .route(web::post().to(payouts_list_by_filter_profile)),
                )
                .service(
                    web::resource("/filter")
                        .route(web::post().to(payouts_list_available_filters_for_merchant)),
                )
                .service(
                    web::resource("/profile/filter")
                        .route(web::post().to(payouts_list_available_filters_for_profile)),
                );
        }
        route = route
            .service(
                web::resource("/{payout_id}")
                    .route(web::get().to(payouts_retrieve))
                    .route(web::put().to(payouts_update)),
            )
            .service(web::resource("/{payout_id}/confirm").route(web::post().to(payouts_confirm)))
            .service(web::resource("/{payout_id}/cancel").route(web::post().to(payouts_cancel)))
            .service(web::resource("/{payout_id}/fulfill").route(web::post().to(payouts_fulfill)));
        route
    }
}

#[cfg(all(feature = "oltp", feature = "v2"))]
impl PaymentMethods {
    pub fn server(state: AppState) -> Scope {
        let mut route = web::scope("/v2/payment-methods").app_data(web::Data::new(state));
        route = route
            .service(
                web::resource("").route(web::post().to(payment_methods::create_payment_method_api)),
            )
            .service(
                web::resource("/create-intent")
                    .route(web::post().to(payment_methods::create_payment_method_intent_api)),
            );

        route = route.service(
            web::scope("/{id}")
                .service(
                    web::resource("")
                        .route(web::get().to(payment_methods::payment_method_retrieve_api))
                        .route(web::delete().to(payment_methods::payment_method_delete_api)),
                )
                .service(web::resource("/list-enabled-payment-methods").route(
                    web::get().to(payment_methods::payment_method_session_list_payment_methods),
                ))
                .service(
                    web::resource("/update-saved-payment-method")
                        .route(web::put().to(payment_methods::payment_method_update_api)),
                )
                .service(
                    web::resource("/get-token")
                        .route(web::get().to(payment_methods::get_payment_method_token_data)),
                ),
        );

        route
    }
}
pub struct PaymentMethods;

#[cfg(all(feature = "v1", any(feature = "olap", feature = "oltp")))]
impl PaymentMethods {
    pub fn server(state: AppState) -> Scope {
        let mut route = web::scope("/payment_methods").app_data(web::Data::new(state));
        #[cfg(feature = "olap")]
        {
            route =
                route.service(web::resource("/filter").route(
                    web::get().to(
                        payment_methods::list_countries_currencies_for_connector_payment_method,
                    ),
                ));
        }
        #[cfg(feature = "oltp")]
        {
            route = route
                .service(
                    web::resource("")
                        .route(web::post().to(payment_methods::create_payment_method_api))
                        .route(web::get().to(payment_methods::list_payment_method_api)), // TODO : added for sdk compatibility for now, need to deprecate this later
                )
                .service(
                    web::resource("/migrate")
                        .route(web::post().to(payment_methods::migrate_payment_method_api)),
                )
                .service(
                    web::resource("/migrate-batch")
                        .route(web::post().to(payment_methods::migrate_payment_methods)),
                )
                .service(
                    web::resource("/tokenize-card")
                        .route(web::post().to(payment_methods::tokenize_card_api)),
                )
                .service(
                    web::resource("/tokenize-card-batch")
                        .route(web::post().to(payment_methods::tokenize_card_batch_api)),
                )
                .service(
                    web::resource("/collect")
                        .route(web::post().to(payment_methods::initiate_pm_collect_link_flow)),
                )
                .service(
                    web::resource("/collect/{merchant_id}/{collect_id}")
                        .route(web::get().to(payment_methods::render_pm_collect_link)),
                )
                .service(
                    web::resource("/{payment_method_id}")
                        .route(web::get().to(payment_methods::payment_method_retrieve_api))
                        .route(web::delete().to(payment_methods::payment_method_delete_api)),
                )
                .service(
                    web::resource("/{payment_method_id}/tokenize-card")
                        .route(web::post().to(payment_methods::tokenize_card_using_pm_api)),
                )
                .service(
                    web::resource("/{payment_method_id}/update")
                        .route(web::post().to(payment_methods::payment_method_update_api)),
                )
                .service(
                    web::resource("/{payment_method_id}/save")
                        .route(web::post().to(payment_methods::save_payment_method_api)),
                )
                .service(
                    web::resource("/auth/link").route(web::post().to(pm_auth::link_token_create)),
                )
                .service(
                    web::resource("/auth/exchange").route(web::post().to(pm_auth::exchange_token)),
                )
        }
        route
    }
}

#[cfg(all(feature = "v2", feature = "oltp"))]
pub struct PaymentMethodSession;

#[cfg(all(feature = "v2", feature = "oltp"))]
impl PaymentMethodSession {
    pub fn server(state: AppState) -> Scope {
        let mut route = web::scope("/v2/payment-methods-session").app_data(web::Data::new(state));
        route = route.service(
            web::resource("")
                .route(web::post().to(payment_methods::payment_methods_session_create)),
        );

        route =
            route.service(
                web::scope("/{payment_method_session_id}")
                    .service(
                        web::resource("")
                            .route(web::get().to(payment_methods::payment_methods_session_retrieve))
                            .route(web::put().to(payment_methods::payment_methods_session_update))
                            .route(web::delete().to(
                                payment_methods::payment_method_session_delete_saved_payment_method,
                            )),
                    )
                    .service(web::resource("/list-payment-methods").route(
                        web::get().to(payment_methods::payment_method_session_list_payment_methods),
                    ))
                    .service(
                        web::resource("/confirm")
                            .route(web::post().to(payment_methods::payment_method_session_confirm)),
                    )
                    .service(web::resource("/update-saved-payment-method").route(
                        web::put().to(
                            payment_methods::payment_method_session_update_saved_payment_method,
                        ),
                    )),
            );

        route
    }
}

#[cfg(all(feature = "v2", feature = "oltp"))]
pub struct Tokenization;

#[cfg(all(feature = "v2", feature = "oltp"))]
impl Tokenization {
    pub fn server(state: AppState) -> Scope {
        let mut token_route = web::scope("/v2/tokenize").app_data(web::Data::new(state));
        token_route = token_route.service(
            web::resource("").route(web::post().to(tokenization_routes::create_token_vault_api)),
        );
        token_route
    }
}

#[cfg(all(feature = "olap", feature = "recon", feature = "v1"))]
pub struct Recon;

#[cfg(all(feature = "olap", feature = "recon", feature = "v1"))]
impl Recon {
    pub fn server(state: AppState) -> Scope {
        web::scope("/recon")
            .app_data(web::Data::new(state))
            .service(
                web::resource("/{merchant_id}/update")
                    .route(web::post().to(recon_routes::update_merchant)),
            )
            .service(web::resource("/token").route(web::get().to(recon_routes::get_recon_token)))
            .service(
                web::resource("/request").route(web::post().to(recon_routes::request_for_recon)),
            )
            .service(
                web::resource("/verify_token")
                    .route(web::get().to(recon_routes::verify_recon_token)),
            )
    }
}

pub struct Hypersense;

impl Hypersense {
    pub fn server(state: AppState) -> Scope {
        web::scope("/hypersense")
            .app_data(web::Data::new(state))
            .service(
                web::resource("/token")
                    .route(web::get().to(hypersense_routes::get_hypersense_token)),
            )
            .service(
                web::resource("/verify_token")
                    .route(web::post().to(hypersense_routes::verify_hypersense_token)),
            )
            .service(
                web::resource("/signout")
                    .route(web::post().to(hypersense_routes::signout_hypersense_token)),
            )
    }
}

#[cfg(feature = "olap")]
pub struct Blocklist;

#[cfg(all(feature = "olap", feature = "v1"))]
impl Blocklist {
    pub fn server(state: AppState) -> Scope {
        web::scope("/blocklist")
            .app_data(web::Data::new(state))
            .service(
                web::resource("")
                    .route(web::get().to(blocklist::list_blocked_payment_methods))
                    .route(web::post().to(blocklist::add_entry_to_blocklist))
                    .route(web::delete().to(blocklist::remove_entry_from_blocklist)),
            )
            .service(
                web::resource("/toggle").route(web::post().to(blocklist::toggle_blocklist_guard)),
            )
    }
}

#[cfg(feature = "olap")]
pub struct Organization;

#[cfg(all(feature = "olap", feature = "v1"))]
impl Organization {
    pub fn server(state: AppState) -> Scope {
        web::scope("/organization")
            .app_data(web::Data::new(state))
            .service(web::resource("").route(web::post().to(admin::organization_create)))
            .service(
                web::resource("/{id}")
                    .route(web::get().to(admin::organization_retrieve))
                    .route(web::put().to(admin::organization_update)),
            )
    }
}

#[cfg(all(feature = "v2", feature = "olap"))]
impl Organization {
    pub fn server(state: AppState) -> Scope {
        web::scope("/v2/organization")
            .app_data(web::Data::new(state))
            .service(web::resource("").route(web::post().to(admin::organization_create)))
            .service(
                web::scope("/{id}")
                    .service(
                        web::resource("")
                            .route(web::get().to(admin::organization_retrieve))
                            .route(web::put().to(admin::organization_update)),
                    )
                    .service(
                        web::resource("/merchant-accounts")
                            .route(web::get().to(admin::merchant_account_list)),
                    ),
            )
    }
}

pub struct MerchantAccount;

#[cfg(all(feature = "v2", feature = "olap"))]
impl MerchantAccount {
    pub fn server(state: AppState) -> Scope {
        web::scope("/v2/merchant-accounts")
            .app_data(web::Data::new(state))
            .service(web::resource("").route(web::post().to(admin::merchant_account_create)))
            .service(
                web::scope("/{id}")
                    .service(
                        web::resource("")
                            .route(web::get().to(admin::retrieve_merchant_account))
                            .route(web::put().to(admin::update_merchant_account)),
                    )
                    .service(
                        web::resource("/profiles").route(web::get().to(profiles::profiles_list)),
                    )
                    .service(
                        web::resource("/kv")
                            .route(web::post().to(admin::merchant_account_toggle_kv))
                            .route(web::get().to(admin::merchant_account_kv_status)),
                    ),
            )
    }
}

#[cfg(all(feature = "olap", feature = "v1"))]
impl MerchantAccount {
    pub fn server(state: AppState) -> Scope {
        let mut routes = web::scope("/accounts")
            .service(web::resource("").route(web::post().to(admin::merchant_account_create)))
            .service(web::resource("/list").route(web::get().to(admin::merchant_account_list)))
            .service(
                web::resource("/{id}/kv")
                    .route(web::post().to(admin::merchant_account_toggle_kv))
                    .route(web::get().to(admin::merchant_account_kv_status)),
            )
            .service(
                web::resource("/transfer")
                    .route(web::post().to(admin::merchant_account_transfer_keys)),
            )
            .service(
                web::resource("/kv").route(web::post().to(admin::merchant_account_toggle_all_kv)),
            )
            .service(
                web::resource("/{id}")
                    .route(web::get().to(admin::retrieve_merchant_account))
                    .route(web::post().to(admin::update_merchant_account))
                    .route(web::delete().to(admin::delete_merchant_account)),
            );
        if state.conf.platform.enabled {
            routes = routes.service(
                web::resource("/{id}/platform")
                    .route(web::post().to(admin::merchant_account_enable_platform_account)),
            )
        }
        routes.app_data(web::Data::new(state))
    }
}

pub struct MerchantConnectorAccount;

#[cfg(all(any(feature = "olap", feature = "oltp"), feature = "v2"))]
impl MerchantConnectorAccount {
    pub fn server(state: AppState) -> Scope {
        let mut route = web::scope("/v2/connector-accounts").app_data(web::Data::new(state));

        #[cfg(feature = "olap")]
        {
            use super::admin::*;

            route = route
                .service(web::resource("").route(web::post().to(connector_create)))
                .service(
                    web::resource("/{id}")
                        .route(web::put().to(connector_update))
                        .route(web::get().to(connector_retrieve))
                        .route(web::delete().to(connector_delete)),
                );
        }
        route
    }
}

#[cfg(all(any(feature = "olap", feature = "oltp"), feature = "v1"))]
impl MerchantConnectorAccount {
    pub fn server(state: AppState) -> Scope {
        let mut route = web::scope("/account").app_data(web::Data::new(state));

        #[cfg(feature = "olap")]
        {
            use super::admin::*;

            route = route
                .service(
                    web::resource("/connectors/verify")
                        .route(web::post().to(super::verify_connector::payment_connector_verify)),
                )
                .service(
                    web::resource("/{merchant_id}/connectors")
                        .route(web::post().to(connector_create))
                        .route(web::get().to(connector_list)),
                )
                .service(
                    web::resource("/{merchant_id}/connectors/{merchant_connector_id}")
                        .route(web::get().to(connector_retrieve))
                        .route(web::post().to(connector_update))
                        .route(web::delete().to(connector_delete)),
                );
        }
        #[cfg(feature = "oltp")]
        {
            route = route.service(
                web::resource("/payment_methods")
                    .route(web::get().to(payment_methods::list_payment_method_api)),
            );
        }
        route
    }
}

pub struct EphemeralKey;

#[cfg(all(feature = "v1", feature = "oltp"))]
impl EphemeralKey {
    pub fn server(config: AppState) -> Scope {
        web::scope("/ephemeral_keys")
            .app_data(web::Data::new(config))
            .service(web::resource("").route(web::post().to(ephemeral_key_create)))
            .service(web::resource("/{id}").route(web::delete().to(ephemeral_key_delete)))
    }
}

#[cfg(feature = "v2")]
impl EphemeralKey {
    pub fn server(config: AppState) -> Scope {
        web::scope("/v2/client-secret")
            .app_data(web::Data::new(config))
            .service(web::resource("").route(web::post().to(client_secret_create)))
            .service(web::resource("/{id}").route(web::delete().to(client_secret_delete)))
    }
}

pub struct Mandates;

#[cfg(all(any(feature = "olap", feature = "oltp"), feature = "v1"))]
impl Mandates {
    pub fn server(state: AppState) -> Scope {
        let mut route = web::scope("/mandates").app_data(web::Data::new(state));

        #[cfg(feature = "olap")]
        {
            route =
                route.service(web::resource("/list").route(web::get().to(retrieve_mandates_list)));
            route = route.service(web::resource("/{id}").route(web::get().to(get_mandate)));
        }
        #[cfg(feature = "oltp")]
        {
            route =
                route.service(web::resource("/revoke/{id}").route(web::post().to(revoke_mandate)));
        }
        route
    }
}

pub struct Webhooks;

#[cfg(all(feature = "oltp", feature = "v1"))]
impl Webhooks {
    pub fn server(config: AppState) -> Scope {
        use api_models::webhooks as webhook_type;

        #[allow(unused_mut)]
        let mut route = web::scope("/webhooks")
            .app_data(web::Data::new(config))
            .service(
                web::resource("/network_token_requestor/ref")
                    .route(
                        web::post().to(receive_network_token_requestor_incoming_webhook::<
                            webhook_type::OutgoingWebhook,
                        >),
                    )
                    .route(
                        web::get().to(receive_network_token_requestor_incoming_webhook::<
                            webhook_type::OutgoingWebhook,
                        >),
                    )
                    .route(
                        web::put().to(receive_network_token_requestor_incoming_webhook::<
                            webhook_type::OutgoingWebhook,
                        >),
                    ),
            )
            .service(
                web::resource("/{merchant_id}/{connector_id_or_name}")
                    .route(
                        web::post().to(receive_incoming_webhook::<webhook_type::OutgoingWebhook>),
                    )
                    .route(web::get().to(receive_incoming_webhook::<webhook_type::OutgoingWebhook>))
                    .route(
                        web::put().to(receive_incoming_webhook::<webhook_type::OutgoingWebhook>),
                    ),
            );

        #[cfg(feature = "frm")]
        {
            route = route.service(
                web::resource("/frm_fulfillment")
                    .route(web::post().to(frm_routes::frm_fulfillment)),
            );
        }

        route
    }
}

pub struct RelayWebhooks;

#[cfg(feature = "oltp")]
impl RelayWebhooks {
    pub fn server(state: AppState) -> Scope {
        use api_models::webhooks as webhook_type;
        web::scope("/webhooks/relay")
            .app_data(web::Data::new(state))
            .service(web::resource("/{merchant_id}/{connector_id}").route(
                web::post().to(receive_incoming_relay_webhook::<webhook_type::OutgoingWebhook>),
            ))
    }
}

#[cfg(all(feature = "oltp", feature = "v2"))]
impl Webhooks {
    pub fn server(config: AppState) -> Scope {
        use api_models::webhooks as webhook_type;

        #[allow(unused_mut)]
        let mut route = web::scope("/v2/webhooks")
            .app_data(web::Data::new(config))
            .service(
                web::resource("/{merchant_id}/{profile_id}/{connector_id}")
                    .route(
                        web::post().to(receive_incoming_webhook::<webhook_type::OutgoingWebhook>),
                    )
                    .route(web::get().to(receive_incoming_webhook::<webhook_type::OutgoingWebhook>))
                    .route(
                        web::put().to(receive_incoming_webhook::<webhook_type::OutgoingWebhook>),
                    ),
            );

        #[cfg(all(feature = "revenue_recovery", feature = "v2"))]
        {
            route = route.service(
                web::resource("/recovery/{merchant_id}/{profile_id}/{connector_id}").route(
                    web::post()
                        .to(recovery_receive_incoming_webhook::<webhook_type::OutgoingWebhook>),
                ),
            );
        }

        route
    }
}

pub struct Configs;

#[cfg(any(feature = "olap", feature = "oltp"))]
impl Configs {
    pub fn server(config: AppState) -> Scope {
        web::scope("/configs")
            .app_data(web::Data::new(config))
            .service(web::resource("/").route(web::post().to(config_key_create)))
            .service(
                web::resource("/{key}")
                    .route(web::get().to(config_key_retrieve))
                    .route(web::post().to(config_key_update))
                    .route(web::delete().to(config_key_delete)),
            )
    }
}

pub struct ApplePayCertificatesMigration;

#[cfg(all(feature = "olap", feature = "v1"))]
impl ApplePayCertificatesMigration {
    pub fn server(state: AppState) -> Scope {
        web::scope("/apple_pay_certificates_migration")
            .app_data(web::Data::new(state))
            .service(web::resource("").route(
                web::post().to(apple_pay_certificates_migration::apple_pay_certificates_migration),
            ))
    }
}

pub struct Poll;

#[cfg(all(feature = "oltp", feature = "v1"))]
impl Poll {
    pub fn server(config: AppState) -> Scope {
        web::scope("/poll")
            .app_data(web::Data::new(config))
            .service(
                web::resource("/status/{poll_id}").route(web::get().to(poll::retrieve_poll_status)),
            )
    }
}

pub struct ApiKeys;

#[cfg(all(feature = "olap", feature = "v2"))]
impl ApiKeys {
    pub fn server(state: AppState) -> Scope {
        web::scope("/v2/api-keys")
            .app_data(web::Data::new(state))
            .service(web::resource("").route(web::post().to(api_keys::api_key_create)))
            .service(web::resource("/list").route(web::get().to(api_keys::api_key_list)))
            .service(
                web::resource("/{key_id}")
                    .route(web::get().to(api_keys::api_key_retrieve))
                    .route(web::put().to(api_keys::api_key_update))
                    .route(web::delete().to(api_keys::api_key_revoke)),
            )
    }
}

#[cfg(all(feature = "olap", feature = "v1"))]
impl ApiKeys {
    pub fn server(state: AppState) -> Scope {
        web::scope("/api_keys/{merchant_id}")
            .app_data(web::Data::new(state))
            .service(web::resource("").route(web::post().to(api_keys::api_key_create)))
            .service(web::resource("/list").route(web::get().to(api_keys::api_key_list)))
            .service(
                web::resource("/{key_id}")
                    .route(web::get().to(api_keys::api_key_retrieve))
                    .route(web::post().to(api_keys::api_key_update))
                    .route(web::delete().to(api_keys::api_key_revoke)),
            )
    }
}

pub struct Disputes;

#[cfg(all(feature = "olap", feature = "v1"))]
impl Disputes {
    pub fn server(state: AppState) -> Scope {
        web::scope("/disputes")
            .app_data(web::Data::new(state))
            .service(web::resource("/list").route(web::get().to(disputes::retrieve_disputes_list)))
            .service(
                web::resource("/profile/list")
                    .route(web::get().to(disputes::retrieve_disputes_list_profile)),
            )
            .service(web::resource("/filter").route(web::get().to(disputes::get_disputes_filters)))
            .service(
                web::resource("/profile/filter")
                    .route(web::get().to(disputes::get_disputes_filters_profile)),
            )
            .service(
                web::resource("/accept/{dispute_id}")
                    .route(web::post().to(disputes::accept_dispute)),
            )
            .service(
                web::resource("/aggregate").route(web::get().to(disputes::get_disputes_aggregate)),
            )
            .service(
                web::resource("/profile/aggregate")
                    .route(web::get().to(disputes::get_disputes_aggregate_profile)),
            )
            .service(
                web::resource("/evidence")
                    .route(web::post().to(disputes::submit_dispute_evidence))
                    .route(web::put().to(disputes::attach_dispute_evidence))
                    .route(web::delete().to(disputes::delete_dispute_evidence)),
            )
            .service(
                web::resource("/evidence/{dispute_id}")
                    .route(web::get().to(disputes::retrieve_dispute_evidence)),
            )
            .service(
                web::resource("/{dispute_id}").route(web::get().to(disputes::retrieve_dispute)),
            )
    }
}

pub struct Cards;

#[cfg(all(feature = "oltp", feature = "v1"))]
impl Cards {
    pub fn server(state: AppState) -> Scope {
        web::scope("/cards")
            .app_data(web::Data::new(state))
            .service(web::resource("/create").route(web::post().to(create_cards_info)))
            .service(web::resource("/update").route(web::post().to(update_cards_info)))
            .service(web::resource("/update-batch").route(web::post().to(migrate_cards_info)))
            .service(web::resource("/{bin}").route(web::get().to(card_iin_info)))
    }
}

pub struct Files;

#[cfg(all(feature = "olap", feature = "v1"))]
impl Files {
    pub fn server(state: AppState) -> Scope {
        web::scope("/files")
            .app_data(web::Data::new(state))
            .service(web::resource("").route(web::post().to(files::files_create)))
            .service(
                web::resource("/{file_id}")
                    .route(web::delete().to(files::files_delete))
                    .route(web::get().to(files::files_retrieve)),
            )
    }
}

pub struct Cache;

impl Cache {
    pub fn server(state: AppState) -> Scope {
        web::scope("/cache")
            .app_data(web::Data::new(state))
            .service(web::resource("/invalidate/{key}").route(web::post().to(invalidate)))
    }
}

pub struct PaymentLink;

#[cfg(all(feature = "olap", feature = "v1"))]
impl PaymentLink {
    pub fn server(state: AppState) -> Scope {
        web::scope("/payment_link")
            .app_data(web::Data::new(state))
            .service(web::resource("/list").route(web::post().to(payment_link::payments_link_list)))
            .service(
                web::resource("/{payment_link_id}")
                    .route(web::get().to(payment_link::payment_link_retrieve)),
            )
            .service(
                web::resource("{merchant_id}/{payment_id}")
                    .route(web::get().to(payment_link::initiate_payment_link)),
            )
            .service(
                web::resource("s/{merchant_id}/{payment_id}")
                    .route(web::get().to(payment_link::initiate_secure_payment_link)),
            )
            .service(
                web::resource("status/{merchant_id}/{payment_id}")
                    .route(web::get().to(payment_link::payment_link_status)),
            )
    }
}

#[cfg(feature = "payouts")]
pub struct PayoutLink;

#[cfg(all(feature = "payouts", feature = "v1"))]
impl PayoutLink {
    pub fn server(state: AppState) -> Scope {
        let mut route = web::scope("/payout_link").app_data(web::Data::new(state));
        route = route.service(
            web::resource("/{merchant_id}/{payout_id}").route(web::get().to(render_payout_link)),
        );
        route
    }
}
pub struct Profile;
#[cfg(all(feature = "olap", feature = "v2"))]
impl Profile {
    pub fn server(state: AppState) -> Scope {
        web::scope("/v2/profiles")
            .app_data(web::Data::new(state))
            .service(web::resource("").route(web::post().to(profiles::profile_create)))
            .service(
                web::scope("/{profile_id}")
                    .service(
                        web::resource("")
                            .route(web::get().to(profiles::profile_retrieve))
                            .route(web::put().to(profiles::profile_update)),
                    )
                    .service(
                        web::resource("/connector-accounts")
                            .route(web::get().to(admin::connector_list)),
                    )
                    .service(
                        web::resource("/fallback-routing")
                            .route(web::get().to(routing::routing_retrieve_default_config))
                            .route(web::patch().to(routing::routing_update_default_config)),
                    )
                    .service(
                        web::resource("/activate-routing-algorithm").route(web::patch().to(
                            |state, req, path, payload| {
                                routing::routing_link_config(
                                    state,
                                    req,
                                    path,
                                    payload,
                                    &TransactionType::Payment,
                                )
                            },
                        )),
                    )
                    .service(
                        web::resource("/deactivate-routing-algorithm").route(web::patch().to(
                            |state, req, path| {
                                routing::routing_unlink_config(
                                    state,
                                    req,
                                    path,
                                    &TransactionType::Payment,
                                )
                            },
                        )),
                    )
                    .service(web::resource("/routing-algorithm").route(web::get().to(
                        |state, req, query_params, path| {
                            routing::routing_retrieve_linked_config(
                                state,
                                req,
                                query_params,
                                path,
                                &TransactionType::Payment,
                            )
                        },
                    )))
                    .service(
                        web::resource("/decision")
                            .route(web::put().to(routing::upsert_decision_manager_config))
                            .route(web::get().to(routing::retrieve_decision_manager_config)),
                    ),
            )
    }
}
#[cfg(all(feature = "olap", feature = "v1"))]
impl Profile {
    pub fn server(state: AppState) -> Scope {
        let mut route = web::scope("/account/{account_id}/business_profile")
            .app_data(web::Data::new(state))
            .service(
                web::resource("")
                    .route(web::post().to(profiles::profile_create))
                    .route(web::get().to(profiles::profiles_list)),
            );

        #[cfg(feature = "dynamic_routing")]
        {
            route = route.service(
                web::scope("/{profile_id}/dynamic_routing")
                    .service(
                        web::scope("/success_based")
                            .service(
                                web::resource("/toggle")
                                    .route(web::post().to(routing::toggle_success_based_routing)),
                            )
                            .service(web::resource("/config/{algorithm_id}").route(
                                web::patch().to(|state, req, path, payload| {
                                    routing::success_based_routing_update_configs(
                                        state, req, path, payload,
                                    )
                                }),
                            )),
                    )
                    .service(
                        web::resource("/set_volume_split")
                            .route(web::post().to(routing::set_dynamic_routing_volume_split)),
                    )
                    .service(
                        web::resource("/get_volume_split")
                            .route(web::get().to(routing::get_dynamic_routing_volume_split)),
                    )
                    .service(
                        web::scope("/elimination")
                            .service(
                                web::resource("/toggle")
                                    .route(web::post().to(routing::toggle_elimination_routing)),
                            )
                            .service(web::resource("config/{algorithm_id}").route(
                                web::patch().to(|state, req, path, payload| {
                                    routing::elimination_routing_update_configs(
                                        state, req, path, payload,
                                    )
                                }),
                            )),
                    )
                    .service(
                        web::scope("/contracts")
                            .service(web::resource("/toggle").route(
                                web::post().to(routing::contract_based_routing_setup_config),
                            ))
                            .service(web::resource("/config/{algorithm_id}").route(
                                web::patch().to(|state, req, path, payload| {
                                    routing::contract_based_routing_update_configs(
                                        state, req, path, payload,
                                    )
                                }),
                            )),
                    ),
            );
        }

        route = route.service(
            web::scope("/{profile_id}")
                .service(
                    web::resource("")
                        .route(web::get().to(profiles::profile_retrieve))
                        .route(web::post().to(profiles::profile_update))
                        .route(web::delete().to(profiles::profile_delete)),
                )
                .service(
                    web::resource("/toggle_extended_card_info")
                        .route(web::post().to(profiles::toggle_extended_card_info)),
                )
                .service(
                    web::resource("/toggle_connector_agnostic_mit")
                        .route(web::post().to(profiles::toggle_connector_agnostic_mit)),
                ),
        );

        route
    }
}

pub struct ProfileNew;

#[cfg(feature = "olap")]
impl ProfileNew {
    #[cfg(feature = "v1")]
    pub fn server(state: AppState) -> Scope {
        web::scope("/account/{account_id}/profile")
            .app_data(web::Data::new(state))
            .service(
                web::resource("").route(web::get().to(profiles::profiles_list_at_profile_level)),
            )
            .service(
                web::resource("/connectors").route(web::get().to(admin::connector_list_profile)),
            )
    }
    #[cfg(feature = "v2")]
    pub fn server(state: AppState) -> Scope {
        web::scope("/account/{account_id}/profile").app_data(web::Data::new(state))
    }
}

pub struct Gsm;

#[cfg(all(feature = "olap", feature = "v1"))]
impl Gsm {
    pub fn server(state: AppState) -> Scope {
        web::scope("/gsm")
            .app_data(web::Data::new(state))
            .service(web::resource("").route(web::post().to(gsm::create_gsm_rule)))
            .service(web::resource("/get").route(web::post().to(gsm::get_gsm_rule)))
            .service(web::resource("/update").route(web::post().to(gsm::update_gsm_rule)))
            .service(web::resource("/delete").route(web::post().to(gsm::delete_gsm_rule)))
    }
}

pub struct ThreeDsDecisionRule;

#[cfg(feature = "oltp")]
impl ThreeDsDecisionRule {
    pub fn server(state: AppState) -> Scope {
        web::scope("/three_ds_decision")
            .app_data(web::Data::new(state))
            .service(
                web::resource("/execute")
                    .route(web::post().to(three_ds_decision_rule::execute_decision_rule)),
            )
    }
}

#[cfg(feature = "olap")]
pub struct Verify;

#[cfg(all(feature = "olap", feature = "v1"))]
impl Verify {
    pub fn server(state: AppState) -> Scope {
        web::scope("/verify")
            .app_data(web::Data::new(state))
            .service(
                web::resource("/apple_pay/{merchant_id}")
                    .route(web::post().to(apple_pay_merchant_registration)),
            )
            .service(
                web::resource("/applepay_verified_domains")
                    .route(web::get().to(retrieve_apple_pay_verified_domains)),
            )
    }
}

pub struct User;

#[cfg(all(feature = "olap", feature = "v2"))]
impl User {
    pub fn server(state: AppState) -> Scope {
        let mut route = web::scope("/v2/user").app_data(web::Data::new(state));

        route = route.service(
            web::resource("/create_merchant")
                .route(web::post().to(user::user_merchant_account_create)),
        );
        route = route.service(
            web::scope("/list")
                .service(
                    web::resource("/merchant")
                        .route(web::get().to(user::list_merchants_for_user_in_org)),
                )
                .service(
                    web::resource("/profile")
                        .route(web::get().to(user::list_profiles_for_user_in_org_and_merchant)),
                ),
        );

        route = route.service(
            web::scope("/switch")
                .service(
                    web::resource("/merchant")
                        .route(web::post().to(user::switch_merchant_for_user_in_org)),
                )
                .service(
                    web::resource("/profile")
                        .route(web::post().to(user::switch_profile_for_user_in_org_and_merchant)),
                ),
        );

        route = route.service(
            web::resource("/data")
                .route(web::get().to(user::get_multiple_dashboard_metadata))
                .route(web::post().to(user::set_dashboard_metadata)),
        );

        route
    }
}

#[cfg(all(feature = "olap", feature = "v1"))]
impl User {
    pub fn server(state: AppState) -> Scope {
        let mut route = web::scope("/user").app_data(web::Data::new(state.clone()));

        route = route
            .service(web::resource("").route(web::get().to(user::get_user_details)))
            .service(web::resource("/signin").route(web::post().to(user::user_signin)))
            .service(web::resource("/v2/signin").route(web::post().to(user::user_signin)))
            // signin/signup with sso using openidconnect
            .service(web::resource("/oidc").route(web::post().to(user::sso_sign)))
            .service(web::resource("/signout").route(web::post().to(user::signout)))
            .service(web::resource("/rotate_password").route(web::post().to(user::rotate_password)))
            .service(web::resource("/change_password").route(web::post().to(user::change_password)))
            .service(
                web::resource("/internal_signup").route(web::post().to(user::internal_user_signup)),
            )
            .service(
                web::resource("/tenant_signup").route(web::post().to(user::create_tenant_user)),
            )
            .service(web::resource("/create_org").route(web::post().to(user::user_org_create)))
            .service(
                web::resource("/create_merchant")
                    .route(web::post().to(user::user_merchant_account_create)),
            )
            // TODO: To be deprecated
            .service(
                web::resource("/permission_info")
                    .route(web::get().to(user_role::get_authorization_info)),
            )
            // TODO: To be deprecated
            .service(
                web::resource("/module/list").route(web::get().to(user_role::get_role_information)),
            )
            .service(
                web::resource("/parent/list")
                    .route(web::get().to(user_role::get_parent_group_info)),
            )
            .service(
                web::resource("/update").route(web::post().to(user::update_user_account_details)),
            )
            .service(
                web::resource("/data")
                    .route(web::get().to(user::get_multiple_dashboard_metadata))
                    .route(web::post().to(user::set_dashboard_metadata)),
            );

        if state.conf.platform.enabled {
            route = route.service(
                web::resource("/create_platform").route(web::post().to(user::create_platform)),
            )
        }

        route = route
            .service(web::scope("/key").service(
                web::resource("/transfer").route(web::post().to(user::transfer_user_key)),
            ));

        route = route.service(
            web::scope("/list")
                .service(web::resource("/org").route(web::get().to(user::list_orgs_for_user)))
                .service(
                    web::resource("/merchant")
                        .route(web::get().to(user::list_merchants_for_user_in_org)),
                )
                .service(
                    web::resource("/profile")
                        .route(web::get().to(user::list_profiles_for_user_in_org_and_merchant)),
                )
                .service(
                    web::resource("/invitation")
                        .route(web::get().to(user_role::list_invitations_for_user)),
                ),
        );

        route = route.service(
            web::scope("/switch")
                .service(web::resource("/org").route(web::post().to(user::switch_org_for_user)))
                .service(
                    web::resource("/merchant")
                        .route(web::post().to(user::switch_merchant_for_user_in_org)),
                )
                .service(
                    web::resource("/profile")
                        .route(web::post().to(user::switch_profile_for_user_in_org_and_merchant)),
                ),
        );

        // Two factor auth routes
        route = route.service(
            web::scope("/2fa")
                // TODO: to be deprecated
                .service(web::resource("").route(web::get().to(user::check_two_factor_auth_status)))
                .service(
                    web::resource("/v2")
                        .route(web::get().to(user::check_two_factor_auth_status_with_attempts)),
                )
                .service(
                    web::scope("/totp")
                        .service(web::resource("/begin").route(web::get().to(user::totp_begin)))
                        .service(web::resource("/reset").route(web::get().to(user::totp_reset)))
                        .service(
                            web::resource("/verify")
                                .route(web::post().to(user::totp_verify))
                                .route(web::put().to(user::totp_update)),
                        ),
                )
                .service(
                    web::scope("/recovery_code")
                        .service(
                            web::resource("/verify")
                                .route(web::post().to(user::verify_recovery_code)),
                        )
                        .service(
                            web::resource("/generate")
                                .route(web::get().to(user::generate_recovery_codes)),
                        ),
                )
                .service(
                    web::resource("/terminate")
                        .route(web::get().to(user::terminate_two_factor_auth)),
                ),
        );

        route = route.service(
            web::scope("/auth")
                .service(
                    web::resource("")
                        .route(web::post().to(user::create_user_authentication_method))
                        .route(web::put().to(user::update_user_authentication_method)),
                )
                .service(
                    web::resource("/list")
                        .route(web::get().to(user::list_user_authentication_methods)),
                )
                .service(web::resource("/url").route(web::get().to(user::get_sso_auth_url)))
                .service(
                    web::resource("/select").route(web::post().to(user::terminate_auth_select)),
                ),
        );

        #[cfg(feature = "email")]
        {
            route = route
                .service(web::resource("/from_email").route(web::post().to(user::user_from_email)))
                .service(
                    web::resource("/connect_account")
                        .route(web::post().to(user::user_connect_account)),
                )
                .service(
                    web::resource("/forgot_password").route(web::post().to(user::forgot_password)),
                )
                .service(
                    web::resource("/reset_password").route(web::post().to(user::reset_password)),
                )
                .service(
                    web::resource("/signup_with_merchant_id")
                        .route(web::post().to(user::user_signup_with_merchant_id)),
                )
                .service(web::resource("/verify_email").route(web::post().to(user::verify_email)))
                .service(
                    web::resource("/v2/verify_email").route(web::post().to(user::verify_email)),
                )
                .service(
                    web::resource("/verify_email_request")
                        .route(web::post().to(user::verify_email_request)),
                )
                .service(
                    web::resource("/user/resend_invite").route(web::post().to(user::resend_invite)),
                )
                .service(
                    web::resource("/accept_invite_from_email")
                        .route(web::post().to(user::accept_invite_from_email)),
                );
        }
        #[cfg(not(feature = "email"))]
        {
            route = route.service(web::resource("/signup").route(web::post().to(user::user_signup)))
        }

        // User management
        route = route.service(
            web::scope("/user")
                .service(web::resource("").route(web::post().to(user::list_user_roles_details)))
                // TODO: To be deprecated
                .service(web::resource("/v2").route(web::post().to(user::list_user_roles_details)))
                .service(
                    web::resource("/list").route(web::get().to(user_role::list_users_in_lineage)),
                )
                // TODO: To be deprecated
                .service(
                    web::resource("/v2/list")
                        .route(web::get().to(user_role::list_users_in_lineage)),
                )
                .service(
                    web::resource("/invite_multiple")
                        .route(web::post().to(user::invite_multiple_user)),
                )
                .service(
                    web::scope("/invite/accept")
                        .service(
                            web::resource("")
                                .route(web::post().to(user_role::accept_invitations_v2)),
                        )
                        .service(
                            web::resource("/pre_auth")
                                .route(web::post().to(user_role::accept_invitations_pre_auth)),
                        )
                        .service(
                            web::scope("/v2")
                                .service(
                                    web::resource("")
                                        .route(web::post().to(user_role::accept_invitations_v2)),
                                )
                                .service(
                                    web::resource("/pre_auth").route(
                                        web::post().to(user_role::accept_invitations_pre_auth),
                                    ),
                                ),
                        ),
                )
                .service(
                    web::resource("/update_role")
                        .route(web::post().to(user_role::update_user_role)),
                )
                .service(
                    web::resource("/delete").route(web::delete().to(user_role::delete_user_role)),
                ),
        );

        if state.conf().clone_connector_allowlist.is_some() {
            route = route.service(
                web::resource("/clone_connector").route(web::post().to(user::clone_connector)),
            );
        }

        // Role information
        route =
            route.service(
                web::scope("/role")
                    .service(
                        web::resource("")
                            .route(web::get().to(user_role::get_role_from_token))
                            .route(web::post().to(user_role::create_role)),
                    )
                    .service(web::resource("/v2").route(
                        web::get().to(user_role::get_groups_and_resources_for_role_from_token),
                    ))
                    // TODO: To be deprecated
                    .service(
                        web::resource("/v2/list")
                            .route(web::get().to(user_role::list_roles_with_info)),
                    )
                    .service(
                        web::scope("/list")
                            .service(
                                web::resource("")
                                    .route(web::get().to(user_role::list_roles_with_info)),
                            )
                            .service(web::resource("/invite").route(
                                web::get().to(user_role::list_invitable_roles_at_entity_level),
                            ))
                            .service(web::resource("/update").route(
                                web::get().to(user_role::list_updatable_roles_at_entity_level),
                            )),
                    )
                    .service(
                        web::resource("/{role_id}")
                            .route(web::get().to(user_role::get_role))
                            .route(web::put().to(user_role::update_role)),
                    )
                    .service(
                        web::resource("/{role_id}/v2")
                            .route(web::get().to(user_role::get_parent_info_for_role)),
                    ),
            );

        #[cfg(feature = "dummy_connector")]
        {
            route = route.service(
                web::resource("/sample_data")
                    .route(web::post().to(user::generate_sample_data))
                    .route(web::delete().to(user::delete_sample_data)),
            )
        }

        route = route.service(
            web::scope("/theme")
                .service(
                    web::resource("")
                        .route(web::get().to(user::theme::get_theme_using_lineage))
                        .route(web::post().to(user::theme::create_theme)),
                )
                .service(
                    web::resource("/{theme_id}")
                        .route(web::get().to(user::theme::get_theme_using_theme_id))
                        .route(web::put().to(user::theme::update_theme))
                        .route(web::post().to(user::theme::upload_file_to_theme_storage))
                        .route(web::delete().to(user::theme::delete_theme)),
                ),
        );

        route
    }
}

pub struct ConnectorOnboarding;

#[cfg(all(feature = "olap", feature = "v1"))]
impl ConnectorOnboarding {
    pub fn server(state: AppState) -> Scope {
        web::scope("/connector_onboarding")
            .app_data(web::Data::new(state))
            .service(
                web::resource("/action_url")
                    .route(web::post().to(connector_onboarding::get_action_url)),
            )
            .service(
                web::resource("/sync")
                    .route(web::post().to(connector_onboarding::sync_onboarding_status)),
            )
            .service(
                web::resource("/reset_tracking_id")
                    .route(web::post().to(connector_onboarding::reset_tracking_id)),
            )
    }
}

#[cfg(feature = "olap")]
pub struct WebhookEvents;

#[cfg(all(feature = "olap", feature = "v1"))]
impl WebhookEvents {
    pub fn server(config: AppState) -> Scope {
        web::scope("/events")
            .app_data(web::Data::new(config))
            .service(web::scope("/profile/list").service(web::resource("").route(
                web::post().to(webhook_events::list_initial_webhook_delivery_attempts_with_jwtauth),
            )))
            .service(
                web::scope("/{merchant_id}")
                    .service(web::resource("").route(
                        web::post().to(webhook_events::list_initial_webhook_delivery_attempts),
                    ))
                    .service(
                        web::scope("/{event_id}")
                            .service(web::resource("attempts").route(
                                web::get().to(webhook_events::list_webhook_delivery_attempts),
                            ))
                            .service(web::resource("retry").route(
                                web::post().to(webhook_events::retry_webhook_delivery_attempt),
                            )),
                    ),
            )
    }
}

#[cfg(feature = "olap")]
pub struct FeatureMatrix;

#[cfg(all(feature = "olap", feature = "v1"))]
impl FeatureMatrix {
    pub fn server(state: AppState) -> Scope {
        web::scope("/feature_matrix")
            .app_data(web::Data::new(state))
            .service(web::resource("").route(web::get().to(feature_matrix::fetch_feature_matrix)))
    }
}

#[cfg(feature = "olap")]
pub struct ProcessTracker;

#[cfg(all(feature = "olap", feature = "v2"))]
impl ProcessTracker {
    pub fn server(state: AppState) -> Scope {
        use super::process_tracker::revenue_recovery;
        web::scope("/v2/process_tracker/revenue_recovery_workflow")
            .app_data(web::Data::new(state.clone()))
            .service(
                web::resource("/{revenue_recovery_id}")
                    .route(web::get().to(revenue_recovery::revenue_recovery_pt_retrieve_api)),
            )
    }
}

pub struct Authentication;

#[cfg(feature = "v1")]
impl Authentication {
    pub fn server(state: AppState) -> Scope {
        web::scope("/authentication")
            .app_data(web::Data::new(state))
            .service(web::resource("").route(web::post().to(authentication::authentication_create)))
<<<<<<< HEAD
            .service(
                web::resource("/{authentication_id}/eligibility")
                    .route(web::post().to(authentication::authentication_eligibility)),
            )
            .service(
                web::resource("/{authentication_id}/authenticate")
                    .route(web::post().to(authentication::authentication_authenticate)),
            )
=======
>>>>>>> 93f31da6
    }
}

#[cfg(feature = "olap")]
pub struct ProfileAcquirer;

#[cfg(all(feature = "olap", feature = "v1"))]
impl ProfileAcquirer {
    pub fn server(state: AppState) -> Scope {
        web::scope("/profile_acquirer")
            .app_data(web::Data::new(state))
            .service(
                web::resource("").route(web::post().to(profile_acquirer::create_profile_acquirer)),
            )
            .service(
                web::resource("/{profile_id}/{profile_acquirer_id}")
                    .route(web::post().to(profile_acquirer::profile_acquirer_update)),
            )
    }
}<|MERGE_RESOLUTION|>--- conflicted
+++ resolved
@@ -2686,7 +2686,6 @@
         web::scope("/authentication")
             .app_data(web::Data::new(state))
             .service(web::resource("").route(web::post().to(authentication::authentication_create)))
-<<<<<<< HEAD
             .service(
                 web::resource("/{authentication_id}/eligibility")
                     .route(web::post().to(authentication::authentication_eligibility)),
@@ -2695,8 +2694,6 @@
                 web::resource("/{authentication_id}/authenticate")
                     .route(web::post().to(authentication::authentication_authenticate)),
             )
-=======
->>>>>>> 93f31da6
     }
 }
 
