#[cfg(feature = "v2")]
use std::collections::HashMap;

#[cfg(feature = "v2")]
use api_models::{enums::RevenueRecoveryAlgorithmType, payments::PaymentsGetIntentRequest};
<<<<<<< HEAD
#[cfg(feature = "v2")]
use common_utils::{
    errors::CustomResult,
=======
use common_utils::errors::CustomResult;
#[cfg(feature = "v2")]
use common_utils::{
>>>>>>> 938028e3
    ext_traits::AsyncExt,
    ext_traits::{StringExt, ValueExt},
    id_type,
};
#[cfg(feature = "v2")]
use diesel_models::types::BillingConnectorPaymentMethodDetails;
#[cfg(feature = "v2")]
use error_stack::{Report, ResultExt};
#[cfg(all(feature = "revenue_recovery", feature = "v2"))]
use external_services::{
    date_time, grpc_client::revenue_recovery::recovery_decider_client as external_grpc_client,
};
#[cfg(feature = "v2")]
use hyperswitch_domain_models::{
    payment_method_data::PaymentMethodData,
    payments::{payment_attempt, PaymentConfirmData, PaymentIntent, PaymentIntentData},
    router_flow_types,
    router_flow_types::Authorize,
};
#[cfg(feature = "v2")]
use masking::{ExposeInterface, PeekInterface, Secret};
#[cfg(feature = "v2")]
<<<<<<< HEAD
use router_env::{logger, tracing};
use scheduler::{consumer::workflows::ProcessTrackerWorkflow, errors};
=======
use rand::Rng;
use router_env::{
    logger,
    tracing::{self, instrument},
};
use scheduler::{
    consumer::{self, workflows::ProcessTrackerWorkflow},
    errors,
};
>>>>>>> 938028e3
#[cfg(feature = "v2")]
use scheduler::{types::process_data, utils as scheduler_utils};
#[cfg(feature = "v2")]
use storage_impl::errors as storage_errors;
#[cfg(feature = "v2")]
use time::Date;

#[cfg(feature = "v2")]
use crate::core::payments::operations;
#[cfg(feature = "v2")]
use crate::routes::app::ReqState;
#[cfg(feature = "v2")]
use crate::services;
#[cfg(feature = "v2")]
use crate::types::storage::{
    revenue_recovery::RetryLimitsConfig,
    revenue_recovery_redis_operation::{
        PaymentProcessorTokenStatus, PaymentProcessorTokenWithRetryInfo, RedisTokenManager,
    },
};
#[cfg(feature = "v2")]
use crate::workflows::revenue_recovery::pcr::api;
#[cfg(feature = "v2")]
use crate::{
    core::{
        payments,
        revenue_recovery::{self as pcr},
    },
    db::StorageInterface,
    errors::StorageError,
    types::{
        api::{self as api_types},
        domain,
        storage::{
            revenue_recovery as pcr_storage_types,
            revenue_recovery_redis_operation::PaymentProcessorTokenDetails,
        },
    },
};
use crate::{routes::SessionState, types::storage};
pub struct ExecutePcrWorkflow;
#[cfg(feature = "v2")]
pub const REVENUE_RECOVERY: &str = "revenue_recovery";

#[async_trait::async_trait]
impl ProcessTrackerWorkflow<SessionState> for ExecutePcrWorkflow {
    #[cfg(feature = "v1")]
    async fn execute_workflow<'a>(
        &'a self,
        _state: &'a SessionState,
        _process: storage::ProcessTracker,
    ) -> Result<(), errors::ProcessTrackerError> {
        Ok(())
    }
    #[cfg(feature = "v2")]
    async fn execute_workflow<'a>(
        &'a self,
        state: &'a SessionState,
        process: storage::ProcessTracker,
    ) -> Result<(), errors::ProcessTrackerError> {
        let tracking_data = process
            .tracking_data
            .clone()
            .parse_value::<pcr_storage_types::RevenueRecoveryWorkflowTrackingData>(
            "PCRWorkflowTrackingData",
        )?;
        let request = PaymentsGetIntentRequest {
            id: tracking_data.global_payment_id.clone(),
        };
        let revenue_recovery_payment_data =
            extract_data_and_perform_action(state, &tracking_data).await?;
        let merchant_context_from_revenue_recovery_payment_data =
            domain::MerchantContext::NormalMerchant(Box::new(domain::Context(
                revenue_recovery_payment_data.merchant_account.clone(),
                revenue_recovery_payment_data.key_store.clone(),
            )));
        let (payment_data, _, _) = payments::payments_intent_operation_core::<
            api_types::PaymentGetIntent,
            _,
            _,
            PaymentIntentData<api_types::PaymentGetIntent>,
        >(
            state,
            state.get_req_state(),
            merchant_context_from_revenue_recovery_payment_data.clone(),
            revenue_recovery_payment_data.profile.clone(),
            payments::operations::PaymentGetIntent,
            request,
            tracking_data.global_payment_id.clone(),
            hyperswitch_domain_models::payments::HeaderPayload::default(),
        )
        .await?;

        match process.name.as_deref() {
            Some("EXECUTE_WORKFLOW") => {
                Box::pin(pcr::perform_execute_payment(
                    state,
                    &process,
                    &revenue_recovery_payment_data.profile.clone(),
                    merchant_context_from_revenue_recovery_payment_data.clone(),
                    &tracking_data,
                    &revenue_recovery_payment_data,
                    &payment_data.payment_intent,
                ))
                .await
            }
            Some("PSYNC_WORKFLOW") => {
                Box::pin(pcr::perform_payments_sync(
                    state,
                    &process,
                    &revenue_recovery_payment_data.profile.clone(),
                    merchant_context_from_revenue_recovery_payment_data.clone(),
                    &tracking_data,
                    &revenue_recovery_payment_data,
                    &payment_data.payment_intent,
                ))
                .await?;
                Ok(())
            }
            Some("CALCULATE_WORKFLOW") => {
                Box::pin(pcr::perform_calculate_workflow(
                    state,
                    &process,
                    &revenue_recovery_payment_data.profile.clone(),
                    merchant_context_from_revenue_recovery_payment_data,
                    &tracking_data,
                    &revenue_recovery_payment_data,
                    &payment_data.payment_intent,
                ))
                .await
            }

            _ => Err(errors::ProcessTrackerError::JobNotFound),
        }
    }
    #[instrument(skip_all)]
    async fn error_handler<'a>(
        &'a self,
        state: &'a SessionState,
        process: storage::ProcessTracker,
        error: errors::ProcessTrackerError,
    ) -> CustomResult<(), errors::ProcessTrackerError> {
        logger::error!("Encountered error");
        consumer::consumer_error_handler(state.store.as_scheduler(), process, error).await
    }
}

#[cfg(feature = "v2")]
pub(crate) async fn extract_data_and_perform_action(
    state: &SessionState,
    tracking_data: &pcr_storage_types::RevenueRecoveryWorkflowTrackingData,
) -> Result<pcr_storage_types::RevenueRecoveryPaymentData, errors::ProcessTrackerError> {
    let db = &state.store;

    let key_manager_state = &state.into();
    let key_store = db
        .get_merchant_key_store_by_merchant_id(
            key_manager_state,
            &tracking_data.merchant_id,
            &db.get_master_key().to_vec().into(),
        )
        .await?;

    let merchant_account = db
        .find_merchant_account_by_merchant_id(
            key_manager_state,
            &tracking_data.merchant_id,
            &key_store,
        )
        .await?;

    let profile = db
        .find_business_profile_by_profile_id(
            key_manager_state,
            &key_store,
            &tracking_data.profile_id,
        )
        .await?;

    let billing_mca = db
        .find_merchant_connector_account_by_id(
            key_manager_state,
            &tracking_data.billing_mca_id,
            &key_store,
        )
        .await?;

    let pcr_payment_data = pcr_storage_types::RevenueRecoveryPaymentData {
        merchant_account,
        profile: profile.clone(),
        key_store,
        billing_mca,
        retry_algorithm: profile
            .revenue_recovery_retry_algorithm_type
            .unwrap_or(tracking_data.revenue_recovery_retry),
    };
    Ok(pcr_payment_data)
}

#[cfg(feature = "v2")]
pub(crate) async fn get_schedule_time_to_retry_mit_payments(
    db: &dyn StorageInterface,
    merchant_id: &id_type::MerchantId,
    retry_count: i32,
) -> Option<time::PrimitiveDateTime> {
    let key = "pt_mapping_pcr_retries";
    let result = db
        .find_config_by_key(key)
        .await
        .map(|value| value.config)
        .and_then(|config| {
            config
                .parse_struct("RevenueRecoveryPaymentProcessTrackerMapping")
                .change_context(StorageError::DeserializationFailed)
        });

    let mapping = result.map_or_else(
        |error| {
            if error.current_context().is_db_not_found() {
                logger::debug!("Revenue Recovery retry config `{key}` not found, ignoring");
            } else {
                logger::error!(
                    ?error,
                    "Failed to read Revenue Recovery retry config `{key}`"
                );
            }
            process_data::RevenueRecoveryPaymentProcessTrackerMapping::default()
        },
        |mapping| {
            logger::debug!(?mapping, "Using custom pcr payments retry config");
            mapping
        },
    );

    let time_delta =
        scheduler_utils::get_pcr_payments_retry_schedule_time(mapping, merchant_id, retry_count);

    scheduler_utils::get_time_from_delta(time_delta)
}

#[cfg(feature = "v2")]
pub(crate) async fn get_schedule_time_for_smart_retry(
    state: &SessionState,
    payment_intent: &PaymentIntent,
    retry_after_time: Option<prost_types::Timestamp>,
    token_with_retry_info: &PaymentProcessorTokenWithRetryInfo,
) -> Result<Option<time::PrimitiveDateTime>, errors::ProcessTrackerError> {
    let card_config = &state.conf.revenue_recovery.card_config;

    // Not populating it right now
    let first_error_message = "None".to_string();
    let retry_count_left = token_with_retry_info.monthly_retry_remaining;
    let pg_error_code = token_with_retry_info.token_status.error_code.clone();

    let card_info = token_with_retry_info
        .token_status
        .payment_processor_token_details
        .clone();

    let billing_state = payment_intent
        .billing_address
        .as_ref()
        .and_then(|addr_enc| addr_enc.get_inner().address.as_ref())
        .and_then(|details| details.state.as_ref())
        .cloned();

    let revenue_recovery_metadata = payment_intent
        .feature_metadata
        .as_ref()
        .and_then(|metadata| metadata.payment_revenue_recovery_metadata.as_ref());

    let card_network = card_info.card_network.clone();
    let total_retry_count_within_network = card_config.get_network_config(card_network.clone());

    let card_network_str = card_network.map(|network| network.to_string());

    let card_issuer_str = card_info.card_issuer.clone();

<<<<<<< HEAD
    let card_funding_str = card_info.card_type.clone();
=======
    let card_funding_str = match card_info.card_type.as_deref() {
        Some("card") => None,
        Some(s) => Some(s.to_string()),
        None => None,
    };
>>>>>>> 938028e3

    let start_time_primitive = payment_intent.created_at;
    let recovery_timestamp_config = &state.conf.revenue_recovery.recovery_timestamp;

<<<<<<< HEAD
    let modified_start_time_primitive = start_time_primitive.saturating_add(time::Duration::hours(
        recovery_timestamp_config.initial_timestamp_in_hours,
    ));
=======
    let modified_start_time_primitive = start_time_primitive.saturating_add(
        time::Duration::seconds(recovery_timestamp_config.initial_timestamp_in_seconds),
    );
>>>>>>> 938028e3

    let start_time_proto = date_time::convert_to_prost_timestamp(modified_start_time_primitive);

    let merchant_id = Some(payment_intent.merchant_id.get_string_repr().to_string());
    let invoice_amount = Some(
        payment_intent
            .amount_details
            .order_amount
            .get_amount_as_i64(),
    );
    let invoice_currency = Some(payment_intent.amount_details.currency.to_string());

    let billing_country = payment_intent
        .billing_address
        .as_ref()
        .and_then(|addr_enc| addr_enc.get_inner().address.as_ref())
        .and_then(|details| details.country.as_ref())
        .map(|country| country.to_string());

    let billing_city = payment_intent
        .billing_address
        .as_ref()
        .and_then(|addr_enc| addr_enc.get_inner().address.as_ref())
        .and_then(|details| details.city.as_ref())
        .cloned();

    let first_pg_error_code = revenue_recovery_metadata
        .and_then(|metadata| metadata.first_payment_attempt_pg_error_code.clone());
    let first_network_advice_code = revenue_recovery_metadata
        .and_then(|metadata| metadata.first_payment_attempt_network_advice_code.clone());
    let first_network_error_code = revenue_recovery_metadata
        .and_then(|metadata| metadata.first_payment_attempt_network_decline_code.clone());

    let invoice_due_date = revenue_recovery_metadata
        .and_then(|metadata| metadata.invoice_next_billing_time)
        .map(date_time::convert_to_prost_timestamp);

    let decider_request = InternalDeciderRequest {
        first_error_message,
        billing_state,
        card_funding: card_funding_str,
        card_network: card_network_str,
        card_issuer: card_issuer_str,
        invoice_start_time: Some(start_time_proto),
        retry_count: Some(
            (total_retry_count_within_network.max_retry_count_for_thirty_day - retry_count_left)
                .into(),
        ),
        merchant_id,
        invoice_amount,
        invoice_currency,
        invoice_due_date,
        billing_country,
        billing_city,
        attempt_currency: None,
        attempt_status: None,
        attempt_amount: None,
        pg_error_code,
        network_advice_code: None,
        network_error_code: None,
        first_pg_error_code,
        first_network_advice_code,
        first_network_error_code,
        attempt_response_time: None,
        payment_method_type: None,
        payment_gateway: None,
        retry_count_left: Some(retry_count_left.into()),
        total_retry_count_within_network: Some(
            total_retry_count_within_network
                .max_retry_count_for_thirty_day
                .into(),
        ),
        first_error_msg_time: None,
        wait_time: retry_after_time,
    };

    if let Some(mut client) = state.grpc_client.recovery_decider_client.clone() {
        match client
            .decide_on_retry(decider_request.into(), state.get_recovery_grpc_headers())
            .await
        {
            Ok(grpc_response) => Ok(grpc_response
                .retry_flag
                .then_some(())
                .and(grpc_response.retry_time)
                .and_then(|prost_ts| {
                    match date_time::convert_from_prost_timestamp(&prost_ts) {
                        Ok(pdt) => Some(pdt),
                        Err(e) => {
                            logger::error!(
                                "Failed to convert retry_time from prost::Timestamp: {e:?}"
                            );
                            None // If conversion fails, treat as no valid retry time
                        }
                    }
                })),

            Err(e) => {
                logger::error!("Recovery decider gRPC call failed: {e:?}");
                Ok(None)
            }
        }
    } else {
        logger::debug!("Recovery decider client is not configured");
        Ok(None)
    }
}

#[cfg(feature = "v2")]
#[derive(Debug)]
struct InternalDeciderRequest {
    first_error_message: String,
    billing_state: Option<Secret<String>>,
    card_funding: Option<String>,
    card_network: Option<String>,
    card_issuer: Option<String>,
    invoice_start_time: Option<prost_types::Timestamp>,
    retry_count: Option<i64>,
    merchant_id: Option<String>,
    invoice_amount: Option<i64>,
    invoice_currency: Option<String>,
    invoice_due_date: Option<prost_types::Timestamp>,
    billing_country: Option<String>,
    billing_city: Option<String>,
    attempt_currency: Option<String>,
    attempt_status: Option<String>,
    attempt_amount: Option<i64>,
    pg_error_code: Option<String>,
    network_advice_code: Option<String>,
    network_error_code: Option<String>,
    first_pg_error_code: Option<String>,
    first_network_advice_code: Option<String>,
    first_network_error_code: Option<String>,
    attempt_response_time: Option<prost_types::Timestamp>,
    payment_method_type: Option<String>,
    payment_gateway: Option<String>,
    retry_count_left: Option<i64>,
    total_retry_count_within_network: Option<i64>,
    first_error_msg_time: Option<prost_types::Timestamp>,
    wait_time: Option<prost_types::Timestamp>,
}

#[cfg(feature = "v2")]
impl From<InternalDeciderRequest> for external_grpc_client::DeciderRequest {
    fn from(internal_request: InternalDeciderRequest) -> Self {
        Self {
            first_error_message: internal_request.first_error_message,
            billing_state: internal_request.billing_state.map(|s| s.peek().to_string()),
            card_funding: internal_request.card_funding,
            card_network: internal_request.card_network,
            card_issuer: internal_request.card_issuer,
            invoice_start_time: internal_request.invoice_start_time,
            retry_count: internal_request.retry_count,
            merchant_id: internal_request.merchant_id,
            invoice_amount: internal_request.invoice_amount,
            invoice_currency: internal_request.invoice_currency,
            invoice_due_date: internal_request.invoice_due_date,
            billing_country: internal_request.billing_country,
            billing_city: internal_request.billing_city,
            attempt_currency: internal_request.attempt_currency,
            attempt_status: internal_request.attempt_status,
            attempt_amount: internal_request.attempt_amount,
            pg_error_code: internal_request.pg_error_code,
            network_advice_code: internal_request.network_advice_code,
            network_error_code: internal_request.network_error_code,
            first_pg_error_code: internal_request.first_pg_error_code,
            first_network_advice_code: internal_request.first_network_advice_code,
            first_network_error_code: internal_request.first_network_error_code,
            attempt_response_time: internal_request.attempt_response_time,
            payment_method_type: internal_request.payment_method_type,
            payment_gateway: internal_request.payment_gateway,
            retry_count_left: internal_request.retry_count_left,
            total_retry_count_within_network: internal_request.total_retry_count_within_network,
            first_error_msg_time: internal_request.first_error_msg_time,
            wait_time: internal_request.wait_time,
        }
    }
}

#[cfg(feature = "v2")]
#[derive(Debug, Clone)]
pub struct ScheduledToken {
    pub token_details: PaymentProcessorTokenDetails,
    pub schedule_time: time::PrimitiveDateTime,
}

#[cfg(feature = "v2")]
<<<<<<< HEAD
pub async fn get_token_with_schedule_time_based_on_retry_alogrithm_type(
=======
pub async fn get_token_with_schedule_time_based_on_retry_algorithm_type(
>>>>>>> 938028e3
    state: &SessionState,
    connector_customer_id: &str,
    payment_intent: &PaymentIntent,
    retry_algorithm_type: RevenueRecoveryAlgorithmType,
    retry_count: i32,
) -> CustomResult<Option<time::PrimitiveDateTime>, errors::ProcessTrackerError> {
    let mut scheduled_time = None;

    match retry_algorithm_type {
        RevenueRecoveryAlgorithmType::Monitoring => {
            logger::error!("Monitoring type found for Revenue Recovery retry payment");
        }

        RevenueRecoveryAlgorithmType::Cascading => {
            let time = get_schedule_time_to_retry_mit_payments(
                state.store.as_ref(),
                &payment_intent.merchant_id,
                retry_count,
            )
            .await
            .ok_or(errors::ProcessTrackerError::EApiErrorResponse)?;

            scheduled_time = Some(time);
<<<<<<< HEAD

            let token =
                RedisTokenManager::get_token_with_max_retry_remaining(state, connector_customer_id)
                    .await
                    .change_context(errors::ProcessTrackerError::EApiErrorResponse)?;

            match token {
                Some(token) => {
                    RedisTokenManager::update_payment_processor_token_schedule_time(
                        state,
                        connector_customer_id,
                        &token
                            .token_status
                            .payment_processor_token_details
                            .payment_processor_token,
                        scheduled_time,
                    )
                    .await
                    .change_context(errors::ProcessTrackerError::EApiErrorResponse)?;

                    logger::debug!("PSP token available for cascading retry");
                }
                None => {
                    logger::debug!("No PSP token available for cascading retry");
                    scheduled_time = None;
                }
            }
=======
>>>>>>> 938028e3
        }

        RevenueRecoveryAlgorithmType::Smart => {
            scheduled_time = get_best_psp_token_available_for_smart_retry(
                state,
                connector_customer_id,
                payment_intent,
            )
            .await
            .change_context(errors::ProcessTrackerError::EApiErrorResponse)?;
        }
    }
<<<<<<< HEAD

    Ok(scheduled_time)
=======
    let delayed_schedule_time =
        scheduled_time.map(|time| add_random_delay_to_schedule_time(state, time));

    Ok(delayed_schedule_time)
>>>>>>> 938028e3
}

#[cfg(feature = "v2")]
pub async fn get_best_psp_token_available_for_smart_retry(
    state: &SessionState,
    connector_customer_id: &str,
    payment_intent: &PaymentIntent,
) -> CustomResult<Option<time::PrimitiveDateTime>, errors::ProcessTrackerError> {
    //  Lock using payment_id
    let locked = RedisTokenManager::lock_connector_customer_status(
        state,
        connector_customer_id,
        &payment_intent.id,
    )
    .await
    .change_context(errors::ProcessTrackerError::ERedisError(
        errors::RedisError::RedisConnectionError.into(),
    ))?;

    match !locked {
        true => Ok(None),

        false => {
            // Get existing tokens from Redis
            let existing_tokens =
                RedisTokenManager::get_connector_customer_payment_processor_tokens(
                    state,
                    connector_customer_id,
                )
                .await
                .change_context(errors::ProcessTrackerError::ERedisError(
                    errors::RedisError::RedisConnectionError.into(),
                ))?;

            // TODO: Insert into payment_intent_feature_metadata (DB operation)

            let result = RedisTokenManager::get_tokens_with_retry_metadata(state, &existing_tokens);

            let best_token_time = call_decider_for_payment_processor_tokens_select_closet_time(
                state,
                &result,
                payment_intent,
                connector_customer_id,
            )
            .await
            .change_context(errors::ProcessTrackerError::EApiErrorResponse)?;

            Ok(best_token_time)
        }
    }
}

#[cfg(feature = "v2")]
pub async fn calculate_smart_retry_time(
    state: &SessionState,
    payment_intent: &PaymentIntent,
    token_with_retry_info: &PaymentProcessorTokenWithRetryInfo,
) -> Result<Option<time::PrimitiveDateTime>, errors::ProcessTrackerError> {
    let wait_hours = token_with_retry_info.retry_wait_time_hours;
    let current_time = time::OffsetDateTime::now_utc();
    let future_time = current_time + time::Duration::hours(wait_hours);

    // Timestamp after which retry can be done without penalty
    let future_timestamp = Some(prost_types::Timestamp {
        seconds: future_time.unix_timestamp(),
        nanos: 0,
    });

    get_schedule_time_for_smart_retry(
        state,
        payment_intent,
        future_timestamp,
        token_with_retry_info,
    )
    .await
}

#[cfg(feature = "v2")]
async fn process_token_for_retry(
    state: &SessionState,
    token_with_retry_info: &PaymentProcessorTokenWithRetryInfo,
    payment_intent: &PaymentIntent,
) -> Result<Option<ScheduledToken>, errors::ProcessTrackerError> {
    let token_status: &PaymentProcessorTokenStatus = &token_with_retry_info.token_status;
    let inserted_by_attempt_id = &token_status.inserted_by_attempt_id;

    let skip = token_status.is_hard_decline.unwrap_or(false);

    match skip {
        true => {
            logger::info!(
<<<<<<< HEAD
                "Skipping decider call due to hard decline for attempt_id: {}",
=======
                "Skipping decider call due to hard decline token inserted by attempt_id: {}",
>>>>>>> 938028e3
                inserted_by_attempt_id.get_string_repr()
            );
            Ok(None)
        }
        false => {
            let schedule_time =
                calculate_smart_retry_time(state, payment_intent, token_with_retry_info).await?;
            Ok(schedule_time.map(|schedule_time| ScheduledToken {
                token_details: token_status.payment_processor_token_details.clone(),
                schedule_time,
            }))
        }
    }
}

#[cfg(feature = "v2")]
#[allow(clippy::too_many_arguments)]
pub async fn call_decider_for_payment_processor_tokens_select_closet_time(
    state: &SessionState,
    processor_tokens: &HashMap<String, PaymentProcessorTokenWithRetryInfo>,
    payment_intent: &PaymentIntent,
    connector_customer_id: &str,
) -> CustomResult<Option<time::PrimitiveDateTime>, errors::ProcessTrackerError> {
    tracing::debug!("Filtered  payment attempts based on payment tokens",);
    let mut tokens_with_schedule_time: Vec<ScheduledToken> = Vec::new();

    for token_with_retry_info in processor_tokens.values() {
        let token_details = &token_with_retry_info
            .token_status
            .payment_processor_token_details;
        let error_code = token_with_retry_info.token_status.error_code.clone();

        match error_code {
            None => {
                let utc_schedule_time =
                    time::OffsetDateTime::now_utc() + time::Duration::minutes(1);
<<<<<<< HEAD
=======

>>>>>>> 938028e3
                let schedule_time = time::PrimitiveDateTime::new(
                    utc_schedule_time.date(),
                    utc_schedule_time.time(),
                );
                tokens_with_schedule_time = vec![ScheduledToken {
                    token_details: token_details.clone(),
                    schedule_time,
                }];
                tracing::debug!(
                    "Found payment processor token with no error code scheduling it for {schedule_time}",
                );
                break;
            }
            Some(_) => {
                process_token_for_retry(state, token_with_retry_info, payment_intent)
                    .await?
                    .map(|token_with_schedule_time| {
                        tokens_with_schedule_time.push(token_with_schedule_time)
                    });
            }
        }
    }

    let best_token = tokens_with_schedule_time
        .iter()
        .min_by_key(|token| token.schedule_time)
        .cloned();

    match best_token {
        None => {
            RedisTokenManager::unlock_connector_customer_status(state, connector_customer_id)
                .await
                .change_context(errors::ProcessTrackerError::EApiErrorResponse)?;
            tracing::debug!("No payment processor tokens available for scheduling");
            Ok(None)
        }

        Some(token) => {
            tracing::debug!("Found payment processor token with least schedule time");

            RedisTokenManager::update_payment_processor_token_schedule_time(
                state,
                connector_customer_id,
                &token.token_details.payment_processor_token,
                Some(token.schedule_time),
            )
            .await
            .change_context(errors::ProcessTrackerError::EApiErrorResponse)?;

            Ok(Some(token.schedule_time))
        }
    }
}

#[cfg(feature = "v2")]
pub async fn check_hard_decline(
    state: &SessionState,
    payment_attempt: &payment_attempt::PaymentAttempt,
) -> Result<bool, error_stack::Report<storage_impl::errors::RecoveryError>> {
    let error_message = payment_attempt
        .error
        .as_ref()
        .map(|details| details.message.clone());

    let error_code = payment_attempt
        .error
        .as_ref()
        .map(|details| details.code.clone());

    let connector_name = payment_attempt
        .connector
        .clone()
        .ok_or(storage_impl::errors::RecoveryError::ValueNotFound)
        .attach_printable("unable to derive payment connector from payment attempt")?;

    let gsm_record = payments::helpers::get_gsm_record(
        state,
        error_code,
        error_message,
        connector_name,
        REVENUE_RECOVERY.to_string(),
    )
    .await;

    let is_hard_decline = gsm_record
        .and_then(|record| record.error_category)
        .map(|category| category == common_enums::ErrorCategory::HardDecline)
        .unwrap_or(false);

    Ok(is_hard_decline)
<<<<<<< HEAD
=======
}

#[cfg(feature = "v2")]
pub fn add_random_delay_to_schedule_time(
    state: &SessionState,
    schedule_time: time::PrimitiveDateTime,
) -> time::PrimitiveDateTime {
    let mut rng = rand::thread_rng();
    let delay_limit = state
        .conf
        .revenue_recovery
        .recovery_timestamp
        .max_random_schedule_delay_in_seconds;
    let random_secs = rng.gen_range(1..=delay_limit);
    logger::info!("Adding random delay of {random_secs} seconds to schedule time");
    schedule_time + time::Duration::seconds(random_secs)
>>>>>>> 938028e3
}<|MERGE_RESOLUTION|>--- conflicted
+++ resolved
@@ -3,15 +3,9 @@
 
 #[cfg(feature = "v2")]
 use api_models::{enums::RevenueRecoveryAlgorithmType, payments::PaymentsGetIntentRequest};
-<<<<<<< HEAD
+use common_utils::errors::CustomResult;
 #[cfg(feature = "v2")]
 use common_utils::{
-    errors::CustomResult,
-=======
-use common_utils::errors::CustomResult;
-#[cfg(feature = "v2")]
-use common_utils::{
->>>>>>> 938028e3
     ext_traits::AsyncExt,
     ext_traits::{StringExt, ValueExt},
     id_type,
@@ -34,10 +28,6 @@
 #[cfg(feature = "v2")]
 use masking::{ExposeInterface, PeekInterface, Secret};
 #[cfg(feature = "v2")]
-<<<<<<< HEAD
-use router_env::{logger, tracing};
-use scheduler::{consumer::workflows::ProcessTrackerWorkflow, errors};
-=======
 use rand::Rng;
 use router_env::{
     logger,
@@ -47,7 +37,6 @@
     consumer::{self, workflows::ProcessTrackerWorkflow},
     errors,
 };
->>>>>>> 938028e3
 #[cfg(feature = "v2")]
 use scheduler::{types::process_data, utils as scheduler_utils};
 #[cfg(feature = "v2")]
@@ -326,28 +315,18 @@
 
     let card_issuer_str = card_info.card_issuer.clone();
 
-<<<<<<< HEAD
-    let card_funding_str = card_info.card_type.clone();
-=======
     let card_funding_str = match card_info.card_type.as_deref() {
         Some("card") => None,
         Some(s) => Some(s.to_string()),
         None => None,
     };
->>>>>>> 938028e3
 
     let start_time_primitive = payment_intent.created_at;
     let recovery_timestamp_config = &state.conf.revenue_recovery.recovery_timestamp;
 
-<<<<<<< HEAD
-    let modified_start_time_primitive = start_time_primitive.saturating_add(time::Duration::hours(
-        recovery_timestamp_config.initial_timestamp_in_hours,
-    ));
-=======
     let modified_start_time_primitive = start_time_primitive.saturating_add(
         time::Duration::seconds(recovery_timestamp_config.initial_timestamp_in_seconds),
     );
->>>>>>> 938028e3
 
     let start_time_proto = date_time::convert_to_prost_timestamp(modified_start_time_primitive);
 
@@ -535,11 +514,7 @@
 }
 
 #[cfg(feature = "v2")]
-<<<<<<< HEAD
-pub async fn get_token_with_schedule_time_based_on_retry_alogrithm_type(
-=======
 pub async fn get_token_with_schedule_time_based_on_retry_algorithm_type(
->>>>>>> 938028e3
     state: &SessionState,
     connector_customer_id: &str,
     payment_intent: &PaymentIntent,
@@ -563,36 +538,6 @@
             .ok_or(errors::ProcessTrackerError::EApiErrorResponse)?;
 
             scheduled_time = Some(time);
-<<<<<<< HEAD
-
-            let token =
-                RedisTokenManager::get_token_with_max_retry_remaining(state, connector_customer_id)
-                    .await
-                    .change_context(errors::ProcessTrackerError::EApiErrorResponse)?;
-
-            match token {
-                Some(token) => {
-                    RedisTokenManager::update_payment_processor_token_schedule_time(
-                        state,
-                        connector_customer_id,
-                        &token
-                            .token_status
-                            .payment_processor_token_details
-                            .payment_processor_token,
-                        scheduled_time,
-                    )
-                    .await
-                    .change_context(errors::ProcessTrackerError::EApiErrorResponse)?;
-
-                    logger::debug!("PSP token available for cascading retry");
-                }
-                None => {
-                    logger::debug!("No PSP token available for cascading retry");
-                    scheduled_time = None;
-                }
-            }
-=======
->>>>>>> 938028e3
         }
 
         RevenueRecoveryAlgorithmType::Smart => {
@@ -605,15 +550,10 @@
             .change_context(errors::ProcessTrackerError::EApiErrorResponse)?;
         }
     }
-<<<<<<< HEAD
-
-    Ok(scheduled_time)
-=======
     let delayed_schedule_time =
         scheduled_time.map(|time| add_random_delay_to_schedule_time(state, time));
 
     Ok(delayed_schedule_time)
->>>>>>> 938028e3
 }
 
 #[cfg(feature = "v2")]
@@ -705,11 +645,7 @@
     match skip {
         true => {
             logger::info!(
-<<<<<<< HEAD
-                "Skipping decider call due to hard decline for attempt_id: {}",
-=======
                 "Skipping decider call due to hard decline token inserted by attempt_id: {}",
->>>>>>> 938028e3
                 inserted_by_attempt_id.get_string_repr()
             );
             Ok(None)
@@ -746,10 +682,7 @@
             None => {
                 let utc_schedule_time =
                     time::OffsetDateTime::now_utc() + time::Duration::minutes(1);
-<<<<<<< HEAD
-=======
-
->>>>>>> 938028e3
+
                 let schedule_time = time::PrimitiveDateTime::new(
                     utc_schedule_time.date(),
                     utc_schedule_time.time(),
@@ -840,8 +773,6 @@
         .unwrap_or(false);
 
     Ok(is_hard_decline)
-<<<<<<< HEAD
-=======
 }
 
 #[cfg(feature = "v2")]
@@ -858,5 +789,4 @@
     let random_secs = rng.gen_range(1..=delay_limit);
     logger::info!("Adding random delay of {random_secs} seconds to schedule time");
     schedule_time + time::Duration::seconds(random_secs)
->>>>>>> 938028e3
 }