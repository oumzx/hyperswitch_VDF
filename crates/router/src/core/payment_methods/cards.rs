use std::{
    collections::{HashMap, HashSet},
    fmt::Debug,
    str::FromStr,
};

use api_models::{
    admin::PaymentMethodsEnabled,
    enums as api_enums,
    payment_methods::{
        BankAccountTokenData, Card, CardDetailUpdate, CardDetailsPaymentMethod, CardNetworkTypes,
        CountryCodeWithName, CustomerDefaultPaymentMethodResponse, ListCountriesCurrenciesRequest,
        ListCountriesCurrenciesResponse, MaskedBankDetails, PaymentExperienceTypes,
        PaymentMethodsData, RequestPaymentMethodTypes, RequiredFieldInfo,
        ResponsePaymentMethodIntermediate, ResponsePaymentMethodTypes,
        ResponsePaymentMethodsEnabled,
    },
    payments::BankCodeResponse,
    pm_auth::PaymentMethodAuthConfig,
    surcharge_decision_configs as api_surcharge_decision_configs,
};
use common_enums::{enums::MerchantStorageScheme, ConnectorType};
use common_utils::{
    consts,
    crypto::Encryptable,
    encryption::Encryption,
    ext_traits::{AsyncExt, Encode, StringExt, ValueExt},
    generate_id, id_type, type_name,
    types::{
        keymanager::{Identifier, KeyManagerState},
        MinorUnit,
    },
};
use diesel_models::payment_method;
use domain::CustomerUpdate;
use error_stack::{report, ResultExt};
use euclid::{
    dssa::graph::{AnalysisContext, CgraphExt},
    frontend::dir,
};
use hyperswitch_constraint_graph as cgraph;
use kgraph_utils::transformers::IntoDirValue;
use masking::Secret;
use router_env::{instrument, metrics::add_attributes, tracing};
use strum::IntoEnumIterator;

use super::surcharge_decision_configs::{
    perform_surcharge_decision_management_for_payment_method_list,
    perform_surcharge_decision_management_for_saved_cards,
};
#[cfg(all(
    any(feature = "v2", feature = "v1"),
    not(feature = "payment_methods_v2")
))]
use crate::routes::app::SessionStateInfo;
#[cfg(feature = "payouts")]
use crate::types::domain::types::AsyncLift;
use crate::{
    configs::settings,
    core::{
        errors::{self, StorageErrorExt},
        payment_methods::{
            add_payment_method_status_update_task, network_tokenization,
            transformers as payment_methods,
            utils::{get_merchant_pm_filter_graph, make_pm_graph, refresh_pm_filters_cache},
            vault,
        },
        payments::{
            helpers,
            routing::{self, SessionFlowRoutingInput},
        },
        utils as core_utils,
    },
    db, logger,
    pii::prelude::*,
    routes::{self, metrics, payment_methods::ParentPaymentMethodToken},
    services,
    types::{
        api::{self, routing as routing_types, PaymentMethodCreateExt},
        domain::{self, BusinessProfile},
        storage::{self, enums, PaymentMethodListContext, PaymentTokenData},
        transformers::{ForeignFrom, ForeignTryFrom},
    },
    utils::{self, ConnectorResponseExt, OptionExt},
};

#[instrument(skip_all)]
#[allow(clippy::too_many_arguments)]
pub async fn create_payment_method(
    state: &routes::SessionState,
    req: &api::PaymentMethodCreate,
    customer_id: &id_type::CustomerId,
    payment_method_id: &str,
    locker_id: Option<String>,
    merchant_id: &id_type::MerchantId,
    pm_metadata: Option<serde_json::Value>,
    customer_acceptance: Option<serde_json::Value>,
    payment_method_data: Option<Encryption>,
    key_store: &domain::MerchantKeyStore,
    connector_mandate_details: Option<serde_json::Value>,
    status: Option<enums::PaymentMethodStatus>,
    network_transaction_id: Option<String>,
    storage_scheme: MerchantStorageScheme,
    payment_method_billing_address: Option<Encryption>,
    card_scheme: Option<String>,
    network_token_reference_id: Option<String>,
    token_locker_id: Option<String>,
    token_payment_method_data: Option<Encryption>,
) -> errors::CustomResult<storage::PaymentMethod, errors::ApiErrorResponse> {
    let db = &*state.store;
    let customer = db
        .find_customer_by_customer_id_merchant_id(
            &state.into(),
            customer_id,
            merchant_id,
            key_store,
            storage_scheme,
        )
        .await
        .to_not_found_response(errors::ApiErrorResponse::CustomerNotFound)?;

    let client_secret = generate_id(
        consts::ID_LENGTH,
        format!("{payment_method_id}_secret").as_str(),
    );

    let current_time = common_utils::date_time::now();

    let response = db
        .insert_payment_method(
            storage::PaymentMethodNew {
                customer_id: customer_id.to_owned(),
                merchant_id: merchant_id.to_owned(),
                payment_method_id: payment_method_id.to_string(),
                locker_id,
                payment_method: req.payment_method,
                payment_method_type: req.payment_method_type,
                payment_method_issuer: req.payment_method_issuer.clone(),
                scheme: req.card_network.clone().or(card_scheme),
                metadata: pm_metadata.map(Secret::new),
                payment_method_data,
                connector_mandate_details,
                customer_acceptance: customer_acceptance.map(Secret::new),
                client_secret: Some(client_secret),
                status: status.unwrap_or(enums::PaymentMethodStatus::Active),
                network_transaction_id: network_transaction_id.to_owned(),
                payment_method_issuer_code: None,
                accepted_currency: None,
                token: None,
                cardholder_name: None,
                issuer_name: None,
                issuer_country: None,
                payer_country: None,
                is_stored: None,
                swift_code: None,
                direct_debit_token: None,
                created_at: current_time,
                last_modified: current_time,
                last_used_at: current_time,
                payment_method_billing_address,
                updated_by: None,
                network_token_reference_id,
                token_locker_id,
                token_payment_method_data,
            },
            storage_scheme,
        )
        .await
        .change_context(errors::ApiErrorResponse::InternalServerError)
        .attach_printable("Failed to add payment method in db")?;

    if customer.default_payment_method_id.is_none() && req.payment_method.is_some() {
        let _ = set_default_payment_method(
            state,
            merchant_id,
            key_store.clone(),
            customer_id,
            payment_method_id.to_owned(),
            storage_scheme,
        )
        .await
        .map_err(|error| logger::error!(?error, "Failed to set the payment method as default"));
    }
    Ok(response)
}

pub fn store_default_payment_method(
    req: &api::PaymentMethodCreate,
    customer_id: &id_type::CustomerId,
    merchant_id: &id_type::MerchantId,
) -> (
    api::PaymentMethodResponse,
    Option<payment_methods::DataDuplicationCheck>,
) {
    let pm_id = generate_id(consts::ID_LENGTH, "pm");
    let payment_method_response = api::PaymentMethodResponse {
        merchant_id: merchant_id.to_owned(),
        customer_id: Some(customer_id.to_owned()),
        payment_method_id: pm_id,
        payment_method: req.payment_method,
        payment_method_type: req.payment_method_type,
        #[cfg(feature = "payouts")]
        bank_transfer: None,
        card: None,
        metadata: req.metadata.clone(),
        created: Some(common_utils::date_time::now()),
        recurring_enabled: false,           //[#219]
        installment_payment_enabled: false, //[#219]
        payment_experience: Some(vec![api_models::enums::PaymentExperience::RedirectToUrl]),
        last_used_at: Some(common_utils::date_time::now()),
        client_secret: None,
    };

    (payment_method_response, None)
}
#[instrument(skip_all)]
pub async fn get_or_insert_payment_method(
    state: &routes::SessionState,
    req: api::PaymentMethodCreate,
    resp: &mut api::PaymentMethodResponse,
    merchant_account: &domain::MerchantAccount,
    customer_id: &id_type::CustomerId,
    key_store: &domain::MerchantKeyStore,
) -> errors::RouterResult<diesel_models::PaymentMethod> {
    let mut payment_method_id = resp.payment_method_id.clone();
    let mut locker_id = None;
    let db = &*state.store;
    let payment_method = {
        let existing_pm_by_pmid = db
            .find_payment_method(&payment_method_id, merchant_account.storage_scheme)
            .await;

        if let Err(err) = existing_pm_by_pmid {
            if err.current_context().is_db_not_found() {
                locker_id = Some(payment_method_id.clone());
                let existing_pm_by_locker_id = db
                    .find_payment_method_by_locker_id(
                        &payment_method_id,
                        merchant_account.storage_scheme,
                    )
                    .await;

                match &existing_pm_by_locker_id {
                    Ok(pm) => payment_method_id.clone_from(&pm.payment_method_id),
                    Err(_) => payment_method_id = generate_id(consts::ID_LENGTH, "pm"),
                };
                existing_pm_by_locker_id
            } else {
                Err(err)
            }
        } else {
            existing_pm_by_pmid
        }
    };
    payment_method_id.clone_into(&mut resp.payment_method_id);

    match payment_method {
        Ok(pm) => Ok(pm),
        Err(err) => {
            if err.current_context().is_db_not_found() {
                insert_payment_method(
                    state,
                    resp,
                    &req,
                    key_store,
                    merchant_account.get_id(),
                    customer_id,
                    resp.metadata.clone().map(|val| val.expose()),
                    None,
                    locker_id,
                    None,
                    req.network_transaction_id.clone(),
                    merchant_account.storage_scheme,
                    None,
                    None, // todo!
                    None, //todo!
                    None, //todo!
                )
                .await
            } else {
                Err(err)
                    .change_context(errors::ApiErrorResponse::InternalServerError)
                    .attach_printable("Error while finding payment method")
            }
        }
    }
}

pub async fn migrate_payment_method(
    state: routes::SessionState,
    req: api::PaymentMethodMigrate,
    merchant_id: &id_type::MerchantId,
    merchant_account: &domain::MerchantAccount,
    key_store: &domain::MerchantKeyStore,
) -> errors::RouterResponse<api::PaymentMethodResponse> {
    let mut req = req;
    let card_details = req.card.as_ref().get_required_value("card")?;

    let card_number_validation_result =
        cards::CardNumber::from_str(card_details.card_number.peek());

    let card_bin_details =
        populate_bin_details_for_masked_card(card_details, &*state.store).await?;

    req.card = Some(api_models::payment_methods::MigrateCardDetail {
        card_issuing_country: card_bin_details.issuer_country.clone(),
        card_network: card_bin_details.card_network.clone(),
        card_issuer: card_bin_details.card_issuer.clone(),
        card_type: card_bin_details.card_type.clone(),
        ..card_details.clone()
    });

    if let Some(connector_mandate_details) = &req.connector_mandate_details {
        helpers::validate_merchant_connector_ids_in_connector_mandate_details(
            &state,
            key_store,
            connector_mandate_details,
            merchant_id,
            card_bin_details.card_network.clone(),
        )
        .await?;
    };

    match card_number_validation_result {
        Ok(card_number) => {
            let payment_method_create_request =
                api::PaymentMethodCreate::get_payment_method_create_from_payment_method_migrate(
                    card_number,
                    &req,
                );
            get_client_secret_or_add_payment_method(
                &state,
                payment_method_create_request,
                merchant_account,
                key_store,
            )
            .await
        }
        Err(card_validation_error) => {
            logger::debug!("Card number to be migrated is invalid, skip saving in locker {card_validation_error}");
            skip_locker_call_and_migrate_payment_method(
                state,
                &req,
                merchant_id.to_owned(),
                key_store,
                merchant_account,
                card_bin_details.clone(),
            )
            .await
        }
    }
}

pub async fn populate_bin_details_for_masked_card(
    card_details: &api_models::payment_methods::MigrateCardDetail,
    db: &dyn db::StorageInterface,
) -> errors::CustomResult<api::CardDetailFromLocker, errors::ApiErrorResponse> {
    helpers::validate_card_expiry(&card_details.card_exp_month, &card_details.card_exp_year)?;
    let card_number = card_details.card_number.clone();

    let (card_isin, _last4_digits) = get_card_bin_and_last4_digits_for_masked_card(
        card_number.peek(),
    )
    .change_context(errors::ApiErrorResponse::InvalidRequestData {
        message: "Invalid card number".to_string(),
    })?;

    let card_bin_details = if card_details.card_issuer.is_some()
        && card_details.card_network.is_some()
        && card_details.card_type.is_some()
        && card_details.card_issuing_country.is_some()
    {
        api_models::payment_methods::CardDetailFromLocker::foreign_try_from((card_details, None))?
    } else {
        let card_info = db
            .get_card_info(&card_isin)
            .await
            .map_err(|error| services::logger::error!(card_info_error=?error))
            .ok()
            .flatten();

        api_models::payment_methods::CardDetailFromLocker::foreign_try_from((
            card_details,
            card_info,
        ))?
    };
    Ok(card_bin_details)
}

impl
    ForeignTryFrom<(
        &api_models::payment_methods::MigrateCardDetail,
        Option<diesel_models::CardInfo>,
    )> for api_models::payment_methods::CardDetailFromLocker
{
    type Error = error_stack::Report<errors::ApiErrorResponse>;
    fn foreign_try_from(
        (card_details, card_info): (
            &api_models::payment_methods::MigrateCardDetail,
            Option<diesel_models::CardInfo>,
        ),
    ) -> Result<Self, Self::Error> {
        let (card_isin, last4_digits) =
            get_card_bin_and_last4_digits_for_masked_card(card_details.card_number.peek())
                .change_context(errors::ApiErrorResponse::InvalidRequestData {
                    message: "Invalid card number".to_string(),
                })?;
        if let Some(card_bin_info) = card_info {
            Ok(Self {
                scheme: card_details
                    .card_network
                    .clone()
                    .or(card_bin_info.card_network.clone())
                    .map(|card_network| card_network.to_string()),
                last4_digits: Some(last4_digits.clone()),
                issuer_country: card_details
                    .card_issuing_country
                    .clone()
                    .or(card_bin_info.card_issuing_country),
                card_number: None,
                expiry_month: Some(card_details.card_exp_month.clone()),
                expiry_year: Some(card_details.card_exp_year.clone()),
                card_token: None,
                card_fingerprint: None,
                card_holder_name: card_details.card_holder_name.clone(),
                nick_name: card_details.nick_name.clone(),
                card_isin: Some(card_isin.clone()),
                card_issuer: card_details
                    .card_issuer
                    .clone()
                    .or(card_bin_info.card_issuer),
                card_network: card_details
                    .card_network
                    .clone()
                    .or(card_bin_info.card_network),
                card_type: card_details.card_type.clone().or(card_bin_info.card_type),
                saved_to_locker: false,
            })
        } else {
            Ok(Self {
                scheme: card_details
                    .card_network
                    .clone()
                    .map(|card_network| card_network.to_string()),
                last4_digits: Some(last4_digits.clone()),
                issuer_country: card_details.card_issuing_country.clone(),
                card_number: None,
                expiry_month: Some(card_details.card_exp_month.clone()),
                expiry_year: Some(card_details.card_exp_year.clone()),
                card_token: None,
                card_fingerprint: None,
                card_holder_name: card_details.card_holder_name.clone(),
                nick_name: card_details.nick_name.clone(),
                card_isin: Some(card_isin.clone()),
                card_issuer: card_details.card_issuer.clone(),
                card_network: card_details.card_network.clone(),
                card_type: card_details.card_type.clone(),
                saved_to_locker: false,
            })
        }
    }
}

pub async fn skip_locker_call_and_migrate_payment_method(
    state: routes::SessionState,
    req: &api::PaymentMethodMigrate,
    merchant_id: id_type::MerchantId,
    key_store: &domain::MerchantKeyStore,
    merchant_account: &domain::MerchantAccount,
    card: api_models::payment_methods::CardDetailFromLocker,
) -> errors::RouterResponse<api::PaymentMethodResponse> {
    let db = &*state.store;
    let customer_id = req.customer_id.clone().get_required_value("customer_id")?;

    // In this case, since we do not have valid card details, recurring payments can only be done through connector mandate details.
    let connector_mandate_details_req = req
        .connector_mandate_details
        .clone()
        .get_required_value("connector mandate details")?;

    let connector_mandate_details = serde_json::to_value(&connector_mandate_details_req)
        .change_context(errors::ApiErrorResponse::InternalServerError)
        .attach_printable("Failed to parse connector mandate details")?;

    let payment_method_billing_address: Option<Encryptable<Secret<serde_json::Value>>> = req
        .billing
        .clone()
        .async_map(|billing| create_encrypted_data(&state, key_store, billing))
        .await
        .transpose()
        .change_context(errors::ApiErrorResponse::InternalServerError)
        .attach_printable("Unable to encrypt Payment method billing address")?;

    let customer = db
        .find_customer_by_customer_id_merchant_id(
            &(&state).into(),
            &customer_id,
            &merchant_id,
            key_store,
            merchant_account.storage_scheme,
        )
        .await
        .to_not_found_response(errors::ApiErrorResponse::CustomerNotFound)?;

    let payment_method_card_details =
        PaymentMethodsData::Card(CardDetailsPaymentMethod::from(card.clone()));

    let payment_method_data_encrypted: Option<Encryptable<Secret<serde_json::Value>>> = Some(
        create_encrypted_data(&state, key_store, payment_method_card_details)
            .await
            .change_context(errors::ApiErrorResponse::InternalServerError)
            .attach_printable("Unable to encrypt Payment method card details")?,
    );

    let payment_method_metadata: Option<serde_json::Value> =
        req.metadata.as_ref().map(|data| data.peek()).cloned();

    let payment_method_id = generate_id(consts::ID_LENGTH, "pm");

    let current_time = common_utils::date_time::now();

    let response = db
        .insert_payment_method(
            storage::PaymentMethodNew {
                customer_id: customer_id.to_owned(),
                merchant_id: merchant_id.to_owned(),
                payment_method_id: payment_method_id.to_string(),
                locker_id: None,
                payment_method: req.payment_method,
                payment_method_type: req.payment_method_type,
                payment_method_issuer: req.payment_method_issuer.clone(),
                scheme: req.card_network.clone().or(card.scheme.clone()),
                metadata: payment_method_metadata.map(Secret::new),
                payment_method_data: payment_method_data_encrypted.map(Into::into),
                connector_mandate_details: Some(connector_mandate_details),
                customer_acceptance: None,
                client_secret: None,
                status: enums::PaymentMethodStatus::Active,
                network_transaction_id: None,
                payment_method_issuer_code: None,
                accepted_currency: None,
                token: None,
                cardholder_name: None,
                issuer_name: None,
                issuer_country: None,
                payer_country: None,
                is_stored: None,
                swift_code: None,
                direct_debit_token: None,
                created_at: current_time,
                last_modified: current_time,
                last_used_at: current_time,
                payment_method_billing_address: payment_method_billing_address.map(Into::into),
                updated_by: None,
                network_token_reference_id: None,
                token_locker_id: None,
                token_payment_method_data: None,
            },
            merchant_account.storage_scheme,
        )
        .await
        .change_context(errors::ApiErrorResponse::InternalServerError)
        .attach_printable("Failed to add payment method in db")?;

    logger::debug!("Payment method inserted in db");

    if customer.default_payment_method_id.is_none() && req.payment_method.is_some() {
        let _ = set_default_payment_method(
            &state,
            &merchant_id,
            key_store.clone(),
            &customer_id,
            payment_method_id.to_owned(),
            merchant_account.storage_scheme,
        )
        .await
        .map_err(|error| logger::error!(?error, "Failed to set the payment method as default"));
    }
    Ok(services::api::ApplicationResponse::Json(
        api::PaymentMethodResponse::foreign_from((Some(card), response)),
    ))
}

pub fn get_card_bin_and_last4_digits_for_masked_card(
    masked_card_number: &str,
) -> Result<(String, String), cards::CardNumberValidationErr> {
    let last4_digits = masked_card_number
        .chars()
        .rev()
        .take(4)
        .collect::<String>()
        .chars()
        .rev()
        .collect::<String>();

    let card_isin = masked_card_number.chars().take(6).collect::<String>();

    cards::validate::validate_card_number_chars(&card_isin)
        .and_then(|_| cards::validate::validate_card_number_chars(&last4_digits))?;

    Ok((card_isin, last4_digits))
}

#[instrument(skip_all)]
pub async fn get_client_secret_or_add_payment_method(
    state: &routes::SessionState,
    req: api::PaymentMethodCreate,
    merchant_account: &domain::MerchantAccount,
    key_store: &domain::MerchantKeyStore,
) -> errors::RouterResponse<api::PaymentMethodResponse> {
    let merchant_id = merchant_account.get_id();
    let customer_id = req.customer_id.clone().get_required_value("customer_id")?;

    #[cfg(not(feature = "payouts"))]
    let condition = req.card.is_some();
    #[cfg(feature = "payouts")]
    let condition = req.card.is_some() || req.bank_transfer.is_some() || req.wallet.is_some();

    let payment_method_billing_address: Option<Encryptable<Secret<serde_json::Value>>> = req
        .billing
        .clone()
        .async_map(|billing| create_encrypted_data(state, key_store, billing))
        .await
        .transpose()
        .change_context(errors::ApiErrorResponse::InternalServerError)
        .attach_printable("Unable to encrypt Payment method billing address")?;

    let connector_mandate_details = req
        .connector_mandate_details
        .clone()
        .map(serde_json::to_value)
        .transpose()
        .change_context(errors::ApiErrorResponse::InternalServerError)?;

    if condition {
        Box::pin(add_payment_method(state, req, merchant_account, key_store)).await
    } else {
        let payment_method_id = generate_id(consts::ID_LENGTH, "pm");

        let res = create_payment_method(
            state,
            &req,
            &customer_id,
            payment_method_id.as_str(),
            None,
            merchant_id,
            None,
            None,
            None,
            key_store,
            connector_mandate_details,
            Some(enums::PaymentMethodStatus::AwaitingData),
            None,
            merchant_account.storage_scheme,
            payment_method_billing_address.map(Into::into),
            None,
            None,
            None,
            None,
        )
        .await?;

        if res.status == enums::PaymentMethodStatus::AwaitingData {
            add_payment_method_status_update_task(
                &*state.store,
                &res,
                enums::PaymentMethodStatus::AwaitingData,
                enums::PaymentMethodStatus::Inactive,
                merchant_id,
            )
            .await
            .change_context(errors::ApiErrorResponse::InternalServerError)
            .attach_printable(
                "Failed to add payment method status update task in process tracker",
            )?;
        }

        Ok(services::api::ApplicationResponse::Json(
            api::PaymentMethodResponse::foreign_from((None, res)),
        ))
    }
}

#[instrument(skip_all)]
pub fn authenticate_pm_client_secret_and_check_expiry(
    req_client_secret: &String,
    payment_method: &diesel_models::PaymentMethod,
) -> errors::CustomResult<bool, errors::ApiErrorResponse> {
    let stored_client_secret = payment_method
        .client_secret
        .clone()
        .get_required_value("client_secret")
        .change_context(errors::ApiErrorResponse::MissingRequiredField {
            field_name: "client_secret",
        })
        .attach_printable("client secret not found in db")?;

    if req_client_secret != &stored_client_secret {
        Err((errors::ApiErrorResponse::ClientSecretInvalid).into())
    } else {
        let current_timestamp = common_utils::date_time::now();
        let session_expiry = payment_method
            .created_at
            .saturating_add(time::Duration::seconds(consts::DEFAULT_SESSION_EXPIRY));

        let expired = current_timestamp > session_expiry;

        Ok(expired)
    }
}

#[instrument(skip_all)]
pub async fn add_payment_method_data(
    state: routes::SessionState,
    req: api::PaymentMethodCreate,
    merchant_account: domain::MerchantAccount,
    key_store: domain::MerchantKeyStore,
    pm_id: String,
) -> errors::RouterResponse<api::PaymentMethodResponse> {
    let db = &*state.store;

    let pmd = req
        .payment_method_data
        .clone()
        .get_required_value("payment_method_data")?;
    req.payment_method.get_required_value("payment_method")?;
    let client_secret = req
        .client_secret
        .clone()
        .get_required_value("client_secret")?;
    let payment_method = db
        .find_payment_method(pm_id.as_str(), merchant_account.storage_scheme)
        .await
        .change_context(errors::ApiErrorResponse::PaymentMethodNotFound)
        .attach_printable("Unable to find payment method")?;

    if payment_method.status != enums::PaymentMethodStatus::AwaitingData {
        return Err((errors::ApiErrorResponse::ClientSecretExpired).into());
    }

    let customer_id = payment_method.customer_id.clone();
    let customer = db
        .find_customer_by_customer_id_merchant_id(
            &(&state).into(),
            &customer_id,
            merchant_account.get_id(),
            &key_store,
            merchant_account.storage_scheme,
        )
        .await
        .to_not_found_response(errors::ApiErrorResponse::CustomerNotFound)?;

    let client_secret_expired =
        authenticate_pm_client_secret_and_check_expiry(&client_secret, &payment_method)?;

    if client_secret_expired {
        return Err((errors::ApiErrorResponse::ClientSecretExpired).into());
    };

    match pmd {
        api_models::payment_methods::PaymentMethodCreateData::Card(card) => {
            helpers::validate_card_expiry(&card.card_exp_month, &card.card_exp_year)?;
            let resp = Box::pin(add_card_to_locker(
                &state,
                req.clone(),
                &card,
                &customer_id,
                &merchant_account,
                None,
            ))
            .await
            .change_context(errors::ApiErrorResponse::InternalServerError);

            match resp {
                Ok((mut pm_resp, duplication_check)) => {
                    if duplication_check.is_some() {
                        let pm_update = storage::PaymentMethodUpdate::StatusUpdate {
                            status: Some(enums::PaymentMethodStatus::Inactive),
                        };

                        db.update_payment_method(
                            payment_method,
                            pm_update,
                            merchant_account.storage_scheme,
                        )
                        .await
                        .change_context(errors::ApiErrorResponse::InternalServerError)
                        .attach_printable("Failed to add payment method in db")?;

                        get_or_insert_payment_method(
                            &state,
                            req.clone(),
                            &mut pm_resp,
                            &merchant_account,
                            &customer_id,
                            &key_store,
                        )
                        .await?;

                        return Ok(services::ApplicationResponse::Json(pm_resp));
                    } else {
                        let locker_id = pm_resp.payment_method_id.clone();
                        pm_resp.payment_method_id.clone_from(&pm_id);
                        pm_resp.client_secret = Some(client_secret.clone());

                        let card_isin = card.card_number.get_card_isin();

                        let card_info = db
                            .get_card_info(card_isin.as_str())
                            .await
                            .change_context(errors::ApiErrorResponse::InternalServerError)
                            .attach_printable("Failed to get card info")?;

                        let updated_card = CardDetailsPaymentMethod {
                            issuer_country: card_info
                                .as_ref()
                                .and_then(|ci| ci.card_issuing_country.clone()),
                            last4_digits: Some(card.card_number.get_last4()),
                            expiry_month: Some(card.card_exp_month),
                            expiry_year: Some(card.card_exp_year),
                            nick_name: card.nick_name,
                            card_holder_name: card.card_holder_name,
                            card_network: card_info.as_ref().and_then(|ci| ci.card_network.clone()),
                            card_isin: Some(card_isin),
                            card_issuer: card_info.as_ref().and_then(|ci| ci.card_issuer.clone()),
                            card_type: card_info.as_ref().and_then(|ci| ci.card_type.clone()),
                            saved_to_locker: true,
                        };

                        let pm_data_encrypted: Encryptable<Secret<serde_json::Value>> =
                            create_encrypted_data(
                                &state,
                                &key_store,
                                PaymentMethodsData::Card(updated_card),
                            )
                            .await
                            .change_context(errors::ApiErrorResponse::InternalServerError)
                            .attach_printable("Unable to encrypt payment method data")?;

                        let pm_update = storage::PaymentMethodUpdate::AdditionalDataUpdate {
                            payment_method_data: Some(pm_data_encrypted.into()),
                            status: Some(enums::PaymentMethodStatus::Active),
                            locker_id: Some(locker_id),
                            network_token_reference_id: None,
                            payment_method: req.payment_method,
                            payment_method_issuer: req.payment_method_issuer,
                            payment_method_type: req.payment_method_type,
                            token_locker_id: None,           // todo!
                            token_payment_method_data: None, //todo!
                        };

                        db.update_payment_method(
                            payment_method,
                            pm_update,
                            merchant_account.storage_scheme,
                        )
                        .await
                        .change_context(errors::ApiErrorResponse::InternalServerError)
                        .attach_printable("Failed to add payment method in db")?;

                        if customer.default_payment_method_id.is_none() {
                            let _ = set_default_payment_method(
                                &state,
                                merchant_account.get_id(),
                                key_store.clone(),
                                &customer_id,
                                pm_id,
                                merchant_account.storage_scheme,
                            )
                            .await
                            .map_err(|error| {
                                logger::error!(
                                    ?error,
                                    "Failed to set the payment method as default"
                                )
                            });
                        }

                        return Ok(services::ApplicationResponse::Json(pm_resp));
                    }
                }
                Err(e) => {
                    let pm_update = storage::PaymentMethodUpdate::StatusUpdate {
                        status: Some(enums::PaymentMethodStatus::Inactive),
                    };

                    db.update_payment_method(
                        payment_method,
                        pm_update,
                        merchant_account.storage_scheme,
                    )
                    .await
                    .change_context(errors::ApiErrorResponse::InternalServerError)
                    .attach_printable("Failed to update payment method in db")?;

                    return Err(e.attach_printable("Failed to add card to locker"));
                }
            }
        }
    }
}

#[instrument(skip_all)]
pub async fn add_payment_method(
    state: &routes::SessionState,
    req: api::PaymentMethodCreate,
    merchant_account: &domain::MerchantAccount,
    key_store: &domain::MerchantKeyStore,
) -> errors::RouterResponse<api::PaymentMethodResponse> {
    req.validate()?;
    let db = &*state.store;
    let merchant_id = merchant_account.get_id();
    let customer_id = req.customer_id.clone().get_required_value("customer_id")?;
    let payment_method = req.payment_method.get_required_value("payment_method")?;
    let payment_method_billing_address: Option<Encryptable<Secret<serde_json::Value>>> = req
        .billing
        .clone()
        .async_map(|billing| create_encrypted_data(state, key_store, billing))
        .await
        .transpose()
        .change_context(errors::ApiErrorResponse::InternalServerError)
        .attach_printable("Unable to encrypt Payment method billing address")?;

    let connector_mandate_details = req
        .connector_mandate_details
        .clone()
        .map(serde_json::to_value)
        .transpose()
        .change_context(errors::ApiErrorResponse::InternalServerError)?;

    let response = match payment_method {
        #[cfg(feature = "payouts")]
        api_enums::PaymentMethod::BankTransfer => match req.bank_transfer.clone() {
            Some(bank) => add_bank_to_locker(
                state,
                req.clone(),
                merchant_account,
                key_store,
                &bank,
                &customer_id,
            )
            .await
            .change_context(errors::ApiErrorResponse::InternalServerError)
            .attach_printable("Add PaymentMethod Failed"),
            _ => Ok(store_default_payment_method(
                &req,
                &customer_id,
                merchant_id,
            )),
        },
        api_enums::PaymentMethod::Card => match req.card.clone() {
            Some(card) => {
                let mut card_details = card;
                card_details = helpers::populate_bin_details_for_payment_method_create(
                    card_details.clone(),
                    db,
                )
                .await;
                helpers::validate_card_expiry(
                    &card_details.card_exp_month,
                    &card_details.card_exp_year,
                )?;
                Box::pin(add_card_to_locker(
                    state,
                    req.clone(),
                    &card_details,
                    &customer_id,
                    merchant_account,
                    None,
                ))
                .await
                .change_context(errors::ApiErrorResponse::InternalServerError)
                .attach_printable("Add Card Failed")
            }
            _ => Ok(store_default_payment_method(
                &req,
                &customer_id,
                merchant_id,
            )),
        },
        _ => Ok(store_default_payment_method(
            &req,
            &customer_id,
            merchant_id,
        )),
    };

    let (mut resp, duplication_check) = response?;

    match duplication_check {
        Some(duplication_check) => match duplication_check {
            payment_methods::DataDuplicationCheck::Duplicated => {
                let existing_pm = get_or_insert_payment_method(
                    state,
                    req.clone(),
                    &mut resp,
                    merchant_account,
                    &customer_id,
                    key_store,
                )
                .await?;

                resp.client_secret = existing_pm.client_secret;
            }
            payment_methods::DataDuplicationCheck::MetaDataChanged => {
                if let Some(card) = req.card.clone() {
                    let existing_pm = get_or_insert_payment_method(
                        state,
                        req.clone(),
                        &mut resp,
                        merchant_account,
                        &customer_id,
                        key_store,
                    )
                    .await?;

                    let client_secret = existing_pm.client_secret.clone();

                    delete_card_from_locker(
                        state,
                        &customer_id,
                        merchant_id,
                        existing_pm
                            .locker_id
                            .as_ref()
                            .unwrap_or(&existing_pm.payment_method_id),
                    )
                    .await?;

                    let add_card_resp = add_card_hs(
                        state,
                        req.clone(),
                        &card,
                        &customer_id,
                        merchant_account,
                        api::enums::LockerChoice::HyperswitchCardVault,
                        Some(
                            existing_pm
                                .locker_id
                                .as_ref()
                                .unwrap_or(&existing_pm.payment_method_id),
                        ),
                    )
                    .await;

                    if let Err(err) = add_card_resp {
                        logger::error!(vault_err=?err);
                        db.delete_payment_method_by_merchant_id_payment_method_id(
                            merchant_id,
                            &resp.payment_method_id,
                        )
                        .await
                        .to_not_found_response(errors::ApiErrorResponse::PaymentMethodNotFound)?;

                        Err(report!(errors::ApiErrorResponse::InternalServerError)
                            .attach_printable("Failed while updating card metadata changes"))?
                    };

                    let existing_pm_data =
                        get_card_details_without_locker_fallback(&existing_pm, state, key_store)
                            .await?;

                    let updated_card = Some(api::CardDetailFromLocker {
                        scheme: existing_pm.scheme.clone(),
                        last4_digits: Some(card.card_number.get_last4()),
                        issuer_country: card
                            .card_issuing_country
                            .or(existing_pm_data.issuer_country),
                        card_isin: Some(card.card_number.get_card_isin()),
                        card_number: Some(card.card_number),
                        expiry_month: Some(card.card_exp_month),
                        expiry_year: Some(card.card_exp_year),
                        card_token: None,
                        card_fingerprint: None,
                        card_holder_name: card
                            .card_holder_name
                            .or(existing_pm_data.card_holder_name),
                        nick_name: card.nick_name.or(existing_pm_data.nick_name),
                        card_network: card.card_network.or(existing_pm_data.card_network),
                        card_issuer: card.card_issuer.or(existing_pm_data.card_issuer),
                        card_type: card.card_type.or(existing_pm_data.card_type),
                        saved_to_locker: true,
                    });

                    let updated_pmd = updated_card.as_ref().map(|card| {
                        PaymentMethodsData::Card(CardDetailsPaymentMethod::from(card.clone()))
                    });
                    let pm_data_encrypted: Option<Encryptable<Secret<serde_json::Value>>> =
                        updated_pmd
                            .async_map(|updated_pmd| {
                                create_encrypted_data(state, key_store, updated_pmd)
                            })
                            .await
                            .transpose()
                            .change_context(errors::ApiErrorResponse::InternalServerError)
                            .attach_printable("Unable to encrypt payment method data")?;

                    let pm_update = storage::PaymentMethodUpdate::PaymentMethodDataUpdate {
                        payment_method_data: pm_data_encrypted.map(Into::into),
                    };

                    db.update_payment_method(
                        existing_pm,
                        pm_update,
                        merchant_account.storage_scheme,
                    )
                    .await
                    .change_context(errors::ApiErrorResponse::InternalServerError)
                    .attach_printable("Failed to add payment method in db")?;

                    resp.client_secret = client_secret;
                }
            }
        },
        None => {
            let pm_metadata = resp.metadata.as_ref().map(|data| data.peek());

            let locker_id = if resp.payment_method == Some(api_enums::PaymentMethod::Card)
                || resp.payment_method == Some(api_enums::PaymentMethod::BankTransfer)
            {
                Some(resp.payment_method_id)
            } else {
                None
            };
            resp.payment_method_id = generate_id(consts::ID_LENGTH, "pm");
            let pm = insert_payment_method(
                state,
                &resp,
                &req,
                key_store,
                merchant_id,
                &customer_id,
                pm_metadata.cloned(),
                None,
                locker_id,
                connector_mandate_details,
                req.network_transaction_id.clone(),
                merchant_account.storage_scheme,
                payment_method_billing_address.map(Into::into),
                None, //todo!
                None, //todo!
                None,
            )
            .await?;

            resp.client_secret = pm.client_secret;
        }
    }

    Ok(services::ApplicationResponse::Json(resp))
}

#[allow(clippy::too_many_arguments)]
pub async fn insert_payment_method(
    state: &routes::SessionState,
    resp: &api::PaymentMethodResponse,
    req: &api::PaymentMethodCreate,
    key_store: &domain::MerchantKeyStore,
    merchant_id: &id_type::MerchantId,
    customer_id: &id_type::CustomerId,
    pm_metadata: Option<serde_json::Value>,
    customer_acceptance: Option<serde_json::Value>,
    locker_id: Option<String>,
    connector_mandate_details: Option<serde_json::Value>,
    network_transaction_id: Option<String>,
    storage_scheme: MerchantStorageScheme,
    payment_method_billing_address: Option<Encryption>,
    network_token_reference_id: Option<String>,
    token_locker_id: Option<String>,
    token_payment_method_data: Option<Encryption>,
) -> errors::RouterResult<diesel_models::PaymentMethod> {
    let pm_card_details = resp
        .card
        .clone()
        .map(|card| PaymentMethodsData::Card(CardDetailsPaymentMethod::from(card.clone())));

    let pm_data_encrypted: Option<Encryptable<Secret<serde_json::Value>>> = pm_card_details
        .clone()
        .async_map(|pm_card| create_encrypted_data(state, key_store, pm_card))
        .await
        .transpose()
        .change_context(errors::ApiErrorResponse::InternalServerError)
        .attach_printable("Unable to encrypt payment method data")?;

    create_payment_method(
        state,
        req,
        customer_id,
        &resp.payment_method_id,
        locker_id,
        merchant_id,
        pm_metadata,
        customer_acceptance,
        pm_data_encrypted.map(Into::into),
        key_store,
        connector_mandate_details,
        None,
        network_transaction_id,
        storage_scheme,
        payment_method_billing_address,
        resp.card.clone().and_then(|card| {
            card.card_network
                .map(|card_network| card_network.to_string())
        }),
        network_token_reference_id,
        token_locker_id,
        token_payment_method_data,
    )
    .await
}

#[instrument(skip_all)]
pub async fn update_customer_payment_method(
    state: routes::SessionState,
    merchant_account: domain::MerchantAccount,
    req: api::PaymentMethodUpdate,
    payment_method_id: &str,
    key_store: domain::MerchantKeyStore,
) -> errors::RouterResponse<api::PaymentMethodResponse> {
    // Currently update is supported only for cards
    if let Some(card_update) = req.card.clone() {
        let db = state.store.as_ref();

        let pm = db
            .find_payment_method(payment_method_id, merchant_account.storage_scheme)
            .await
            .to_not_found_response(errors::ApiErrorResponse::PaymentMethodNotFound)?;

        if let Some(cs) = &req.client_secret {
            let is_client_secret_expired = authenticate_pm_client_secret_and_check_expiry(cs, &pm)?;

            if is_client_secret_expired {
                return Err((errors::ApiErrorResponse::ClientSecretExpired).into());
            };
        };

        if pm.status == enums::PaymentMethodStatus::AwaitingData {
            return Err(report!(errors::ApiErrorResponse::NotSupported {
                message: "Payment method is awaiting data so it cannot be updated".into()
            }));
        }

        if pm.payment_method_data.is_none() {
            return Err(report!(errors::ApiErrorResponse::GenericNotFoundError {
                message: "payment_method_data not found".to_string()
            }));
        }

        // Fetch the existing payment method data from db
        let existing_card_data = domain::types::crypto_operation::<
            serde_json::Value,
            masking::WithType,
        >(
            &(&state).into(),
            type_name!(payment_method::PaymentMethod),
            domain::types::CryptoOperation::DecryptOptional(pm.payment_method_data.clone()),
            Identifier::Merchant(key_store.merchant_id.clone()),
            key_store.key.get_inner().peek(),
        )
        .await
        .and_then(|val| val.try_into_optionaloperation())
        .change_context(errors::ApiErrorResponse::InternalServerError)
        .attach_printable("Failed to decrypt card details")?
        .map(|x| x.into_inner().expose())
        .map(
            |value| -> Result<PaymentMethodsData, error_stack::Report<errors::ApiErrorResponse>> {
                value
                    .parse_value::<PaymentMethodsData>("PaymentMethodsData")
                    .change_context(errors::ApiErrorResponse::InternalServerError)
                    .attach_printable("Failed to deserialize payment methods data")
            },
        )
        .transpose()?
        .and_then(|pmd| match pmd {
            PaymentMethodsData::Card(crd) => Some(api::CardDetailFromLocker::from(crd)),
            _ => None,
        })
        .ok_or(errors::ApiErrorResponse::InternalServerError)
        .attach_printable("Failed to obtain decrypted card object from db")?;

        let is_card_updation_required =
            validate_payment_method_update(card_update.clone(), existing_card_data.clone());

        let response = if is_card_updation_required {
            // Fetch the existing card data from locker for getting card number
            let card_data_from_locker = get_card_from_locker(
                &state,
                &pm.customer_id,
                &pm.merchant_id,
                pm.locker_id.as_ref().unwrap_or(&pm.payment_method_id),
            )
            .await
            .change_context(errors::ApiErrorResponse::InternalServerError)
            .attach_printable("Error getting card from locker")?;

            if card_update.card_exp_month.is_some() || card_update.card_exp_year.is_some() {
                helpers::validate_card_expiry(
                    card_update
                        .card_exp_month
                        .as_ref()
                        .unwrap_or(&card_data_from_locker.card_exp_month),
                    card_update
                        .card_exp_year
                        .as_ref()
                        .unwrap_or(&card_data_from_locker.card_exp_year),
                )?;
            }

            let updated_card_details = card_update.apply(card_data_from_locker.clone());

            // Construct new payment method object from request
            let new_pm = api::PaymentMethodCreate {
                payment_method: pm.payment_method,
                payment_method_type: pm.payment_method_type,
                payment_method_issuer: pm.payment_method_issuer.clone(),
                payment_method_issuer_code: pm.payment_method_issuer_code,
                #[cfg(feature = "payouts")]
                bank_transfer: None,
                card: Some(updated_card_details.clone()),
                #[cfg(feature = "payouts")]
                wallet: None,
                metadata: None,
                customer_id: Some(pm.customer_id.clone()),
                client_secret: pm.client_secret.clone(),
                payment_method_data: None,
                card_network: None,
                billing: None,
                connector_mandate_details: None,
                network_transaction_id: None,
            };
            new_pm.validate()?;

            // Delete old payment method from locker
            delete_card_from_locker(
                &state,
                &pm.customer_id,
                &pm.merchant_id,
                pm.locker_id.as_ref().unwrap_or(&pm.payment_method_id),
            )
            .await?;

            // Add the updated payment method data to locker
            let (mut add_card_resp, _) = Box::pin(add_card_to_locker(
                &state,
                new_pm.clone(),
                &updated_card_details,
                &pm.customer_id,
                &merchant_account,
                Some(pm.locker_id.as_ref().unwrap_or(&pm.payment_method_id)),
            ))
            .await
            .change_context(errors::ApiErrorResponse::InternalServerError)
            .attach_printable("Failed to add updated payment method to locker")?;

            // Construct new updated card object. Consider a field if passed in request or else populate it with the existing value from existing_card_data
            let updated_card = Some(api::CardDetailFromLocker {
                scheme: existing_card_data.scheme,
                last4_digits: Some(card_data_from_locker.card_number.get_last4()),
                issuer_country: existing_card_data.issuer_country,
                card_number: existing_card_data.card_number,
                expiry_month: card_update
                    .card_exp_month
                    .or(existing_card_data.expiry_month),
                expiry_year: card_update.card_exp_year.or(existing_card_data.expiry_year),
                card_token: existing_card_data.card_token,
                card_fingerprint: existing_card_data.card_fingerprint,
                card_holder_name: card_update
                    .card_holder_name
                    .or(existing_card_data.card_holder_name),
                nick_name: card_update.nick_name.or(existing_card_data.nick_name),
                card_network: existing_card_data.card_network,
                card_isin: existing_card_data.card_isin,
                card_issuer: existing_card_data.card_issuer,
                card_type: existing_card_data.card_type,
                saved_to_locker: true,
            });

            let updated_pmd = updated_card
                .as_ref()
                .map(|card| PaymentMethodsData::Card(CardDetailsPaymentMethod::from(card.clone())));

            let pm_data_encrypted: Option<Encryptable<Secret<serde_json::Value>>> = updated_pmd
                .async_map(|updated_pmd| create_encrypted_data(&state, &key_store, updated_pmd))
                .await
                .transpose()
                .change_context(errors::ApiErrorResponse::InternalServerError)
                .attach_printable("Unable to encrypt payment method data")?;

            let pm_update = storage::PaymentMethodUpdate::PaymentMethodDataUpdate {
                payment_method_data: pm_data_encrypted.map(Into::into),
            };

            add_card_resp
                .payment_method_id
                .clone_from(&pm.payment_method_id);

            db.update_payment_method(pm, pm_update, merchant_account.storage_scheme)
                .await
                .change_context(errors::ApiErrorResponse::InternalServerError)
                .attach_printable("Failed to update payment method in db")?;

            add_card_resp
        } else {
            // Return existing payment method data as response without any changes
            api::PaymentMethodResponse {
                merchant_id: pm.merchant_id.to_owned(),
                customer_id: Some(pm.customer_id),
                payment_method_id: pm.payment_method_id,
                payment_method: pm.payment_method,
                payment_method_type: pm.payment_method_type,
                #[cfg(feature = "payouts")]
                bank_transfer: None,
                card: Some(existing_card_data),
                metadata: pm.metadata,
                created: Some(pm.created_at),
                recurring_enabled: false,
                installment_payment_enabled: false,
                payment_experience: Some(vec![api_models::enums::PaymentExperience::RedirectToUrl]),
                last_used_at: Some(common_utils::date_time::now()),
                client_secret: pm.client_secret.clone(),
            }
        };

        Ok(services::ApplicationResponse::Json(response))
    } else {
        Err(report!(errors::ApiErrorResponse::NotSupported {
            message: "Payment method update for the given payment method is not supported".into()
        }))
    }
}

pub fn validate_payment_method_update(
    card_updation_obj: CardDetailUpdate,
    existing_card_data: api::CardDetailFromLocker,
) -> bool {
    // Return true If any one of the below condition returns true,
    // If a field is not passed in the update request, return false.
    // If the field is present, it depends on the existing field data:
    // - If existing field data is not present, or if it is present and doesn't match
    //   the update request data, then return true.
    // - Or else return false
    card_updation_obj
        .card_exp_month
        .map(|exp_month| exp_month.expose())
        .map_or(false, |new_exp_month| {
            existing_card_data
                .expiry_month
                .map(|exp_month| exp_month.expose())
                .map_or(true, |old_exp_month| new_exp_month != old_exp_month)
        })
        || card_updation_obj
            .card_exp_year
            .map(|exp_year| exp_year.expose())
            .map_or(false, |new_exp_year| {
                existing_card_data
                    .expiry_year
                    .map(|exp_year| exp_year.expose())
                    .map_or(true, |old_exp_year| new_exp_year != old_exp_year)
            })
        || card_updation_obj
            .card_holder_name
            .map(|name| name.expose())
            .map_or(false, |new_card_holder_name| {
                existing_card_data
                    .card_holder_name
                    .map(|name| name.expose())
                    .map_or(true, |old_card_holder_name| {
                        new_card_holder_name != old_card_holder_name
                    })
            })
        || card_updation_obj
            .nick_name
            .map(|nick_name| nick_name.expose())
            .map_or(false, |new_nick_name| {
                existing_card_data
                    .nick_name
                    .map(|nick_name| nick_name.expose())
                    .map_or(true, |old_nick_name| new_nick_name != old_nick_name)
            })
}

// Wrapper function to switch lockers

#[cfg(feature = "payouts")]
pub async fn add_bank_to_locker(
    state: &routes::SessionState,
    req: api::PaymentMethodCreate,
    merchant_account: &domain::MerchantAccount,
    key_store: &domain::MerchantKeyStore,
    bank: &api::BankPayout,
    customer_id: &id_type::CustomerId,
) -> errors::CustomResult<
    (
        api::PaymentMethodResponse,
        Option<payment_methods::DataDuplicationCheck>,
    ),
    errors::VaultError,
> {
    let key = key_store.key.get_inner().peek();
    let payout_method_data = api::PayoutMethodData::Bank(bank.clone());
    let key_manager_state: KeyManagerState = state.into();
    let enc_data = async {
        serde_json::to_value(payout_method_data.to_owned())
            .map_err(|err| {
                logger::error!("Error while encoding payout method data: {err:?}");
                errors::VaultError::SavePaymentMethodFailed
            })
            .change_context(errors::VaultError::SavePaymentMethodFailed)
            .attach_printable("Unable to encode payout method data")
            .ok()
            .map(|v| {
                let secret: Secret<String> = Secret::new(v.to_string());
                secret
            })
            .async_lift(|inner| async {
                domain::types::crypto_operation(
                    &key_manager_state,
                    type_name!(payment_method::PaymentMethod),
                    domain::types::CryptoOperation::EncryptOptional(inner),
                    Identifier::Merchant(key_store.merchant_id.clone()),
                    key,
                )
                .await
                .and_then(|val| val.try_into_optionaloperation())
            })
            .await
    }
    .await
    .change_context(errors::VaultError::SavePaymentMethodFailed)
    .attach_printable("Failed to encrypt payout method data")?
    .map(Encryption::from)
    .map(|e| e.into_inner())
    .map_or(Err(errors::VaultError::SavePaymentMethodFailed), |e| {
        Ok(hex::encode(e.peek()))
    })?;

    let payload =
        payment_methods::StoreLockerReq::LockerGeneric(payment_methods::StoreGenericReq {
            merchant_id: merchant_account.get_id().to_owned(),
            merchant_customer_id: customer_id.to_owned(),
            enc_data,
            ttl: state.conf.locker.ttl_for_storage_in_secs,
        });
    let store_resp = call_to_locker_hs(
        state,
        &payload,
        customer_id,
        api_enums::LockerChoice::HyperswitchCardVault,
    )
    .await?;
    let payment_method_resp = payment_methods::mk_add_bank_response_hs(
        bank.clone(),
        store_resp.card_reference,
        req,
        merchant_account.get_id(),
    );
    Ok((payment_method_resp, store_resp.duplication_check))
}

/// The response will be the tuple of PaymentMethodResponse and the duplication check of payment_method
pub async fn add_card_to_locker(
    state: &routes::SessionState,
    req: api::PaymentMethodCreate,
    card: &api::CardDetail,
    customer_id: &id_type::CustomerId,
    merchant_account: &domain::MerchantAccount,
    card_reference: Option<&str>,
) -> errors::CustomResult<
    (
        api::PaymentMethodResponse,
        Option<payment_methods::DataDuplicationCheck>,
    ),
    errors::VaultError,
> {
    metrics::STORED_TO_LOCKER.add(&metrics::CONTEXT, 1, &[]);
    println!("add_card_to_lockerrr");
    let add_card_to_hs_resp = Box::pin(common_utils::metrics::utils::record_operation_time(
        async {
            add_card_hs(
                state,
                req.clone(),
                card,
                customer_id,
                merchant_account,
                api_enums::LockerChoice::HyperswitchCardVault,
                card_reference,
            )
            .await
            .inspect_err(|error| {
                metrics::CARD_LOCKER_FAILURES.add(
                    &metrics::CONTEXT,
                    1,
                    &[
                        router_env::opentelemetry::KeyValue::new("locker", "rust"),
                        router_env::opentelemetry::KeyValue::new("operation", "add"),
                    ],
                );
                logger::error!(?error, "Failed to add card in locker");
            })
        },
        &metrics::CARD_ADD_TIME,
        &metrics::CONTEXT,
        &[router_env::opentelemetry::KeyValue::new("locker", "rust")],
    ))
    .await?;

    logger::debug!("card added to hyperswitch-card-vault");
    Ok(add_card_to_hs_resp)
}

pub async fn get_card_from_locker(
    state: &routes::SessionState,
    customer_id: &id_type::CustomerId,
    merchant_id: &id_type::MerchantId,
    card_reference: &str,
) -> errors::RouterResult<Card> {
    metrics::GET_FROM_LOCKER.add(&metrics::CONTEXT, 1, &[]);

    let get_card_from_rs_locker_resp = common_utils::metrics::utils::record_operation_time(
        async {
            get_card_from_hs_locker(
                state,
                customer_id,
                merchant_id,
                card_reference,
                api_enums::LockerChoice::HyperswitchCardVault,
            )
            .await
            .change_context(errors::ApiErrorResponse::InternalServerError)
            .attach_printable("Failed while getting card from hyperswitch card vault")
            .inspect_err(|error| {
                metrics::CARD_LOCKER_FAILURES.add(
                    &metrics::CONTEXT,
                    1,
                    &[
                        router_env::opentelemetry::KeyValue::new("locker", "rust"),
                        router_env::opentelemetry::KeyValue::new("operation", "get"),
                    ],
                );
                logger::error!(?error, "Failed to retrieve card from locker");
            })
        },
        &metrics::CARD_GET_TIME,
        &metrics::CONTEXT,
        &[router_env::opentelemetry::KeyValue::new("locker", "rust")],
    )
    .await?;

    logger::debug!("card retrieved from rust locker");
    Ok(get_card_from_rs_locker_resp)
}

pub async fn delete_card_from_locker(
    state: &routes::SessionState,
    customer_id: &id_type::CustomerId,
    merchant_id: &id_type::MerchantId,
    card_reference: &str,
) -> errors::RouterResult<payment_methods::DeleteCardResp> {
    metrics::DELETE_FROM_LOCKER.add(&metrics::CONTEXT, 1, &[]);

    common_utils::metrics::utils::record_operation_time(
        async move {
            delete_card_from_hs_locker(state, customer_id, merchant_id, card_reference)
                .await
                .inspect_err(|error| {
                    metrics::CARD_LOCKER_FAILURES.add(&metrics::CONTEXT, 1, &[]);
                    logger::error!(?error, "Failed to delete card from locker");
                })
        },
        &metrics::CARD_DELETE_TIME,
        &metrics::CONTEXT,
        &[],
    )
    .await
}

#[instrument(skip_all)]
pub async fn add_card_hs(
    state: &routes::SessionState,
    req: api::PaymentMethodCreate,
    card: &api::CardDetail,
    customer_id: &id_type::CustomerId,
    merchant_account: &domain::MerchantAccount,
    locker_choice: api_enums::LockerChoice,
    card_reference: Option<&str>,
) -> errors::CustomResult<
    (
        api::PaymentMethodResponse,
        Option<payment_methods::DataDuplicationCheck>,
    ),
    errors::VaultError,
> {
    let payload = payment_methods::StoreLockerReq::LockerCard(payment_methods::StoreCardReq {
        merchant_id: merchant_account.get_id().to_owned(),
        merchant_customer_id: customer_id.to_owned(),
        requestor_card_reference: card_reference.map(str::to_string),
        card: Card {
            card_number: card.card_number.to_owned(),
            name_on_card: card.card_holder_name.to_owned(),
            card_exp_month: card.card_exp_month.to_owned(),
            card_exp_year: card.card_exp_year.to_owned(),
            card_brand: card.card_network.as_ref().map(ToString::to_string),
            card_isin: None,
            nick_name: card.nick_name.as_ref().map(Secret::peek).cloned(),
        },
        ttl: state.conf.locker.ttl_for_storage_in_secs,
    });

    let store_card_payload = call_to_locker_hs(state, &payload, customer_id, locker_choice).await?;

    let payment_method_resp = payment_methods::mk_add_card_response_hs(
        card.clone(),
        store_card_payload.card_reference,
        req,
        merchant_account.get_id(),
    );
    Ok((payment_method_resp, store_card_payload.duplication_check))
}

#[instrument(skip_all)]
pub async fn decode_and_decrypt_locker_data(
    state: &routes::SessionState,
    key_store: &domain::MerchantKeyStore,
    enc_card_data: String,
) -> errors::CustomResult<Secret<String>, errors::VaultError> {
    // Fetch key
    let key = key_store.key.get_inner().peek();
    // Decode
    let decoded_bytes = hex::decode(&enc_card_data)
        .change_context(errors::VaultError::ResponseDeserializationFailed)
        .attach_printable("Failed to decode hex string into bytes")?;
    // Decrypt
    domain::types::crypto_operation(
        &state.into(),
        type_name!(payment_method::PaymentMethod),
        domain::types::CryptoOperation::DecryptOptional(Some(Encryption::new(
            decoded_bytes.into(),
        ))),
        Identifier::Merchant(key_store.merchant_id.clone()),
        key,
    )
    .await
    .and_then(|val| val.try_into_optionaloperation())
    .change_context(errors::VaultError::FetchPaymentMethodFailed)?
    .map_or(
        Err(report!(errors::VaultError::FetchPaymentMethodFailed)),
        |d| Ok(d.into_inner()),
    )
}

#[instrument(skip_all)]
pub async fn get_payment_method_from_hs_locker<'a>(
    state: &'a routes::SessionState,
    key_store: &domain::MerchantKeyStore,
    customer_id: &id_type::CustomerId,
    merchant_id: &id_type::MerchantId,
    payment_method_reference: &'a str,
    locker_choice: Option<api_enums::LockerChoice>,
) -> errors::CustomResult<Secret<String>, errors::VaultError> {
    let locker = &state.conf.locker;
    let jwekey = state.conf.jwekey.get_inner();

    let payment_method_data = if !locker.mock_locker {
        let request = payment_methods::mk_get_card_request_hs(
            jwekey,
            locker,
            customer_id,
            merchant_id,
            payment_method_reference,
            locker_choice,
        )
        .await
        .change_context(errors::VaultError::FetchPaymentMethodFailed)
        .attach_printable("Making get payment method request failed")?;
        let response = services::call_connector_api(state, request, "add_card_to_locker")
            .await
            .change_context(errors::VaultError::FetchPaymentMethodFailed)
            .attach_printable("Failed while executing call_connector_api for get_card");
        let jwe_body: services::JweBody = response
            .get_response_inner("JweBody")
            .change_context(errors::VaultError::FetchPaymentMethodFailed)?;
        let decrypted_payload = payment_methods::get_decrypted_response_payload(
            jwekey,
            jwe_body,
            locker_choice,
            locker.decryption_scheme.clone(),
        )
        .await
        .change_context(errors::VaultError::FetchPaymentMethodFailed)
        .attach_printable("Error getting decrypted response payload for get card")?;
        let get_card_resp: payment_methods::RetrieveCardResp = decrypted_payload
            .parse_struct("RetrieveCardResp")
            .change_context(errors::VaultError::FetchPaymentMethodFailed)
            .attach_printable("Failed to parse struct to RetrieveCardResp")?;
        let retrieve_card_resp = get_card_resp
            .payload
            .get_required_value("RetrieveCardRespPayload")
            .change_context(errors::VaultError::FetchPaymentMethodFailed)
            .attach_printable("Failed to retrieve field - payload from RetrieveCardResp")?;
        let enc_card_data = retrieve_card_resp
            .enc_card_data
            .get_required_value("enc_card_data")
            .change_context(errors::VaultError::FetchPaymentMethodFailed)
            .attach_printable(
                "Failed to retrieve field - enc_card_data from RetrieveCardRespPayload",
            )?;
        decode_and_decrypt_locker_data(state, key_store, enc_card_data.peek().to_string()).await?
    } else {
        mock_get_payment_method(state, key_store, payment_method_reference)
            .await?
            .payment_method
            .payment_method_data
    };
    Ok(payment_method_data)
}

#[instrument(skip_all)]
pub async fn call_to_locker_hs(
    state: &routes::SessionState,
    payload: &payment_methods::StoreLockerReq,
    customer_id: &id_type::CustomerId,
    locker_choice: api_enums::LockerChoice,
) -> errors::CustomResult<payment_methods::StoreCardRespPayload, errors::VaultError> {
    let locker = &state.conf.locker;
    let jwekey = state.conf.jwekey.get_inner();
    let db = &*state.store;
    let stored_card_response = if !locker.mock_locker {
        let request =
            payment_methods::mk_add_locker_request_hs(jwekey, locker, payload, locker_choice)
                .await?;
        let response = services::call_connector_api(state, request, "add_card_to_hs_locker")
            .await
            .change_context(errors::VaultError::SaveCardFailed);

        let jwe_body: services::JweBody = response
            .get_response_inner("JweBody")
            .change_context(errors::VaultError::FetchCardFailed)?;

        let decrypted_payload = payment_methods::get_decrypted_response_payload(
            jwekey,
            jwe_body,
            Some(locker_choice),
            locker.decryption_scheme.clone(),
        )
        .await
        .change_context(errors::VaultError::SaveCardFailed)
        .attach_printable("Error getting decrypted response payload")?;
        let stored_card_resp: payment_methods::StoreCardResp = decrypted_payload
            .parse_struct("StoreCardResp")
            .change_context(errors::VaultError::ResponseDeserializationFailed)?;
        stored_card_resp
    } else {
        let card_id = generate_id(consts::ID_LENGTH, "card");
        mock_call_to_locker_hs(db, &card_id, payload, None, None, Some(customer_id)).await?
    };

    let stored_card = stored_card_response
        .payload
        .get_required_value("StoreCardRespPayload")
        .change_context(errors::VaultError::SaveCardFailed)?;
    Ok(stored_card)
}

pub async fn update_payment_method_metadata_and_last_used(
    db: &dyn db::StorageInterface,
    pm: payment_method::PaymentMethod,
    pm_metadata: Option<serde_json::Value>,
    storage_scheme: MerchantStorageScheme,
) -> errors::CustomResult<(), errors::VaultError> {
    let pm_update = payment_method::PaymentMethodUpdate::MetadataUpdateAndLastUsed {
        metadata: pm_metadata,
        last_used_at: common_utils::date_time::now(),
    };
    db.update_payment_method(pm, pm_update, storage_scheme)
        .await
        .change_context(errors::VaultError::UpdateInPaymentMethodDataTableFailed)?;
    Ok(())
}

pub async fn update_payment_method_and_last_used(
    db: &dyn db::StorageInterface,
    pm: payment_method::PaymentMethod,
    payment_method_update: Option<Encryption>,
    storage_scheme: MerchantStorageScheme,
) -> errors::CustomResult<(), errors::VaultError> {
    let pm_update = payment_method::PaymentMethodUpdate::UpdatePaymentMethodDataAndLastUsed {
        payment_method_data: payment_method_update,
        last_used_at: common_utils::date_time::now(),
    };
    db.update_payment_method(pm, pm_update, storage_scheme)
        .await
        .change_context(errors::VaultError::UpdateInPaymentMethodDataTableFailed)?;
    Ok(())
}

pub async fn update_payment_method_connector_mandate_details(
    db: &dyn db::StorageInterface,
    pm: payment_method::PaymentMethod,
    connector_mandate_details: Option<serde_json::Value>,
    storage_scheme: MerchantStorageScheme,
) -> errors::CustomResult<(), errors::VaultError> {
    let pm_update = payment_method::PaymentMethodUpdate::ConnectorMandateDetailsUpdate {
        connector_mandate_details,
    };

    db.update_payment_method(pm, pm_update, storage_scheme)
        .await
        .change_context(errors::VaultError::UpdateInPaymentMethodDataTableFailed)?;
    Ok(())
}
#[instrument(skip_all)]
pub async fn get_card_from_hs_locker<'a>(
    state: &'a routes::SessionState,
    customer_id: &id_type::CustomerId,
    merchant_id: &id_type::MerchantId,
    card_reference: &'a str,
    locker_choice: api_enums::LockerChoice,
) -> errors::CustomResult<Card, errors::VaultError> {
    let locker = &state.conf.locker;
    let jwekey = &state.conf.jwekey.get_inner();

    if !locker.mock_locker {
        let request = payment_methods::mk_get_card_request_hs(
            jwekey,
            locker,
            customer_id,
            merchant_id,
            card_reference,
            Some(locker_choice),
        )
        .await
        .change_context(errors::VaultError::FetchCardFailed)
        .attach_printable("Making get card request failed")?;
        let response = services::call_connector_api(state, request, "get_card_from_locker")
            .await
            .change_context(errors::VaultError::FetchCardFailed)
            .attach_printable("Failed while executing call_connector_api for get_card");
        let jwe_body: services::JweBody = response
            .get_response_inner("JweBody")
            .change_context(errors::VaultError::FetchCardFailed)?;
        let decrypted_payload = payment_methods::get_decrypted_response_payload(
            jwekey,
            jwe_body,
            Some(locker_choice),
            locker.decryption_scheme.clone(),
        )
        .await
        .change_context(errors::VaultError::FetchCardFailed)
        .attach_printable("Error getting decrypted response payload for get card")?;
        let get_card_resp: payment_methods::RetrieveCardResp = decrypted_payload
            .parse_struct("RetrieveCardResp")
            .change_context(errors::VaultError::FetchCardFailed)?;
        let retrieve_card_resp = get_card_resp
            .payload
            .get_required_value("RetrieveCardRespPayload")
            .change_context(errors::VaultError::FetchCardFailed)?;
        retrieve_card_resp
            .card
            .get_required_value("Card")
            .change_context(errors::VaultError::FetchCardFailed)
    } else {
        let (get_card_resp, _) = mock_get_card(&*state.store, card_reference).await?;
        payment_methods::mk_get_card_response(get_card_resp)
            .change_context(errors::VaultError::ResponseDeserializationFailed)
    }
}

#[instrument(skip_all)]
pub async fn delete_card_from_hs_locker<'a>(
    state: &routes::SessionState,
    customer_id: &id_type::CustomerId,
    merchant_id: &id_type::MerchantId,
    card_reference: &'a str,
) -> errors::RouterResult<payment_methods::DeleteCardResp> {
    let locker = &state.conf.locker;
    let jwekey = &state.conf.jwekey.get_inner();

    let request = payment_methods::mk_delete_card_request_hs(
        jwekey,
        locker,
        customer_id,
        merchant_id,
        card_reference,
    )
    .await
    .change_context(errors::ApiErrorResponse::InternalServerError)
    .attach_printable("Making delete card request failed")?;

    if !locker.mock_locker {
        let response = services::call_connector_api(state, request, "delete_card_from_locker")
            .await
            .change_context(errors::ApiErrorResponse::InternalServerError)
            .attach_printable("Failed while executing call_connector_api for delete card");
        let jwe_body: services::JweBody = response.get_response_inner("JweBody")?;
        let decrypted_payload = payment_methods::get_decrypted_response_payload(
            jwekey,
            jwe_body,
            Some(api_enums::LockerChoice::HyperswitchCardVault),
            locker.decryption_scheme.clone(),
        )
        .await
        .change_context(errors::ApiErrorResponse::InternalServerError)
        .attach_printable("Error getting decrypted response payload for delete card")?;
        let delete_card_resp: payment_methods::DeleteCardResp = decrypted_payload
            .parse_struct("DeleteCardResp")
            .change_context(errors::ApiErrorResponse::InternalServerError)?;
        Ok(delete_card_resp)
    } else {
        Ok(mock_delete_card_hs(&*state.store, card_reference)
            .await
            .change_context(errors::ApiErrorResponse::InternalServerError)
            .attach_printable("card_delete_failure_message")?)
    }
}

///Mock api for local testing
pub async fn mock_call_to_locker_hs(
    db: &dyn db::StorageInterface,
    card_id: &str,
    payload: &payment_methods::StoreLockerReq,
    card_cvc: Option<String>,
    payment_method_id: Option<String>,
    customer_id: Option<&id_type::CustomerId>,
) -> errors::CustomResult<payment_methods::StoreCardResp, errors::VaultError> {
    let mut locker_mock_up = storage::LockerMockUpNew {
        card_id: card_id.to_string(),
        external_id: uuid::Uuid::new_v4().to_string(),
        card_fingerprint: uuid::Uuid::new_v4().to_string(),
        card_global_fingerprint: uuid::Uuid::new_v4().to_string(),
        merchant_id: id_type::MerchantId::default(),
        card_number: "4111111111111111".to_string(),
        card_exp_year: "2099".to_string(),
        card_exp_month: "12".to_string(),
        card_cvc,
        payment_method_id,
        customer_id: customer_id.map(ToOwned::to_owned),
        name_on_card: None,
        nickname: None,
        enc_card_data: None,
    };
    locker_mock_up = match payload {
        payment_methods::StoreLockerReq::LockerCard(store_card_req) => storage::LockerMockUpNew {
            merchant_id: store_card_req.merchant_id.to_owned(),
            card_number: store_card_req.card.card_number.peek().to_string(),
            card_exp_year: store_card_req.card.card_exp_year.peek().to_string(),
            card_exp_month: store_card_req.card.card_exp_month.peek().to_string(),
            name_on_card: store_card_req.card.name_on_card.to_owned().expose_option(),
            nickname: store_card_req.card.nick_name.to_owned(),
            ..locker_mock_up
        },
        payment_methods::StoreLockerReq::LockerGeneric(store_generic_req) => {
            storage::LockerMockUpNew {
                merchant_id: store_generic_req.merchant_id.to_owned(),
                enc_card_data: Some(store_generic_req.enc_data.to_owned()),
                ..locker_mock_up
            }
        }
    };

    let response = db
        .insert_locker_mock_up(locker_mock_up)
        .await
        .change_context(errors::VaultError::SaveCardFailed)?;
    let payload = payment_methods::StoreCardRespPayload {
        card_reference: response.card_id,
        duplication_check: None,
    };
    Ok(payment_methods::StoreCardResp {
        status: "Ok".to_string(),
        error_code: None,
        error_message: None,
        payload: Some(payload),
    })
}

#[instrument(skip_all)]
pub async fn mock_get_card<'a>(
    db: &dyn db::StorageInterface,
    card_id: &'a str,
) -> errors::CustomResult<(payment_methods::GetCardResponse, Option<String>), errors::VaultError> {
    let locker_mock_up = db
        .find_locker_by_card_id(card_id)
        .await
        .change_context(errors::VaultError::FetchCardFailed)?;
    let add_card_response = payment_methods::AddCardResponse {
        card_id: locker_mock_up
            .payment_method_id
            .unwrap_or(locker_mock_up.card_id),
        external_id: locker_mock_up.external_id,
        card_fingerprint: locker_mock_up.card_fingerprint.into(),
        card_global_fingerprint: locker_mock_up.card_global_fingerprint.into(),
        merchant_id: Some(locker_mock_up.merchant_id),
        card_number: cards::CardNumber::try_from(locker_mock_up.card_number)
            .change_context(errors::VaultError::ResponseDeserializationFailed)
            .attach_printable("Invalid card number format from the mock locker")
            .map(Some)?,
        card_exp_year: Some(locker_mock_up.card_exp_year.into()),
        card_exp_month: Some(locker_mock_up.card_exp_month.into()),
        name_on_card: locker_mock_up.name_on_card.map(|card| card.into()),
        nickname: locker_mock_up.nickname,
        customer_id: locker_mock_up.customer_id,
        duplicate: locker_mock_up.duplicate,
    };
    Ok((
        payment_methods::GetCardResponse {
            card: add_card_response,
        },
        locker_mock_up.card_cvc,
    ))
}

#[instrument(skip_all)]
pub async fn mock_get_payment_method<'a>(
    state: &routes::SessionState,
    key_store: &domain::MerchantKeyStore,
    card_id: &'a str,
) -> errors::CustomResult<payment_methods::GetPaymentMethodResponse, errors::VaultError> {
    let db = &*state.store;
    let locker_mock_up = db
        .find_locker_by_card_id(card_id)
        .await
        .change_context(errors::VaultError::FetchPaymentMethodFailed)?;
    let dec_data = if let Some(e) = locker_mock_up.enc_card_data {
        decode_and_decrypt_locker_data(state, key_store, e).await
    } else {
        Err(report!(errors::VaultError::FetchPaymentMethodFailed))
    }?;
    let payment_method_response = payment_methods::AddPaymentMethodResponse {
        payment_method_id: locker_mock_up
            .payment_method_id
            .unwrap_or(locker_mock_up.card_id),
        external_id: locker_mock_up.external_id,
        merchant_id: Some(locker_mock_up.merchant_id.to_owned()),
        nickname: locker_mock_up.nickname,
        customer_id: locker_mock_up.customer_id,
        duplicate: locker_mock_up.duplicate,
        payment_method_data: dec_data,
    };
    Ok(payment_methods::GetPaymentMethodResponse {
        payment_method: payment_method_response,
    })
}

#[instrument(skip_all)]
pub async fn mock_delete_card_hs<'a>(
    db: &dyn db::StorageInterface,
    card_id: &'a str,
) -> errors::CustomResult<payment_methods::DeleteCardResp, errors::VaultError> {
    db.delete_locker_mock_up(card_id)
        .await
        .change_context(errors::VaultError::FetchCardFailed)?;
    Ok(payment_methods::DeleteCardResp {
        status: "Ok".to_string(),
        error_code: None,
        error_message: None,
    })
}

#[instrument(skip_all)]
pub async fn mock_delete_card<'a>(
    db: &dyn db::StorageInterface,
    card_id: &'a str,
) -> errors::CustomResult<payment_methods::DeleteCardResponse, errors::VaultError> {
    let locker_mock_up = db
        .delete_locker_mock_up(card_id)
        .await
        .change_context(errors::VaultError::FetchCardFailed)?;
    Ok(payment_methods::DeleteCardResponse {
        card_id: Some(locker_mock_up.card_id),
        external_id: Some(locker_mock_up.external_id),
        card_isin: None,
        status: "Ok".to_string(),
    })
}
//------------------------------------------------------------------------------
pub fn get_banks(
    state: &routes::SessionState,
    pm_type: common_enums::enums::PaymentMethodType,
    connectors: Vec<String>,
) -> Result<Vec<BankCodeResponse>, errors::ApiErrorResponse> {
    let mut bank_names_hm: HashMap<String, HashSet<common_enums::enums::BankNames>> =
        HashMap::new();

    if matches!(
        pm_type,
        api_enums::PaymentMethodType::Giropay | api_enums::PaymentMethodType::Sofort
    ) {
        Ok(vec![BankCodeResponse {
            bank_name: vec![],
            eligible_connectors: connectors,
        }])
    } else {
        let mut bank_code_responses = vec![];
        for connector in &connectors {
            if let Some(connector_bank_names) = state.conf.bank_config.0.get(&pm_type) {
                if let Some(connector_hash_set) = connector_bank_names.0.get(connector) {
                    bank_names_hm.insert(connector.clone(), connector_hash_set.banks.clone());
                } else {
                    logger::error!("Could not find any configured connectors for payment_method -> {pm_type} for connector -> {connector}");
                }
            } else {
                logger::error!("Could not find any configured banks for payment_method -> {pm_type} for connector -> {connector}");
            }
        }

        let vector_of_hashsets = bank_names_hm
            .values()
            .map(|bank_names_hashset| bank_names_hashset.to_owned())
            .collect::<Vec<_>>();

        let mut common_bank_names = HashSet::new();
        if let Some(first_element) = vector_of_hashsets.first() {
            common_bank_names = vector_of_hashsets
                .iter()
                .skip(1)
                .fold(first_element.to_owned(), |acc, hs| {
                    acc.intersection(hs).cloned().collect()
                });
        }

        if !common_bank_names.is_empty() {
            bank_code_responses.push(BankCodeResponse {
                bank_name: common_bank_names.clone().into_iter().collect(),
                eligible_connectors: connectors.clone(),
            });
        }

        for connector in connectors {
            if let Some(all_bank_codes_for_connector) = bank_names_hm.get(&connector) {
                let remaining_bank_codes: HashSet<_> = all_bank_codes_for_connector
                    .difference(&common_bank_names)
                    .collect();

                if !remaining_bank_codes.is_empty() {
                    bank_code_responses.push(BankCodeResponse {
                        bank_name: remaining_bank_codes
                            .into_iter()
                            .map(|ele| ele.to_owned())
                            .collect(),
                        eligible_connectors: vec![connector],
                    })
                }
            } else {
                logger::error!("Could not find any configured banks for payment_method -> {pm_type} for connector -> {connector}");
            }
        }
        Ok(bank_code_responses)
    }
}

fn get_val(str: String, val: &serde_json::Value) -> Option<String> {
    str.split('.')
        .try_fold(val, |acc, x| acc.get(x))
        .and_then(|v| v.as_str())
        .map(|s| s.to_string())
}

pub async fn list_payment_methods(
    state: routes::SessionState,
    merchant_account: domain::MerchantAccount,
    key_store: domain::MerchantKeyStore,
    mut req: api::PaymentMethodListRequest,
) -> errors::RouterResponse<api::PaymentMethodListResponse> {
    let db = &*state.store;
    let pm_config_mapping = &state.conf.pm_filters;
    let key_manager_state = &(&state).into();
    let payment_intent = if let Some(cs) = &req.client_secret {
        if cs.starts_with("pm_") {
            validate_payment_method_and_client_secret(cs, db, &merchant_account).await?;
            None
        } else {
            helpers::verify_payment_intent_time_and_client_secret(
                &state,
                &merchant_account,
                &key_store,
                req.client_secret.clone(),
            )
            .await?
        }
    } else {
        None
    };

    let shipping_address = payment_intent
        .as_ref()
        .async_map(|pi| async {
            helpers::get_address_by_id(
                &state,
                pi.shipping_address_id.clone(),
                &key_store,
                &pi.payment_id,
                merchant_account.get_id(),
                merchant_account.storage_scheme,
            )
            .await
        })
        .await
        .transpose()?
        .flatten();

    let billing_address = payment_intent
        .as_ref()
        .async_map(|pi| async {
            helpers::get_address_by_id(
                &state,
                pi.billing_address_id.clone(),
                &key_store,
                &pi.payment_id,
                merchant_account.get_id(),
                merchant_account.storage_scheme,
            )
            .await
        })
        .await
        .transpose()?
        .flatten();

    let customer = payment_intent
        .as_ref()
        .async_and_then(|pi| async {
            pi.customer_id
                .as_ref()
                .async_and_then(|cust| async {
                    db.find_customer_by_customer_id_merchant_id(
                        key_manager_state,
                        cust,
                        &pi.merchant_id,
                        &key_store,
                        merchant_account.storage_scheme,
                    )
                    .await
                    .to_not_found_response(errors::ApiErrorResponse::CustomerNotFound)
                    .ok()
                })
                .await
        })
        .await;

    let payment_attempt = payment_intent
        .as_ref()
        .async_map(|pi| async {
            db.find_payment_attempt_by_payment_id_merchant_id_attempt_id(
                &pi.payment_id,
                &pi.merchant_id,
                &pi.active_attempt.get_id(),
                merchant_account.storage_scheme,
            )
            .await
            .change_context(errors::ApiErrorResponse::PaymentNotFound)
        })
        .await
        .transpose()?;
    let setup_future_usage = payment_intent.as_ref().and_then(|pi| pi.setup_future_usage);
    let payment_type = payment_attempt.as_ref().map(|pa| {
        let amount = api::Amount::from(pa.amount);
        let mandate_type = if pa.mandate_id.is_some() {
            Some(api::MandateTransactionType::RecurringMandateTransaction)
        } else if pa.mandate_details.is_some()
            || setup_future_usage
                .map(|future_usage| future_usage == common_enums::enums::FutureUsage::OffSession)
                .unwrap_or(false)
        {
            Some(api::MandateTransactionType::NewMandateTransaction)
        } else {
            None
        };

        helpers::infer_payment_type(&amount, mandate_type.as_ref())
    });

    let all_mcas = db
        .find_merchant_connector_account_by_merchant_id_and_disabled_list(
            key_manager_state,
            merchant_account.get_id(),
            false,
            &key_store,
        )
        .await
        .to_not_found_response(errors::ApiErrorResponse::MerchantAccountNotFound)?;

    let profile_id = payment_intent
        .as_ref()
        .map(|payment_intent| {
            payment_intent
                .profile_id
                .clone()
                .get_required_value("profile_id")
                .change_context(errors::ApiErrorResponse::InternalServerError)
                .attach_printable("profile_id is not set in payment_intent")
        })
        .transpose()?;
    let business_profile = core_utils::validate_and_get_business_profile(
        db,
        key_manager_state,
        &key_store,
        profile_id.as_ref(),
        merchant_account.get_id(),
    )
    .await?;

    // filter out payment connectors based on profile_id
    let filtered_mcas = helpers::filter_mca_based_on_profile_and_connector_type(
        all_mcas.clone(),
        profile_id.as_ref(),
        ConnectorType::PaymentProcessor,
    );

    logger::debug!(mca_before_filtering=?filtered_mcas);

    let mut response: Vec<ResponsePaymentMethodIntermediate> = vec![];
    // Key creation for storing PM_FILTER_CGRAPH
    let key = {
        let profile_id = profile_id
            .clone()
            .get_required_value("profile_id")
            .change_context(errors::ApiErrorResponse::GenericNotFoundError {
                message: "Profile id not found".to_string(),
            })?;
        format!(
            "pm_filters_cgraph_{}_{}",
            merchant_account.get_id().get_string_repr(),
            profile_id
        )
    };

    if let Some(graph) = get_merchant_pm_filter_graph(&state, &key).await {
        // Derivation of PM_FILTER_CGRAPH from MokaCache successful
        for mca in &filtered_mcas {
            let payment_methods = match &mca.payment_methods_enabled {
                Some(pm) => pm,
                None => continue,
            };
            filter_payment_methods(
                &graph,
                mca.get_id(),
                payment_methods,
                &mut req,
                &mut response,
                payment_intent.as_ref(),
                payment_attempt.as_ref(),
                billing_address.as_ref(),
                mca.connector_name.clone(),
                &state.conf.saved_payment_methods,
            )
            .await?;
        }
    } else {
        // No PM_FILTER_CGRAPH Cache present in MokaCache
        let mut builder = cgraph::ConstraintGraphBuilder::new();
        for mca in &filtered_mcas {
            let domain_id = builder.make_domain(mca.get_id(), mca.connector_name.as_str());

            let Ok(domain_id) = domain_id else {
                logger::error!("Failed to construct domain for list payment methods");
                return Err(errors::ApiErrorResponse::InternalServerError.into());
            };

            let payment_methods = match &mca.payment_methods_enabled {
                Some(pm) => pm,
                None => continue,
            };
            if let Err(e) = make_pm_graph(
                &mut builder,
                domain_id,
                payment_methods,
                mca.connector_name.clone(),
                pm_config_mapping,
                &state.conf.mandates.supported_payment_methods,
                &state.conf.mandates.update_mandate_supported,
            ) {
                logger::error!(
                    "Failed to construct constraint graph for list payment methods {e:?}"
                );
            }
        }

        // Refreshing our CGraph cache
        let graph = refresh_pm_filters_cache(&state, &key, builder.build()).await;

        for mca in &filtered_mcas {
            let payment_methods = match &mca.payment_methods_enabled {
                Some(pm) => pm,
                None => continue,
            };
            filter_payment_methods(
                &graph,
                mca.get_id().clone(),
                payment_methods,
                &mut req,
                &mut response,
                payment_intent.as_ref(),
                payment_attempt.as_ref(),
                billing_address.as_ref(),
                mca.connector_name.clone(),
                &state.conf.saved_payment_methods,
            )
            .await?;
        }
    }
    logger::info!(
        "The Payment Methods available after Constraint Graph filtering are {:?}",
        response
    );

    // Filter out wallet payment method from mca if customer has already saved it
    customer
        .as_ref()
        .async_map(|customer| async {
            let wallet_pm_exists = response
                .iter()
                .any(|mca| mca.payment_method == enums::PaymentMethod::Wallet);
            if wallet_pm_exists {
                match db
                    .find_payment_method_by_customer_id_merchant_id_list(
                       &customer.get_customer_id(),
                       merchant_account.get_id(),
                        None,
                    )
                    .await
                {
                    Ok(customer_payment_methods) => {
                        let customer_wallet_pm = customer_payment_methods
                            .iter()
                            .filter(|cust_pm| {
                                cust_pm.payment_method == Some(enums::PaymentMethod::Wallet)
                            })
                            .collect::<Vec<_>>();

                        response.retain(|mca| {
                            !(mca.payment_method == enums::PaymentMethod::Wallet
                                && customer_wallet_pm.iter().any(|cust_pm| {
                                    cust_pm.payment_method_type == Some(mca.payment_method_type)
                                }))
                        });

                        logger::debug!("Filtered out wallet payment method from mca since customer has already saved it");
                        Ok(())
                    }
                    Err(error) => {
                        if error.current_context().is_db_not_found() {
                            Ok(())
                        } else {
                            Err(error)
                                .change_context(errors::ApiErrorResponse::InternalServerError)
                                .attach_printable("failed to find payment methods for a customer")
                        }
                    }
                }
            } else {
                Ok(())
            }
        })
        .await
        .transpose()?;

    let mut pmt_to_auth_connector: HashMap<
        enums::PaymentMethod,
        HashMap<enums::PaymentMethodType, String>,
    > = HashMap::new();

    if let Some((payment_attempt, payment_intent)) =
        payment_attempt.as_ref().zip(payment_intent.as_ref())
    {
        let routing_enabled_pms = HashSet::from([
            api_enums::PaymentMethod::BankTransfer,
            api_enums::PaymentMethod::BankDebit,
            api_enums::PaymentMethod::BankRedirect,
        ]);

        let routing_enabled_pm_types = HashSet::from([
            api_enums::PaymentMethodType::GooglePay,
            api_enums::PaymentMethodType::ApplePay,
            api_enums::PaymentMethodType::Klarna,
            api_enums::PaymentMethodType::Paypal,
        ]);

        let mut chosen = Vec::<api::SessionConnectorData>::new();
        for intermediate in &response {
            if routing_enabled_pm_types.contains(&intermediate.payment_method_type)
                || routing_enabled_pms.contains(&intermediate.payment_method)
            {
                let connector_data = api::ConnectorData::get_connector_by_name(
                    &state.clone().conf.connectors,
                    &intermediate.connector,
                    api::GetToken::from(intermediate.payment_method_type),
                    None,
                )
                .change_context(errors::ApiErrorResponse::InternalServerError)
                .attach_printable("invalid connector name received")?;

                chosen.push(api::SessionConnectorData {
                    payment_method_type: intermediate.payment_method_type,
                    connector: connector_data,
                    business_sub_label: None,
                });
            }
        }
        let sfr = SessionFlowRoutingInput {
            state: &state,
            country: billing_address.clone().and_then(|ad| ad.country),
            key_store: &key_store,
            merchant_account: &merchant_account,
            payment_attempt,
            payment_intent,
            chosen,
        };
        let result = routing::perform_session_flow_routing(sfr, &enums::TransactionType::Payment)
            .await
            .change_context(errors::ApiErrorResponse::InternalServerError)
            .attach_printable("error performing session flow routing")?;

        response.retain(|intermediate| {
            if !routing_enabled_pm_types.contains(&intermediate.payment_method_type)
                && !routing_enabled_pms.contains(&intermediate.payment_method)
            {
                return true;
            }

            if let Some(choice) = result.get(&intermediate.payment_method_type) {
                if let Some(first_routable_connector) = choice.first() {
                    intermediate.connector
                        == first_routable_connector
                            .connector
                            .connector_name
                            .to_string()
                } else {
                    false
                }
            } else {
                false
            }
        });

        let mut routing_info: storage::PaymentRoutingInfo = payment_attempt
            .straight_through_algorithm
            .clone()
            .map(|val| val.parse_value("PaymentRoutingInfo"))
            .transpose()
            .change_context(errors::ApiErrorResponse::InternalServerError)
            .attach_printable("Invalid PaymentRoutingInfo format found in payment attempt")?
            .unwrap_or_else(|| storage::PaymentRoutingInfo {
                algorithm: None,
                pre_routing_results: None,
            });

        let mut pre_routing_results: HashMap<
            api_enums::PaymentMethodType,
            storage::PreRoutingConnectorChoice,
        > = HashMap::new();

        for (pm_type, routing_choice) in result {
            let mut routable_choice_list = vec![];
            for choice in routing_choice {
                let routable_choice = routing_types::RoutableConnectorChoice {
                    choice_kind: routing_types::RoutableChoiceKind::FullStruct,
                    connector: choice
                        .connector
                        .connector_name
                        .to_string()
                        .parse::<api_enums::RoutableConnectors>()
                        .change_context(errors::ApiErrorResponse::InternalServerError)?,
                    merchant_connector_id: choice.connector.merchant_connector_id.clone(),
                };
                routable_choice_list.push(routable_choice);
            }
            pre_routing_results.insert(
                pm_type,
                storage::PreRoutingConnectorChoice::Multiple(routable_choice_list),
            );
        }

        let redis_conn = db
            .get_redis_conn()
            .map_err(|redis_error| logger::error!(?redis_error))
            .ok();

        let mut val = Vec::new();

        for (payment_method_type, routable_connector_choice) in &pre_routing_results {
            let routable_connector_list = match routable_connector_choice {
                storage::PreRoutingConnectorChoice::Single(routable_connector) => {
                    vec![routable_connector.clone()]
                }
                storage::PreRoutingConnectorChoice::Multiple(routable_connector_list) => {
                    routable_connector_list.clone()
                }
            };

            let first_routable_connector = routable_connector_list
                .first()
                .ok_or(errors::ApiErrorResponse::IncorrectPaymentMethodConfiguration)?;

            let matched_mca = filtered_mcas.iter().find(|m| {
                first_routable_connector.merchant_connector_id.as_ref() == Some(&m.get_id())
            });

            if let Some(m) = matched_mca {
                let pm_auth_config = m
                    .pm_auth_config
                    .as_ref()
                    .map(|config| {
                        serde_json::from_value::<PaymentMethodAuthConfig>(config.clone().expose())
                            .change_context(errors::StorageError::DeserializationFailed)
                            .attach_printable("Failed to deserialize Payment Method Auth config")
                    })
                    .transpose()
                    .unwrap_or_else(|error| {
                        logger::error!(?error);
                        None
                    });

                if let Some(config) = pm_auth_config {
                    for inner_config in config.enabled_payment_methods.iter() {
                        let is_active_mca = all_mcas
                            .iter()
                            .any(|mca| mca.get_id() == inner_config.mca_id);

                        if inner_config.payment_method_type == *payment_method_type && is_active_mca
                        {
                            let pm = pmt_to_auth_connector
                                .get(&inner_config.payment_method)
                                .cloned();

                            let inner_map = if let Some(mut inner_map) = pm {
                                inner_map.insert(
                                    *payment_method_type,
                                    inner_config.connector_name.clone(),
                                );
                                inner_map
                            } else {
                                HashMap::from([(
                                    *payment_method_type,
                                    inner_config.connector_name.clone(),
                                )])
                            };

                            pmt_to_auth_connector.insert(inner_config.payment_method, inner_map);
                            val.push(inner_config.clone());
                        }
                    }
                };
            }
        }

        let pm_auth_key = format!("pm_auth_{}", payment_intent.payment_id);
        let redis_expiry = state.conf.payment_method_auth.get_inner().redis_expiry;

        if let Some(rc) = redis_conn {
            rc.serialize_and_set_key_with_expiry(pm_auth_key.as_str(), val, redis_expiry)
                .await
                .attach_printable("Failed to store pm auth data in redis")
                .unwrap_or_else(|error| {
                    logger::error!(?error);
                })
        };

        routing_info.pre_routing_results = Some(pre_routing_results);

        let encoded = routing_info
            .encode_to_value()
            .change_context(errors::ApiErrorResponse::InternalServerError)
            .attach_printable("Unable to serialize payment routing info to value")?;

        let attempt_update = storage::PaymentAttemptUpdate::UpdateTrackers {
            payment_token: None,
            connector: None,
            straight_through_algorithm: Some(encoded),
            amount_capturable: None,
            updated_by: merchant_account.storage_scheme.to_string(),
            merchant_connector_id: None,
            surcharge_amount: None,
            tax_amount: None,
        };

        state
            .store
            .update_payment_attempt_with_attempt_id(
                payment_attempt.clone(),
                attempt_update,
                merchant_account.storage_scheme,
            )
            .await
            .to_not_found_response(errors::ApiErrorResponse::PaymentNotFound)?;
    }

    // Check for `use_billing_as_payment_method_billing` config under business_profile
    // If this is disabled, then the billing details in required fields will be empty and have to be collected by the customer
    let billing_address_for_calculating_required_fields = business_profile
        .as_ref()
        .and_then(|business_profile| business_profile.use_billing_as_payment_method_billing)
        .unwrap_or(true)
        .then_some(billing_address.as_ref())
        .flatten();

    let req = api_models::payments::PaymentsRequest::foreign_try_from((
        payment_attempt.as_ref(),
        payment_intent.as_ref(),
        shipping_address.as_ref(),
        billing_address_for_calculating_required_fields,
        customer.as_ref(),
    ))?;
    let req_val = serde_json::to_value(req).ok();
    logger::debug!(filtered_payment_methods=?response);

    let mut payment_experiences_consolidated_hm: HashMap<
        api_enums::PaymentMethod,
        HashMap<api_enums::PaymentMethodType, HashMap<api_enums::PaymentExperience, Vec<String>>>,
    > = HashMap::new();

    let mut card_networks_consolidated_hm: HashMap<
        api_enums::PaymentMethod,
        HashMap<api_enums::PaymentMethodType, HashMap<api_enums::CardNetwork, Vec<String>>>,
    > = HashMap::new();

    let mut banks_consolidated_hm: HashMap<api_enums::PaymentMethodType, Vec<String>> =
        HashMap::new();

    let mut bank_debits_consolidated_hm =
        HashMap::<api_enums::PaymentMethodType, Vec<String>>::new();

    let mut bank_transfer_consolidated_hm =
        HashMap::<api_enums::PaymentMethodType, Vec<String>>::new();

    // All the required fields will be stored here and later filtered out based on business profile config
    let mut required_fields_hm = HashMap::<
        api_enums::PaymentMethod,
        HashMap<api_enums::PaymentMethodType, HashMap<String, RequiredFieldInfo>>,
    >::new();

    for element in response.clone() {
        let payment_method = element.payment_method;
        let payment_method_type = element.payment_method_type;
        let connector = element.connector.clone();

        let connector_variant = api_enums::Connector::from_str(connector.as_str())
            .change_context(errors::ConnectorError::InvalidConnectorName)
            .change_context(errors::ApiErrorResponse::InvalidDataValue {
                field_name: "connector",
            })
            .attach_printable_lazy(|| format!("unable to parse connector name {connector:?}"))?;
        state.conf.required_fields.0.get(&payment_method).map(
            |required_fields_hm_for_each_payment_method_type| {
                required_fields_hm_for_each_payment_method_type
                    .0
                    .get(&payment_method_type)
                    .map(|required_fields_hm_for_each_connector| {
                        required_fields_hm.entry(payment_method).or_default();
                        required_fields_hm_for_each_connector
                            .fields
                            .get(&connector_variant)
                            .map(|required_fields_final| {
                                let mut required_fields_hs = required_fields_final.common.clone();
                                if let Some(pa) = payment_attempt.as_ref() {
                                    if let Some(_mandate) = &pa.mandate_details {
                                        required_fields_hs
                                            .extend(required_fields_final.mandate.clone());
                                    } else {
                                        required_fields_hs
                                            .extend(required_fields_final.non_mandate.clone());
                                    }
                                }

                                let should_send_shipping_details =
                                    business_profile.clone().and_then(|business_profile| {
                                        business_profile
                                            .collect_shipping_details_from_wallet_connector
                                    });

                                // Remove shipping fields from required fields based on business profile configuration
                                if should_send_shipping_details != Some(true) {
                                    let shipping_variants =
                                        api_enums::FieldType::get_shipping_variants();

                                    let keys_to_be_removed = required_fields_hs
                                        .iter()
                                        .filter(|(_key, value)| {
                                            shipping_variants.contains(&value.field_type)
                                        })
                                        .map(|(key, _value)| key.to_string())
                                        .collect::<Vec<_>>();

                                    keys_to_be_removed.iter().for_each(|key_to_be_removed| {
                                        required_fields_hs.remove(key_to_be_removed);
                                    });
                                }

                                // get the config, check the enums while adding
                                {
                                    for (key, val) in &mut required_fields_hs {
                                        let temp = req_val
                                            .as_ref()
                                            .and_then(|r| get_val(key.to_owned(), r));
                                        if let Some(s) = temp {
                                            val.value = Some(s.into())
                                        };
                                    }
                                }

                                let existing_req_fields_hs = required_fields_hm
                                    .get_mut(&payment_method)
                                    .and_then(|inner_hm| inner_hm.get_mut(&payment_method_type));

                                // If payment_method_type already exist in required_fields_hm, extend the required_fields hs to existing hs.
                                if let Some(inner_hs) = existing_req_fields_hs {
                                    inner_hs.extend(required_fields_hs);
                                } else {
                                    required_fields_hm.get_mut(&payment_method).map(|inner_hm| {
                                        inner_hm.insert(payment_method_type, required_fields_hs)
                                    });
                                }
                            })
                    })
            },
        );

        if let Some(payment_experience) = element.payment_experience {
            if let Some(payment_method_hm) =
                payment_experiences_consolidated_hm.get_mut(&payment_method)
            {
                if let Some(payment_method_type_hm) =
                    payment_method_hm.get_mut(&payment_method_type)
                {
                    if let Some(vector_of_connectors) =
                        payment_method_type_hm.get_mut(&payment_experience)
                    {
                        vector_of_connectors.push(connector);
                    } else {
                        payment_method_type_hm.insert(payment_experience, vec![connector]);
                    }
                } else {
                    payment_method_hm.insert(
                        payment_method_type,
                        HashMap::from([(payment_experience, vec![connector])]),
                    );
                }
            } else {
                let inner_hm = HashMap::from([(payment_experience, vec![connector])]);
                let payment_method_type_hm = HashMap::from([(payment_method_type, inner_hm)]);
                payment_experiences_consolidated_hm.insert(payment_method, payment_method_type_hm);
            }
        }

        if let Some(card_networks) = element.card_networks {
            if let Some(payment_method_hm) = card_networks_consolidated_hm.get_mut(&payment_method)
            {
                if let Some(payment_method_type_hm) =
                    payment_method_hm.get_mut(&payment_method_type)
                {
                    for card_network in card_networks {
                        if let Some(vector_of_connectors) =
                            payment_method_type_hm.get_mut(&card_network)
                        {
                            let connector = element.connector.clone();
                            vector_of_connectors.push(connector);
                        } else {
                            let connector = element.connector.clone();
                            payment_method_type_hm.insert(card_network, vec![connector]);
                        }
                    }
                } else {
                    let mut inner_hashmap: HashMap<api_enums::CardNetwork, Vec<String>> =
                        HashMap::new();
                    for card_network in card_networks {
                        if let Some(vector_of_connectors) = inner_hashmap.get_mut(&card_network) {
                            let connector = element.connector.clone();
                            vector_of_connectors.push(connector);
                        } else {
                            let connector = element.connector.clone();
                            inner_hashmap.insert(card_network, vec![connector]);
                        }
                    }
                    payment_method_hm.insert(payment_method_type, inner_hashmap);
                }
            } else {
                let mut inner_hashmap: HashMap<api_enums::CardNetwork, Vec<String>> =
                    HashMap::new();
                for card_network in card_networks {
                    if let Some(vector_of_connectors) = inner_hashmap.get_mut(&card_network) {
                        let connector = element.connector.clone();
                        vector_of_connectors.push(connector);
                    } else {
                        let connector = element.connector.clone();
                        inner_hashmap.insert(card_network, vec![connector]);
                    }
                }
                let payment_method_type_hm = HashMap::from([(payment_method_type, inner_hashmap)]);
                card_networks_consolidated_hm.insert(payment_method, payment_method_type_hm);
            }
        }

        if element.payment_method == api_enums::PaymentMethod::BankRedirect {
            let connector = element.connector.clone();
            if let Some(vector_of_connectors) =
                banks_consolidated_hm.get_mut(&element.payment_method_type)
            {
                vector_of_connectors.push(connector);
            } else {
                banks_consolidated_hm.insert(element.payment_method_type, vec![connector]);
            }
        }

        if element.payment_method == api_enums::PaymentMethod::BankDebit {
            let connector = element.connector.clone();
            if let Some(vector_of_connectors) =
                bank_debits_consolidated_hm.get_mut(&element.payment_method_type)
            {
                vector_of_connectors.push(connector);
            } else {
                bank_debits_consolidated_hm.insert(element.payment_method_type, vec![connector]);
            }
        }

        if element.payment_method == api_enums::PaymentMethod::BankTransfer {
            let connector = element.connector.clone();
            if let Some(vector_of_connectors) =
                bank_transfer_consolidated_hm.get_mut(&element.payment_method_type)
            {
                vector_of_connectors.push(connector);
            } else {
                bank_transfer_consolidated_hm.insert(element.payment_method_type, vec![connector]);
            }
        }
    }

    let mut payment_method_responses: Vec<ResponsePaymentMethodsEnabled> = vec![];
    for key in payment_experiences_consolidated_hm.iter() {
        let mut payment_method_types = vec![];
        for payment_method_types_hm in key.1 {
            let mut payment_experience_types = vec![];
            for payment_experience_type in payment_method_types_hm.1 {
                payment_experience_types.push(PaymentExperienceTypes {
                    payment_experience_type: *payment_experience_type.0,
                    eligible_connectors: payment_experience_type.1.clone(),
                })
            }

            payment_method_types.push(ResponsePaymentMethodTypes {
                payment_method_type: *payment_method_types_hm.0,
                payment_experience: Some(payment_experience_types),
                card_networks: None,
                bank_names: None,
                bank_debits: None,
                bank_transfers: None,
                // Required fields for PayLater payment method
                required_fields: required_fields_hm
                    .get(key.0)
                    .and_then(|inner_hm| inner_hm.get(payment_method_types_hm.0))
                    .cloned(),
                surcharge_details: None,
                pm_auth_connector: pmt_to_auth_connector
                    .get(key.0)
                    .and_then(|pm_map| pm_map.get(payment_method_types_hm.0))
                    .cloned(),
            })
        }

        payment_method_responses.push(ResponsePaymentMethodsEnabled {
            payment_method: *key.0,
            payment_method_types,
        })
    }

    for key in card_networks_consolidated_hm.iter() {
        let mut payment_method_types = vec![];
        for payment_method_types_hm in key.1 {
            let mut card_network_types = vec![];
            for card_network_type in payment_method_types_hm.1 {
                card_network_types.push(CardNetworkTypes {
                    card_network: card_network_type.0.clone(),
                    eligible_connectors: card_network_type.1.clone(),
                    surcharge_details: None,
                })
            }

            payment_method_types.push(ResponsePaymentMethodTypes {
                payment_method_type: *payment_method_types_hm.0,
                card_networks: Some(card_network_types),
                payment_experience: None,
                bank_names: None,
                bank_debits: None,
                bank_transfers: None,
                // Required fields for Card payment method
                required_fields: required_fields_hm
                    .get(key.0)
                    .and_then(|inner_hm| inner_hm.get(payment_method_types_hm.0))
                    .cloned(),
                surcharge_details: None,
                pm_auth_connector: pmt_to_auth_connector
                    .get(key.0)
                    .and_then(|pm_map| pm_map.get(payment_method_types_hm.0))
                    .cloned(),
            })
        }

        payment_method_responses.push(ResponsePaymentMethodsEnabled {
            payment_method: *key.0,
            payment_method_types,
        })
    }

    let mut bank_redirect_payment_method_types = vec![];

    for key in banks_consolidated_hm.iter() {
        let payment_method_type = *key.0;
        let connectors = key.1.clone();
        let bank_names = get_banks(&state, payment_method_type, connectors)?;
        bank_redirect_payment_method_types.push({
            ResponsePaymentMethodTypes {
                payment_method_type,
                bank_names: Some(bank_names),
                payment_experience: None,
                card_networks: None,
                bank_debits: None,
                bank_transfers: None,
                // Required fields for BankRedirect payment method
                required_fields: required_fields_hm
                    .get(&api_enums::PaymentMethod::BankRedirect)
                    .and_then(|inner_hm| inner_hm.get(key.0))
                    .cloned(),
                surcharge_details: None,
                pm_auth_connector: pmt_to_auth_connector
                    .get(&enums::PaymentMethod::BankRedirect)
                    .and_then(|pm_map| pm_map.get(key.0))
                    .cloned(),
            }
        })
    }

    if !bank_redirect_payment_method_types.is_empty() {
        payment_method_responses.push(ResponsePaymentMethodsEnabled {
            payment_method: api_enums::PaymentMethod::BankRedirect,
            payment_method_types: bank_redirect_payment_method_types,
        });
    }

    let mut bank_debit_payment_method_types = vec![];

    for key in bank_debits_consolidated_hm.iter() {
        let payment_method_type = *key.0;
        let connectors = key.1.clone();
        bank_debit_payment_method_types.push({
            ResponsePaymentMethodTypes {
                payment_method_type,
                bank_names: None,
                payment_experience: None,
                card_networks: None,
                bank_debits: Some(api_models::payment_methods::BankDebitTypes {
                    eligible_connectors: connectors.clone(),
                }),
                bank_transfers: None,
                // Required fields for BankDebit payment method
                required_fields: required_fields_hm
                    .get(&api_enums::PaymentMethod::BankDebit)
                    .and_then(|inner_hm| inner_hm.get(key.0))
                    .cloned(),
                surcharge_details: None,
                pm_auth_connector: pmt_to_auth_connector
                    .get(&enums::PaymentMethod::BankDebit)
                    .and_then(|pm_map| pm_map.get(key.0))
                    .cloned(),
            }
        })
    }

    if !bank_debit_payment_method_types.is_empty() {
        payment_method_responses.push(ResponsePaymentMethodsEnabled {
            payment_method: api_enums::PaymentMethod::BankDebit,
            payment_method_types: bank_debit_payment_method_types,
        });
    }

    let mut bank_transfer_payment_method_types = vec![];

    for key in bank_transfer_consolidated_hm.iter() {
        let payment_method_type = *key.0;
        let connectors = key.1.clone();
        bank_transfer_payment_method_types.push({
            ResponsePaymentMethodTypes {
                payment_method_type,
                bank_names: None,
                payment_experience: None,
                card_networks: None,
                bank_debits: None,
                bank_transfers: Some(api_models::payment_methods::BankTransferTypes {
                    eligible_connectors: connectors,
                }),
                // Required fields for BankTransfer payment method
                required_fields: required_fields_hm
                    .get(&api_enums::PaymentMethod::BankTransfer)
                    .and_then(|inner_hm| inner_hm.get(key.0))
                    .cloned(),
                surcharge_details: None,
                pm_auth_connector: pmt_to_auth_connector
                    .get(&enums::PaymentMethod::BankTransfer)
                    .and_then(|pm_map| pm_map.get(key.0))
                    .cloned(),
            }
        })
    }

    if !bank_transfer_payment_method_types.is_empty() {
        payment_method_responses.push(ResponsePaymentMethodsEnabled {
            payment_method: api_enums::PaymentMethod::BankTransfer,
            payment_method_types: bank_transfer_payment_method_types,
        });
    }
    let currency = payment_intent.as_ref().and_then(|pi| pi.currency);
    let request_external_three_ds_authentication = payment_intent
        .as_ref()
        .and_then(|intent| intent.request_external_three_ds_authentication)
        .unwrap_or(false);
    let merchant_surcharge_configs =
        if let Some((payment_attempt, payment_intent, business_profile)) = payment_attempt
            .as_ref()
            .zip(payment_intent)
            .zip(business_profile.as_ref())
            .map(|((pa, pi), bp)| (pa, pi, bp))
        {
            Box::pin(call_surcharge_decision_management(
                state,
                &merchant_account,
                &key_store,
                business_profile,
                payment_attempt,
                payment_intent,
                billing_address,
                &mut payment_method_responses,
            ))
            .await?
        } else {
            api_surcharge_decision_configs::MerchantSurchargeConfigs::default()
        };

    let collect_shipping_details_from_wallets = business_profile
        .as_ref()
        .and_then(|bp| bp.collect_shipping_details_from_wallet_connector);

    let collect_billing_details_from_wallets = business_profile
        .as_ref()
        .and_then(|bp| bp.collect_billing_details_from_wallet_connector);
    Ok(services::ApplicationResponse::Json(
        api::PaymentMethodListResponse {
            redirect_url: business_profile
                .as_ref()
                .and_then(|business_profile| business_profile.return_url.clone()),
            merchant_name: merchant_account.merchant_name,
            payment_type,
            payment_methods: payment_method_responses,
            mandate_payment: payment_attempt.and_then(|inner| inner.mandate_details).map(
                |d| match d {
                    hyperswitch_domain_models::mandates::MandateDataType::SingleUse(i) => {
                        api::MandateType::SingleUse(api::MandateAmountData {
                            amount: i.amount,
                            currency: i.currency,
                            start_date: i.start_date,
                            end_date: i.end_date,
                            metadata: i.metadata,
                        })
                    }
                    hyperswitch_domain_models::mandates::MandateDataType::MultiUse(Some(i)) => {
                        api::MandateType::MultiUse(Some(api::MandateAmountData {
                            amount: i.amount,
                            currency: i.currency,
                            start_date: i.start_date,
                            end_date: i.end_date,
                            metadata: i.metadata,
                        }))
                    }
                    hyperswitch_domain_models::mandates::MandateDataType::MultiUse(None) => {
                        api::MandateType::MultiUse(None)
                    }
                },
            ),
            show_surcharge_breakup_screen: merchant_surcharge_configs
                .show_surcharge_breakup_screen
                .unwrap_or_default(),
            currency,
            request_external_three_ds_authentication,
            collect_shipping_details_from_wallets,
            collect_billing_details_from_wallets,
        },
    ))
}

async fn validate_payment_method_and_client_secret(
    cs: &String,
    db: &dyn db::StorageInterface,
    merchant_account: &domain::MerchantAccount,
) -> Result<(), error_stack::Report<errors::ApiErrorResponse>> {
    let pm_vec = cs.split("_secret").collect::<Vec<&str>>();
    let pm_id = pm_vec
        .first()
        .ok_or(errors::ApiErrorResponse::MissingRequiredField {
            field_name: "client_secret",
        })?;

    let payment_method = db
        .find_payment_method(pm_id, merchant_account.storage_scheme)
        .await
        .change_context(errors::ApiErrorResponse::PaymentMethodNotFound)
        .attach_printable("Unable to find payment method")?;

    let client_secret_expired =
        authenticate_pm_client_secret_and_check_expiry(cs, &payment_method)?;
    if client_secret_expired {
        return Err::<(), error_stack::Report<errors::ApiErrorResponse>>(
            (errors::ApiErrorResponse::ClientSecretExpired).into(),
        );
    }
    Ok(())
}

#[allow(clippy::too_many_arguments)]
pub async fn call_surcharge_decision_management(
    state: routes::SessionState,
    merchant_account: &domain::MerchantAccount,
    key_store: &domain::MerchantKeyStore,
    business_profile: &BusinessProfile,
    payment_attempt: &storage::PaymentAttempt,
    payment_intent: storage::PaymentIntent,
    billing_address: Option<domain::Address>,
    response_payment_method_types: &mut [ResponsePaymentMethodsEnabled],
) -> errors::RouterResult<api_surcharge_decision_configs::MerchantSurchargeConfigs> {
    #[cfg(all(
        any(feature = "v1", feature = "v2"),
        not(feature = "merchant_account_v2")
    ))]
    let algorithm_ref: routing_types::RoutingAlgorithmRef = merchant_account
        .routing_algorithm
        .clone()
        .map(|val| val.parse_value("routing algorithm"))
        .transpose()
        .change_context(errors::ApiErrorResponse::InternalServerError)
        .attach_printable("Could not decode the routing algorithm")?
        .unwrap_or_default();

    // TODO: Move to business profile surcharge decision column
    #[cfg(all(feature = "v2", feature = "merchant_account_v2"))]
    let algorithm_ref: routing_types::RoutingAlgorithmRef = todo!();

    let (surcharge_results, merchant_sucharge_configs) =
        perform_surcharge_decision_management_for_payment_method_list(
            &state,
            algorithm_ref,
            payment_attempt,
            &payment_intent,
            billing_address.as_ref().map(Into::into),
            response_payment_method_types,
        )
        .await
        .change_context(errors::ApiErrorResponse::InternalServerError)
        .attach_printable("error performing surcharge decision operation")?;
    if !surcharge_results.is_empty_result() {
        surcharge_results
            .persist_individual_surcharge_details_in_redis(&state, business_profile)
            .await?;
        let _ = state
            .store
            .update_payment_intent(
                &(&state).into(),
                payment_intent,
                storage::PaymentIntentUpdate::SurchargeApplicableUpdate {
                    surcharge_applicable: true,
                    updated_by: merchant_account.storage_scheme.to_string(),
                },
                key_store,
                merchant_account.storage_scheme,
            )
            .await
            .to_not_found_response(errors::ApiErrorResponse::PaymentNotFound)
            .attach_printable("Failed to update surcharge_applicable in Payment Intent");
    }
    Ok(merchant_sucharge_configs)
}

pub async fn call_surcharge_decision_management_for_saved_card(
    state: &routes::SessionState,
    merchant_account: &domain::MerchantAccount,
    key_store: &domain::MerchantKeyStore,
    business_profile: &BusinessProfile,
    payment_attempt: &storage::PaymentAttempt,
    payment_intent: storage::PaymentIntent,
    customer_payment_method_response: &mut api::CustomerPaymentMethodsListResponse,
) -> errors::RouterResult<()> {
    #[cfg(all(
        any(feature = "v1", feature = "v2"),
        not(feature = "merchant_account_v2")
    ))]
    let algorithm_ref: routing_types::RoutingAlgorithmRef = merchant_account
        .routing_algorithm
        .clone()
        .map(|val| val.parse_value("routing algorithm"))
        .transpose()
        .change_context(errors::ApiErrorResponse::InternalServerError)
        .attach_printable("Could not decode the routing algorithm")?
        .unwrap_or_default();
    // TODO: Move to business profile surcharge column
    #[cfg(all(feature = "v2", feature = "merchant_account_v2"))]
    let algorithm_ref: routing_types::RoutingAlgorithmRef = todo!();

    let surcharge_results = perform_surcharge_decision_management_for_saved_cards(
        state,
        algorithm_ref,
        payment_attempt,
        &payment_intent,
        &mut customer_payment_method_response.customer_payment_methods,
    )
    .await
    .change_context(errors::ApiErrorResponse::InternalServerError)
    .attach_printable("error performing surcharge decision operation")?;
    if !surcharge_results.is_empty_result() {
        surcharge_results
            .persist_individual_surcharge_details_in_redis(state, business_profile)
            .await?;
        let _ = state
            .store
            .update_payment_intent(
                &state.into(),
                payment_intent,
                storage::PaymentIntentUpdate::SurchargeApplicableUpdate {
                    surcharge_applicable: true,
                    updated_by: merchant_account.storage_scheme.to_string(),
                },
                key_store,
                merchant_account.storage_scheme,
            )
            .await
            .to_not_found_response(errors::ApiErrorResponse::PaymentNotFound)
            .attach_printable("Failed to update surcharge_applicable in Payment Intent");
    }
    Ok(())
}

#[allow(clippy::too_many_arguments)]
pub async fn filter_payment_methods(
    graph: &cgraph::ConstraintGraph<dir::DirValue>,
    mca_id: String,
    payment_methods: &[Secret<serde_json::Value>],
    req: &mut api::PaymentMethodListRequest,
    resp: &mut Vec<ResponsePaymentMethodIntermediate>,
    payment_intent: Option<&storage::PaymentIntent>,
    payment_attempt: Option<&storage::PaymentAttempt>,
    address: Option<&domain::Address>,
    connector: String,
    saved_payment_methods: &settings::EligiblePaymentMethods,
) -> errors::CustomResult<(), errors::ApiErrorResponse> {
    for payment_method in payment_methods.iter() {
        let parse_result = serde_json::from_value::<PaymentMethodsEnabled>(
            payment_method.clone().expose().clone(),
        );
        if let Ok(payment_methods_enabled) = parse_result {
            let payment_method = payment_methods_enabled.payment_method;

            let allowed_payment_method_types = payment_intent.and_then(|payment_intent| {
                payment_intent
                    .allowed_payment_method_types
                    .clone()
                    .map(|val| val.parse_value("Vec<PaymentMethodType>"))
                    .transpose()
                    .unwrap_or_else(|error| {
                        logger::error!(
                            ?error,
                            "Failed to deserialize PaymentIntent allowed_payment_method_types"
                        );
                        None
                    })
            });

            for payment_method_type_info in payment_methods_enabled
                .payment_method_types
                .unwrap_or_default()
            {
                if filter_recurring_based(&payment_method_type_info, req.recurring_enabled)
                    && filter_installment_based(
                        &payment_method_type_info,
                        req.installment_payment_enabled,
                    )
                    && filter_amount_based(&payment_method_type_info, req.amount)
                {
                    let payment_method_object = payment_method_type_info.clone();

                    let pm_dir_value: dir::DirValue =
                        (payment_method_type_info.payment_method_type, payment_method)
                            .into_dir_value()
                            .change_context(errors::ApiErrorResponse::InternalServerError)
                            .attach_printable("pm_value_node not created")?;

                    let connector_variant = api_enums::Connector::from_str(connector.as_str())
                        .change_context(errors::ConnectorError::InvalidConnectorName)
                        .change_context(errors::ApiErrorResponse::InvalidDataValue {
                            field_name: "connector",
                        })
                        .attach_printable_lazy(|| {
                            format!("unable to parse connector name {connector:?}")
                        })?;

                    let mut context_values: Vec<dir::DirValue> = Vec::new();
                    context_values.push(pm_dir_value.clone());

                    payment_intent.map(|intent| {
                        intent.currency.map(|currency| {
                            context_values.push(dir::DirValue::PaymentCurrency(currency))
                        })
                    });
                    address.map(|address| {
                        address.country.map(|country| {
                            context_values.push(dir::DirValue::BillingCountry(
                                common_enums::Country::from_alpha2(country),
                            ))
                        })
                    });

                    // Addition of Connector to context
                    if let Ok(connector) = api_enums::RoutableConnectors::from_str(
                        connector_variant.to_string().as_str(),
                    ) {
                        context_values.push(dir::DirValue::Connector(Box::new(
                            api_models::routing::ast::ConnectorChoice { connector },
                        )));
                    };

                    let filter_pm_based_on_allowed_types = filter_pm_based_on_allowed_types(
                        allowed_payment_method_types.as_ref(),
                        &payment_method_object.payment_method_type,
                    );

                    if payment_attempt
                        .and_then(|attempt| attempt.mandate_details.as_ref())
                        .is_some()
                    {
                        context_values.push(dir::DirValue::PaymentType(
                            euclid::enums::PaymentType::NewMandate,
                        ));
                    };

                    payment_attempt
                        .and_then(|attempt| attempt.mandate_data.as_ref())
                        .map(|mandate_detail| {
                            if mandate_detail.update_mandate_id.is_some() {
                                context_values.push(dir::DirValue::PaymentType(
                                    euclid::enums::PaymentType::UpdateMandate,
                                ));
                            }
                        });

                    payment_attempt
                        .map(|attempt| {
                            attempt.mandate_data.is_none() && attempt.mandate_details.is_none()
                        })
                        .and_then(|res| {
                            res.then(|| {
                                context_values.push(dir::DirValue::PaymentType(
                                    euclid::enums::PaymentType::NonMandate,
                                ))
                            })
                        });

                    payment_attempt
                        .and_then(|inner| inner.capture_method)
                        .map(|capture_method| {
                            context_values.push(dir::DirValue::CaptureMethod(capture_method));
                        });

                    let filter_pm_card_network_based = filter_pm_card_network_based(
                        payment_method_object.card_networks.as_ref(),
                        req.card_networks.as_ref(),
                        &payment_method_object.payment_method_type,
                    );

                    let saved_payment_methods_filter = req
                        .client_secret
                        .as_ref()
                        .map(|cs| {
                            if cs.starts_with("pm_") {
                                saved_payment_methods
                                    .sdk_eligible_payment_methods
                                    .contains(payment_method.to_string().as_str())
                            } else {
                                true
                            }
                        })
                        .unwrap_or(true);

                    let context = AnalysisContext::from_dir_values(context_values.clone());
                    logger::info!("Context created for List Payment method is {:?}", context);

                    let domain_ident: &[String] = &[mca_id.clone()];
                    let result = graph.key_value_analysis(
                        pm_dir_value.clone(),
                        &context,
                        &mut cgraph::Memoization::new(),
                        &mut cgraph::CycleCheck::new(),
                        Some(domain_ident),
                    );
                    if let Err(ref e) = result {
                        logger::error!(
                            "Error while performing Constraint graph's key value analysis
                            for list payment methods {:?}",
                            e
                        );
                    } else if filter_pm_based_on_allowed_types
                        && filter_pm_card_network_based
                        && saved_payment_methods_filter
                        && matches!(result, Ok(()))
                    {
                        let response_pm_type = ResponsePaymentMethodIntermediate::new(
                            payment_method_object,
                            connector.clone(),
                            payment_method,
                        );
                        resp.push(response_pm_type);
                    } else {
                        logger::error!("Filtering Payment Methods Failed");
                    }
                }
            }
        }
    }
    Ok(())
}

fn filter_amount_based(
    payment_method: &RequestPaymentMethodTypes,
    amount: Option<MinorUnit>,
) -> bool {
    let min_check = amount
        .and_then(|amt| payment_method.minimum_amount.map(|min_amt| amt >= min_amt))
        .unwrap_or(true);
    let max_check = amount
        .and_then(|amt| payment_method.maximum_amount.map(|max_amt| amt <= max_amt))
        .unwrap_or(true);
    (min_check && max_check) || amount == Some(MinorUnit::zero())
}

fn filter_installment_based(
    payment_method: &RequestPaymentMethodTypes,
    installment_payment_enabled: Option<bool>,
) -> bool {
    installment_payment_enabled.map_or(true, |enabled| {
        payment_method.installment_payment_enabled == enabled
    })
}

fn filter_pm_card_network_based(
    pm_card_networks: Option<&Vec<api_enums::CardNetwork>>,
    request_card_networks: Option<&Vec<api_enums::CardNetwork>>,
    pm_type: &api_enums::PaymentMethodType,
) -> bool {
    match pm_type {
        api_enums::PaymentMethodType::Credit | api_enums::PaymentMethodType::Debit => {
            match (pm_card_networks, request_card_networks) {
                (Some(pm_card_networks), Some(request_card_networks)) => request_card_networks
                    .iter()
                    .all(|card_network| pm_card_networks.contains(card_network)),
                (None, Some(_)) => false,
                _ => true,
            }
        }
        _ => true,
    }
}

fn filter_pm_based_on_allowed_types(
    allowed_types: Option<&Vec<api_enums::PaymentMethodType>>,
    payment_method_type: &api_enums::PaymentMethodType,
) -> bool {
    allowed_types.map_or(true, |pm| pm.contains(payment_method_type))
}

fn filter_recurring_based(
    payment_method: &RequestPaymentMethodTypes,
    recurring_enabled: Option<bool>,
) -> bool {
    recurring_enabled.map_or(true, |enabled| payment_method.recurring_enabled == enabled)
}

#[cfg(all(feature = "v2", feature = "payment_methods_v2"))]
pub async fn list_customer_payment_method_util(
    state: routes::SessionState,
    merchant_account: domain::MerchantAccount,
    key_store: domain::MerchantKeyStore,
    req: Option<api::PaymentMethodListRequest>,
    customer_id: Option<id_type::CustomerId>,
    is_payment_associated: bool,
) -> errors::RouterResponse<api::CustomerPaymentMethodsListResponse> {
    let limit = req.as_ref().and_then(|pml_req| pml_req.limit);

    let (customer_id, payment_intent) = if is_payment_associated {
        let cloned_secret = req.and_then(|r| r.client_secret.clone());
        let payment_intent = helpers::verify_payment_intent_time_and_client_secret(
            &state,
            &merchant_account,
            &key_store,
            cloned_secret,
        )
        .await?;

        (
            payment_intent
                .as_ref()
                .and_then(|pi| pi.customer_id.clone()),
            payment_intent,
        )
    } else {
        (customer_id, None)
    };

    let resp = if let Some(cust) = customer_id {
        Box::pin(list_customer_payment_method(
            &state,
            merchant_account,
            key_store,
            payment_intent,
            &cust,
            limit,
            is_payment_associated,
        ))
        .await?
    } else {
        let response = api::CustomerPaymentMethodsListResponse {
            customer_payment_methods: Vec::new(),
            is_guest_customer: Some(true),
        };
        services::ApplicationResponse::Json(response)
    };

    Ok(resp)
}

#[cfg(all(
    any(feature = "v2", feature = "v1"),
    not(feature = "payment_methods_v2")
))]
pub async fn do_list_customer_pm_fetch_customer_if_not_passed(
    state: routes::SessionState,
    merchant_account: domain::MerchantAccount,
    key_store: domain::MerchantKeyStore,
    req: Option<api::PaymentMethodListRequest>,
    customer_id: Option<&id_type::CustomerId>,
    ephemeral_api_key: Option<&str>,
) -> errors::RouterResponse<api::CustomerPaymentMethodsListResponse> {
    let limit = req.clone().and_then(|pml_req| pml_req.limit);

    let auth_cust = if let Some(key) = ephemeral_api_key {
        let key = state
            .store()
            .get_ephemeral_key(key)
            .await
            .change_context(errors::ApiErrorResponse::Unauthorized)?;

        Some(key.customer_id.clone())
    } else {
        None
    };

    let customer_id = customer_id.or(auth_cust.as_ref());

    if let Some(customer_id) = customer_id {
        Box::pin(list_customer_payment_method(
            &state,
            merchant_account,
            key_store,
            None,
            customer_id,
            limit,
        ))
        .await
    } else {
        let cloned_secret = req.and_then(|r| r.client_secret.as_ref().cloned());
        let payment_intent: Option<hyperswitch_domain_models::payments::PaymentIntent> =
            helpers::verify_payment_intent_time_and_client_secret(
                &state,
                &merchant_account,
                &key_store,
                cloned_secret,
            )
            .await?;

        match payment_intent
            .as_ref()
            .and_then(|intent| intent.customer_id.to_owned())
        {
            Some(customer_id) => {
                Box::pin(list_customer_payment_method(
                    &state,
                    merchant_account,
                    key_store,
                    payment_intent,
                    &customer_id,
                    limit,
                ))
                .await
            }
            None => {
                let response = api::CustomerPaymentMethodsListResponse {
                    customer_payment_methods: Vec::new(),
                    is_guest_customer: Some(true),
                };
                Ok(services::ApplicationResponse::Json(response))
            }
        }
    }
}

#[cfg(all(
    any(feature = "v2", feature = "v1"),
    not(feature = "payment_methods_v2")
))]
pub async fn list_customer_payment_method(
    state: &routes::SessionState,
    merchant_account: domain::MerchantAccount,
    key_store: domain::MerchantKeyStore,
    payment_intent: Option<storage::PaymentIntent>,
    customer_id: &id_type::CustomerId,
    limit: Option<i64>,
) -> errors::RouterResponse<api::CustomerPaymentMethodsListResponse> {
    let db = &*state.store;
    let key_manager_state = &state.into();
    let off_session_payment_flag = payment_intent
        .as_ref()
        .map(|pi| {
            matches!(
                pi.setup_future_usage,
                Some(common_enums::FutureUsage::OffSession)
            )
        })
        .unwrap_or(false);

    let customer = db
        .find_customer_by_customer_id_merchant_id(
            &state.into(),
            customer_id,
            merchant_account.get_id(),
            &key_store,
            merchant_account.storage_scheme,
        )
        .await
        .to_not_found_response(errors::ApiErrorResponse::CustomerNotFound)?;

    let is_requires_cvv = db
        .find_config_by_key_unwrap_or(
            &merchant_account.get_id().get_requires_cvv_key(),
            Some("true".to_string()),
        )
        .await
        .change_context(errors::ApiErrorResponse::InternalServerError)
        .attach_printable("Failed to fetch requires_cvv config")?;

    let requires_cvv = is_requires_cvv.config != "false";

    let resp = db
        .find_payment_method_by_customer_id_merchant_id_status(
            customer_id,
            merchant_account.get_id(),
            common_enums::PaymentMethodStatus::Active,
            limit,
            merchant_account.storage_scheme,
        )
        .await
        .to_not_found_response(errors::ApiErrorResponse::PaymentMethodNotFound)?;
    let mut customer_pms = Vec::new();

    let profile_id = payment_intent
        .as_ref()
        .map(|payment_intent| {
            payment_intent
                .profile_id
                .clone()
                .get_required_value("profile_id")
                .change_context(errors::ApiErrorResponse::InternalServerError)
                .attach_printable("profile_id is not set in payment_intent")
        })
        .transpose()?;

    let business_profile = core_utils::validate_and_get_business_profile(
        db,
        key_manager_state,
        &key_store,
        profile_id.as_ref(),
        merchant_account.get_id(),
    )
    .await?;

    let is_connector_agnostic_mit_enabled = business_profile
        .as_ref()
        .and_then(|business_profile| business_profile.is_connector_agnostic_mit_enabled)
        .unwrap_or(false);

    for pm in resp.into_iter() {
        let parent_payment_method_token = generate_id(consts::ID_LENGTH, "token");

        let payment_method = pm.payment_method.get_required_value("payment_method")?;

<<<<<<< HEAD
        let payment_method_retrieval_context = match payment_method {
            enums::PaymentMethod::Card => {
                let card_details =
                    get_card_details_with_locker_fallback(&pm, state, &key_store).await?;

                if card_details.is_some() {
                    PaymentMethodListContext {
                        card_details,
                        #[cfg(feature = "payouts")]
                        bank_transfer_details: None,
                        hyperswitch_token_data: PaymentTokenData::permanent_card(
                            Some(pm.payment_method_id.clone()),
                            pm.locker_id.clone().or(Some(pm.payment_method_id.clone())),
                            pm.locker_id.clone().unwrap_or(pm.payment_method_id.clone()),
                            pm.network_token_reference_id
                                .clone()
                                .or(Some(pm.payment_method_id.clone())),
                        ),
                    }
                } else {
                    continue;
                }
            }

            enums::PaymentMethod::BankDebit => {
                // Retrieve the pm_auth connector details so that it can be tokenized
                let bank_account_token_data =
                    get_bank_account_connector_details(state, &pm, &key_store)
                        .await
                        .unwrap_or_else(|error| {
                            logger::error!(?error);
                            None
                        });
                if let Some(data) = bank_account_token_data {
                    let token_data = PaymentTokenData::AuthBankDebit(data);

                    PaymentMethodListContext {
                        card_details: None,
                        #[cfg(feature = "payouts")]
                        bank_transfer_details: None,
                        hyperswitch_token_data: token_data,
                    }
                } else {
                    continue;
                }
            }

            enums::PaymentMethod::Wallet => PaymentMethodListContext {
                card_details: None,
                #[cfg(feature = "payouts")]
                bank_transfer_details: None,
                hyperswitch_token_data: PaymentTokenData::wallet_token(
                    pm.payment_method_id.clone(),
                ),
            },
=======
        let pm_list_context = get_pm_list_context(
            state,
            &payment_method,
            &key_store,
            &pm,
            Some(parent_payment_method_token.clone()),
            true,
        )
        .await?;
>>>>>>> ed13ecac

        if pm_list_context.is_none() {
            continue;
        }

        let pm_list_context = pm_list_context.get_required_value("PaymentMethodListContext")?;

        // Retrieve the masked bank details to be sent as a response
        let bank_details = if payment_method == enums::PaymentMethod::BankDebit {
            get_masked_bank_details(state, &pm, &key_store)
                .await
                .unwrap_or_else(|error| {
                    logger::error!(?error);
                    None
                })
        } else {
            None
        };

        let payment_method_billing = decrypt_generic_data::<api_models::payments::Address>(
            state,
            pm.payment_method_billing_address,
            &key_store,
        )
        .await
        .attach_printable("unable to decrypt payment method billing address details")?;
        let connector_mandate_details = pm
            .connector_mandate_details
            .clone()
            .map(|val| {
                val.parse_value::<storage::PaymentsMandateReference>("PaymentsMandateReference")
            })
            .transpose()
            .change_context(errors::ApiErrorResponse::InternalServerError)
            .attach_printable("Failed to deserialize to Payment Mandate Reference ")?;
        let mca_enabled = get_mca_status(
            state,
            &key_store,
            profile_id.clone(),
            merchant_account.get_id(),
            is_connector_agnostic_mit_enabled,
            connector_mandate_details,
            pm.network_transaction_id.as_ref(),
        )
        .await?;

        let requires_cvv = if is_connector_agnostic_mit_enabled {
            requires_cvv
                && !(off_session_payment_flag
                    && (pm.connector_mandate_details.is_some()
                        || pm.network_transaction_id.is_some()))
        } else {
            requires_cvv && !(off_session_payment_flag && pm.connector_mandate_details.is_some())
        };
        // Need validation for enabled payment method ,querying MCA
        let pma = api::CustomerPaymentMethod {
            payment_token: parent_payment_method_token.to_owned(),
            payment_method_id: pm.payment_method_id.clone(),
            customer_id: pm.customer_id,
            payment_method,
            payment_method_type: pm.payment_method_type,
            payment_method_issuer: pm.payment_method_issuer,
            card: pm_list_context.card_details,
            metadata: pm.metadata,
            payment_method_issuer_code: pm.payment_method_issuer_code,
            recurring_enabled: mca_enabled,
            installment_payment_enabled: false,
            payment_experience: Some(vec![api_models::enums::PaymentExperience::RedirectToUrl]),
            created: Some(pm.created_at),
            #[cfg(feature = "payouts")]
            bank_transfer: pm_list_context.bank_transfer_details,
            bank: bank_details,
            surcharge_details: None,
            requires_cvv,
            last_used_at: Some(pm.last_used_at),
            default_payment_method_set: customer.default_payment_method_id.is_some()
                && customer.default_payment_method_id == Some(pm.payment_method_id),
            billing: payment_method_billing,
        };
        if requires_cvv || mca_enabled {
            customer_pms.push(pma.to_owned());
        }

        let redis_conn = state
            .store
            .get_redis_conn()
            .change_context(errors::ApiErrorResponse::InternalServerError)
            .attach_printable("Failed to get redis connection")?;

        let intent_fulfillment_time = business_profile
            .as_ref()
            .and_then(|b_profile| b_profile.intent_fulfillment_time)
            .unwrap_or(consts::DEFAULT_INTENT_FULFILLMENT_TIME);

        let hyperswitch_token_data = pm_list_context
            .hyperswitch_token_data
            .get_required_value("PaymentTokenData")?;

        ParentPaymentMethodToken::create_key_for_token((
            &parent_payment_method_token,
            pma.payment_method,
        ))
        .insert(intent_fulfillment_time, hyperswitch_token_data, state)
        .await?;

        if let Some(metadata) = pma.metadata {
            let pm_metadata_vec: payment_methods::PaymentMethodMetadata = metadata
                .parse_value("PaymentMethodMetadata")
                .change_context(errors::ApiErrorResponse::InternalServerError)
                .attach_printable(
                    "Failed to deserialize metadata to PaymentmethodMetadata struct",
                )?;

            for pm_metadata in pm_metadata_vec.payment_method_tokenization {
                let key = format!(
                    "pm_token_{}_{}_{}",
                    parent_payment_method_token, pma.payment_method, pm_metadata.0
                );

                redis_conn
                    .set_key_with_expiry(&key, pm_metadata.1, intent_fulfillment_time)
                    .await
                    .change_context(errors::StorageError::KVError)
                    .change_context(errors::ApiErrorResponse::InternalServerError)
                    .attach_printable("Failed to add data in redis")?;
            }
        }
    }

    let mut response = api::CustomerPaymentMethodsListResponse {
        customer_payment_methods: customer_pms,
        is_guest_customer: payment_intent.as_ref().map(|_| false), //to return this key only when the request is tied to a payment intent
    };

    Box::pin(perform_surcharge_ops(
        payment_intent,
        state,
        merchant_account,
        key_store,
        business_profile,
        &mut response,
    ))
    .await?;

    Ok(services::ApplicationResponse::Json(response))
}

async fn get_pm_list_context(
    state: &routes::SessionState,
    payment_method: &enums::PaymentMethod,
    key_store: &domain::MerchantKeyStore,
    pm: &diesel_models::PaymentMethod,
    #[cfg(feature = "payouts")] parent_payment_method_token: Option<String>,
    #[cfg(not(feature = "payouts"))] _parent_payment_method_token: Option<String>,
    is_payment_associated: bool,
) -> Result<Option<PaymentMethodListContext>, error_stack::Report<errors::ApiErrorResponse>> {
    let payment_method_retrieval_context = match payment_method {
        enums::PaymentMethod::Card => {
            let card_details = get_card_details_with_locker_fallback(pm, state, key_store).await?;

            card_details.as_ref().map(|card| PaymentMethodListContext {
                card_details: Some(card.clone()),
                #[cfg(feature = "payouts")]
                bank_transfer_details: None,
                hyperswitch_token_data: is_payment_associated.then_some(
                    PaymentTokenData::permanent_card(
                        Some(pm.payment_method_id.clone()),
                        pm.locker_id.clone().or(Some(pm.payment_method_id.clone())),
                        pm.locker_id.clone().unwrap_or(pm.payment_method_id.clone()),
                    ),
                ),
            })
        }

        enums::PaymentMethod::BankDebit => {
            // Retrieve the pm_auth connector details so that it can be tokenized
            let bank_account_token_data = get_bank_account_connector_details(state, pm, key_store)
                .await
                .unwrap_or_else(|err| {
                    logger::error!(error=?err);
                    None
                });

            bank_account_token_data.map(|data| {
                let token_data = PaymentTokenData::AuthBankDebit(data);

                PaymentMethodListContext {
                    card_details: None,
                    #[cfg(feature = "payouts")]
                    bank_transfer_details: None,
                    hyperswitch_token_data: is_payment_associated.then_some(token_data),
                }
            })
        }

        enums::PaymentMethod::Wallet => Some(PaymentMethodListContext {
            card_details: None,
            #[cfg(feature = "payouts")]
            bank_transfer_details: None,
            hyperswitch_token_data: is_payment_associated
                .then_some(PaymentTokenData::wallet_token(pm.payment_method_id.clone())),
        }),

        #[cfg(feature = "payouts")]
        enums::PaymentMethod::BankTransfer => Some(PaymentMethodListContext {
            card_details: None,
            bank_transfer_details: Some(
                get_bank_from_hs_locker(
                    state,
                    key_store,
                    parent_payment_method_token.as_ref(),
                    &pm.customer_id,
                    &pm.merchant_id,
                    pm.locker_id.as_ref().unwrap_or(&pm.payment_method_id),
                )
                .await?,
            ),
            hyperswitch_token_data: parent_payment_method_token
                .map(|token| PaymentTokenData::temporary_generic(token.clone())),
        }),

        _ => Some(PaymentMethodListContext {
            card_details: None,
            #[cfg(feature = "payouts")]
            bank_transfer_details: None,
            hyperswitch_token_data: is_payment_associated.then_some(
                PaymentTokenData::temporary_generic(generate_id(consts::ID_LENGTH, "token")),
            ),
        }),
    };

    Ok(payment_method_retrieval_context)
}

async fn perform_surcharge_ops(
    payment_intent: Option<storage::PaymentIntent>,
    state: &routes::SessionState,
    merchant_account: domain::MerchantAccount,
    key_store: domain::MerchantKeyStore,
    business_profile: Option<BusinessProfile>,
    response: &mut api::CustomerPaymentMethodsListResponse,
) -> Result<(), error_stack::Report<errors::ApiErrorResponse>> {
    let payment_attempt = payment_intent
        .as_ref()
        .async_map(|payment_intent| async {
            state
                .store
                .find_payment_attempt_by_payment_id_merchant_id_attempt_id(
                    &payment_intent.payment_id,
                    merchant_account.get_id(),
                    &payment_intent.active_attempt.get_id(),
                    merchant_account.storage_scheme,
                )
                .await
                .to_not_found_response(errors::ApiErrorResponse::PaymentNotFound)
        })
        .await
        .transpose()?;
    if let Some((payment_attempt, payment_intent, business_profile)) = payment_attempt
        .zip(payment_intent)
        .zip(business_profile)
        .map(|((pa, pi), bp)| (pa, pi, bp))
    {
        call_surcharge_decision_management_for_saved_card(
            state,
            &merchant_account,
            &key_store,
            &business_profile,
            &payment_attempt,
            payment_intent,
            response,
        )
        .await?;
    }

    Ok(())
}

#[cfg(all(feature = "v2", feature = "payment_methods_v2"))]
struct SavedPMLPaymentsInfo {
    pub payment_intent: storage::PaymentIntent,
    pub business_profile: Option<BusinessProfile>,
    pub requires_cvv: bool,
    pub off_session_payment_flag: bool,
    pub is_connector_agnostic_mit_enabled: bool,
}

#[cfg(all(feature = "v2", feature = "payment_methods_v2"))]
impl SavedPMLPaymentsInfo {
    pub async fn form_payments_info(
        payment_intent: storage::PaymentIntent,
        merchant_account: &domain::MerchantAccount,
        db: &dyn db::StorageInterface,
        key_manager_state: &KeyManagerState,
        key_store: &domain::MerchantKeyStore,
    ) -> errors::RouterResult<Self> {
        let requires_cvv = db
            .find_config_by_key_unwrap_or(
                format!(
                    "{}_requires_cvv",
                    merchant_account.get_id().get_string_repr()
                )
                .as_str(),
                Some("true".to_string()),
            )
            .await
            .change_context(errors::ApiErrorResponse::InternalServerError)
            .attach_printable("Failed to fetch requires_cvv config")?
            .config
            != "false";

        let off_session_payment_flag = matches!(
            payment_intent.setup_future_usage,
            Some(common_enums::FutureUsage::OffSession)
        );

        let profile_id = payment_intent
            .profile_id
            .as_ref()
            .get_required_value("profile_id")
            .change_context(errors::ApiErrorResponse::InternalServerError)
            .attach_printable("profile_id is not set in payment_intent")?
            .clone();

        let business_profile = core_utils::validate_and_get_business_profile(
            db,
            key_manager_state,
            key_store,
            Some(profile_id).as_ref(),
            merchant_account.get_id(),
        )
        .await?;

        let is_connector_agnostic_mit_enabled = business_profile
            .as_ref()
            .and_then(|business_profile| business_profile.is_connector_agnostic_mit_enabled)
            .unwrap_or(false);

        Ok(Self {
            payment_intent,
            business_profile,
            requires_cvv,
            off_session_payment_flag,
            is_connector_agnostic_mit_enabled,
        })
    }

    pub async fn perform_payment_ops(
        &self,
        state: &routes::SessionState,
        parent_payment_method_token: Option<String>,
        pma: &api::CustomerPaymentMethod,
        pm_list_context: PaymentMethodListContext,
    ) -> errors::RouterResult<()> {
        let token = parent_payment_method_token
            .as_ref()
            .get_required_value("parent_payment_method_token")?;
        let hyperswitch_token_data = pm_list_context
            .hyperswitch_token_data
            .get_required_value("PaymentTokenData")?;

        let intent_fulfillment_time = self
            .business_profile
            .as_ref()
            .and_then(|b_profile| b_profile.intent_fulfillment_time)
            .unwrap_or(consts::DEFAULT_INTENT_FULFILLMENT_TIME);

        ParentPaymentMethodToken::create_key_for_token((token, pma.payment_method))
            .insert(intent_fulfillment_time, hyperswitch_token_data, state)
            .await?;

        if let Some(metadata) = pma.metadata.clone() {
            let pm_metadata_vec: payment_methods::PaymentMethodMetadata = metadata
                .parse_value("PaymentMethodMetadata")
                .change_context(errors::ApiErrorResponse::InternalServerError)
                .attach_printable(
                    "Failed to deserialize metadata to PaymentmethodMetadata struct",
                )?;

            let redis_conn = state
                .store
                .get_redis_conn()
                .change_context(errors::ApiErrorResponse::InternalServerError)
                .attach_printable("Failed to get redis connection")?;

            for pm_metadata in pm_metadata_vec.payment_method_tokenization {
                let key = format!(
                    "pm_token_{}_{}_{}",
                    token, pma.payment_method, pm_metadata.0
                );

                redis_conn
                    .set_key_with_expiry(&key, pm_metadata.1, intent_fulfillment_time)
                    .await
                    .change_context(errors::StorageError::KVError)
                    .change_context(errors::ApiErrorResponse::InternalServerError)
                    .attach_printable("Failed to add data in redis")?;
            }
        }

        Ok(())
    }
}

#[cfg(all(feature = "v2", feature = "payment_methods_v2"))]
pub async fn list_customer_payment_method(
    state: &routes::SessionState,
    merchant_account: domain::MerchantAccount,
    key_store: domain::MerchantKeyStore,
    payment_intent: Option<storage::PaymentIntent>,
    customer_id: &id_type::CustomerId,
    limit: Option<i64>,
    is_payment_associated: bool,
) -> errors::RouterResponse<api::CustomerPaymentMethodsListResponse> {
    let db = &*state.store;
    let key_manager_state = &(state).into();
    // let key = key_store.key.get_inner().peek();

    let customer = db
        .find_customer_by_customer_id_merchant_id(
            key_manager_state,
            customer_id,
            merchant_account.get_id(),
            &key_store,
            merchant_account.storage_scheme,
        )
        .await
        .to_not_found_response(errors::ApiErrorResponse::CustomerNotFound)?;

    let payments_info = payment_intent
        .async_map(|pi| {
            SavedPMLPaymentsInfo::form_payments_info(
                pi,
                &merchant_account,
                db,
                key_manager_state,
                &key_store,
            )
        })
        .await
        .transpose()?;

    let saved_payment_methods = db
        .find_payment_method_by_customer_id_merchant_id_status(
            customer_id,
            merchant_account.get_id(),
            common_enums::PaymentMethodStatus::Active,
            limit,
            merchant_account.storage_scheme,
        )
        .await
        .to_not_found_response(errors::ApiErrorResponse::PaymentMethodNotFound)?;

    let mut filtered_saved_payment_methods_ctx = Vec::new();
    for pm in saved_payment_methods.into_iter() {
        let payment_method = pm.payment_method.get_required_value("payment_method")?;
        let parent_payment_method_token =
            is_payment_associated.then(|| generate_id(consts::ID_LENGTH, "token"));

        let pm_list_context = get_pm_list_context(
            state,
            &payment_method,
            &key_store,
            &pm,
            parent_payment_method_token.clone(),
            is_payment_associated,
        )
        .await?;

        if let Some(ctx) = pm_list_context {
            filtered_saved_payment_methods_ctx.push((ctx, parent_payment_method_token, pm));
        }
    }

    let pm_list_futures = filtered_saved_payment_methods_ctx
        .into_iter()
        .map(|ctx| {
            generate_saved_pm_response(
                state,
                &key_store,
                &merchant_account,
                ctx,
                &customer,
                payments_info.as_ref(),
            )
        })
        .collect::<Vec<_>>();

    let final_result = futures::future::join_all(pm_list_futures).await;

    let mut customer_pms = Vec::new();
    for result in final_result.into_iter() {
        let pma = result.attach_printable("saved pm list failed")?;
        customer_pms.push(pma);
    }

    let mut response = api::CustomerPaymentMethodsListResponse {
        customer_payment_methods: customer_pms,
        is_guest_customer: is_payment_associated.then_some(false), //to return this key only when the request is tied to a payment intent
    };

    if is_payment_associated {
        Box::pin(perform_surcharge_ops(
            payments_info.as_ref().map(|pi| pi.payment_intent.clone()),
            state,
            merchant_account,
            key_store,
            payments_info.and_then(|pi| pi.business_profile),
            &mut response,
        ))
        .await?;
    }

    Ok(services::ApplicationResponse::Json(response))
}

#[cfg(all(feature = "v2", feature = "payment_methods_v2"))]
async fn generate_saved_pm_response(
    state: &routes::SessionState,
    key_store: &domain::MerchantKeyStore,
    merchant_account: &domain::MerchantAccount,
    pm_list_context: (
        PaymentMethodListContext,
        Option<String>,
        diesel_models::PaymentMethod,
    ),
    customer: &domain::Customer,
    payment_info: Option<&SavedPMLPaymentsInfo>,
) -> Result<api::CustomerPaymentMethod, error_stack::Report<errors::ApiErrorResponse>> {
    let (pm_list_context, parent_payment_method_token, pm) = pm_list_context;
    let payment_method = pm.payment_method.get_required_value("payment_method")?;

    let bank_details = if payment_method == enums::PaymentMethod::BankDebit {
        get_masked_bank_details(state, &pm, key_store)
            .await
            .unwrap_or_else(|err| {
                logger::error!(error=?err);
                None
            })
    } else {
        None
    };

    let payment_method_billing = decrypt_generic_data::<api_models::payments::Address>(
        state,
        pm.payment_method_billing_address,
        key_store,
    )
    .await
    .attach_printable("unable to decrypt payment method billing address details")?;

    let connector_mandate_details = pm
        .connector_mandate_details
        .clone()
        .map(|val| val.parse_value::<storage::PaymentsMandateReference>("PaymentsMandateReference"))
        .transpose()
        .change_context(errors::ApiErrorResponse::InternalServerError)
        .attach_printable("Failed to deserialize to Payment Mandate Reference ")?;

    let (is_connector_agnostic_mit_enabled, requires_cvv, off_session_payment_flag, profile_id) =
        payment_info
            .map(|pi| {
                (
                    pi.is_connector_agnostic_mit_enabled,
                    pi.requires_cvv,
                    pi.off_session_payment_flag,
                    pi.business_profile.map(|profile| profile.profile_id),
                )
            })
            .unwrap_or((false, false, false, Default::default()));

    let mca_enabled = get_mca_status(
        state,
        key_store,
        profile_id,
        merchant_account.get_id(),
        is_connector_agnostic_mit_enabled,
        connector_mandate_details,
        pm.network_transaction_id.as_ref(),
    )
    .await?;

    let requires_cvv = if is_connector_agnostic_mit_enabled {
        requires_cvv
            && !(off_session_payment_flag
                && (pm.connector_mandate_details.is_some() || pm.network_transaction_id.is_some()))
    } else {
        requires_cvv && !(off_session_payment_flag && pm.connector_mandate_details.is_some())
    };

    let pmd = if let Some(card) = pm_list_context.card_details.as_ref() {
        Some(api::PaymentMethodListData::Card(card.clone()))
    } else if cfg!(feature = "payouts") {
        pm_list_context
            .bank_transfer_details
            .clone()
            .map(api::PaymentMethodListData::Bank)
    } else {
        None
    };

    let pma = api::CustomerPaymentMethod {
        payment_token: parent_payment_method_token.clone(),
        payment_method_id: pm.payment_method_id.clone(),
        customer_id: pm.customer_id,
        payment_method,
        payment_method_type: pm.payment_method_type,
        payment_method_issuer: pm.payment_method_issuer,
        payment_method_data: pmd,
        metadata: pm.metadata,
        payment_method_issuer_code: pm.payment_method_issuer_code,
        recurring_enabled: mca_enabled,
        installment_payment_enabled: false,
        payment_experience: Some(vec![api_models::enums::PaymentExperience::RedirectToUrl]),
        created: Some(pm.created_at),
        bank: bank_details,
        surcharge_details: None,
        requires_cvv: requires_cvv
            && !(off_session_payment_flag && pm.connector_mandate_details.is_some()),
        last_used_at: Some(pm.last_used_at),
        default_payment_method_set: customer.default_payment_method_id.is_some()
            && customer.default_payment_method_id == Some(pm.payment_method_id),
        billing: payment_method_billing,
    };

    payment_info
        .async_map(|pi| {
            pi.perform_payment_ops(state, parent_payment_method_token, &pma, pm_list_context)
        })
        .await
        .transpose()?;

    Ok(pma)
}

pub async fn get_mca_status(
    state: &routes::SessionState,
    key_store: &domain::MerchantKeyStore,
    profile_id: Option<String>,
    merchant_id: &id_type::MerchantId,
    is_connector_agnostic_mit_enabled: bool,
    connector_mandate_details: Option<storage::PaymentsMandateReference>,
    network_transaction_id: Option<&String>,
) -> errors::RouterResult<bool> {
    if is_connector_agnostic_mit_enabled && network_transaction_id.is_some() {
        return Ok(true);
    }
    if let Some(connector_mandate_details) = connector_mandate_details {
        let mcas = state
            .store
            .find_merchant_connector_account_by_merchant_id_and_disabled_list(
                &state.into(),
                merchant_id,
                true,
                key_store,
            )
            .await
            .change_context(errors::ApiErrorResponse::MerchantConnectorAccountNotFound {
                id: merchant_id.get_string_repr().to_owned(),
            })?;
        let mut mca_ids = HashSet::new();
        let mcas = mcas
            .into_iter()
            .filter(|mca| mca.disabled == Some(false) && profile_id.clone() == mca.profile_id)
            .collect::<Vec<_>>();

        for mca in mcas {
            mca_ids.insert(mca.get_id());
        }
        for mca_id in connector_mandate_details.keys() {
            if mca_ids.contains(mca_id) {
                return Ok(true);
            }
        }
    }
    Ok(false)
}
pub async fn decrypt_generic_data<T>(
    state: &routes::SessionState,
    data: Option<Encryption>,
    key_store: &domain::MerchantKeyStore,
) -> errors::RouterResult<Option<T>>
where
    T: serde::de::DeserializeOwned,
{
    let key = key_store.key.get_inner().peek();
    let identifier = Identifier::Merchant(key_store.merchant_id.clone());
    let decrypted_data = domain::types::crypto_operation::<serde_json::Value, masking::WithType>(
        &state.into(),
        type_name!(T),
        domain::types::CryptoOperation::DecryptOptional(data),
        identifier,
        key,
    )
    .await
    .and_then(|val| val.try_into_optionaloperation())
    .change_context(errors::StorageError::DecryptionError)
    .change_context(errors::ApiErrorResponse::InternalServerError)
    .attach_printable("unable to decrypt data")?;

    decrypted_data
        .map(|decrypted_data| decrypted_data.into_inner().expose())
        .map(|decrypted_value| decrypted_value.parse_value("generic_data"))
        .transpose()
        .change_context(errors::ApiErrorResponse::InternalServerError)
        .attach_printable("unable to parse generic data value")
}

pub async fn get_card_details_with_locker_fallback(
    pm: &payment_method::PaymentMethod,
    state: &routes::SessionState,
    key_store: &domain::MerchantKeyStore,
) -> errors::RouterResult<Option<api::CardDetailFromLocker>> {
    let key = key_store.key.get_inner().peek();
    let identifier = Identifier::Merchant(key_store.merchant_id.clone());
    let card_decrypted = domain::types::crypto_operation::<serde_json::Value, masking::WithType>(
        &state.into(),
        type_name!(payment_method::PaymentMethod),
        domain::types::CryptoOperation::DecryptOptional(pm.payment_method_data.clone()),
        identifier,
        key,
    )
    .await
    .and_then(|val| val.try_into_optionaloperation())
    .change_context(errors::StorageError::DecryptionError)
    .attach_printable("unable to decrypt card details")
    .ok()
    .flatten()
    .map(|x| x.into_inner().expose())
    .and_then(|v| serde_json::from_value::<PaymentMethodsData>(v).ok())
    .and_then(|pmd| match pmd {
        PaymentMethodsData::Card(crd) => Some(api::CardDetailFromLocker::from(crd)),
        _ => None,
    });

    Ok(if let Some(mut crd) = card_decrypted {
        crd.scheme.clone_from(&pm.scheme);
        Some(crd)
    } else {
        logger::debug!(
            "Getting card details from locker as it is not found in payment methods table"
        );
        Some(get_card_details_from_locker(state, pm).await?)
    })
}

pub async fn get_card_details_without_locker_fallback(
    pm: &payment_method::PaymentMethod,
    state: &routes::SessionState,
    key_store: &domain::MerchantKeyStore,
) -> errors::RouterResult<api::CardDetailFromLocker> {
    let key = key_store.key.get_inner().peek();
    let identifier = Identifier::Merchant(key_store.merchant_id.clone());
    let card_decrypted = domain::types::crypto_operation::<serde_json::Value, masking::WithType>(
        &state.into(),
        type_name!(payment_method::PaymentMethod),
        domain::types::CryptoOperation::DecryptOptional(pm.payment_method_data.clone()),
        identifier,
        key,
    )
    .await
    .and_then(|val| val.try_into_optionaloperation())
    .change_context(errors::StorageError::DecryptionError)
    .attach_printable("unable to decrypt card details")
    .ok()
    .flatten()
    .map(|x| x.into_inner().expose())
    .and_then(|v| serde_json::from_value::<PaymentMethodsData>(v).ok())
    .and_then(|pmd| match pmd {
        PaymentMethodsData::Card(crd) => Some(api::CardDetailFromLocker::from(crd)),
        _ => None,
    });

    Ok(if let Some(mut crd) = card_decrypted {
        crd.scheme.clone_from(&pm.scheme);
        crd
    } else {
        logger::debug!(
            "Getting card details from locker as it is not found in payment methods table"
        );
        get_card_details_from_locker(state, pm).await?
    })
}

pub async fn get_card_details_from_locker(
    state: &routes::SessionState,
    pm: &storage::PaymentMethod,
) -> errors::RouterResult<api::CardDetailFromLocker> {
    let card = get_card_from_locker(
        state,
        &pm.customer_id,
        &pm.merchant_id,
        pm.locker_id.as_ref().unwrap_or(&pm.payment_method_id),
    )
    .await
    .change_context(errors::ApiErrorResponse::InternalServerError)
    .attach_printable("Error getting card from card vault")?;

    payment_methods::get_card_detail(pm, card)
        .change_context(errors::ApiErrorResponse::InternalServerError)
        .attach_printable("Get Card Details Failed")
}

pub async fn get_lookup_key_from_locker(
    state: &routes::SessionState,
    payment_token: &str,
    pm: &storage::PaymentMethod,
    merchant_key_store: &domain::MerchantKeyStore,
) -> errors::RouterResult<api::CardDetailFromLocker> {
    let card_detail = get_card_details_from_locker(state, pm).await?;
    let card = card_detail.clone();

    let resp = TempLockerCardSupport::create_payment_method_data_in_temp_locker(
        state,
        payment_token,
        card,
        pm,
        merchant_key_store,
    )
    .await?;
    Ok(resp)
}

async fn get_masked_bank_details(
    state: &routes::SessionState,
    pm: &payment_method::PaymentMethod,
    key_store: &domain::MerchantKeyStore,
) -> errors::RouterResult<Option<MaskedBankDetails>> {
    let key = key_store.key.get_inner().peek();
    let identifier = Identifier::Merchant(key_store.merchant_id.clone());
    let payment_method_data =
        domain::types::crypto_operation::<serde_json::Value, masking::WithType>(
            &state.into(),
            type_name!(payment_method::PaymentMethod),
            domain::types::CryptoOperation::DecryptOptional(pm.payment_method_data.clone()),
            identifier,
            key,
        )
        .await
        .and_then(|val| val.try_into_optionaloperation())
        .change_context(errors::StorageError::DecryptionError)
        .change_context(errors::ApiErrorResponse::InternalServerError)
        .attach_printable("unable to decrypt bank details")?
        .map(|x| x.into_inner().expose())
        .map(
            |v| -> Result<PaymentMethodsData, error_stack::Report<errors::ApiErrorResponse>> {
                v.parse_value::<PaymentMethodsData>("PaymentMethodsData")
                    .change_context(errors::StorageError::DeserializationFailed)
                    .change_context(errors::ApiErrorResponse::InternalServerError)
                    .attach_printable("Failed to deserialize Payment Method Auth config")
            },
        )
        .transpose()?;

    match payment_method_data {
        Some(pmd) => match pmd {
            PaymentMethodsData::Card(_) => Ok(None),
            PaymentMethodsData::BankDetails(bank_details) => Ok(Some(MaskedBankDetails {
                mask: bank_details.mask,
            })),
        },
        None => Err(report!(errors::ApiErrorResponse::InternalServerError))
            .attach_printable("Unable to fetch payment method data"),
    }
}

async fn get_bank_account_connector_details(
    state: &routes::SessionState,
    pm: &payment_method::PaymentMethod,
    key_store: &domain::MerchantKeyStore,
) -> errors::RouterResult<Option<BankAccountTokenData>> {
    let key = key_store.key.get_inner().peek();
    let identifier = Identifier::Merchant(key_store.merchant_id.clone());
    let payment_method_data =
        domain::types::crypto_operation::<serde_json::Value, masking::WithType>(
            &state.into(),
            type_name!(payment_method::PaymentMethod),
            domain::types::CryptoOperation::DecryptOptional(pm.payment_method_data.clone()),
            identifier,
            key,
        )
        .await
        .and_then(|val| val.try_into_optionaloperation())
        .change_context(errors::StorageError::DecryptionError)
        .change_context(errors::ApiErrorResponse::InternalServerError)
        .attach_printable("unable to decrypt bank details")?
        .map(|x| x.into_inner().expose())
        .map(
            |v| -> Result<PaymentMethodsData, error_stack::Report<errors::ApiErrorResponse>> {
                v.parse_value::<PaymentMethodsData>("PaymentMethodsData")
                    .change_context(errors::StorageError::DeserializationFailed)
                    .change_context(errors::ApiErrorResponse::InternalServerError)
                    .attach_printable("Failed to deserialize Payment Method Auth config")
            },
        )
        .transpose()?;

    match payment_method_data {
        Some(pmd) => match pmd {
            PaymentMethodsData::Card(_) => Err(errors::ApiErrorResponse::UnprocessableEntity {
                message: "Card is not a valid entity".to_string(),
            }
            .into()),
            PaymentMethodsData::BankDetails(bank_details) => {
                let connector_details = bank_details
                    .connector_details
                    .first()
                    .ok_or(errors::ApiErrorResponse::InternalServerError)?;

                let pm_type = pm
                    .payment_method_type
                    .get_required_value("payment_method_type")
                    .attach_printable("PaymentMethodType not found")?;

                let pm = pm
                    .payment_method
                    .get_required_value("payment_method")
                    .attach_printable("PaymentMethod not found")?;

                let token_data = BankAccountTokenData {
                    payment_method_type: pm_type,
                    payment_method: pm,
                    connector_details: connector_details.clone(),
                };

                Ok(Some(token_data))
            }
        },
        None => Ok(None),
    }
}
pub async fn set_default_payment_method(
    state: &routes::SessionState,
    merchant_id: &id_type::MerchantId,
    key_store: domain::MerchantKeyStore,
    customer_id: &id_type::CustomerId,
    payment_method_id: String,
    storage_scheme: MerchantStorageScheme,
) -> errors::RouterResponse<CustomerDefaultPaymentMethodResponse> {
    let db = &*state.store;
    let key_manager_state = &state.into();
    // check for the customer
    // TODO: customer need not be checked again here, this function can take an optional customer and check for existence of customer based on the optional value
    let customer = db
        .find_customer_by_customer_id_merchant_id(
            key_manager_state,
            customer_id,
            merchant_id,
            &key_store,
            storage_scheme,
        )
        .await
        .to_not_found_response(errors::ApiErrorResponse::CustomerNotFound)?;
    // check for the presence of payment_method
    let payment_method = db
        .find_payment_method(&payment_method_id, storage_scheme)
        .await
        .to_not_found_response(errors::ApiErrorResponse::PaymentMethodNotFound)?;
    let pm = payment_method
        .payment_method
        .get_required_value("payment_method")?;

    utils::when(
        &payment_method.customer_id != customer_id || payment_method.merchant_id != *merchant_id,
        || {
            Err(errors::ApiErrorResponse::PreconditionFailed {
                message: "The payment_method_id is not valid".to_string(),
            })
        },
    )?;

    utils::when(
        Some(payment_method_id.clone()) == customer.default_payment_method_id,
        || {
            Err(errors::ApiErrorResponse::PreconditionFailed {
                message: "Payment Method is already set as default".to_string(),
            })
        },
    )?;

    let customer_update = CustomerUpdate::UpdateDefaultPaymentMethod {
        default_payment_method_id: Some(Some(payment_method_id.to_owned())),
    };

    let customer_id = customer.get_customer_id().clone();

    // update the db with the default payment method id
    let updated_customer_details = db
        .update_customer_by_customer_id_merchant_id(
            key_manager_state,
            customer_id.to_owned(),
            merchant_id.to_owned(),
            customer,
            customer_update,
            &key_store,
            storage_scheme,
        )
        .await
        .change_context(errors::ApiErrorResponse::InternalServerError)
        .attach_printable("Failed to update the default payment method id for the customer")?;

    let resp = CustomerDefaultPaymentMethodResponse {
        default_payment_method_id: updated_customer_details.default_payment_method_id,
        customer_id,
        payment_method_type: payment_method.payment_method_type,
        payment_method: pm,
    };

    Ok(services::ApplicationResponse::Json(resp))
}

pub async fn update_last_used_at(
    payment_method: &diesel_models::PaymentMethod,
    state: &routes::SessionState,
    storage_scheme: MerchantStorageScheme,
) -> errors::RouterResult<()> {
    let update_last_used = storage::PaymentMethodUpdate::LastUsedUpdate {
        last_used_at: common_utils::date_time::now(),
    };

    state
        .store
        .update_payment_method(payment_method.clone(), update_last_used, storage_scheme)
        .await
        .change_context(errors::ApiErrorResponse::InternalServerError)
        .attach_printable("Failed to update the last_used_at in db")?;

    Ok(())
}
#[cfg(feature = "payouts")]
pub async fn get_bank_from_hs_locker(
    state: &routes::SessionState,
    key_store: &domain::MerchantKeyStore,
    temp_token: Option<&String>,
    customer_id: &id_type::CustomerId,
    merchant_id: &id_type::MerchantId,
    token_ref: &str,
) -> errors::RouterResult<api::BankPayout> {
    let payment_method = get_payment_method_from_hs_locker(
        state,
        key_store,
        customer_id,
        merchant_id,
        token_ref,
        None,
    )
    .await
    .change_context(errors::ApiErrorResponse::InternalServerError)
    .attach_printable("Error getting payment method from locker")?;
    let pm_parsed: api::PayoutMethodData = payment_method
        .peek()
        .to_string()
        .parse_struct("PayoutMethodData")
        .change_context(errors::ApiErrorResponse::InternalServerError)?;
    match &pm_parsed {
        api::PayoutMethodData::Bank(bank) => {
            if let Some(token) = temp_token {
                vault::Vault::store_payout_method_data_in_locker(
                    state,
                    Some(token.clone()),
                    &pm_parsed,
                    Some(customer_id.to_owned()),
                    key_store,
                )
                .await
                .change_context(errors::ApiErrorResponse::InternalServerError)
                .attach_printable("Error storing payout method data in temporary locker")?;
            }
            Ok(bank.to_owned())
        }
        api::PayoutMethodData::Card(_) => Err(errors::ApiErrorResponse::InvalidRequestData {
            message: "Expected bank details, found card details instead".to_string(),
        }
        .into()),
        api::PayoutMethodData::Wallet(_) => Err(errors::ApiErrorResponse::InvalidRequestData {
            message: "Expected bank details, found wallet details instead".to_string(),
        }
        .into()),
    }
}

pub struct TempLockerCardSupport;

impl TempLockerCardSupport {
    #[instrument(skip_all)]
    async fn create_payment_method_data_in_temp_locker(
        state: &routes::SessionState,
        payment_token: &str,
        card: api::CardDetailFromLocker,
        pm: &storage::PaymentMethod,
        merchant_key_store: &domain::MerchantKeyStore,
    ) -> errors::RouterResult<api::CardDetailFromLocker> {
        let card_number = card.card_number.clone().get_required_value("card_number")?;
        let card_exp_month = card
            .expiry_month
            .clone()
            .expose_option()
            .get_required_value("expiry_month")?;
        let card_exp_year = card
            .expiry_year
            .clone()
            .expose_option()
            .get_required_value("expiry_year")?;
        let card_holder_name = card
            .card_holder_name
            .clone()
            .expose_option()
            .unwrap_or_default();
        let value1 = payment_methods::mk_card_value1(
            card_number,
            card_exp_year,
            card_exp_month,
            Some(card_holder_name),
            None,
            None,
            None,
        )
        .change_context(errors::ApiErrorResponse::InternalServerError)
        .attach_printable("Error getting Value1 for locker")?;
        let value2 = payment_methods::mk_card_value2(
            None,
            None,
            None,
            Some(pm.customer_id.clone()),
            Some(pm.payment_method_id.to_string()),
        )
        .change_context(errors::ApiErrorResponse::InternalServerError)
        .attach_printable("Error getting Value2 for locker")?;

        let value1 = vault::VaultPaymentMethod::Card(value1);
        let value2 = vault::VaultPaymentMethod::Card(value2);

        let value1 = value1
            .encode_to_string_of_json()
            .change_context(errors::ApiErrorResponse::InternalServerError)
            .attach_printable("Wrapped value1 construction failed when saving card to locker")?;

        let value2 = value2
            .encode_to_string_of_json()
            .change_context(errors::ApiErrorResponse::InternalServerError)
            .attach_printable("Wrapped value2 construction failed when saving card to locker")?;

        let lookup_key = vault::create_tokenize(
            state,
            value1,
            Some(value2),
            payment_token.to_string(),
            merchant_key_store.key.get_inner(),
        )
        .await?;
        vault::add_delete_tokenized_data_task(
            &*state.store,
            &lookup_key,
            enums::PaymentMethod::Card,
        )
        .await?;
        metrics::TOKENIZED_DATA_COUNT.add(&metrics::CONTEXT, 1, &[]);
        metrics::TASKS_ADDED_COUNT.add(
            &metrics::CONTEXT,
            1,
            &add_attributes([("flow", "DeleteTokenizeData")]),
        );
        Ok(card)
    }
}

#[instrument(skip_all)]
pub async fn retrieve_payment_method(
    state: routes::SessionState,
    pm: api::PaymentMethodId,
    key_store: domain::MerchantKeyStore,
    merchant_account: domain::MerchantAccount,
) -> errors::RouterResponse<api::PaymentMethodResponse> {
    let db = state.store.as_ref();
    let pm = db
        .find_payment_method(&pm.payment_method_id, merchant_account.storage_scheme)
        .await
        .to_not_found_response(errors::ApiErrorResponse::PaymentMethodNotFound)?;

    let card = if pm.payment_method == Some(enums::PaymentMethod::Card) {
        let card_detail = if state.conf.locker.locker_enabled {
            let card = get_card_from_locker(
                &state,
                &pm.customer_id,
                &pm.merchant_id,
                pm.locker_id.as_ref().unwrap_or(&pm.payment_method_id),
            )
            .await
            .change_context(errors::ApiErrorResponse::InternalServerError)
            .attach_printable("Error getting card from card vault")?;
            payment_methods::get_card_detail(&pm, card)
                .change_context(errors::ApiErrorResponse::InternalServerError)
                .attach_printable("Failed while getting card details from locker")?
        } else {
            get_card_details_without_locker_fallback(&pm, &state, &key_store).await?
        };
        Some(card_detail)
    } else {
        None
    };
    Ok(services::ApplicationResponse::Json(
        api::PaymentMethodResponse {
            merchant_id: pm.merchant_id,
            customer_id: Some(pm.customer_id),
            payment_method_id: pm.payment_method_id,
            payment_method: pm.payment_method,
            payment_method_type: pm.payment_method_type,
            #[cfg(feature = "payouts")]
            bank_transfer: None,
            card,
            metadata: pm.metadata,
            created: Some(pm.created_at),
            recurring_enabled: false,
            installment_payment_enabled: false,
            payment_experience: Some(vec![api_models::enums::PaymentExperience::RedirectToUrl]),
            last_used_at: Some(pm.last_used_at),
            client_secret: pm.client_secret,
        },
    ))
}

#[instrument(skip_all)]
pub async fn delete_payment_method(
    state: routes::SessionState,
    merchant_account: domain::MerchantAccount,
    pm_id: api::PaymentMethodId,
    key_store: domain::MerchantKeyStore,
) -> errors::RouterResponse<api::PaymentMethodDeleteResponse> {
    let db = state.store.as_ref();
    let key_manager_state = &(&state).into();
    let key = db
        .find_payment_method(
            pm_id.payment_method_id.as_str(),
            merchant_account.storage_scheme,
        )
        .await
        .to_not_found_response(errors::ApiErrorResponse::PaymentMethodNotFound)?;

    let customer = db
        .find_customer_by_customer_id_merchant_id(
            key_manager_state,
            &key.customer_id,
            merchant_account.get_id(),
            &key_store,
            merchant_account.storage_scheme,
        )
        .await
        .to_not_found_response(errors::ApiErrorResponse::InternalServerError)
        .attach_printable("Customer not found for the payment method")?;

    if key.payment_method == Some(enums::PaymentMethod::Card) {
        let response = delete_card_from_locker(
            &state,
            &key.customer_id,
            &key.merchant_id,
            key.locker_id.as_ref().unwrap_or(&key.payment_method_id),
        )
        .await?;

        if let Some(network_token_ref_id) = key.network_token_reference_id {
            let resp = network_tokenization::delete_network_token_from_locker_and_token_service(
                &state,
                &key.customer_id,
                &key.merchant_id,
                key.payment_method_id.clone(),
                key.token_locker_id,
                network_token_ref_id,
            )
            .await?;

            if resp.status == "Ok" {
                logger::info!("Token From locker deleted Successfully!");
            } else {
                logger::error!("Error: Deleting Token From Locker!\n{:#?}", resp);
            }
        }

        if response.status == "Ok" {
            logger::info!("Card From locker deleted Successfully!");
        } else {
            logger::error!("Error: Deleting Card From Locker!\n{:#?}", response);
            Err(errors::ApiErrorResponse::InternalServerError)?
        }
    }

    db.delete_payment_method_by_merchant_id_payment_method_id(
        merchant_account.get_id(),
        pm_id.payment_method_id.as_str(),
    )
    .await
    .to_not_found_response(errors::ApiErrorResponse::PaymentMethodNotFound)?;

    if customer.default_payment_method_id.as_ref() == Some(&pm_id.payment_method_id) {
        let customer_update = CustomerUpdate::UpdateDefaultPaymentMethod {
            default_payment_method_id: Some(None),
        };

        db.update_customer_by_customer_id_merchant_id(
            key_manager_state,
            key.customer_id,
            key.merchant_id,
            customer,
            customer_update,
            &key_store,
            merchant_account.storage_scheme,
        )
        .await
        .change_context(errors::ApiErrorResponse::InternalServerError)
        .attach_printable("Failed to update the default payment method id for the customer")?;
    };

    Ok(services::ApplicationResponse::Json(
        api::PaymentMethodDeleteResponse {
            payment_method_id: key.payment_method_id.clone(),
            deleted: true,
        },
    ))
}

pub async fn create_encrypted_data<T>(
    state: &routes::SessionState,
    key_store: &domain::MerchantKeyStore,
    data: T,
) -> Result<Encryptable<Secret<serde_json::Value>>, error_stack::Report<errors::StorageError>>
where
    T: Debug + serde::Serialize,
{
    let key = key_store.key.get_inner().peek();
    let identifier = Identifier::Merchant(key_store.merchant_id.clone());
    let key_manager_state: KeyManagerState = state.into();

    let encoded_data = Encode::encode_to_value(&data)
        .change_context(errors::StorageError::SerializationFailed)
        .attach_printable("Unable to encode data")?;

    let secret_data = Secret::<_, masking::WithType>::new(encoded_data);

    let encrypted_data = domain::types::crypto_operation(
        &key_manager_state,
        type_name!(payment_method::PaymentMethod),
        domain::types::CryptoOperation::Encrypt(secret_data),
        identifier.clone(),
        key,
    )
    .await
    .and_then(|val| val.try_into_operation())
    .change_context(errors::StorageError::EncryptionError)
    .attach_printable("Unable to encrypt data")?;

    Ok(encrypted_data)
}

pub async fn list_countries_currencies_for_connector_payment_method(
    state: routes::SessionState,
    req: ListCountriesCurrenciesRequest,
    _profile_id: Option<String>,
) -> errors::RouterResponse<ListCountriesCurrenciesResponse> {
    Ok(services::ApplicationResponse::Json(
        list_countries_currencies_for_connector_payment_method_util(
            state.conf.pm_filters.clone(),
            req.connector,
            req.payment_method_type,
        )
        .await,
    ))
}

// This feature will be more efficient as a WASM function rather than as an API.
// So extracting this logic to a separate function so that it can be used in WASM as well.
pub async fn list_countries_currencies_for_connector_payment_method_util(
    connector_filters: settings::ConnectorFilters,
    connector: api_enums::Connector,
    payment_method_type: api_enums::PaymentMethodType,
) -> ListCountriesCurrenciesResponse {
    let payment_method_type =
        settings::PaymentMethodFilterKey::PaymentMethodType(payment_method_type);

    let (currencies, country_codes) = connector_filters
        .0
        .get(&connector.to_string())
        .and_then(|filter| filter.0.get(&payment_method_type))
        .map(|filter| (filter.currency.clone(), filter.country.clone()))
        .unwrap_or_else(|| {
            connector_filters
                .0
                .get("default")
                .and_then(|filter| filter.0.get(&payment_method_type))
                .map_or((None, None), |filter| {
                    (filter.currency.clone(), filter.country.clone())
                })
        });

    let currencies =
        currencies.unwrap_or_else(|| api_enums::Currency::iter().collect::<HashSet<_>>());
    let country_codes =
        country_codes.unwrap_or_else(|| api_enums::CountryAlpha2::iter().collect::<HashSet<_>>());

    ListCountriesCurrenciesResponse {
        currencies,
        countries: country_codes
            .into_iter()
            .map(|country_code| CountryCodeWithName {
                code: country_code,
                name: common_enums::Country::from_alpha2(country_code),
            })
            .collect(),
    }
}<|MERGE_RESOLUTION|>--- conflicted
+++ resolved
@@ -3891,63 +3891,6 @@
 
         let payment_method = pm.payment_method.get_required_value("payment_method")?;
 
-<<<<<<< HEAD
-        let payment_method_retrieval_context = match payment_method {
-            enums::PaymentMethod::Card => {
-                let card_details =
-                    get_card_details_with_locker_fallback(&pm, state, &key_store).await?;
-
-                if card_details.is_some() {
-                    PaymentMethodListContext {
-                        card_details,
-                        #[cfg(feature = "payouts")]
-                        bank_transfer_details: None,
-                        hyperswitch_token_data: PaymentTokenData::permanent_card(
-                            Some(pm.payment_method_id.clone()),
-                            pm.locker_id.clone().or(Some(pm.payment_method_id.clone())),
-                            pm.locker_id.clone().unwrap_or(pm.payment_method_id.clone()),
-                            pm.network_token_reference_id
-                                .clone()
-                                .or(Some(pm.payment_method_id.clone())),
-                        ),
-                    }
-                } else {
-                    continue;
-                }
-            }
-
-            enums::PaymentMethod::BankDebit => {
-                // Retrieve the pm_auth connector details so that it can be tokenized
-                let bank_account_token_data =
-                    get_bank_account_connector_details(state, &pm, &key_store)
-                        .await
-                        .unwrap_or_else(|error| {
-                            logger::error!(?error);
-                            None
-                        });
-                if let Some(data) = bank_account_token_data {
-                    let token_data = PaymentTokenData::AuthBankDebit(data);
-
-                    PaymentMethodListContext {
-                        card_details: None,
-                        #[cfg(feature = "payouts")]
-                        bank_transfer_details: None,
-                        hyperswitch_token_data: token_data,
-                    }
-                } else {
-                    continue;
-                }
-            }
-
-            enums::PaymentMethod::Wallet => PaymentMethodListContext {
-                card_details: None,
-                #[cfg(feature = "payouts")]
-                bank_transfer_details: None,
-                hyperswitch_token_data: PaymentTokenData::wallet_token(
-                    pm.payment_method_id.clone(),
-                ),
-            },
-=======
         let pm_list_context = get_pm_list_context(
             state,
             &payment_method,
@@ -3957,7 +3900,6 @@
             true,
         )
         .await?;
->>>>>>> ed13ecac
 
         if pm_list_context.is_none() {
             continue;
@@ -4127,6 +4069,9 @@
                         Some(pm.payment_method_id.clone()),
                         pm.locker_id.clone().or(Some(pm.payment_method_id.clone())),
                         pm.locker_id.clone().unwrap_or(pm.payment_method_id.clone()),
+                        pm.network_token_reference_id
+                                .clone()
+                                .or(Some(pm.payment_method_id.clone())),
                     ),
                 ),
             })
