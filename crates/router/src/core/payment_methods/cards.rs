--- conflicted
+++ resolved
@@ -2201,105 +2201,7 @@
 
 pub struct TempLockerCardSupport;
 
-<<<<<<< HEAD
-#[cfg(not(feature = "basilisk"))]
-impl BasiliskCardSupport {
-    async fn create_payment_method_data_in_locker(
-        state: &routes::AppState,
-        payment_token: &str,
-        card: api::CardDetailFromLocker,
-        pm: &storage::PaymentMethod,
-    ) -> errors::RouterResult<api::CardDetailFromLocker> {
-        let card_number = card.card_number.clone().get_required_value("card_number")?;
-        let card_exp_month = card
-            .expiry_month
-            .clone()
-            .expose_option()
-            .get_required_value("expiry_month")?;
-        let card_exp_year = card
-            .expiry_year
-            .clone()
-            .expose_option()
-            .get_required_value("expiry_year")?;
-        let card_holder_name = card
-            .card_holder_name
-            .clone()
-            .expose_option()
-            .unwrap_or_default();
-        let value1 = payment_methods::mk_card_value1(
-            card_number,
-            card_exp_year,
-            card_exp_month,
-            Some(card_holder_name),
-            None,
-            None,
-            None,
-        )
-        .change_context(errors::ApiErrorResponse::InternalServerError)
-        .attach_printable("Error getting Value1 for locker")?;
-        let value2 = payment_methods::mk_card_value2(
-            None,
-            None,
-            None,
-            Some(pm.customer_id.to_string()),
-            Some(pm.payment_method_id.to_string()),
-        )
-        .change_context(errors::ApiErrorResponse::InternalServerError)
-        .attach_printable("Error getting Value2 for locker")?;
-
-        let value1 = vault::VaultPaymentMethod::Card(value1);
-        let value2 = vault::VaultPaymentMethod::Card(value2);
-
-        let value1 = utils::Encode::<vault::VaultPaymentMethod>::encode_to_string_of_json(&value1)
-            .change_context(errors::ApiErrorResponse::InternalServerError)
-            .attach_printable("Wrapped value1 construction failed when saving card to locker")?;
-
-        let value2 = utils::Encode::<vault::VaultPaymentMethod>::encode_to_string_of_json(&value2)
-            .change_context(errors::ApiErrorResponse::InternalServerError)
-            .attach_printable("Wrapped value2 construction failed when saving card to locker")?;
-
-        let db_value = vault::MockTokenizeDBValue { value1, value2 };
-
-        let value_string = utils::Encode::<vault::MockTokenizeDBValue>::encode_to_vec(&db_value)
-            .change_context(errors::ApiErrorResponse::InternalServerError)
-            .attach_printable(
-                "Mock tokenize value construction failed when saving card to locker",
-            )?;
-
-        let db = &*state.store;
-
-        let already_present = db.find_config_by_key(payment_token).await;
-
-        if already_present.is_err() {
-            let config = storage::ConfigNew {
-                key: payment_token.to_string(),
-                config: value_string,
-            };
-
-            db.insert_config(config)
-                .await
-                .change_context(errors::ApiErrorResponse::InternalServerError)
-                .attach_printable("Mock tokenization save to db failed")?;
-        } else {
-            let config_update = storage::ConfigUpdate::Update {
-                config: Some(value_string),
-            };
-
-            db.update_config_by_key(payment_token, config_update)
-                .await
-                .change_context(errors::ApiErrorResponse::InternalServerError)
-                .attach_printable("Mock tokenization db update failed")?;
-        }
-
-        Ok(card)
-    }
-}
-
-#[cfg(feature = "basilisk")]
-impl BasiliskCardSupport {
-=======
 impl TempLockerCardSupport {
->>>>>>> 20c4226a
     #[instrument(skip_all)]
     async fn create_payment_method_data_in_temp_locker(
         state: &routes::AppState,
