--- conflicted
+++ resolved
@@ -4024,39 +4024,15 @@
         return Ok(true);
     }
     if let Some(connector_mandate_details) = connector_mandate_details {
-<<<<<<< HEAD
         let mca_ids = get_all_mcas(
             state.store.as_ref(),
+            &(state).into(),
             key_store,
             merchant_id,
             Some(true),
             &connector_mandate_details,
         )
         .await?;
-=======
-        let mcas = state
-            .store
-            .find_merchant_connector_account_by_merchant_id_and_disabled_list(
-                &state.into(),
-                merchant_id,
-                true,
-                key_store,
-            )
-            .await
-            .change_context(errors::ApiErrorResponse::MerchantConnectorAccountNotFound {
-                id: merchant_id.get_string_repr().to_owned(),
-            })?;
-
-        let mut mca_ids = HashSet::new();
-        let mcas = mcas
-            .into_iter()
-            .filter(|mca| mca.disabled == Some(true))
-            .collect::<Vec<_>>();
-
-        for mca in mcas {
-            mca_ids.insert(mca.merchant_connector_id);
-        }
->>>>>>> 827fa074
 
         for mca_id in connector_mandate_details.keys() {
             if !mca_ids.contains_key(mca_id) {
@@ -4069,13 +4045,15 @@
 
 async fn get_all_mcas(
     db: &dyn db::StorageInterface,
+    key_manager_state: &KeyManagerState,
     key_store: &domain::MerchantKeyStore,
-    merchant_id: &str,
+    merchant_id: &id_type::MerchantId,
     disabled: Option<bool>,
     connector_mandate_details: &storage::PaymentsMandateReference,
 ) -> errors::RouterResult<HashMap<String, storage::UpdateMandate>> {
     let mcas = db
         .find_merchant_connector_account_by_merchant_id_and_disabled_list(
+            key_manager_state,
             merchant_id,
             true,
             key_store,
@@ -4655,12 +4633,8 @@
     key_store: domain::MerchantKeyStore,
 ) -> errors::RouterResponse<api::PaymentMethodDeleteResponse> {
     let db = state.store.as_ref();
-<<<<<<< HEAD
+    let key_manager_state = &(&state).into();
     let pm = db
-=======
-    let key_manager_state = &(&state).into();
-    let key = db
->>>>>>> 827fa074
         .find_payment_method(
             pm_id.payment_method_id.as_str(),
             merchant_account.storage_scheme,
@@ -4678,14 +4652,9 @@
 
     let customer = db
         .find_customer_by_customer_id_merchant_id(
-<<<<<<< HEAD
+            key_manager_state,
             &pm.customer_id,
-            &merchant_account.merchant_id,
-=======
-            key_manager_state,
-            &key.customer_id,
             merchant_account.get_id(),
->>>>>>> 827fa074
             &key_store,
             merchant_account.storage_scheme,
         )
@@ -4709,22 +4678,12 @@
             Err(errors::ApiErrorResponse::InternalServerError)?
         }
     }
-<<<<<<< HEAD
     let pm_update = payment_method::PaymentMethodUpdate::StatusUpdate {
         status: Some(api_enums::PaymentMethodStatus::Inactive),
     };
     db.update_payment_method(pm.clone(), pm_update, merchant_account.storage_scheme)
         .await
         .to_not_found_response(errors::ApiErrorResponse::PaymentMethodNotFound)?;
-=======
-
-    db.delete_payment_method_by_merchant_id_payment_method_id(
-        merchant_account.get_id(),
-        pm_id.payment_method_id.as_str(),
-    )
-    .await
-    .to_not_found_response(errors::ApiErrorResponse::PaymentMethodNotFound)?;
->>>>>>> 827fa074
 
     if customer.default_payment_method_id.as_ref() == Some(&pm_id.payment_method_id) {
         let customer_update = CustomerUpdate::UpdateDefaultPaymentMethod {
@@ -4732,14 +4691,9 @@
         };
 
         db.update_customer_by_customer_id_merchant_id(
-<<<<<<< HEAD
+            key_manager_state,
             pm.customer_id.clone(),
             pm.merchant_id.clone(),
-=======
-            key_manager_state,
-            key.customer_id,
-            key.merchant_id,
->>>>>>> 827fa074
             customer,
             customer_update,
             &key_store,
@@ -4765,8 +4719,9 @@
 
         delete_connector_mandate_metadata(
             db,
+            key_manager_state,
             connector_mandate_details,
-            &merchant_account.merchant_id,
+            merchant_account.get_id(),
             &pm,
             &key_store,
             common_utils::date_time::now(),
@@ -4866,8 +4821,9 @@
 }
 pub async fn delete_connector_mandate_metadata(
     db: &dyn db::StorageInterface,
+    key_manager_state: &KeyManagerState,
     payment_mandate_reference: storage::PaymentsMandateReference,
-    merchant_id: &str,
+    merchant_id: &id_type::MerchantId,
     pm: &diesel_models::PaymentMethod,
     key_store: &domain::MerchantKeyStore,
     deleted_at_time: time::PrimitiveDateTime,
@@ -4875,6 +4831,7 @@
     // check if connector name supports update and also if its a valid mca,ie, the mca is there in the hashmap
     let mca_ids = get_all_mcas(
         db,
+        key_manager_state,
         key_store,
         merchant_id,
         Some(false),
@@ -4891,7 +4848,7 @@
         db,
         &pm.payment_method_id,
         filtered_mca_ids,
-        merchant_id.to_string(),
+        merchant_id,
         deleted_at_time,
         pm.customer_id.clone(),
     )
