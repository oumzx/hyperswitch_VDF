--- conflicted
+++ resolved
@@ -957,18 +957,12 @@
     Ok(router_data)
 }
 
-<<<<<<< HEAD
 async fn process_preauth_flow(
     mut router_data: types::RouterData<
-=======
-async fn call_unified_connector_service_authorize(
-    router_data: &mut types::RouterData<
->>>>>>> d4d8236e
         api::Authorize,
         types::PaymentsAuthorizeData,
         types::PaymentsResponseData,
     >,
-<<<<<<< HEAD
     // authorize_response: types::PaymentsResponseData,
     state: &SessionState,
     connector: &api::ConnectorData,
@@ -1019,7 +1013,13 @@
     // router_data.status = updated_status;
     // router_data.response = Ok(updated_response);
     Ok(router_data)
-=======
+}
+async fn call_unified_connector_service_authorize(
+    router_data: &mut types::RouterData<
+        api::Authorize,
+        types::PaymentsAuthorizeData,
+        types::PaymentsResponseData,
+    >,
     state: &SessionState,
     #[cfg(feature = "v1")] merchant_connector_account: helpers::MerchantConnectorAccountType,
     #[cfg(feature = "v2")] merchant_connector_account: domain::MerchantConnectorAccountTypeDetails,
@@ -1126,5 +1126,4 @@
     router_data.connector_http_status_code = Some(status_code);
 
     Ok(())
->>>>>>> d4d8236e
 }