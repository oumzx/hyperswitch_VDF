use std::{borrow::Cow, str::FromStr};

use api_models::{
    customers::CustomerRequestWithEmail,
    mandates::RecurringDetails,
    payments::{AddressDetailsWithPhone, CardToken, GetPaymentMethodType, RequestSurchargeDetails},
};
use base64::Engine;
use common_enums::ConnectorType;
use common_utils::{
    crypto::Encryptable,
    ext_traits::{AsyncExt, ByteSliceExt, Encode, ValueExt},
    fp_utils, generate_id, id_type, pii,
    types::{
        keymanager::{Identifier, KeyManagerState, ToEncryptable},
        MinorUnit,
    },
};
use diesel_models::enums::{self};
// TODO : Evaluate all the helper functions ()
use error_stack::{report, ResultExt};
use futures::future::Either;
use hyperswitch_domain_models::{
    mandates::MandateData,
    payments::{payment_attempt::PaymentAttempt, payment_intent::CustomerData, PaymentIntent},
    router_data::KlarnaSdkResponse,
};
use hyperswitch_interfaces::integrity::{CheckIntegrity, FlowIntegrity, GetIntegrityObject};
use josekit::jwe;
use masking::{ExposeInterface, PeekInterface};
use openssl::{
    derive::Deriver,
    pkey::PKey,
    symm::{decrypt_aead, Cipher},
};
use router_env::{instrument, logger, metrics::add_attributes, tracing};
use uuid::Uuid;
use x509_parser::parse_x509_certificate;

use super::{
    operations::{BoxedOperation, Operation, PaymentResponse},
    CustomerDetails, PaymentData,
};
use crate::{
    configs::settings::{ConnectorRequestReferenceIdConfig, TempLockerEnableConfig},
    connector,
    consts::{self, BASE64_ENGINE},
    core::{
        authentication,
        errors::{self, CustomResult, RouterResult, StorageErrorExt},
        mandate::helpers::MandateGenericData,
        payment_methods::{
            self,
            cards::{self, create_encrypted_data},
            vault,
        },
        payments,
        pm_auth::retrieve_payment_method_from_auth_service,
    },
    db::StorageInterface,
    routes::{metrics, payment_methods as payment_methods_handler, SessionState},
    services,
    types::{
        api::{self, admin, enums as api_enums, MandateValidationFieldsExt},
        domain::{
            self,
            types::{self, AsyncLift},
        },
        storage::{
            self, enums as storage_enums, ephemeral_key, CardTokenData, CustomerUpdate::Update,
        },
        transformers::{ForeignFrom, ForeignTryFrom},
        AdditionalMerchantData, AdditionalPaymentMethodConnectorResponse, ErrorResponse,
        MandateReference, MerchantAccountData, MerchantRecipientData, PaymentsResponseData,
        RecipientIdType, RecurringMandatePaymentData, RouterData,
    },
    utils::{
        self,
        crypto::{self, SignMessage},
        OptionExt, StringExt,
    },
};

pub fn create_identity_from_certificate_and_key(
    encoded_certificate: masking::Secret<String>,
    encoded_certificate_key: masking::Secret<String>,
) -> Result<reqwest::Identity, error_stack::Report<errors::ApiClientError>> {
    let decoded_certificate = BASE64_ENGINE
        .decode(encoded_certificate.expose())
        .change_context(errors::ApiClientError::CertificateDecodeFailed)?;

    let decoded_certificate_key = BASE64_ENGINE
        .decode(encoded_certificate_key.expose())
        .change_context(errors::ApiClientError::CertificateDecodeFailed)?;

    let certificate = String::from_utf8(decoded_certificate)
        .change_context(errors::ApiClientError::CertificateDecodeFailed)?;

    let certificate_key = String::from_utf8(decoded_certificate_key)
        .change_context(errors::ApiClientError::CertificateDecodeFailed)?;

    reqwest::Identity::from_pkcs8_pem(certificate.as_bytes(), certificate_key.as_bytes())
        .change_context(errors::ApiClientError::CertificateDecodeFailed)
}

pub fn create_certificate(
    encoded_certificate: masking::Secret<String>,
) -> Result<Vec<reqwest::Certificate>, error_stack::Report<errors::ApiClientError>> {
    let decoded_certificate = BASE64_ENGINE
        .decode(encoded_certificate.expose())
        .change_context(errors::ApiClientError::CertificateDecodeFailed)?;

    let certificate = String::from_utf8(decoded_certificate)
        .change_context(errors::ApiClientError::CertificateDecodeFailed)?;
    reqwest::Certificate::from_pem_bundle(certificate.as_bytes())
        .change_context(errors::ApiClientError::CertificateDecodeFailed)
}

pub fn filter_mca_based_on_business_profile(
    merchant_connector_accounts: Vec<domain::MerchantConnectorAccount>,
    profile_id: Option<String>,
) -> Vec<domain::MerchantConnectorAccount> {
    if let Some(profile_id) = profile_id {
        merchant_connector_accounts
            .into_iter()
            .filter(|mca| mca.profile_id.as_ref() == Some(&profile_id))
            .collect::<Vec<_>>()
    } else {
        merchant_connector_accounts
    }
}

pub fn filter_mca_based_on_connector_type(
    merchant_connector_accounts: Vec<domain::MerchantConnectorAccount>,
    connector_type: ConnectorType,
) -> Vec<domain::MerchantConnectorAccount> {
    merchant_connector_accounts
        .into_iter()
        .filter(|mca| mca.connector_type == connector_type)
        .collect::<Vec<_>>()
}

#[instrument(skip_all)]
#[allow(clippy::too_many_arguments)]
pub async fn create_or_update_address_for_payment_by_request(
    session_state: &SessionState,
    req_address: Option<&api::Address>,
    address_id: Option<&str>,
    merchant_id: &str,
    customer_id: Option<&id_type::CustomerId>,
    merchant_key_store: &domain::MerchantKeyStore,
    payment_id: &str,
    storage_scheme: storage_enums::MerchantStorageScheme,
) -> CustomResult<Option<domain::Address>, errors::ApiErrorResponse> {
    let key = merchant_key_store.key.get_inner().peek();
    let db = &session_state.store;
    let key_manager_state = &session_state.into();
    Ok(match address_id {
        Some(id) => match req_address {
            Some(address) => {
                let encrypted_data = types::batch_encrypt(
                    &session_state.into(),
                    AddressDetailsWithPhone::to_encryptable(AddressDetailsWithPhone {
                        address: address.address.clone(),
                        phone_number: address
                            .phone
                            .as_ref()
                            .and_then(|phone| phone.number.clone()),
                        email: address.email.clone(),
                    }),
                    Identifier::Merchant(merchant_key_store.merchant_id.clone()),
                    key,
                )
                .await
                .change_context(errors::ApiErrorResponse::InternalServerError)
                .attach_printable("Failed while encrypting address")?;
                let encryptable_address = AddressDetailsWithPhone::from_encryptable(encrypted_data)
                    .change_context(errors::ApiErrorResponse::InternalServerError)
                    .attach_printable("Failed while encrypting address")?;
                let address_update = storage::AddressUpdate::Update {
                    city: address
                        .address
                        .as_ref()
                        .and_then(|value| value.city.clone()),
                    country: address.address.as_ref().and_then(|value| value.country),
                    line1: encryptable_address.line1,
                    line2: encryptable_address.line2,
                    line3: encryptable_address.line3,
                    state: encryptable_address.state,
                    zip: encryptable_address.zip,
                    first_name: encryptable_address.first_name,
                    last_name: encryptable_address.last_name,
                    phone_number: encryptable_address.phone_number,
                    country_code: address
                        .phone
                        .as_ref()
                        .and_then(|value| value.country_code.clone()),
                    updated_by: storage_scheme.to_string(),
                    email: encryptable_address.email,
                };
                let address = db
                    .find_address_by_merchant_id_payment_id_address_id(
                        key_manager_state,
                        merchant_id,
                        payment_id,
                        id,
                        merchant_key_store,
                        storage_scheme,
                    )
                    .await
                    .change_context(errors::ApiErrorResponse::InternalServerError)
                    .attach_printable("Error while fetching address")?;
                Some(
                    db.update_address_for_payments(
                        key_manager_state,
                        address,
                        address_update,
                        payment_id.to_string(),
                        merchant_key_store,
                        storage_scheme,
                    )
                    .await
                    .map(|payment_address| payment_address.address)
                    .to_not_found_response(errors::ApiErrorResponse::AddressNotFound)?,
                )
            }
            None => Some(
                db.find_address_by_merchant_id_payment_id_address_id(
                    key_manager_state,
                    merchant_id,
                    payment_id,
                    id,
                    merchant_key_store,
                    storage_scheme,
                )
                .await
                .map(|payment_address| payment_address.address),
            )
            .transpose()
            .to_not_found_response(errors::ApiErrorResponse::AddressNotFound)?,
        },
        None => match req_address {
            Some(address) => {
                let address =
                    get_domain_address(session_state, address, merchant_id, key, storage_scheme)
                        .await
                        .change_context(errors::ApiErrorResponse::InternalServerError)
                        .attach_printable("Failed while encrypting address while insert")?;

                let payment_address = domain::PaymentAddress {
                    address,
                    payment_id: payment_id.to_string(),
                    customer_id: customer_id.cloned(),
                };

                Some(
                    db.insert_address_for_payments(
                        key_manager_state,
                        payment_id,
                        payment_address,
                        merchant_key_store,
                        storage_scheme,
                    )
                    .await
                    .map(|payment_address| payment_address.address)
                    .change_context(errors::ApiErrorResponse::InternalServerError)
                    .attach_printable("Failed while inserting new address")?,
                )
            }

            None => None,
        },
    })
}

#[instrument(skip_all)]
#[allow(clippy::too_many_arguments)]
pub async fn create_or_find_address_for_payment_by_request(
    state: &SessionState,
    req_address: Option<&api::Address>,
    address_id: Option<&str>,
    merchant_id: &str,
    customer_id: Option<&id_type::CustomerId>,
    merchant_key_store: &domain::MerchantKeyStore,
    payment_id: &str,
    storage_scheme: storage_enums::MerchantStorageScheme,
) -> CustomResult<Option<domain::Address>, errors::ApiErrorResponse> {
    let key = merchant_key_store.key.get_inner().peek();
    let db = &state.store;
    let key_manager_state = &state.into();
    Ok(match address_id {
        Some(id) => Some(
            db.find_address_by_merchant_id_payment_id_address_id(
                key_manager_state,
                merchant_id,
                payment_id,
                id,
                merchant_key_store,
                storage_scheme,
            )
            .await
            .map(|payment_address| payment_address.address),
        )
        .transpose()
        .to_not_found_response(errors::ApiErrorResponse::AddressNotFound)?,
        None => match req_address {
            Some(address) => {
                // generate a new address here
                let address = get_domain_address(state, address, merchant_id, key, storage_scheme)
                    .await
                    .change_context(errors::ApiErrorResponse::InternalServerError)
                    .attach_printable("Failed while encrypting address while insert")?;

                let payment_address = domain::PaymentAddress {
                    address,
                    payment_id: payment_id.to_string(),
                    customer_id: customer_id.cloned(),
                };

                Some(
                    db.insert_address_for_payments(
                        key_manager_state,
                        payment_id,
                        payment_address,
                        merchant_key_store,
                        storage_scheme,
                    )
                    .await
                    .map(|payment_address| payment_address.address)
                    .change_context(errors::ApiErrorResponse::InternalServerError)
                    .attach_printable("Failed while inserting new address")?,
                )
            }
            None => None,
        },
    })
}

pub async fn get_domain_address(
    session_state: &SessionState,
    address: &api_models::payments::Address,
    merchant_id: &str,
    key: &[u8],
    storage_scheme: enums::MerchantStorageScheme,
) -> CustomResult<domain::Address, common_utils::errors::CryptoError> {
    async {
        let address_details = &address.address.as_ref();
        let encrypted_data = types::batch_encrypt(
            &session_state.into(),
            AddressDetailsWithPhone::to_encryptable(AddressDetailsWithPhone {
                address: address_details.cloned(),
                phone_number: address
                    .phone
                    .as_ref()
                    .and_then(|phone| phone.number.clone()),
                email: address.email.clone(),
            }),
            Identifier::Merchant(merchant_id.to_string()),
            key,
        )
        .await?;
        let encryptable_address = AddressDetailsWithPhone::from_encryptable(encrypted_data)
            .change_context(common_utils::errors::CryptoError::EncodingFailed)?;
        Ok(domain::Address {
            id: None,
            phone_number: encryptable_address.phone_number,
            country_code: address.phone.as_ref().and_then(|a| a.country_code.clone()),
            merchant_id: merchant_id.to_string(),
            address_id: generate_id(consts::ID_LENGTH, "add"),
            city: address_details.and_then(|address_details| address_details.city.clone()),
            country: address_details.and_then(|address_details| address_details.country),
            line1: encryptable_address.line1,
            line2: encryptable_address.line2,
            line3: encryptable_address.line3,
            state: encryptable_address.state,
            created_at: common_utils::date_time::now(),
            first_name: encryptable_address.first_name,
            last_name: encryptable_address.last_name,
            modified_at: common_utils::date_time::now(),
            zip: encryptable_address.zip,
            updated_by: storage_scheme.to_string(),
            email: encryptable_address.email,
        })
    }
    .await
}

pub async fn get_address_by_id(
    state: &SessionState,
    address_id: Option<String>,
    merchant_key_store: &domain::MerchantKeyStore,
    payment_id: &str,
    merchant_id: &str,
    storage_scheme: storage_enums::MerchantStorageScheme,
) -> CustomResult<Option<domain::Address>, errors::ApiErrorResponse> {
    match address_id {
        None => Ok(None),
        Some(address_id) => {
            let db = &*state.store;
            Ok(db
                .find_address_by_merchant_id_payment_id_address_id(
                    &state.into(),
                    merchant_id,
                    payment_id,
                    &address_id,
                    merchant_key_store,
                    storage_scheme,
                )
                .await
                .map(|payment_address| payment_address.address)
                .ok())
        }
    }
}

pub async fn get_token_pm_type_mandate_details(
    state: &SessionState,
    request: &api::PaymentsRequest,
    mandate_type: Option<api::MandateTransactionType>,
    merchant_account: &domain::MerchantAccount,
    merchant_key_store: &domain::MerchantKeyStore,
    payment_method_id: Option<String>,
    payment_intent_customer_id: Option<&id_type::CustomerId>,
) -> RouterResult<MandateGenericData> {
    let mandate_data = request.mandate_data.clone().map(MandateData::foreign_from);
    let (
        payment_token,
        payment_method,
        payment_method_type,
        mandate_data,
        recurring_payment_data,
        mandate_connector_details,
        payment_method_info,
    ) = match mandate_type {
        Some(api::MandateTransactionType::NewMandateTransaction) => (
            request.payment_token.to_owned(),
            request.payment_method,
            request.payment_method_type,
            mandate_data.clone(),
            None,
            None,
            None,
        ),
        Some(api::MandateTransactionType::RecurringMandateTransaction) => {
            match &request.recurring_details {
                Some(recurring_details) => match recurring_details {
                    RecurringDetails::MandateId(mandate_id) => {
                        let mandate_generic_data = get_token_for_recurring_mandate(
                            state,
                            request,
                            merchant_account,
                            merchant_key_store,
                            mandate_id.to_owned(),
                        )
                        .await?;

                        (
                            mandate_generic_data.token,
                            mandate_generic_data.payment_method,
                            mandate_generic_data
                                .payment_method_type
                                .or(request.payment_method_type),
                            None,
                            mandate_generic_data.recurring_mandate_payment_data,
                            mandate_generic_data.mandate_connector,
                            mandate_generic_data.payment_method_info,
                        )
                    }
                    RecurringDetails::PaymentMethodId(payment_method_id) => {
                        let payment_method_info = state
                            .store
                            .find_payment_method(payment_method_id, merchant_account.storage_scheme)
                            .await
                            .to_not_found_response(
                                errors::ApiErrorResponse::PaymentMethodNotFound,
                            )?;
                        let customer_id = request
                            .get_customer_id()
                            .get_required_value("customer_id")?;

                        verify_mandate_details_for_recurring_payments(
                            &payment_method_info.merchant_id,
                            &merchant_account.merchant_id,
                            &payment_method_info.customer_id,
                            customer_id,
                        )?;

                        (
                            None,
                            payment_method_info.payment_method,
                            payment_method_info.payment_method_type,
                            None,
                            None,
                            None,
                            Some(payment_method_info),
                        )
                    }
                },
                None => {
                    if let Some(mandate_id) = request.mandate_id.clone() {
                        let mandate_generic_data = get_token_for_recurring_mandate(
                            state,
                            request,
                            merchant_account,
                            merchant_key_store,
                            mandate_id,
                        )
                        .await?;
                        (
                            mandate_generic_data.token,
                            mandate_generic_data.payment_method,
                            mandate_generic_data
                                .payment_method_type
                                .or(request.payment_method_type),
                            None,
                            mandate_generic_data.recurring_mandate_payment_data,
                            mandate_generic_data.mandate_connector,
                            mandate_generic_data.payment_method_info,
                        )
                    } else if request.payment_method_type
                        == Some(api_models::enums::PaymentMethodType::ApplePay)
                        || request.payment_method_type
                            == Some(api_models::enums::PaymentMethodType::GooglePay)
                    {
                        let payment_request_customer_id = request.get_customer_id();
                        if let Some(customer_id) =
                            payment_request_customer_id.or(payment_intent_customer_id)
                        {
                            let customer_saved_pm_option = match state
                                .store
                                .find_payment_method_by_customer_id_merchant_id_list(
                                    customer_id,
                                    merchant_account.merchant_id.as_str(),
                                    None,
                                )
                                .await
                            {
                                Ok(customer_payment_methods) => Ok(customer_payment_methods
                                    .iter()
                                    .find(|payment_method| {
                                        payment_method.payment_method_type
                                            == request.payment_method_type
                                    })
                                    .cloned()),
                                Err(error) => {
                                    if error.current_context().is_db_not_found() {
                                        Ok(None)
                                    } else {
                                        Err(error)
                                            .change_context(
                                                errors::ApiErrorResponse::InternalServerError,
                                            )
                                            .attach_printable(
                                                "failed to find payment methods for a customer",
                                            )
                                    }
                                }
                            }?;

                            (
                                None,
                                request.payment_method,
                                request.payment_method_type,
                                None,
                                None,
                                None,
                                customer_saved_pm_option,
                            )
                        } else {
                            (
                                None,
                                request.payment_method,
                                request.payment_method_type,
                                None,
                                None,
                                None,
                                None,
                            )
                        }
                    } else {
                        let payment_method_info = payment_method_id
                            .async_map(|payment_method_id| async move {
                                state
                                    .store
                                    .find_payment_method(
                                        &payment_method_id,
                                        merchant_account.storage_scheme,
                                    )
                                    .await
                                    .to_not_found_response(
                                        errors::ApiErrorResponse::PaymentMethodNotFound,
                                    )
                            })
                            .await
                            .transpose()?;
                        (
                            request.payment_token.to_owned(),
                            request.payment_method,
                            request.payment_method_type,
                            None,
                            None,
                            None,
                            payment_method_info,
                        )
                    }
                }
            }
        }
        None => {
            let payment_method_info = payment_method_id
                .async_map(|payment_method_id| async move {
                    state
                        .store
                        .find_payment_method(&payment_method_id, merchant_account.storage_scheme)
                        .await
                        .to_not_found_response(errors::ApiErrorResponse::PaymentMethodNotFound)
                })
                .await
                .transpose()?;
            (
                request.payment_token.to_owned(),
                request.payment_method,
                request.payment_method_type,
                mandate_data,
                None,
                None,
                payment_method_info,
            )
        }
    };
    Ok(MandateGenericData {
        token: payment_token,
        payment_method,
        payment_method_type,
        mandate_data,
        recurring_mandate_payment_data: recurring_payment_data,
        mandate_connector: mandate_connector_details,
        payment_method_info,
    })
}

pub async fn get_token_for_recurring_mandate(
    state: &SessionState,
    req: &api::PaymentsRequest,
    merchant_account: &domain::MerchantAccount,
    merchant_key_store: &domain::MerchantKeyStore,
    mandate_id: String,
) -> RouterResult<MandateGenericData> {
    let db = &*state.store;

    let mandate = db
        .find_mandate_by_merchant_id_mandate_id(
            &merchant_account.merchant_id,
            mandate_id.as_str(),
            merchant_account.storage_scheme,
        )
        .await
        .to_not_found_response(errors::ApiErrorResponse::MandateNotFound)?;
    let key_manager_state: KeyManagerState = state.into();
    let original_payment_intent = mandate
        .original_payment_id
        .as_ref()
        .async_map(|payment_id| async {
            db.find_payment_intent_by_payment_id_merchant_id(
                &key_manager_state,
                payment_id,
                &mandate.merchant_id,
                merchant_key_store,
                merchant_account.storage_scheme,
            )
            .await
            .to_not_found_response(errors::ApiErrorResponse::PaymentNotFound)
            .map_err(|err| logger::error!(mandate_original_payment_not_found=?err))
            .ok()
        })
        .await
        .flatten();

    let original_payment_authorized_amount = original_payment_intent
        .clone()
        .map(|pi| pi.amount.get_amount_as_i64());
    let original_payment_authorized_currency =
        original_payment_intent.clone().and_then(|pi| pi.currency);
    let customer = req.get_customer_id().get_required_value("customer_id")?;

    let payment_method_id = {
        if &mandate.customer_id != customer {
            Err(report!(errors::ApiErrorResponse::PreconditionFailed {
                message: "customer_id must match mandate customer_id".into()
            }))?
        }
        if mandate.mandate_status != storage_enums::MandateStatus::Active {
            Err(report!(errors::ApiErrorResponse::PreconditionFailed {
                message: "mandate is not active".into()
            }))?
        };
        mandate.payment_method_id.clone()
    };
    verify_mandate_details(
        req.amount.get_required_value("amount")?.into(),
        req.currency.get_required_value("currency")?,
        mandate.clone(),
    )?;

    let payment_method = db
        .find_payment_method(payment_method_id.as_str(), merchant_account.storage_scheme)
        .await
        .to_not_found_response(errors::ApiErrorResponse::PaymentMethodNotFound)?;

    let token = Uuid::new_v4().to_string();
    let payment_method_type = payment_method.payment_method_type;
    let mandate_connector_details = payments::MandateConnectorDetails {
        connector: mandate.connector,
        merchant_connector_id: mandate.merchant_connector_id,
    };

    if let Some(enums::PaymentMethod::Card) = payment_method.payment_method {
        if state.conf.locker.locker_enabled {
            let _ = cards::get_lookup_key_from_locker(
                state,
                &token,
                &payment_method,
                merchant_key_store,
            )
            .await?;
        }

        if let Some(payment_method_from_request) = req.payment_method {
            let pm: storage_enums::PaymentMethod = payment_method_from_request;
            if payment_method
                .payment_method
                .is_some_and(|payment_method| payment_method != pm)
            {
                Err(report!(errors::ApiErrorResponse::PreconditionFailed {
                    message:
                        "payment method in request does not match previously provided payment \
                            method information"
                            .into()
                }))?
            }
        };

        Ok(MandateGenericData {
            token: Some(token),
            payment_method: payment_method.payment_method,
            recurring_mandate_payment_data: Some(RecurringMandatePaymentData {
                payment_method_type,
                original_payment_authorized_amount,
                original_payment_authorized_currency,
            }),
            payment_method_type: payment_method.payment_method_type,
            mandate_connector: Some(mandate_connector_details),
            mandate_data: None,
            payment_method_info: Some(payment_method),
        })
    } else {
        Ok(MandateGenericData {
            token: None,
            payment_method: payment_method.payment_method,
            recurring_mandate_payment_data: Some(RecurringMandatePaymentData {
                payment_method_type,
                original_payment_authorized_amount,
                original_payment_authorized_currency,
            }),
            payment_method_type: payment_method.payment_method_type,
            mandate_connector: Some(mandate_connector_details),
            mandate_data: None,
            payment_method_info: Some(payment_method),
        })
    }
}

#[instrument(skip_all)]
/// Check weather the merchant id in the request
/// and merchant id in the merchant account are same.
pub fn validate_merchant_id(
    merchant_id: &str,
    request_merchant_id: Option<&str>,
) -> CustomResult<(), errors::ApiErrorResponse> {
    // Get Merchant Id from the merchant
    // or get from merchant account

    let request_merchant_id = request_merchant_id.unwrap_or(merchant_id);

    utils::when(merchant_id.ne(request_merchant_id), || {
        Err(report!(errors::ApiErrorResponse::PreconditionFailed {
            message: format!(
                "Invalid `merchant_id`: {request_merchant_id} not found in merchant account"
            )
        }))
    })
}

#[instrument(skip_all)]
pub fn validate_request_amount_and_amount_to_capture(
    op_amount: Option<api::Amount>,
    op_amount_to_capture: Option<MinorUnit>,
    surcharge_details: Option<RequestSurchargeDetails>,
) -> CustomResult<(), errors::ApiErrorResponse> {
    match (op_amount, op_amount_to_capture) {
        (None, _) => Ok(()),
        (Some(_amount), None) => Ok(()),
        (Some(amount), Some(amount_to_capture)) => {
            match amount {
                api::Amount::Value(amount_inner) => {
                    // If both amount and amount to capture is present
                    // then amount to be capture should be less than or equal to request amount
                    let total_capturable_amount = MinorUnit::new(amount_inner.get())
                        + surcharge_details
                            .map(|surcharge_details| surcharge_details.get_total_surcharge_amount())
                            .unwrap_or_default();
                    utils::when(!amount_to_capture.le(&total_capturable_amount), || {
                        Err(report!(errors::ApiErrorResponse::PreconditionFailed {
                            message: format!(
                            "amount_to_capture is greater than amount capture_amount: {amount_to_capture:?} request_amount: {amount:?}"
                        )
                        }))
                    })
                }
                api::Amount::Zero => {
                    // If the amount is Null but still amount_to_capture is passed this is invalid and
                    Err(report!(errors::ApiErrorResponse::PreconditionFailed {
                        message: "amount_to_capture should not exist for when amount = 0"
                            .to_string()
                    }))
                }
            }
        }
    }
}

/// if capture method = automatic, amount_to_capture(if provided) must be equal to amount
#[instrument(skip_all)]
pub fn validate_amount_to_capture_and_capture_method(
    payment_attempt: Option<&PaymentAttempt>,
    request: &api_models::payments::PaymentsRequest,
) -> CustomResult<(), errors::ApiErrorResponse> {
    let capture_method = request
        .capture_method
        .or(payment_attempt
            .map(|payment_attempt| payment_attempt.capture_method.unwrap_or_default()))
        .unwrap_or_default();
    if capture_method == api_enums::CaptureMethod::Automatic {
        let original_amount = request
            .amount
            .map(MinorUnit::from)
            .or(payment_attempt.map(|payment_attempt| payment_attempt.amount));
        let surcharge_amount = request
            .surcharge_details
            .map(|surcharge_details| surcharge_details.get_total_surcharge_amount())
            .or_else(|| {
                payment_attempt.map(|payment_attempt| {
                    payment_attempt.surcharge_amount.unwrap_or_default()
                        + payment_attempt.tax_amount.unwrap_or_default()
                })
            })
            .unwrap_or_default();
        let total_capturable_amount =
            original_amount.map(|original_amount| original_amount + surcharge_amount);

        let amount_to_capture = request
            .amount_to_capture
            .or(payment_attempt.and_then(|pa| pa.amount_to_capture));

        if let Some((total_capturable_amount, amount_to_capture)) =
            total_capturable_amount.zip(amount_to_capture)
        {
            utils::when(amount_to_capture != total_capturable_amount, || {
                Err(report!(errors::ApiErrorResponse::PreconditionFailed {
                    message: "amount_to_capture must be equal to total_capturable_amount when capture_method = automatic".into()
                }))
            })
        } else {
            Ok(())
        }
    } else {
        Ok(())
    }
}

#[instrument(skip_all)]
pub fn validate_card_data(
    payment_method_data: Option<api::PaymentMethodData>,
) -> CustomResult<(), errors::ApiErrorResponse> {
    if let Some(api::PaymentMethodData::Card(card)) = payment_method_data {
        let cvc = card.card_cvc.peek().to_string();
        if cvc.len() < 3 || cvc.len() > 4 {
            Err(report!(errors::ApiErrorResponse::PreconditionFailed {
                message: "Invalid card_cvc length".to_string()
            }))?
        }
        let card_cvc =
            cvc.parse::<u16>()
                .change_context(errors::ApiErrorResponse::InvalidDataValue {
                    field_name: "card_cvc",
                })?;
        ::cards::CardSecurityCode::try_from(card_cvc).change_context(
            errors::ApiErrorResponse::PreconditionFailed {
                message: "Invalid Card CVC".to_string(),
            },
        )?;

        validate_card_expiry(&card.card_exp_month, &card.card_exp_year)?;
    }
    Ok(())
}

#[instrument(skip_all)]
pub fn validate_card_expiry(
    card_exp_month: &masking::Secret<String>,
    card_exp_year: &masking::Secret<String>,
) -> CustomResult<(), errors::ApiErrorResponse> {
    let exp_month = card_exp_month
        .peek()
        .to_string()
        .parse::<u8>()
        .change_context(errors::ApiErrorResponse::InvalidDataValue {
            field_name: "card_exp_month",
        })?;
    let month = ::cards::CardExpirationMonth::try_from(exp_month).change_context(
        errors::ApiErrorResponse::PreconditionFailed {
            message: "Invalid Expiry Month".to_string(),
        },
    )?;

    let mut year_str = card_exp_year.peek().to_string();
    if year_str.len() == 2 {
        year_str = format!("20{}", year_str);
    }
    let exp_year =
        year_str
            .parse::<u16>()
            .change_context(errors::ApiErrorResponse::InvalidDataValue {
                field_name: "card_exp_year",
            })?;
    let year = ::cards::CardExpirationYear::try_from(exp_year).change_context(
        errors::ApiErrorResponse::PreconditionFailed {
            message: "Invalid Expiry Year".to_string(),
        },
    )?;

    let card_expiration = ::cards::CardExpiration { month, year };
    let is_expired = card_expiration.is_expired().change_context(
        errors::ApiErrorResponse::PreconditionFailed {
            message: "Invalid card data".to_string(),
        },
    )?;
    if is_expired {
        Err(report!(errors::ApiErrorResponse::PreconditionFailed {
            message: "Card Expired".to_string()
        }))?
    }

    Ok(())
}

pub fn infer_payment_type(
    amount: &api::Amount,
    mandate_type: Option<&api::MandateTransactionType>,
) -> api_enums::PaymentType {
    match mandate_type {
        Some(api::MandateTransactionType::NewMandateTransaction) => {
            if let api::Amount::Value(_) = amount {
                api_enums::PaymentType::NewMandate
            } else {
                api_enums::PaymentType::SetupMandate
            }
        }

        Some(api::MandateTransactionType::RecurringMandateTransaction) => {
            api_enums::PaymentType::RecurringMandate
        }

        None => api_enums::PaymentType::Normal,
    }
}

pub fn validate_mandate(
    req: impl Into<api::MandateValidationFields>,
    is_confirm_operation: bool,
) -> CustomResult<Option<api::MandateTransactionType>, errors::ApiErrorResponse> {
    let req: api::MandateValidationFields = req.into();
    match req.validate_and_get_mandate_type().change_context(
        errors::ApiErrorResponse::MandateValidationFailed {
            reason: "Expected one out of recurring_details and mandate_data but got both".into(),
        },
    )? {
        Some(api::MandateTransactionType::NewMandateTransaction) => {
            validate_new_mandate_request(req, is_confirm_operation)?;
            Ok(Some(api::MandateTransactionType::NewMandateTransaction))
        }
        Some(api::MandateTransactionType::RecurringMandateTransaction) => {
            validate_recurring_mandate(req)?;
            Ok(Some(
                api::MandateTransactionType::RecurringMandateTransaction,
            ))
        }
        None => Ok(None),
    }
}

pub fn validate_recurring_details_and_token(
    recurring_details: &Option<RecurringDetails>,
    payment_token: &Option<String>,
    mandate_id: &Option<String>,
) -> CustomResult<(), errors::ApiErrorResponse> {
    utils::when(
        recurring_details.is_some() && payment_token.is_some(),
        || {
            Err(report!(errors::ApiErrorResponse::PreconditionFailed {
                message: "Expected one out of recurring_details and payment_token but got both"
                    .into()
            }))
        },
    )?;

    utils::when(recurring_details.is_some() && mandate_id.is_some(), || {
        Err(report!(errors::ApiErrorResponse::PreconditionFailed {
            message: "Expected one out of recurring_details and mandate_id but got both".into()
        }))
    })?;

    Ok(())
}

fn validate_new_mandate_request(
    req: api::MandateValidationFields,
    is_confirm_operation: bool,
) -> RouterResult<()> {
    // We need not check for customer_id in the confirm request if it is already passed
    // in create request

    fp_utils::when(!is_confirm_operation && req.customer_id.is_none(), || {
        Err(report!(errors::ApiErrorResponse::PreconditionFailed {
            message: "`customer_id` is mandatory for mandates".into()
        }))
    })?;

    let mandate_data = req
        .mandate_data
        .clone()
        .get_required_value("mandate_data")?;

    // Only use this validation if the customer_acceptance is present
    if mandate_data
        .customer_acceptance
        .map(|inner| inner.acceptance_type == api::AcceptanceType::Online && inner.online.is_none())
        .unwrap_or(false)
    {
        Err(report!(errors::ApiErrorResponse::PreconditionFailed {
            message: "`mandate_data.customer_acceptance.online` is required when \
                      `mandate_data.customer_acceptance.acceptance_type` is `online`"
                .into()
        }))?
    }

    let mandate_details = match mandate_data.mandate_type {
        Some(api_models::payments::MandateType::SingleUse(details)) => Some(details),
        Some(api_models::payments::MandateType::MultiUse(details)) => details,
        _ => None,
    };
    mandate_details.and_then(|md| md.start_date.zip(md.end_date)).map(|(start_date, end_date)|
        utils::when (start_date >= end_date, || {
        Err(report!(errors::ApiErrorResponse::PreconditionFailed {
            message: "`mandate_data.mandate_type.{multi_use|single_use}.start_date` should be greater than  \
            `mandate_data.mandate_type.{multi_use|single_use}.end_date`"
                .into()
        }))
    })).transpose()?;

    Ok(())
}

pub fn validate_customer_id_mandatory_cases(
    has_setup_future_usage: bool,
    customer_id: Option<&id_type::CustomerId>,
) -> RouterResult<()> {
    match (has_setup_future_usage, customer_id) {
        (true, None) => Err(errors::ApiErrorResponse::PreconditionFailed {
            message: "customer_id is mandatory when setup_future_usage is given".to_string(),
        }
        .into()),
        _ => Ok(()),
    }
}

pub fn create_startpay_url(
    base_url: &str,
    payment_attempt: &PaymentAttempt,
    payment_intent: &PaymentIntent,
) -> String {
    format!(
        "{}/payments/redirect/{}/{}/{}",
        base_url, payment_intent.payment_id, payment_intent.merchant_id, payment_attempt.attempt_id
    )
}

pub fn create_redirect_url(
    router_base_url: &String,
    payment_attempt: &PaymentAttempt,
    connector_name: &String,
    creds_identifier: Option<&str>,
) -> String {
    let creds_identifier_path = creds_identifier.map_or_else(String::new, |cd| format!("/{}", cd));
    format!(
        "{}/payments/{}/{}/redirect/response/{}",
        router_base_url, payment_attempt.payment_id, payment_attempt.merchant_id, connector_name,
    ) + creds_identifier_path.as_ref()
}

pub fn create_authentication_url(
    router_base_url: &str,
    payment_attempt: &PaymentAttempt,
) -> String {
    format!(
        "{router_base_url}/payments/{}/3ds/authentication",
        payment_attempt.payment_id
    )
}

pub fn create_authorize_url(
    router_base_url: &str,
    payment_attempt: &PaymentAttempt,
    connector_name: &String,
) -> String {
    format!(
        "{}/payments/{}/{}/authorize/{}",
        router_base_url, payment_attempt.payment_id, payment_attempt.merchant_id, connector_name
    )
}

pub fn create_webhook_url(
    router_base_url: &String,
    merchant_id: &String,
    connector_name: &String,
) -> String {
    format!(
        "{}/webhooks/{}/{}",
        router_base_url, merchant_id, connector_name
    )
}
pub fn create_complete_authorize_url(
    router_base_url: &String,
    payment_attempt: &PaymentAttempt,
    connector_name: &String,
) -> String {
    format!(
        "{}/payments/{}/{}/redirect/complete/{}",
        router_base_url, payment_attempt.payment_id, payment_attempt.merchant_id, connector_name
    )
}

fn validate_recurring_mandate(req: api::MandateValidationFields) -> RouterResult<()> {
    req.recurring_details
        .check_value_present("recurring_details")?;

    req.customer_id.check_value_present("customer_id")?;

    let confirm = req.confirm.get_required_value("confirm")?;
    if !confirm {
        Err(report!(errors::ApiErrorResponse::PreconditionFailed {
            message: "`confirm` must be `true` for mandates".into()
        }))?
    }

    let off_session = req.off_session.get_required_value("off_session")?;
    if !off_session {
        Err(report!(errors::ApiErrorResponse::PreconditionFailed {
            message: "`off_session` should be `true` for mandates".into()
        }))?
    }

    Ok(())
}

pub fn verify_mandate_details(
    request_amount: MinorUnit,
    request_currency: api_enums::Currency,
    mandate: storage::Mandate,
) -> RouterResult<()> {
    match mandate.mandate_type {
        storage_enums::MandateType::SingleUse => utils::when(
            mandate
                .mandate_amount
                .map(|mandate_amount| request_amount.get_amount_as_i64() > mandate_amount)
                .unwrap_or(true),
            || {
                Err(report!(errors::ApiErrorResponse::MandateValidationFailed {
                    reason: "request amount is greater than mandate amount".into()
                }))
            },
        ),
        storage::enums::MandateType::MultiUse => utils::when(
            mandate
                .mandate_amount
                .map(|mandate_amount| {
                    (mandate.amount_captured.unwrap_or(0) + request_amount.get_amount_as_i64())
                        > mandate_amount
                })
                .unwrap_or(false),
            || {
                Err(report!(errors::ApiErrorResponse::MandateValidationFailed {
                    reason: "request amount is greater than mandate amount".into()
                }))
            },
        ),
    }?;
    utils::when(
        mandate
            .mandate_currency
            .map(|mandate_currency| mandate_currency != request_currency)
            .unwrap_or(false),
        || {
            Err(report!(errors::ApiErrorResponse::MandateValidationFailed {
                reason: "cross currency mandates not supported".into()
            }))
        },
    )
}

pub fn verify_mandate_details_for_recurring_payments(
    mandate_merchant_id: &str,
    merchant_id: &str,
    mandate_customer_id: &id_type::CustomerId,
    customer_id: &id_type::CustomerId,
) -> RouterResult<()> {
    if mandate_merchant_id != merchant_id {
        Err(report!(errors::ApiErrorResponse::MandateNotFound))?
    }
    if mandate_customer_id != customer_id {
        Err(report!(errors::ApiErrorResponse::PreconditionFailed {
            message: "customer_id must match mandate customer_id".into()
        }))?
    }

    Ok(())
}

#[instrument(skip_all)]
pub fn payment_attempt_status_fsm(
    payment_method_data: Option<&api::payments::PaymentMethodData>,
    confirm: Option<bool>,
) -> storage_enums::AttemptStatus {
    match payment_method_data {
        Some(_) => match confirm {
            Some(true) => storage_enums::AttemptStatus::PaymentMethodAwaited,
            _ => storage_enums::AttemptStatus::ConfirmationAwaited,
        },
        None => storage_enums::AttemptStatus::PaymentMethodAwaited,
    }
}

pub fn payment_intent_status_fsm(
    payment_method_data: Option<&api::PaymentMethodData>,
    confirm: Option<bool>,
) -> storage_enums::IntentStatus {
    match payment_method_data {
        Some(_) => match confirm {
            Some(true) => storage_enums::IntentStatus::RequiresPaymentMethod,
            _ => storage_enums::IntentStatus::RequiresConfirmation,
        },
        None => storage_enums::IntentStatus::RequiresPaymentMethod,
    }
}
pub async fn add_domain_task_to_pt<Op>(
    operation: &Op,
    state: &SessionState,
    payment_attempt: &PaymentAttempt,
    requeue: bool,
    schedule_time: Option<time::PrimitiveDateTime>,
) -> CustomResult<(), errors::ApiErrorResponse>
where
    Op: std::fmt::Debug,
{
    if check_if_operation_confirm(operation) {
        match schedule_time {
            Some(stime) => {
                if !requeue {
                    // Here, increment the count of added tasks every time a payment has been confirmed or PSync has been called
                    metrics::TASKS_ADDED_COUNT.add(
                        &metrics::CONTEXT,
                        1,
                        &add_attributes([("flow", format!("{:#?}", operation))]),
                    );
                    super::add_process_sync_task(&*state.store, payment_attempt, stime)
                        .await
                        .change_context(errors::ApiErrorResponse::InternalServerError)
                        .attach_printable("Failed while adding task to process tracker")
                } else {
                    // When the requeue is true, we reset the tasks count as we reset the task every time it is requeued
                    metrics::TASKS_RESET_COUNT.add(
                        &metrics::CONTEXT,
                        1,
                        &add_attributes([("flow", format!("{:#?}", operation))]),
                    );
                    super::reset_process_sync_task(&*state.store, payment_attempt, stime)
                        .await
                        .change_context(errors::ApiErrorResponse::InternalServerError)
                        .attach_printable("Failed while updating task in process tracker")
                }
            }
            None => Ok(()),
        }
    } else {
        Ok(())
    }
}

pub fn response_operation<'a, F, R>() -> BoxedOperation<'a, F, R>
where
    F: Send + Clone,
    PaymentResponse: Operation<F, R>,
{
    Box::new(PaymentResponse)
}

#[instrument(skip_all)]
pub(crate) async fn get_payment_method_create_request(
    payment_method_data: Option<&domain::PaymentMethodData>,
    payment_method: Option<storage_enums::PaymentMethod>,
    payment_method_type: Option<storage_enums::PaymentMethodType>,
    customer_id: &Option<id_type::CustomerId>,
    billing_name: Option<masking::Secret<String>>,
) -> RouterResult<api::PaymentMethodCreate> {
    match payment_method_data {
        Some(pm_data) => match payment_method {
            Some(payment_method) => match pm_data {
                domain::PaymentMethodData::Card(card) => {
                    let card_detail = api::CardDetail {
                        card_number: card.card_number.clone(),
                        card_exp_month: card.card_exp_month.clone(),
                        card_exp_year: card.card_exp_year.clone(),
                        card_holder_name: billing_name,
                        nick_name: card.nick_name.clone(),
                        card_issuing_country: card.card_issuing_country.clone(),
                        card_network: card.card_network.clone(),
                        card_issuer: card.card_issuer.clone(),
                        card_type: card.card_type.clone(),
                    };
                    let payment_method_request = api::PaymentMethodCreate {
                        payment_method: Some(payment_method),
                        payment_method_type,
                        payment_method_issuer: card.card_issuer.clone(),
                        payment_method_issuer_code: None,
                        metadata: None,
                        customer_id: customer_id.clone(),
                        card_network: card
                            .card_network
                            .as_ref()
                            .map(|card_network| card_network.to_string()),
                        client_secret: None,
<<<<<<< HEAD
                        payment_method_data: Some(api::PaymentMethodCreateData::Card(card_detail)),
=======
                        payment_method_data: None,
                        billing: None,
                        connector_mandate_details: None,
                        network_transaction_id: None,
>>>>>>> 2049014b
                    };
                    Ok(payment_method_request)
                }
                _ => {
                    let payment_method_request = api::PaymentMethodCreate {
                        payment_method: Some(payment_method),
                        payment_method_type,
                        payment_method_issuer: None,
                        payment_method_issuer_code: None,
                        metadata: None,
                        customer_id: customer_id.clone(),
                        card_network: None,
                        client_secret: None,
                        payment_method_data: None,
                        billing: None,
                        connector_mandate_details: None,
                        network_transaction_id: None,
                    };

                    Ok(payment_method_request)
                }
            },
            None => Err(report!(errors::ApiErrorResponse::MissingRequiredField {
                field_name: "payment_method_type"
            })
            .attach_printable("PaymentMethodType Required")),
        },
        None => Err(report!(errors::ApiErrorResponse::MissingRequiredField {
            field_name: "payment_method_data"
        })
        .attach_printable("PaymentMethodData required Or Card is already saved")),
    }
}

pub async fn get_customer_from_details<F: Clone>(
    state: &SessionState,
    customer_id: Option<id_type::CustomerId>,
    merchant_id: &str,
    payment_data: &mut PaymentData<F>,
    merchant_key_store: &domain::MerchantKeyStore,
    storage_scheme: enums::MerchantStorageScheme,
) -> CustomResult<Option<domain::Customer>, errors::StorageError> {
    match customer_id {
        None => Ok(None),
        Some(customer_id) => {
            let db = &*state.store;
            let customer = db
                .find_customer_optional_by_customer_id_merchant_id(
                    &state.into(),
                    &customer_id,
                    merchant_id,
                    merchant_key_store,
                    storage_scheme,
                )
                .await?;
            payment_data.email = payment_data.email.clone().or_else(|| {
                customer.as_ref().and_then(|inner| {
                    inner
                        .email
                        .clone()
                        .map(|encrypted_value| encrypted_value.into())
                })
            });
            Ok(customer)
        }
    }
}

pub fn validate_max_amount(
    amount: api_models::payments::Amount,
) -> CustomResult<(), errors::ApiErrorResponse> {
    match amount {
        api_models::payments::Amount::Value(value) => {
            utils::when(value.get() > consts::MAX_ALLOWED_AMOUNT, || {
                Err(report!(errors::ApiErrorResponse::PreconditionFailed {
                    message: format!(
                        "amount should not be more than {}",
                        consts::MAX_ALLOWED_AMOUNT
                    )
                }))
            })
        }
        api_models::payments::Amount::Zero => Ok(()),
    }
}

/// Check whether the customer information that is sent in the root of payments request
/// and in the customer object are same, if the values mismatch return an error
pub fn validate_customer_information(
    request: &api_models::payments::PaymentsRequest,
) -> RouterResult<()> {
    if let Some(mismatched_fields) = request.validate_customer_details_in_request() {
        let mismatched_fields = mismatched_fields.join(", ");
        Err(errors::ApiErrorResponse::PreconditionFailed {
            message: format!(
                "The field names `{mismatched_fields}` sent in both places is ambiguous"
            ),
        })?
    } else {
        Ok(())
    }
}

/// Get the customer details from customer field if present
/// or from the individual fields in `PaymentsRequest`
#[instrument(skip_all)]
pub fn get_customer_details_from_request(
    request: &api_models::payments::PaymentsRequest,
) -> CustomerDetails {
    let customer_id = request.get_customer_id().map(ToOwned::to_owned);

    let customer_name = request
        .customer
        .as_ref()
        .and_then(|customer_details| customer_details.name.clone())
        .or(request.name.clone());

    let customer_email = request
        .customer
        .as_ref()
        .and_then(|customer_details| customer_details.email.clone())
        .or(request.email.clone());

    let customer_phone = request
        .customer
        .as_ref()
        .and_then(|customer_details| customer_details.phone.clone())
        .or(request.phone.clone());

    let customer_phone_code = request
        .customer
        .as_ref()
        .and_then(|customer_details| customer_details.phone_country_code.clone())
        .or(request.phone_country_code.clone());

    CustomerDetails {
        customer_id,
        name: customer_name,
        email: customer_email,
        phone: customer_phone,
        phone_country_code: customer_phone_code,
    }
}

pub async fn get_connector_default(
    _state: &SessionState,
    request_connector: Option<serde_json::Value>,
) -> CustomResult<api::ConnectorChoice, errors::ApiErrorResponse> {
    Ok(request_connector.map_or(
        api::ConnectorChoice::Decide,
        api::ConnectorChoice::StraightThrough,
    ))
}

#[instrument(skip_all)]
#[allow(clippy::type_complexity)]
pub async fn create_customer_if_not_exist<'a, F: Clone, R>(
    state: &SessionState,
    operation: BoxedOperation<'a, F, R>,
    payment_data: &mut PaymentData<F>,
    req: Option<CustomerDetails>,
    merchant_id: &str,
    key_store: &domain::MerchantKeyStore,
    storage_scheme: common_enums::enums::MerchantStorageScheme,
) -> CustomResult<(BoxedOperation<'a, F, R>, Option<domain::Customer>), errors::StorageError> {
    let request_customer_details = req
        .get_required_value("customer")
        .change_context(errors::StorageError::ValueNotFound("customer".to_owned()))?;

    let temp_customer_data = if request_customer_details.name.is_some()
        || request_customer_details.email.is_some()
        || request_customer_details.phone.is_some()
        || request_customer_details.phone_country_code.is_some()
    {
        Some(CustomerData {
            name: request_customer_details.name.clone(),
            email: request_customer_details.email.clone(),
            phone: request_customer_details.phone.clone(),
            phone_country_code: request_customer_details.phone_country_code.clone(),
        })
    } else {
        None
    };

    // Updation of Customer Details for the cases where both customer_id and specific customer
    // details are provided in Payment Update Request
    let raw_customer_details = payment_data
        .payment_intent
        .customer_details
        .clone()
        .map(|customer_details_encrypted| {
            customer_details_encrypted
                .into_inner()
                .expose()
                .parse_value::<CustomerData>("CustomerData")
        })
        .transpose()
        .change_context(errors::StorageError::DeserializationFailed)
        .attach_printable("Failed to parse customer data from payment intent")?
        .map(|parsed_customer_data| CustomerData {
            name: request_customer_details
                .name
                .clone()
                .or(parsed_customer_data.name.clone()),
            email: request_customer_details
                .email
                .clone()
                .or(parsed_customer_data.email.clone()),
            phone: request_customer_details
                .phone
                .clone()
                .or(parsed_customer_data.phone.clone()),
            phone_country_code: request_customer_details
                .phone_country_code
                .clone()
                .or(parsed_customer_data.phone_country_code.clone()),
        })
        .or(temp_customer_data);

    payment_data.payment_intent.customer_details = raw_customer_details
        .clone()
        .async_map(|customer_details| create_encrypted_data(state, key_store, customer_details))
        .await
        .transpose()
        .change_context(errors::StorageError::EncryptionError)
        .attach_printable("Unable to encrypt customer details")?;

    let customer_id = request_customer_details
        .customer_id
        .or(payment_data.payment_intent.customer_id.clone());
    let db = &*state.store;
    let key_manager_state = &state.into();
    let optional_customer = match customer_id {
        Some(customer_id) => {
            let customer_data = db
                .find_customer_optional_by_customer_id_merchant_id(
                    key_manager_state,
                    &customer_id,
                    merchant_id,
                    key_store,
                    storage_scheme,
                )
                .await?;
            let key = key_store.key.get_inner().peek();
            let encrypted_data = types::batch_encrypt(
                key_manager_state,
                CustomerRequestWithEmail::to_encryptable(CustomerRequestWithEmail {
                    name: request_customer_details.name.clone(),
                    email: request_customer_details.email.clone(),
                    phone: request_customer_details.phone.clone(),
                }),
                Identifier::Merchant(key_store.merchant_id.clone()),
                key,
            )
            .await
            .change_context(errors::StorageError::SerializationFailed)
            .attach_printable("Failed while encrypting Customer while Update")?;
            let encryptable_customer = CustomerRequestWithEmail::from_encryptable(encrypted_data)
                .change_context(errors::StorageError::SerializationFailed)
                .attach_printable("Failed while encrypting Customer while Update")?;
            Some(match customer_data {
                Some(c) => {
                    // Update the customer data if new data is passed in the request
                    if request_customer_details.email.is_some()
                        | request_customer_details.name.is_some()
                        | request_customer_details.phone.is_some()
                        | request_customer_details.phone_country_code.is_some()
                    {
                        let customer_update = Update {
                            name: encryptable_customer.name,
                            email: encryptable_customer.email,
                            phone: Box::new(encryptable_customer.phone),
                            phone_country_code: request_customer_details.phone_country_code,
                            description: None,
                            connector_customer: None,
                            metadata: None,
                            address_id: None,
                        };

                        db.update_customer_by_customer_id_merchant_id(
                            key_manager_state,
                            customer_id,
                            merchant_id.to_string(),
                            c,
                            customer_update,
                            key_store,
                            storage_scheme,
                        )
                        .await
                    } else {
                        Ok(c)
                    }
                }
                None => {
                    let new_customer = domain::Customer {
                        customer_id,
                        merchant_id: merchant_id.to_string(),
                        name: encryptable_customer.name,
                        email: encryptable_customer.email,
                        phone: encryptable_customer.phone,
                        phone_country_code: request_customer_details.phone_country_code.clone(),
                        description: None,
                        created_at: common_utils::date_time::now(),
                        id: None,
                        metadata: None,
                        modified_at: common_utils::date_time::now(),
                        connector_customer: None,
                        address_id: None,
                        default_payment_method_id: None,
                        updated_by: None,
                    };
                    metrics::CUSTOMER_CREATED.add(&metrics::CONTEXT, 1, &[]);
                    db.insert_customer(new_customer, key_manager_state, key_store, storage_scheme)
                        .await
                }
            })
        }
        None => match &payment_data.payment_intent.customer_id {
            None => None,
            Some(customer_id) => db
                .find_customer_optional_by_customer_id_merchant_id(
                    key_manager_state,
                    customer_id,
                    merchant_id,
                    key_store,
                    storage_scheme,
                )
                .await?
                .map(Ok),
        },
    };
    Ok((
        operation,
        match optional_customer {
            Some(customer) => {
                let customer = customer?;

                payment_data.payment_intent.customer_id = Some(customer.customer_id.clone());
                payment_data.email = payment_data.email.clone().or_else(|| {
                    customer
                        .email
                        .clone()
                        .map(|encrypted_value| encrypted_value.into())
                });

                Some(customer)
            }
            None => None,
        },
    ))
}

pub async fn retrieve_payment_method_with_temporary_token(
    state: &SessionState,
    token: &str,
    payment_intent: &PaymentIntent,
    merchant_key_store: &domain::MerchantKeyStore,
    card_token_data: Option<&CardToken>,
) -> RouterResult<Option<(api::PaymentMethodData, enums::PaymentMethod)>> {
    let (pm, supplementary_data) =
        vault::Vault::get_payment_method_data_from_locker(state, token, merchant_key_store)
            .await
            .attach_printable(
                "Payment method for given token not found or there was a problem fetching it",
            )?;

    utils::when(
        supplementary_data
            .customer_id
            .ne(&payment_intent.customer_id),
        || {
            Err(errors::ApiErrorResponse::PreconditionFailed { message: "customer associated with payment method and customer passed in payment are not same".into() })
        },
    )?;

    Ok::<_, error_stack::Report<errors::ApiErrorResponse>>(match pm {
        Some(api::PaymentMethodData::Card(card)) => {
            let mut updated_card = card.clone();
            let mut is_card_updated = false;

            // The card_holder_name from locker retrieved card is considered if it is a non-empty string or else card_holder_name is picked
            // from payment_method_data.card_token object
            let name_on_card = if let Some(name) = card.card_holder_name.clone() {
                if name.clone().expose().is_empty() {
                    card_token_data
                        .and_then(|token_data| {
                            is_card_updated = true;
                            token_data.card_holder_name.clone()
                        })
                        .or(Some(name))
                } else {
                    card.card_holder_name.clone()
                }
            } else {
                card_token_data.and_then(|token_data| {
                    is_card_updated = true;
                    token_data.card_holder_name.clone()
                })
            };

            updated_card.card_holder_name = name_on_card;

            if let Some(token_data) = card_token_data {
                if let Some(cvc) = token_data.card_cvc.clone() {
                    is_card_updated = true;
                    updated_card.card_cvc = cvc;
                }
            }

            if is_card_updated {
                let updated_pm = api::PaymentMethodData::Card(updated_card);
                vault::Vault::store_payment_method_data_in_locker(
                    state,
                    Some(token.to_owned()),
                    &updated_pm,
                    payment_intent.customer_id.to_owned(),
                    enums::PaymentMethod::Card,
                    merchant_key_store,
                )
                .await?;

                Some((updated_pm, enums::PaymentMethod::Card))
            } else {
                Some((
                    api::PaymentMethodData::Card(card),
                    enums::PaymentMethod::Card,
                ))
            }
        }

        Some(the_pm @ api::PaymentMethodData::Wallet(_)) => {
            Some((the_pm, enums::PaymentMethod::Wallet))
        }

        Some(the_pm @ api::PaymentMethodData::BankTransfer(_)) => {
            Some((the_pm, enums::PaymentMethod::BankTransfer))
        }

        Some(the_pm @ api::PaymentMethodData::BankRedirect(_)) => {
            Some((the_pm, enums::PaymentMethod::BankRedirect))
        }

        Some(_) => Err(errors::ApiErrorResponse::InternalServerError)
            .attach_printable("Payment method received from locker is unsupported by locker")?,

        None => None,
    })
}

pub async fn retrieve_card_with_permanent_token(
    state: &SessionState,
    locker_id: &str,
    _payment_method_id: &str,
    payment_intent: &PaymentIntent,
    card_token_data: Option<&CardToken>,
    _merchant_key_store: &domain::MerchantKeyStore,
    _storage_scheme: enums::MerchantStorageScheme,
) -> RouterResult<api::PaymentMethodData> {
    let customer_id = payment_intent
        .customer_id
        .as_ref()
        .get_required_value("customer_id")
        .change_context(errors::ApiErrorResponse::UnprocessableEntity {
            message: "no customer id provided for the payment".to_string(),
        })?;
    let card =
        cards::get_card_from_locker(state, customer_id, &payment_intent.merchant_id, locker_id)
            .await
            .change_context(errors::ApiErrorResponse::InternalServerError)
            .attach_printable("failed to fetch card information from the permanent locker")?;

    // The card_holder_name from locker retrieved card is considered if it is a non-empty string or else card_holder_name is picked
    // from payment_method_data.card_token object
    let name_on_card = if let Some(name) = card.name_on_card.clone() {
        if name.clone().expose().is_empty() {
            card_token_data
                .and_then(|token_data| token_data.card_holder_name.clone())
                .or(Some(name))
        } else {
            card.name_on_card
        }
    } else {
        card_token_data.and_then(|token_data| token_data.card_holder_name.clone())
    };

    let api_card = api::Card {
        card_number: card.card_number,
        card_holder_name: name_on_card,
        card_exp_month: card.card_exp_month,
        card_exp_year: card.card_exp_year,
        card_cvc: card_token_data
            .cloned()
            .unwrap_or_default()
            .card_cvc
            .unwrap_or_default(),
        card_issuer: None,
        nick_name: card.nick_name.map(masking::Secret::new),
        card_network: card
            .card_brand
            .map(|card_brand| enums::CardNetwork::from_str(&card_brand))
            .transpose()
            .map_err(|e| {
                logger::error!("Failed to parse card network {e:?}");
            })
            .ok()
            .flatten(),
        card_type: None,
        card_issuing_country: None,
        bank_code: None,
    };

    Ok(api::PaymentMethodData::Card(api_card))
}

pub async fn retrieve_payment_method_from_db_with_token_data(
    state: &SessionState,
    token_data: &storage::PaymentTokenData,
    storage_scheme: storage::enums::MerchantStorageScheme,
) -> RouterResult<Option<storage::PaymentMethod>> {
    match token_data {
        storage::PaymentTokenData::PermanentCard(data) => {
            if let Some(ref payment_method_id) = data.payment_method_id {
                state
                    .store
                    .find_payment_method(payment_method_id, storage_scheme)
                    .await
                    .to_not_found_response(errors::ApiErrorResponse::PaymentMethodNotFound)
                    .attach_printable("error retrieving payment method from DB")
                    .map(Some)
            } else {
                Ok(None)
            }
        }

        storage::PaymentTokenData::WalletToken(data) => state
            .store
            .find_payment_method(&data.payment_method_id, storage_scheme)
            .await
            .to_not_found_response(errors::ApiErrorResponse::PaymentMethodNotFound)
            .attach_printable("error retrieveing payment method from DB")
            .map(Some),

        storage::PaymentTokenData::Temporary(_)
        | storage::PaymentTokenData::TemporaryGeneric(_)
        | storage::PaymentTokenData::Permanent(_)
        | storage::PaymentTokenData::AuthBankDebit(_) => Ok(None),
    }
}

pub async fn retrieve_payment_token_data(
    state: &SessionState,
    token: String,
    payment_method: Option<storage_enums::PaymentMethod>,
) -> RouterResult<storage::PaymentTokenData> {
    let redis_conn = state
        .store
        .get_redis_conn()
        .change_context(errors::ApiErrorResponse::InternalServerError)
        .attach_printable("Failed to get redis connection")?;

    let key = format!(
        "pm_token_{}_{}_hyperswitch",
        token,
        payment_method.get_required_value("payment_method")?
    );

    let token_data_string = redis_conn
        .get_key::<Option<String>>(&key)
        .await
        .change_context(errors::ApiErrorResponse::InternalServerError)
        .attach_printable("Failed to fetch the token from redis")?
        .ok_or(error_stack::Report::new(
            errors::ApiErrorResponse::UnprocessableEntity {
                message: "Token is invalid or expired".to_owned(),
            },
        ))?;

    let token_data_result = token_data_string
        .clone()
        .parse_struct("PaymentTokenData")
        .change_context(errors::ApiErrorResponse::InternalServerError)
        .attach_printable("failed to deserialize hyperswitch token data");

    let token_data = match token_data_result {
        Ok(data) => data,
        Err(e) => {
            // The purpose of this logic is backwards compatibility to support tokens
            // in redis that might be following the old format.
            if token_data_string.starts_with('{') {
                return Err(e);
            } else {
                storage::PaymentTokenData::temporary_generic(token_data_string)
            }
        }
    };

    Ok(token_data)
}

pub async fn make_pm_data<'a, F: Clone, R>(
    operation: BoxedOperation<'a, F, R>,
    state: &'a SessionState,
    payment_data: &mut PaymentData<F>,
    merchant_key_store: &domain::MerchantKeyStore,
    customer: &Option<domain::Customer>,
    storage_scheme: common_enums::enums::MerchantStorageScheme,
    business_profile: Option<&diesel_models::business_profile::BusinessProfile>,
) -> RouterResult<(
    BoxedOperation<'a, F, R>,
    Option<api::PaymentMethodData>,
    Option<String>,
)> {
    let request = &payment_data.payment_method_data.clone();

    let mut card_token_data = payment_data
        .payment_method_data
        .clone()
        .and_then(|pmd| match pmd {
            api_models::payments::PaymentMethodData::CardToken(token_data) => Some(token_data),
            _ => None,
        })
        .or(Some(CardToken::default()));

    if let Some(cvc) = payment_data.card_cvc.clone() {
        if let Some(token_data) = card_token_data.as_mut() {
            token_data.card_cvc = Some(cvc);
        }
    }

    if payment_data.token_data.is_none() {
        if let Some(payment_method_info) = &payment_data.payment_method_info {
            if payment_method_info.payment_method == Some(storage_enums::PaymentMethod::Card) {
                payment_data.token_data =
                    Some(storage::PaymentTokenData::PermanentCard(CardTokenData {
                        payment_method_id: Some(payment_method_info.payment_method_id.clone()),
                        locker_id: payment_method_info
                            .locker_id
                            .clone()
                            .or(Some(payment_method_info.payment_method_id.clone())),
                        token: payment_method_info
                            .locker_id
                            .clone()
                            .unwrap_or(payment_method_info.payment_method_id.clone()),
                    }));
            }
        }
    }

    // TODO: Handle case where payment method and token both are present in request properly.
    let (payment_method, pm_id) = match (request, payment_data.token_data.as_ref()) {
        (_, Some(hyperswitch_token)) => {
            let pm_data = payment_methods::retrieve_payment_method_with_token(
                state,
                merchant_key_store,
                hyperswitch_token,
                &payment_data.payment_intent,
                card_token_data.as_ref(),
                customer,
                storage_scheme,
            )
            .await;

            let payment_method_details = pm_data.attach_printable("in 'make_pm_data'")?;

            Ok::<_, error_stack::Report<errors::ApiErrorResponse>>(
                if let Some(payment_method_data) = payment_method_details.payment_method_data {
                    payment_data.payment_attempt.payment_method =
                        payment_method_details.payment_method;
                    (
                        Some(payment_method_data),
                        payment_method_details.payment_method_id,
                    )
                } else {
                    (None, payment_method_details.payment_method_id)
                },
            )
        }

        (Some(_), _) => {
            let (payment_method_data, payment_token) = payment_methods::retrieve_payment_method(
                request,
                state,
                &payment_data.payment_intent,
                &payment_data.payment_attempt,
                merchant_key_store,
                business_profile,
            )
            .await?;

            payment_data.token = payment_token;

            Ok((payment_method_data, None))
        }
        _ => Ok((None, None)),
    }?;

    Ok((operation, payment_method, pm_id))
}

pub async fn store_in_vault_and_generate_ppmt(
    state: &SessionState,
    payment_method_data: &api_models::payments::PaymentMethodData,
    payment_intent: &PaymentIntent,
    payment_attempt: &PaymentAttempt,
    payment_method: enums::PaymentMethod,
    merchant_key_store: &domain::MerchantKeyStore,
    business_profile: Option<&diesel_models::business_profile::BusinessProfile>,
) -> RouterResult<String> {
    let router_token = vault::Vault::store_payment_method_data_in_locker(
        state,
        None,
        payment_method_data,
        payment_intent.customer_id.to_owned(),
        payment_method,
        merchant_key_store,
    )
    .await?;
    let parent_payment_method_token = generate_id(consts::ID_LENGTH, "token");
    let key_for_hyperswitch_token = payment_attempt.payment_method.map(|payment_method| {
        payment_methods_handler::ParentPaymentMethodToken::create_key_for_token((
            &parent_payment_method_token,
            payment_method,
        ))
    });

    let intent_fulfillment_time = business_profile
        .and_then(|b_profile| b_profile.intent_fulfillment_time)
        .unwrap_or(consts::DEFAULT_FULFILLMENT_TIME);

    if let Some(key_for_hyperswitch_token) = key_for_hyperswitch_token {
        key_for_hyperswitch_token
            .insert(
                intent_fulfillment_time,
                storage::PaymentTokenData::temporary_generic(router_token),
                state,
            )
            .await?;
    };
    Ok(parent_payment_method_token)
}

pub async fn store_payment_method_data_in_vault(
    state: &SessionState,
    payment_attempt: &PaymentAttempt,
    payment_intent: &PaymentIntent,
    payment_method: enums::PaymentMethod,
    payment_method_data: &api::PaymentMethodData,
    merchant_key_store: &domain::MerchantKeyStore,
    business_profile: Option<&diesel_models::business_profile::BusinessProfile>,
) -> RouterResult<Option<String>> {
    if should_store_payment_method_data_in_vault(
        &state.conf.temp_locker_enable_config,
        payment_attempt.connector.clone(),
        payment_method,
    ) || payment_intent.request_external_three_ds_authentication == Some(true)
    {
        let parent_payment_method_token = store_in_vault_and_generate_ppmt(
            state,
            payment_method_data,
            payment_intent,
            payment_attempt,
            payment_method,
            merchant_key_store,
            business_profile,
        )
        .await?;

        return Ok(Some(parent_payment_method_token));
    }

    Ok(None)
}
pub fn should_store_payment_method_data_in_vault(
    temp_locker_enable_config: &TempLockerEnableConfig,
    option_connector: Option<String>,
    payment_method: enums::PaymentMethod,
) -> bool {
    option_connector
        .map(|connector| {
            temp_locker_enable_config
                .0
                .get(&connector)
                .map(|config| config.payment_method.contains(&payment_method))
                .unwrap_or(false)
        })
        .unwrap_or(true)
}

#[instrument(skip_all)]
pub(crate) fn validate_capture_method(
    capture_method: storage_enums::CaptureMethod,
) -> RouterResult<()> {
    utils::when(
        capture_method == storage_enums::CaptureMethod::Automatic,
        || {
            Err(report!(errors::ApiErrorResponse::PaymentUnexpectedState {
                field_name: "capture_method".to_string(),
                current_flow: "captured".to_string(),
                current_value: capture_method.to_string(),
                states: "manual, manual_multiple, scheduled".to_string()
            }))
        },
    )
}

#[instrument(skip_all)]
pub(crate) fn validate_status_with_capture_method(
    status: storage_enums::IntentStatus,
    capture_method: storage_enums::CaptureMethod,
) -> RouterResult<()> {
    if status == storage_enums::IntentStatus::Processing
        && !(capture_method == storage_enums::CaptureMethod::ManualMultiple)
    {
        return Err(report!(errors::ApiErrorResponse::PaymentUnexpectedState {
            field_name: "capture_method".to_string(),
            current_flow: "captured".to_string(),
            current_value: capture_method.to_string(),
            states: "manual_multiple".to_string()
        }));
    }
    utils::when(
        status != storage_enums::IntentStatus::RequiresCapture
            && status != storage_enums::IntentStatus::PartiallyCapturedAndCapturable
            && status != storage_enums::IntentStatus::Processing,
        || {
            Err(report!(errors::ApiErrorResponse::PaymentUnexpectedState {
                field_name: "payment.status".to_string(),
                current_flow: "captured".to_string(),
                current_value: status.to_string(),
                states: "requires_capture, partially_captured_and_capturable, processing"
                    .to_string()
            }))
        },
    )
}

#[instrument(skip_all)]
pub(crate) fn validate_amount_to_capture(
    amount: i64,
    amount_to_capture: Option<i64>,
) -> RouterResult<()> {
    utils::when(
        amount_to_capture.is_some() && (Some(amount) < amount_to_capture),
        || {
            Err(report!(errors::ApiErrorResponse::InvalidRequestData {
                message: "amount_to_capture is greater than amount".to_string()
            }))
        },
    )
}

#[instrument(skip_all)]
pub(crate) fn validate_payment_method_fields_present(
    req: &api::PaymentsRequest,
) -> RouterResult<()> {
    let payment_method_data =
        req.payment_method_data
            .as_ref()
            .and_then(|request_payment_method_data| {
                request_payment_method_data.payment_method_data.as_ref()
            });
    utils::when(
        req.payment_method.is_none() && payment_method_data.is_some(),
        || {
            Err(errors::ApiErrorResponse::MissingRequiredField {
                field_name: "payment_method",
            })
        },
    )?;

    utils::when(
        !matches!(
            req.payment_method,
            Some(api_enums::PaymentMethod::Card) | None
        ) && (req.payment_method_type.is_none()),
        || {
            Err(errors::ApiErrorResponse::MissingRequiredField {
                field_name: "payment_method_type",
            })
        },
    )?;

    utils::when(
        req.payment_method.is_some()
            && payment_method_data.is_none()
            && req.payment_token.is_none()
            && req.recurring_details.is_none(),
        || {
            Err(errors::ApiErrorResponse::MissingRequiredField {
                field_name: "payment_method_data",
            })
        },
    )?;
    utils::when(
        req.payment_method.is_some() && req.payment_method_type.is_some(),
        || {
            req.payment_method
                .map_or(Ok(()), |req_payment_method| {
                    req.payment_method_type.map_or(Ok(()), |req_payment_method_type| {
                        if !validate_payment_method_type_against_payment_method(req_payment_method, req_payment_method_type) {
                            Err(errors::ApiErrorResponse::InvalidRequestData {
                                message: ("payment_method_type doesn't correspond to the specified payment_method"
                                    .to_string()),
                            })
                        } else {
                            Ok(())
                        }
                    })
                })
        },
    )?;

    let validate_payment_method_and_payment_method_data =
        |req_payment_method_data, req_payment_method: api_enums::PaymentMethod| {
            api_enums::PaymentMethod::foreign_try_from(req_payment_method_data).and_then(|payment_method|
                if req_payment_method != payment_method {
                    Err(errors::ApiErrorResponse::InvalidRequestData {
                        message: ("payment_method_data doesn't correspond to the specified payment_method"
                            .to_string()),
                    })
                } else {
                    Ok(())
                })
        };

    utils::when(
        req.payment_method.is_some() && payment_method_data.is_some(),
        || {
            payment_method_data
                .cloned()
                .map_or(Ok(()), |payment_method_data| {
                    req.payment_method.map_or(Ok(()), |req_payment_method| {
                        validate_payment_method_and_payment_method_data(
                            payment_method_data,
                            req_payment_method,
                        )
                    })
                })
        },
    )?;

    Ok(())
}

pub fn validate_payment_method_type_against_payment_method(
    payment_method: api_enums::PaymentMethod,
    payment_method_type: api_enums::PaymentMethodType,
) -> bool {
    match payment_method {
        api_enums::PaymentMethod::Card => matches!(
            payment_method_type,
            api_enums::PaymentMethodType::Credit | api_enums::PaymentMethodType::Debit
        ),
        api_enums::PaymentMethod::PayLater => matches!(
            payment_method_type,
            api_enums::PaymentMethodType::Affirm
                | api_enums::PaymentMethodType::Alma
                | api_enums::PaymentMethodType::AfterpayClearpay
                | api_enums::PaymentMethodType::Klarna
                | api_enums::PaymentMethodType::PayBright
                | api_enums::PaymentMethodType::Atome
                | api_enums::PaymentMethodType::Walley
        ),
        api_enums::PaymentMethod::Wallet => matches!(
            payment_method_type,
            api_enums::PaymentMethodType::ApplePay
                | api_enums::PaymentMethodType::GooglePay
                | api_enums::PaymentMethodType::Paypal
                | api_enums::PaymentMethodType::AliPay
                | api_enums::PaymentMethodType::AliPayHk
                | api_enums::PaymentMethodType::Dana
                | api_enums::PaymentMethodType::MbWay
                | api_enums::PaymentMethodType::MobilePay
                | api_enums::PaymentMethodType::SamsungPay
                | api_enums::PaymentMethodType::Twint
                | api_enums::PaymentMethodType::Vipps
                | api_enums::PaymentMethodType::TouchNGo
                | api_enums::PaymentMethodType::Swish
                | api_enums::PaymentMethodType::WeChatPay
                | api_enums::PaymentMethodType::GoPay
                | api_enums::PaymentMethodType::Gcash
                | api_enums::PaymentMethodType::Momo
                | api_enums::PaymentMethodType::KakaoPay
                | api_enums::PaymentMethodType::Cashapp
                | api_enums::PaymentMethodType::Mifinity
        ),
        api_enums::PaymentMethod::BankRedirect => matches!(
            payment_method_type,
            api_enums::PaymentMethodType::Giropay
                | api_enums::PaymentMethodType::Ideal
                | api_enums::PaymentMethodType::Sofort
                | api_enums::PaymentMethodType::Eps
                | api_enums::PaymentMethodType::BancontactCard
                | api_enums::PaymentMethodType::Blik
                | api_enums::PaymentMethodType::LocalBankRedirect
                | api_enums::PaymentMethodType::OnlineBankingThailand
                | api_enums::PaymentMethodType::OnlineBankingCzechRepublic
                | api_enums::PaymentMethodType::OnlineBankingFinland
                | api_enums::PaymentMethodType::OnlineBankingFpx
                | api_enums::PaymentMethodType::OnlineBankingPoland
                | api_enums::PaymentMethodType::OnlineBankingSlovakia
                | api_enums::PaymentMethodType::Przelewy24
                | api_enums::PaymentMethodType::Trustly
                | api_enums::PaymentMethodType::Bizum
                | api_enums::PaymentMethodType::Interac
                | api_enums::PaymentMethodType::OpenBankingUk
                | api_enums::PaymentMethodType::OpenBankingPIS
        ),
        api_enums::PaymentMethod::BankTransfer => matches!(
            payment_method_type,
            api_enums::PaymentMethodType::Ach
                | api_enums::PaymentMethodType::Sepa
                | api_enums::PaymentMethodType::Bacs
                | api_enums::PaymentMethodType::Multibanco
                | api_enums::PaymentMethodType::Pix
                | api_enums::PaymentMethodType::Pse
                | api_enums::PaymentMethodType::PermataBankTransfer
                | api_enums::PaymentMethodType::BcaBankTransfer
                | api_enums::PaymentMethodType::BniVa
                | api_enums::PaymentMethodType::BriVa
                | api_enums::PaymentMethodType::CimbVa
                | api_enums::PaymentMethodType::DanamonVa
                | api_enums::PaymentMethodType::MandiriVa
                | api_enums::PaymentMethodType::LocalBankTransfer
        ),
        api_enums::PaymentMethod::BankDebit => matches!(
            payment_method_type,
            api_enums::PaymentMethodType::Ach
                | api_enums::PaymentMethodType::Sepa
                | api_enums::PaymentMethodType::Bacs
                | api_enums::PaymentMethodType::Becs
        ),
        api_enums::PaymentMethod::Crypto => matches!(
            payment_method_type,
            api_enums::PaymentMethodType::CryptoCurrency
        ),
        api_enums::PaymentMethod::Reward => matches!(
            payment_method_type,
            api_enums::PaymentMethodType::Evoucher | api_enums::PaymentMethodType::ClassicReward
        ),
        api_enums::PaymentMethod::RealTimePayment => matches!(
            payment_method_type,
            api_enums::PaymentMethodType::Fps
                | api_enums::PaymentMethodType::DuitNow
                | api_enums::PaymentMethodType::PromptPay
                | api_enums::PaymentMethodType::VietQr
        ),
        api_enums::PaymentMethod::Upi => matches!(
            payment_method_type,
            api_enums::PaymentMethodType::UpiCollect | api_enums::PaymentMethodType::UpiIntent
        ),
        api_enums::PaymentMethod::Voucher => matches!(
            payment_method_type,
            api_enums::PaymentMethodType::Boleto
                | api_enums::PaymentMethodType::Efecty
                | api_enums::PaymentMethodType::PagoEfectivo
                | api_enums::PaymentMethodType::RedCompra
                | api_enums::PaymentMethodType::RedPagos
                | api_enums::PaymentMethodType::Indomaret
                | api_enums::PaymentMethodType::Alfamart
                | api_enums::PaymentMethodType::Oxxo
                | api_enums::PaymentMethodType::SevenEleven
                | api_enums::PaymentMethodType::Lawson
                | api_enums::PaymentMethodType::MiniStop
                | api_enums::PaymentMethodType::FamilyMart
                | api_enums::PaymentMethodType::Seicomart
                | api_enums::PaymentMethodType::PayEasy
        ),
        api_enums::PaymentMethod::GiftCard => {
            matches!(
                payment_method_type,
                api_enums::PaymentMethodType::Givex | api_enums::PaymentMethodType::PaySafeCard
            )
        }
        api_enums::PaymentMethod::CardRedirect => matches!(
            payment_method_type,
            api_enums::PaymentMethodType::Knet
                | api_enums::PaymentMethodType::Benefit
                | api_enums::PaymentMethodType::MomoAtm
                | api_enums::PaymentMethodType::CardRedirect
        ),
        api_enums::PaymentMethod::OpenBanking => matches!(
            payment_method_type,
            api_enums::PaymentMethodType::OpenBankingPIS
        ),
    }
}

pub fn check_force_psync_precondition(status: &storage_enums::AttemptStatus) -> bool {
    !matches!(
        status,
        storage_enums::AttemptStatus::Charged
            | storage_enums::AttemptStatus::AutoRefunded
            | storage_enums::AttemptStatus::Voided
            | storage_enums::AttemptStatus::CodInitiated
            | storage_enums::AttemptStatus::Started
            | storage_enums::AttemptStatus::Failure
    )
}

pub fn append_option<T, U, F, V>(func: F, option1: Option<T>, option2: Option<U>) -> Option<V>
where
    F: FnOnce(T, U) -> V,
{
    Some(func(option1?, option2?))
}

#[cfg(feature = "olap")]
pub(super) async fn filter_by_constraints(
    state: &SessionState,
    constraints: &api::PaymentListConstraints,
    merchant_id: &str,
    key_store: &domain::MerchantKeyStore,
    storage_scheme: storage_enums::MerchantStorageScheme,
) -> CustomResult<Vec<PaymentIntent>, errors::DataStorageError> {
    let db = &*state.store;
    let result = db
        .filter_payment_intent_by_constraints(
            &(state).into(),
            merchant_id,
            &constraints.clone().into(),
            key_store,
            storage_scheme,
        )
        .await?;
    Ok(result)
}

#[cfg(feature = "olap")]
pub(super) fn validate_payment_list_request(
    req: &api::PaymentListConstraints,
) -> CustomResult<(), errors::ApiErrorResponse> {
    use common_utils::consts::PAYMENTS_LIST_MAX_LIMIT_V1;

    utils::when(
        req.limit > PAYMENTS_LIST_MAX_LIMIT_V1 || req.limit < 1,
        || {
            Err(errors::ApiErrorResponse::InvalidRequestData {
                message: format!(
                    "limit should be in between 1 and {}",
                    PAYMENTS_LIST_MAX_LIMIT_V1
                ),
            })
        },
    )?;
    Ok(())
}
#[cfg(feature = "olap")]
pub(super) fn validate_payment_list_request_for_joins(
    limit: u32,
) -> CustomResult<(), errors::ApiErrorResponse> {
    use common_utils::consts::PAYMENTS_LIST_MAX_LIMIT_V2;

    utils::when(!(1..=PAYMENTS_LIST_MAX_LIMIT_V2).contains(&limit), || {
        Err(errors::ApiErrorResponse::InvalidRequestData {
            message: format!(
                "limit should be in between 1 and {}",
                PAYMENTS_LIST_MAX_LIMIT_V2
            ),
        })
    })?;
    Ok(())
}

pub fn get_handle_response_url(
    payment_id: String,
    business_profile: &diesel_models::business_profile::BusinessProfile,
    response: &api::PaymentsResponse,
    connector: String,
) -> RouterResult<api::RedirectionResponse> {
    let payments_return_url = response.return_url.as_ref();

    let redirection_response = make_pg_redirect_response(payment_id, response, connector);

    let return_url = make_merchant_url_with_response(
        business_profile,
        redirection_response,
        payments_return_url,
        response.client_secret.as_ref(),
        response.manual_retry_allowed,
    )
    .attach_printable("Failed to make merchant url with response")?;

    make_url_with_signature(&return_url, business_profile)
}

pub fn make_merchant_url_with_response(
    business_profile: &diesel_models::business_profile::BusinessProfile,
    redirection_response: api::PgRedirectResponse,
    request_return_url: Option<&String>,
    client_secret: Option<&masking::Secret<String>>,
    manual_retry_allowed: Option<bool>,
) -> RouterResult<String> {
    // take return url if provided in the request else use merchant return url
    let url = request_return_url
        .or(business_profile.return_url.as_ref())
        .get_required_value("return_url")?;

    let status_check = redirection_response.status;

    let payment_client_secret = client_secret
        .ok_or(errors::ApiErrorResponse::InternalServerError)
        .attach_printable("Expected client secret to be `Some`")?;

    let merchant_url_with_response = if business_profile.redirect_to_merchant_with_http_post {
        url::Url::parse_with_params(
            url,
            &[
                ("status", status_check.to_string()),
                (
                    "payment_intent_client_secret",
                    payment_client_secret.peek().to_string(),
                ),
                (
                    "manual_retry_allowed",
                    manual_retry_allowed.unwrap_or(false).to_string(),
                ),
            ],
        )
        .change_context(errors::ApiErrorResponse::InternalServerError)
        .attach_printable("Unable to parse the url with param")?
    } else {
        let amount = redirection_response.amount.get_required_value("amount")?;
        url::Url::parse_with_params(
            url,
            &[
                ("status", status_check.to_string()),
                (
                    "payment_intent_client_secret",
                    payment_client_secret.peek().to_string(),
                ),
                ("amount", amount.to_string()),
                (
                    "manual_retry_allowed",
                    manual_retry_allowed.unwrap_or(false).to_string(),
                ),
            ],
        )
        .change_context(errors::ApiErrorResponse::InternalServerError)
        .attach_printable("Unable to parse the url with param")?
    };

    Ok(merchant_url_with_response.to_string())
}

pub async fn make_ephemeral_key(
    state: SessionState,
    customer_id: id_type::CustomerId,
    merchant_id: String,
) -> errors::RouterResponse<ephemeral_key::EphemeralKey> {
    let store = &state.store;
    let id = utils::generate_id(consts::ID_LENGTH, "eki");
    let secret = format!("epk_{}", &Uuid::new_v4().simple().to_string());
    let ek = ephemeral_key::EphemeralKeyNew {
        id,
        customer_id,
        merchant_id,
        secret,
    };
    let ek = store
        .create_ephemeral_key(ek, state.conf.eph_key.validity)
        .await
        .change_context(errors::ApiErrorResponse::InternalServerError)
        .attach_printable("Unable to create ephemeral key")?;
    Ok(services::ApplicationResponse::Json(ek))
}

pub async fn delete_ephemeral_key(
    state: SessionState,
    ek_id: String,
) -> errors::RouterResponse<ephemeral_key::EphemeralKey> {
    let db = state.store.as_ref();
    let ek = db
        .delete_ephemeral_key(&ek_id)
        .await
        .change_context(errors::ApiErrorResponse::InternalServerError)
        .attach_printable("Unable to delete ephemeral key")?;
    Ok(services::ApplicationResponse::Json(ek))
}

pub fn make_pg_redirect_response(
    payment_id: String,
    response: &api::PaymentsResponse,
    connector: String,
) -> api::PgRedirectResponse {
    api::PgRedirectResponse {
        payment_id,
        status: response.status,
        gateway_id: connector,
        customer_id: response.customer_id.to_owned(),
        amount: Some(response.amount),
    }
}

pub fn make_url_with_signature(
    redirect_url: &str,
    business_profile: &diesel_models::business_profile::BusinessProfile,
) -> RouterResult<api::RedirectionResponse> {
    let mut url = url::Url::parse(redirect_url)
        .change_context(errors::ApiErrorResponse::InternalServerError)
        .attach_printable("Unable to parse the url")?;

    let mut base_url = url.clone();
    base_url.query_pairs_mut().clear();

    let url = if business_profile.enable_payment_response_hash {
        let key = business_profile
            .payment_response_hash_key
            .as_ref()
            .get_required_value("payment_response_hash_key")?;
        let signature = hmac_sha512_sorted_query_params(
            &mut url.query_pairs().collect::<Vec<_>>(),
            key.as_str(),
        )?;

        url.query_pairs_mut()
            .append_pair("signature", &signature)
            .append_pair("signature_algorithm", "HMAC-SHA512");
        url.to_owned()
    } else {
        url.to_owned()
    };

    let parameters = url
        .query_pairs()
        .collect::<Vec<_>>()
        .iter()
        .map(|(key, value)| (key.clone().into_owned(), value.clone().into_owned()))
        .collect::<Vec<_>>();

    Ok(api::RedirectionResponse {
        return_url: base_url.to_string(),
        params: parameters,
        return_url_with_query_params: url.to_string(),
        http_method: if business_profile.redirect_to_merchant_with_http_post {
            services::Method::Post.to_string()
        } else {
            services::Method::Get.to_string()
        },
        headers: Vec::new(),
    })
}

pub fn hmac_sha512_sorted_query_params(
    params: &mut [(Cow<'_, str>, Cow<'_, str>)],
    key: &str,
) -> RouterResult<String> {
    params.sort();
    let final_string = params
        .iter()
        .map(|(key, value)| format!("{key}={value}"))
        .collect::<Vec<_>>()
        .join("&");

    let signature = crypto::HmacSha512::sign_message(
        &crypto::HmacSha512,
        key.as_bytes(),
        final_string.as_bytes(),
    )
    .change_context(errors::ApiErrorResponse::InternalServerError)
    .attach_printable("Failed to sign the message")?;

    Ok(hex::encode(signature))
}

pub fn check_if_operation_confirm<Op: std::fmt::Debug>(operations: Op) -> bool {
    format!("{operations:?}") == "PaymentConfirm"
}

#[allow(clippy::too_many_arguments)]
pub fn generate_mandate(
    merchant_id: String,
    payment_id: String,
    connector: String,
    setup_mandate_details: Option<MandateData>,
    customer_id: &Option<id_type::CustomerId>,
    payment_method_id: String,
    connector_mandate_id: Option<pii::SecretSerdeValue>,
    network_txn_id: Option<String>,
    payment_method_data_option: Option<domain::payments::PaymentMethodData>,
    mandate_reference: Option<MandateReference>,
    merchant_connector_id: Option<String>,
) -> CustomResult<Option<storage::MandateNew>, errors::ApiErrorResponse> {
    match (setup_mandate_details, customer_id) {
        (Some(data), Some(cus_id)) => {
            let mandate_id = utils::generate_id(consts::ID_LENGTH, "man");

            // The construction of the mandate new must be visible
            let mut new_mandate = storage::MandateNew::default();

            let customer_acceptance = data
                .customer_acceptance
                .get_required_value("customer_acceptance")?;
            new_mandate
                .set_mandate_id(mandate_id)
                .set_customer_id(cus_id.clone())
                .set_merchant_id(merchant_id)
                .set_original_payment_id(Some(payment_id))
                .set_payment_method_id(payment_method_id)
                .set_connector(connector)
                .set_mandate_status(storage_enums::MandateStatus::Active)
                .set_connector_mandate_ids(connector_mandate_id)
                .set_network_transaction_id(network_txn_id)
                .set_customer_ip_address(
                    customer_acceptance
                        .get_ip_address()
                        .map(masking::Secret::new),
                )
                .set_customer_user_agent(customer_acceptance.get_user_agent())
                .set_customer_accepted_at(Some(customer_acceptance.get_accepted_at()))
                .set_metadata(payment_method_data_option.map(|payment_method_data| {
                    pii::SecretSerdeValue::new(
                        serde_json::to_value(payment_method_data).unwrap_or_default(),
                    )
                }))
                .set_connector_mandate_id(
                    mandate_reference.and_then(|reference| reference.connector_mandate_id),
                )
                .set_merchant_connector_id(merchant_connector_id);

            Ok(Some(
                match data.mandate_type.get_required_value("mandate_type")? {
                    hyperswitch_domain_models::mandates::MandateDataType::SingleUse(data) => {
                        new_mandate
                            .set_mandate_amount(Some(data.amount.get_amount_as_i64()))
                            .set_mandate_currency(Some(data.currency))
                            .set_mandate_type(storage_enums::MandateType::SingleUse)
                            .to_owned()
                    }

                    hyperswitch_domain_models::mandates::MandateDataType::MultiUse(op_data) => {
                        match op_data {
                            Some(data) => new_mandate
                                .set_mandate_amount(Some(data.amount.get_amount_as_i64()))
                                .set_mandate_currency(Some(data.currency))
                                .set_start_date(data.start_date)
                                .set_end_date(data.end_date),
                            // .set_metadata(data.metadata),
                            // we are storing PaymentMethodData in metadata of mandate
                            None => &mut new_mandate,
                        }
                        .set_mandate_type(storage_enums::MandateType::MultiUse)
                        .to_owned()
                    }
                },
            ))
        }
        (_, _) => Ok(None),
    }
}

// A function to manually authenticate the client secret with intent fulfillment time
pub fn authenticate_client_secret(
    request_client_secret: Option<&String>,
    payment_intent: &PaymentIntent,
) -> Result<(), errors::ApiErrorResponse> {
    match (request_client_secret, &payment_intent.client_secret) {
        (Some(req_cs), Some(pi_cs)) => {
            if req_cs != pi_cs {
                Err(errors::ApiErrorResponse::ClientSecretInvalid)
            } else {
                let current_timestamp = common_utils::date_time::now();

                let session_expiry = payment_intent.session_expiry.unwrap_or(
                    payment_intent
                        .created_at
                        .saturating_add(time::Duration::seconds(consts::DEFAULT_SESSION_EXPIRY)),
                );

                fp_utils::when(current_timestamp > session_expiry, || {
                    Err(errors::ApiErrorResponse::ClientSecretExpired)
                })
            }
        }
        // If there is no client in payment intent, then it has expired
        (Some(_), None) => Err(errors::ApiErrorResponse::ClientSecretExpired),
        _ => Ok(()),
    }
}

pub(crate) fn validate_payment_status_against_allowed_statuses(
    intent_status: &storage_enums::IntentStatus,
    allowed_statuses: &[storage_enums::IntentStatus],
    action: &'static str,
) -> Result<(), errors::ApiErrorResponse> {
    fp_utils::when(!allowed_statuses.contains(intent_status), || {
        Err(errors::ApiErrorResponse::PreconditionFailed {
            message: format!(
                "You cannot {action} this payment because it has status {intent_status}",
            ),
        })
    })
}

pub(crate) fn validate_payment_status_against_not_allowed_statuses(
    intent_status: &storage_enums::IntentStatus,
    not_allowed_statuses: &[storage_enums::IntentStatus],
    action: &'static str,
) -> Result<(), errors::ApiErrorResponse> {
    fp_utils::when(not_allowed_statuses.contains(intent_status), || {
        Err(errors::ApiErrorResponse::PreconditionFailed {
            message: format!(
                "You cannot {action} this payment because it has status {intent_status}",
            ),
        })
    })
}

#[instrument(skip_all)]
pub(crate) fn validate_pm_or_token_given(
    payment_method: &Option<api_enums::PaymentMethod>,
    payment_method_data: &Option<api::PaymentMethodData>,
    payment_method_type: &Option<api_enums::PaymentMethodType>,
    mandate_type: &Option<api::MandateTransactionType>,
    token: &Option<String>,
) -> Result<(), errors::ApiErrorResponse> {
    utils::when(
        !matches!(
            payment_method_type,
            Some(api_enums::PaymentMethodType::Paypal)
        ) && !matches!(
            mandate_type,
            Some(api::MandateTransactionType::RecurringMandateTransaction)
        ) && token.is_none()
            && (payment_method_data.is_none() || payment_method.is_none()),
        || {
            Err(errors::ApiErrorResponse::InvalidRequestData {
                message: "A payment token or payment method data is required".to_string(),
            })
        },
    )
}

// A function to perform database lookup and then verify the client secret
pub async fn verify_payment_intent_time_and_client_secret(
    state: &SessionState,
    merchant_account: &domain::MerchantAccount,
    key_store: &domain::MerchantKeyStore,
    client_secret: Option<String>,
) -> error_stack::Result<Option<PaymentIntent>, errors::ApiErrorResponse> {
    let db = &*state.store;
    client_secret
        .async_map(|cs| async move {
            let payment_id = get_payment_id_from_client_secret(&cs)?;

            let payment_intent = db
                .find_payment_intent_by_payment_id_merchant_id(
                    &state.into(),
                    &payment_id,
                    &merchant_account.merchant_id,
                    key_store,
                    merchant_account.storage_scheme,
                )
                .await
                .change_context(errors::ApiErrorResponse::PaymentNotFound)?;

            authenticate_client_secret(Some(&cs), &payment_intent)?;
            Ok(payment_intent)
        })
        .await
        .transpose()
}

/// Check whether the business details are configured in the merchant account
pub fn validate_business_details(
    business_country: Option<api_enums::CountryAlpha2>,
    business_label: Option<&String>,
    merchant_account: &domain::MerchantAccount,
) -> RouterResult<()> {
    let primary_business_details = merchant_account
        .primary_business_details
        .clone()
        .parse_value::<Vec<api_models::admin::PrimaryBusinessDetails>>("PrimaryBusinessDetails")
        .change_context(errors::ApiErrorResponse::InternalServerError)
        .attach_printable("failed to parse primary business details")?;

    business_country
        .zip(business_label)
        .map(|(business_country, business_label)| {
            primary_business_details
                .iter()
                .find(|business_details| {
                    &business_details.business == business_label
                        && business_details.country == business_country
                })
                .ok_or(errors::ApiErrorResponse::PreconditionFailed {
                    message: "business_details are not configured in the merchant account"
                        .to_string(),
                })
        })
        .transpose()?;

    Ok(())
}

/// Do lazy parsing of primary business details
/// If both country and label are passed, no need to parse business details from merchant_account
/// If any one is missing, get it from merchant_account
/// If there is more than one label or country configured in merchant account, then
/// passing business details for payment is mandatory to avoid ambiguity
pub fn get_business_details(
    business_country: Option<api_enums::CountryAlpha2>,
    business_label: Option<&String>,
    merchant_account: &domain::MerchantAccount,
) -> RouterResult<(api_enums::CountryAlpha2, String)> {
    let primary_business_details = merchant_account
        .primary_business_details
        .clone()
        .parse_value::<Vec<api_models::admin::PrimaryBusinessDetails>>("PrimaryBusinessDetails")
        .change_context(errors::ApiErrorResponse::InternalServerError)
        .attach_printable("failed to parse primary business details")?;

    match business_country.zip(business_label) {
        Some((business_country, business_label)) => {
            Ok((business_country.to_owned(), business_label.to_owned()))
        }
        _ => match primary_business_details.first() {
            Some(business_details) if primary_business_details.len() == 1 => Ok((
                business_country.unwrap_or_else(|| business_details.country.to_owned()),
                business_label
                    .map(ToString::to_string)
                    .unwrap_or_else(|| business_details.business.to_owned()),
            )),
            _ => Err(report!(errors::ApiErrorResponse::MissingRequiredField {
                field_name: "business_country, business_label"
            })),
        },
    }
}

#[inline]
pub(crate) fn get_payment_id_from_client_secret(cs: &str) -> RouterResult<String> {
    let (payment_id, _) = cs
        .rsplit_once("_secret_")
        .ok_or(errors::ApiErrorResponse::ClientSecretInvalid)?;
    Ok(payment_id.to_string())
}

#[cfg(test)]
mod tests {

    use super::*;

    #[test]
    fn test_authenticate_client_secret_session_not_expired() {
        let payment_intent = PaymentIntent {
            payment_id: "23".to_string(),
            merchant_id: "22".to_string(),
            status: storage_enums::IntentStatus::RequiresCapture,
            amount: MinorUnit::new(200),
            currency: None,
            amount_captured: None,
            customer_id: None,
            description: None,
            return_url: None,
            metadata: None,
            connector_id: None,
            shipping_address_id: None,
            billing_address_id: None,
            statement_descriptor_name: None,
            statement_descriptor_suffix: None,
            created_at: common_utils::date_time::now(),
            modified_at: common_utils::date_time::now(),
            last_synced: None,
            setup_future_usage: None,
            fingerprint_id: None,
            off_session: None,
            client_secret: Some("1".to_string()),
            active_attempt: hyperswitch_domain_models::RemoteStorageObject::ForeignID(
                "nopes".to_string(),
            ),
            business_country: None,
            business_label: None,
            order_details: None,
            allowed_payment_method_types: None,
            connector_metadata: None,
            feature_metadata: None,
            attempt_count: 1,
            payment_link_id: None,
            profile_id: None,
            merchant_decision: None,
            payment_confirm_source: None,
            surcharge_applicable: None,
            updated_by: storage_enums::MerchantStorageScheme::PostgresOnly.to_string(),
            request_incremental_authorization: Some(
                common_enums::RequestIncrementalAuthorization::default(),
            ),
            incremental_authorization_allowed: None,
            authorization_count: None,
            session_expiry: Some(
                common_utils::date_time::now()
                    .saturating_add(time::Duration::seconds(consts::DEFAULT_SESSION_EXPIRY)),
            ),
            request_external_three_ds_authentication: None,
            charges: None,
            frm_metadata: None,
            customer_details: None,
            billing_details: None,
            merchant_order_reference_id: None,
            shipping_details: None,
        };
        let req_cs = Some("1".to_string());
        assert!(authenticate_client_secret(req_cs.as_ref(), &payment_intent).is_ok());
        // Check if the result is an Ok variant
    }

    #[test]
    fn test_authenticate_client_secret_session_expired() {
        let created_at =
            common_utils::date_time::now().saturating_sub(time::Duration::seconds(20 * 60));
        let payment_intent = PaymentIntent {
            payment_id: "23".to_string(),
            merchant_id: "22".to_string(),
            status: storage_enums::IntentStatus::RequiresCapture,
            amount: MinorUnit::new(200),
            currency: None,
            amount_captured: None,
            customer_id: None,
            description: None,
            return_url: None,
            metadata: None,
            connector_id: None,
            shipping_address_id: None,
            billing_address_id: None,
            statement_descriptor_name: None,
            statement_descriptor_suffix: None,
            created_at,
            modified_at: common_utils::date_time::now(),
            fingerprint_id: None,
            last_synced: None,
            setup_future_usage: None,
            off_session: None,
            client_secret: Some("1".to_string()),
            active_attempt: hyperswitch_domain_models::RemoteStorageObject::ForeignID(
                "nopes".to_string(),
            ),
            business_country: None,
            business_label: None,
            order_details: None,
            allowed_payment_method_types: None,
            connector_metadata: None,
            feature_metadata: None,
            attempt_count: 1,
            payment_link_id: None,
            profile_id: None,
            merchant_decision: None,
            payment_confirm_source: None,
            surcharge_applicable: None,
            updated_by: storage_enums::MerchantStorageScheme::PostgresOnly.to_string(),
            request_incremental_authorization: Some(
                common_enums::RequestIncrementalAuthorization::default(),
            ),
            incremental_authorization_allowed: None,
            authorization_count: None,
            session_expiry: Some(
                created_at.saturating_add(time::Duration::seconds(consts::DEFAULT_SESSION_EXPIRY)),
            ),
            request_external_three_ds_authentication: None,
            charges: None,
            frm_metadata: None,
            customer_details: None,
            billing_details: None,
            merchant_order_reference_id: None,
            shipping_details: None,
        };
        let req_cs = Some("1".to_string());
        assert!(authenticate_client_secret(req_cs.as_ref(), &payment_intent,).is_err())
    }

    #[test]
    fn test_authenticate_client_secret_expired() {
        let payment_intent = PaymentIntent {
            payment_id: "23".to_string(),
            merchant_id: "22".to_string(),
            status: storage_enums::IntentStatus::RequiresCapture,
            amount: MinorUnit::new(200),
            currency: None,
            amount_captured: None,
            customer_id: None,
            description: None,
            return_url: None,
            metadata: None,
            connector_id: None,
            shipping_address_id: None,
            billing_address_id: None,
            statement_descriptor_name: None,
            statement_descriptor_suffix: None,
            created_at: common_utils::date_time::now().saturating_sub(time::Duration::seconds(20)),
            modified_at: common_utils::date_time::now(),
            last_synced: None,
            setup_future_usage: None,
            off_session: None,
            client_secret: None,
            fingerprint_id: None,
            active_attempt: hyperswitch_domain_models::RemoteStorageObject::ForeignID(
                "nopes".to_string(),
            ),
            business_country: None,
            business_label: None,
            order_details: None,
            allowed_payment_method_types: None,
            connector_metadata: None,
            feature_metadata: None,
            attempt_count: 1,
            payment_link_id: None,
            profile_id: None,
            merchant_decision: None,
            payment_confirm_source: None,
            surcharge_applicable: None,
            updated_by: storage_enums::MerchantStorageScheme::PostgresOnly.to_string(),
            request_incremental_authorization: Some(
                common_enums::RequestIncrementalAuthorization::default(),
            ),
            incremental_authorization_allowed: None,
            authorization_count: None,
            session_expiry: Some(
                common_utils::date_time::now()
                    .saturating_add(time::Duration::seconds(consts::DEFAULT_SESSION_EXPIRY)),
            ),
            request_external_three_ds_authentication: None,
            charges: None,
            frm_metadata: None,
            customer_details: None,
            billing_details: None,
            merchant_order_reference_id: None,
            shipping_details: None,
        };
        let req_cs = Some("1".to_string());
        assert!(authenticate_client_secret(req_cs.as_ref(), &payment_intent).is_err())
    }
}

// This function will be removed after moving this functionality to server_wrap and using cache instead of config
#[instrument(skip_all)]
pub async fn insert_merchant_connector_creds_to_config(
    db: &dyn StorageInterface,
    merchant_id: &str,
    merchant_connector_details: admin::MerchantConnectorDetailsWrap,
) -> RouterResult<()> {
    if let Some(encoded_data) = merchant_connector_details.encoded_data {
        let redis = &db
            .get_redis_conn()
            .change_context(errors::ApiErrorResponse::InternalServerError)
            .attach_printable("Failed to get redis connection")?;

        let key = format!(
            "mcd_{merchant_id}_{}",
            merchant_connector_details.creds_identifier
        );

        redis
            .serialize_and_set_key_with_expiry(
                key.as_str(),
                &encoded_data.peek(),
                consts::CONNECTOR_CREDS_TOKEN_TTL,
            )
            .await
            .map_or_else(
                |e| {
                    Err(e
                        .change_context(errors::ApiErrorResponse::InternalServerError)
                        .attach_printable("Failed to insert connector_creds to config"))
                },
                |_| Ok(()),
            )
    } else {
        Ok(())
    }
}

#[derive(Clone)]
pub enum MerchantConnectorAccountType {
    DbVal(domain::MerchantConnectorAccount),
    CacheVal(api_models::admin::MerchantConnectorDetails),
}

impl MerchantConnectorAccountType {
    pub fn get_metadata(&self) -> Option<masking::Secret<serde_json::Value>> {
        match self {
            Self::DbVal(val) => val.metadata.to_owned(),
            Self::CacheVal(val) => val.metadata.to_owned(),
        }
    }

    pub fn get_connector_account_details(&self) -> serde_json::Value {
        match self {
            Self::DbVal(val) => val.connector_account_details.peek().to_owned(),
            Self::CacheVal(val) => val.connector_account_details.peek().to_owned(),
        }
    }

    pub fn get_connector_wallets_details(&self) -> Option<masking::Secret<serde_json::Value>> {
        match self {
            Self::DbVal(val) => val.connector_wallets_details.as_deref().cloned(),
            Self::CacheVal(_) => None,
        }
    }

    pub fn is_disabled(&self) -> bool {
        match self {
            Self::DbVal(ref inner) => inner.disabled.unwrap_or(false),
            // Cached merchant connector account, only contains the account details,
            // the merchant connector account must only be cached if it's not disabled
            Self::CacheVal(_) => false,
        }
    }

    pub fn is_test_mode_on(&self) -> Option<bool> {
        match self {
            Self::DbVal(val) => val.test_mode,
            Self::CacheVal(_) => None,
        }
    }

    pub fn get_mca_id(&self) -> Option<String> {
        match self {
            Self::DbVal(db_val) => Some(db_val.merchant_connector_id.to_string()),
            Self::CacheVal(_) => None,
        }
    }

    pub fn get_connector_name(&self) -> Option<String> {
        match self {
            Self::DbVal(db_val) => Some(db_val.connector_name.to_string()),
            Self::CacheVal(_) => None,
        }
    }

    pub fn get_additional_merchant_data(
        &self,
    ) -> Option<Encryptable<masking::Secret<serde_json::Value>>> {
        match self {
            Self::DbVal(db_val) => db_val.additional_merchant_data.clone(),
            Self::CacheVal(_) => None,
        }
    }
}

/// Query for merchant connector account either by business label or profile id
/// If profile_id is passed use it, or use connector_label to query merchant connector account
#[instrument(skip_all)]
pub async fn get_merchant_connector_account(
    state: &SessionState,
    merchant_id: &str,
    creds_identifier: Option<String>,
    key_store: &domain::MerchantKeyStore,
    profile_id: &String,
    connector_name: &str,
    merchant_connector_id: Option<&String>,
) -> RouterResult<MerchantConnectorAccountType> {
    let db = &*state.store;
    let key_manager_state = &state.into();
    match creds_identifier {
        Some(creds_identifier) => {
            let key = format!("mcd_{merchant_id}_{creds_identifier}");
            let redis_fetch = || async {
                db.get_redis_conn()
                    .change_context(errors::ApiErrorResponse::InternalServerError)
                    .attach_printable("Failed to get redis connection")
                    .async_and_then(|redis| async move {
                        redis
                            .get_and_deserialize_key(key.as_str(), "String")
                            .await
                            .change_context(
                                errors::ApiErrorResponse::MerchantConnectorAccountNotFound {
                                    id: key.clone(),
                                },
                            )
                            .attach_printable(key + ": Not found in Redis")
                    })
                    .await
            };

            let db_fetch = || async {
                db.find_config_by_key(format!("mcd_{merchant_id}_{creds_identifier}").as_str())
                    .await
                    .to_not_found_response(
                        errors::ApiErrorResponse::MerchantConnectorAccountNotFound {
                            id: format!("mcd_{merchant_id}_{creds_identifier}"),
                        },
                    )
            };

            let mca_config: String = redis_fetch()
                .await
                .map_or_else(
                    |_| {
                        Either::Left(async {
                            match db_fetch().await {
                                Ok(config_entry) => Ok(config_entry.config),
                                Err(e) => Err(e),
                            }
                        })
                    },
                    |result| Either::Right(async { Ok(result) }),
                )
                .await?;

            let private_key = state
                .conf
                .jwekey
                .get_inner()
                .tunnel_private_key
                .peek()
                .as_bytes();

            let decrypted_mca = services::decrypt_jwe(mca_config.as_str(), services::KeyIdCheck::SkipKeyIdCheck, private_key, jwe::RSA_OAEP_256)
                                     .await
                                     .change_context(errors::ApiErrorResponse::UnprocessableEntity{
                                        message: "decoding merchant_connector_details failed due to invalid data format!".into()})
                                     .attach_printable(
                                        "Failed to decrypt merchant_connector_details sent in request and then put in cache",
                                    )?;

            let res = String::into_bytes(decrypted_mca)
                        .parse_struct("MerchantConnectorDetails")
                        .change_context(errors::ApiErrorResponse::InternalServerError)
                        .attach_printable(
                            "Failed to parse merchant_connector_details sent in request and then put in cache",
                        )?;

            Ok(MerchantConnectorAccountType::CacheVal(res))
        }
        None => {
            if let Some(merchant_connector_id) = merchant_connector_id {
                db.find_by_merchant_connector_account_merchant_id_merchant_connector_id(
                    key_manager_state,
                    merchant_id,
                    merchant_connector_id,
                    key_store,
                )
                .await
                .to_not_found_response(
                    errors::ApiErrorResponse::MerchantConnectorAccountNotFound {
                        id: merchant_connector_id.to_string(),
                    },
                )
            } else {
                db.find_merchant_connector_account_by_profile_id_connector_name(
                    key_manager_state,
                    profile_id,
                    connector_name,
                    key_store,
                )
                .await
                .to_not_found_response(
                    errors::ApiErrorResponse::MerchantConnectorAccountNotFound {
                        id: format!("profile id {profile_id} and connector name {connector_name}"),
                    },
                )
            }
        }
        .map(MerchantConnectorAccountType::DbVal),
    }
}

/// This function replaces the request and response type of routerdata with the
/// request and response type passed
/// # Arguments
///
/// * `router_data` - original router data
/// * `request` - new request core/helper
/// * `response` - new response
pub fn router_data_type_conversion<F1, F2, Req1, Req2, Res1, Res2>(
    router_data: RouterData<F1, Req1, Res1>,
    request: Req2,
    response: Result<Res2, ErrorResponse>,
) -> RouterData<F2, Req2, Res2> {
    RouterData {
        flow: std::marker::PhantomData,
        request,
        response,
        merchant_id: router_data.merchant_id,
        address: router_data.address,
        amount_captured: router_data.amount_captured,
        minor_amount_captured: router_data.minor_amount_captured,
        auth_type: router_data.auth_type,
        connector: router_data.connector,
        connector_auth_type: router_data.connector_auth_type,
        connector_meta_data: router_data.connector_meta_data,
        description: router_data.description,
        payment_id: router_data.payment_id,
        payment_method: router_data.payment_method,
        return_url: router_data.return_url,
        status: router_data.status,
        attempt_id: router_data.attempt_id,
        access_token: router_data.access_token,
        session_token: router_data.session_token,
        payment_method_status: router_data.payment_method_status,
        reference_id: router_data.reference_id,
        payment_method_token: router_data.payment_method_token,
        customer_id: router_data.customer_id,
        connector_customer: router_data.connector_customer,
        preprocessing_id: router_data.preprocessing_id,
        payment_method_balance: router_data.payment_method_balance,
        recurring_mandate_payment_data: router_data.recurring_mandate_payment_data,
        connector_request_reference_id: router_data.connector_request_reference_id,
        #[cfg(feature = "payouts")]
        payout_method_data: None,
        #[cfg(feature = "payouts")]
        quote_id: None,
        test_mode: router_data.test_mode,
        connector_api_version: router_data.connector_api_version,
        connector_http_status_code: router_data.connector_http_status_code,
        external_latency: router_data.external_latency,
        apple_pay_flow: router_data.apple_pay_flow,
        frm_metadata: router_data.frm_metadata,
        refund_id: router_data.refund_id,
        dispute_id: router_data.dispute_id,
        connector_response: router_data.connector_response,
        integrity_check: Ok(()),
        connector_wallets_details: router_data.connector_wallets_details,
    }
}

#[instrument(skip_all)]
pub fn get_attempt_type(
    payment_intent: &PaymentIntent,
    payment_attempt: &PaymentAttempt,
    request: &api::PaymentsRequest,
    action: &str,
) -> RouterResult<AttemptType> {
    match payment_intent.status {
        enums::IntentStatus::Failed => {
            if matches!(
                request.retry_action,
                Some(api_models::enums::RetryAction::ManualRetry)
            ) {
                metrics::MANUAL_RETRY_REQUEST_COUNT.add(
                    &metrics::CONTEXT,
                    1,
                    &add_attributes([("merchant_id", payment_attempt.merchant_id.clone())]),
                );
                match payment_attempt.status {
                    enums::AttemptStatus::Started
                    | enums::AttemptStatus::AuthenticationPending
                    | enums::AttemptStatus::AuthenticationSuccessful
                    | enums::AttemptStatus::Authorized
                    | enums::AttemptStatus::Charged
                    | enums::AttemptStatus::Authorizing
                    | enums::AttemptStatus::CodInitiated
                    | enums::AttemptStatus::VoidInitiated
                    | enums::AttemptStatus::CaptureInitiated
                    | enums::AttemptStatus::Unresolved
                    | enums::AttemptStatus::Pending
                    | enums::AttemptStatus::ConfirmationAwaited
                    | enums::AttemptStatus::PartialCharged
                    | enums::AttemptStatus::PartialChargedAndChargeable
                    | enums::AttemptStatus::Voided
                    | enums::AttemptStatus::AutoRefunded
                    | enums::AttemptStatus::PaymentMethodAwaited
                    | enums::AttemptStatus::DeviceDataCollectionPending => {
                        metrics::MANUAL_RETRY_VALIDATION_FAILED.add(
                            &metrics::CONTEXT,
                            1,
                            &add_attributes([("merchant_id", payment_attempt.merchant_id.clone())]),
                        );
                        Err(errors::ApiErrorResponse::InternalServerError)
                            .attach_printable("Payment Attempt unexpected state")
                    }

                    storage_enums::AttemptStatus::VoidFailed
                    | storage_enums::AttemptStatus::RouterDeclined
                    | storage_enums::AttemptStatus::CaptureFailed => {
                        metrics::MANUAL_RETRY_VALIDATION_FAILED.add(
                            &metrics::CONTEXT,
                            1,
                            &add_attributes([("merchant_id", payment_attempt.merchant_id.clone())]),
                        );
                        Err(report!(errors::ApiErrorResponse::PreconditionFailed {
                            message:
                                format!("You cannot {action} this payment because it has status {}, and the previous attempt has the status {}", payment_intent.status, payment_attempt.status)
                            }
                        ))
                    }

                    storage_enums::AttemptStatus::AuthenticationFailed
                    | storage_enums::AttemptStatus::AuthorizationFailed
                    | storage_enums::AttemptStatus::Failure => {
                        metrics::MANUAL_RETRY_COUNT.add(
                            &metrics::CONTEXT,
                            1,
                            &add_attributes([("merchant_id", payment_attempt.merchant_id.clone())]),
                        );
                        Ok(AttemptType::New)
                    }
                }
            } else {
                Err(report!(errors::ApiErrorResponse::PreconditionFailed {
                        message:
                            format!("You cannot {action} this payment because it has status {}, you can pass `retry_action` as `manual_retry` in request to try this payment again", payment_intent.status)
                        }
                    ))
            }
        }
        enums::IntentStatus::Cancelled
        | enums::IntentStatus::RequiresCapture
        | enums::IntentStatus::PartiallyCaptured
        | enums::IntentStatus::PartiallyCapturedAndCapturable
        | enums::IntentStatus::Processing
        | enums::IntentStatus::Succeeded => {
            Err(report!(errors::ApiErrorResponse::PreconditionFailed {
                message: format!(
                    "You cannot {action} this payment because it has status {}",
                    payment_intent.status,
                ),
            }))
        }

        enums::IntentStatus::RequiresCustomerAction
        | enums::IntentStatus::RequiresMerchantAction
        | enums::IntentStatus::RequiresPaymentMethod
        | enums::IntentStatus::RequiresConfirmation => Ok(AttemptType::SameOld),
    }
}

#[derive(Debug, Eq, PartialEq, Clone)]
pub enum AttemptType {
    New,
    SameOld,
}

impl AttemptType {
    // The function creates a new payment_attempt from the previous payment attempt but doesn't populate fields like payment_method, error_code etc.
    // Logic to override the fields with data provided in the request should be done after this if required.
    // In case if fields are not overridden by the request then they contain the same data that was in the previous attempt provided it is populated in this function.
    #[inline(always)]
    fn make_new_payment_attempt(
        payment_method_data: Option<&api_models::payments::PaymentMethodData>,
        old_payment_attempt: PaymentAttempt,
        new_attempt_count: i16,
        storage_scheme: enums::MerchantStorageScheme,
    ) -> storage::PaymentAttemptNew {
        let created_at @ modified_at @ last_synced = Some(common_utils::date_time::now());

        storage::PaymentAttemptNew {
            attempt_id: utils::get_payment_attempt_id(
                &old_payment_attempt.payment_id,
                new_attempt_count,
            ),
            payment_id: old_payment_attempt.payment_id,
            merchant_id: old_payment_attempt.merchant_id,

            // A new payment attempt is getting created so, used the same function which is used to populate status in PaymentCreate Flow.
            status: payment_attempt_status_fsm(payment_method_data, Some(true)),

            amount: old_payment_attempt.amount,
            currency: old_payment_attempt.currency,
            save_to_locker: old_payment_attempt.save_to_locker,

            connector: None,

            error_message: None,
            offer_amount: old_payment_attempt.offer_amount,
            surcharge_amount: None,
            tax_amount: None,
            payment_method_id: None,
            payment_method: None,
            capture_method: old_payment_attempt.capture_method,
            capture_on: old_payment_attempt.capture_on,
            confirm: old_payment_attempt.confirm,
            authentication_type: old_payment_attempt.authentication_type,
            created_at,
            modified_at,
            last_synced,
            cancellation_reason: None,
            amount_to_capture: old_payment_attempt.amount_to_capture,

            // Once the payment_attempt is authorised then mandate_id is created. If this payment attempt is authorised then mandate_id will be overridden.
            // Since mandate_id is a contract between merchant and customer to debit customers amount adding it to newly created attempt
            mandate_id: old_payment_attempt.mandate_id,

            // The payment could be done from a different browser or same browser, it would probably be overridden by request data.
            browser_info: None,

            error_code: None,
            payment_token: None,
            connector_metadata: None,
            payment_experience: None,
            payment_method_type: None,
            payment_method_data: None,

            // In case it is passed in create and not in confirm,
            business_sub_label: old_payment_attempt.business_sub_label,
            // If the algorithm is entered in Create call from server side, it needs to be populated here, however it could be overridden from the request.
            straight_through_algorithm: old_payment_attempt.straight_through_algorithm,
            mandate_details: old_payment_attempt.mandate_details,
            preprocessing_step_id: None,
            error_reason: None,
            multiple_capture_count: None,
            connector_response_reference_id: None,
            amount_capturable: old_payment_attempt.amount,
            updated_by: storage_scheme.to_string(),
            authentication_data: None,
            encoded_data: None,
            merchant_connector_id: None,
            unified_code: None,
            unified_message: None,
            net_amount: old_payment_attempt.amount,
            external_three_ds_authentication_attempted: old_payment_attempt
                .external_three_ds_authentication_attempted,
            authentication_connector: None,
            authentication_id: None,
            mandate_data: old_payment_attempt.mandate_data,
            // New payment method billing address can be passed for a retry
            payment_method_billing_address_id: None,
            fingerprint_id: None,
            charge_id: None,
            client_source: old_payment_attempt.client_source,
            client_version: old_payment_attempt.client_version,
            customer_acceptance: old_payment_attempt.customer_acceptance,
        }
    }

    #[instrument(skip_all)]
    pub async fn modify_payment_intent_and_payment_attempt(
        &self,
        request: &api::PaymentsRequest,
        fetched_payment_intent: PaymentIntent,
        fetched_payment_attempt: PaymentAttempt,
        state: &SessionState,
        key_store: &domain::MerchantKeyStore,
        storage_scheme: storage::enums::MerchantStorageScheme,
    ) -> RouterResult<(PaymentIntent, PaymentAttempt)> {
        match self {
            Self::SameOld => Ok((fetched_payment_intent, fetched_payment_attempt)),
            Self::New => {
                let db = &*state.store;
                let new_attempt_count = fetched_payment_intent.attempt_count + 1;
                let new_payment_attempt = db
                    .insert_payment_attempt(
                        Self::make_new_payment_attempt(
                            request.payment_method_data.as_ref().and_then(
                                |request_payment_method_data| {
                                    request_payment_method_data.payment_method_data.as_ref()
                                },
                            ),
                            fetched_payment_attempt,
                            new_attempt_count,
                            storage_scheme,
                        ),
                        storage_scheme,
                    )
                    .await
                    .to_duplicate_response(errors::ApiErrorResponse::DuplicatePayment {
                        payment_id: fetched_payment_intent.payment_id.to_owned(),
                    })?;

                let updated_payment_intent = db
                    .update_payment_intent(
                        &state.into(),
                        fetched_payment_intent,
                        storage::PaymentIntentUpdate::StatusAndAttemptUpdate {
                            status: payment_intent_status_fsm(
                                request.payment_method_data.as_ref().and_then(
                                    |request_payment_method_data| {
                                        request_payment_method_data.payment_method_data.as_ref()
                                    },
                                ),
                                Some(true),
                            ),
                            active_attempt_id: new_payment_attempt.attempt_id.clone(),
                            attempt_count: new_attempt_count,
                            updated_by: storage_scheme.to_string(),
                        },
                        key_store,
                        storage_scheme,
                    )
                    .await
                    .to_not_found_response(errors::ApiErrorResponse::PaymentNotFound)?;

                logger::info!(
                    "manual_retry payment for {} with attempt_id {}",
                    updated_payment_intent.payment_id,
                    new_payment_attempt.attempt_id
                );

                Ok((updated_payment_intent, new_payment_attempt))
            }
        }
    }
}

#[inline(always)]
pub fn is_manual_retry_allowed(
    intent_status: &storage_enums::IntentStatus,
    attempt_status: &storage_enums::AttemptStatus,
    connector_request_reference_id_config: &ConnectorRequestReferenceIdConfig,
    merchant_id: &str,
) -> Option<bool> {
    let is_payment_status_eligible_for_retry = match intent_status {
        enums::IntentStatus::Failed => match attempt_status {
            enums::AttemptStatus::Started
            | enums::AttemptStatus::AuthenticationPending
            | enums::AttemptStatus::AuthenticationSuccessful
            | enums::AttemptStatus::Authorized
            | enums::AttemptStatus::Charged
            | enums::AttemptStatus::Authorizing
            | enums::AttemptStatus::CodInitiated
            | enums::AttemptStatus::VoidInitiated
            | enums::AttemptStatus::CaptureInitiated
            | enums::AttemptStatus::Unresolved
            | enums::AttemptStatus::Pending
            | enums::AttemptStatus::ConfirmationAwaited
            | enums::AttemptStatus::PartialCharged
            | enums::AttemptStatus::PartialChargedAndChargeable
            | enums::AttemptStatus::Voided
            | enums::AttemptStatus::AutoRefunded
            | enums::AttemptStatus::PaymentMethodAwaited
            | enums::AttemptStatus::DeviceDataCollectionPending => {
                logger::error!("Payment Attempt should not be in this state because Attempt to Intent status mapping doesn't allow it");
                None
            }

            storage_enums::AttemptStatus::VoidFailed
            | storage_enums::AttemptStatus::RouterDeclined
            | storage_enums::AttemptStatus::CaptureFailed => Some(false),

            storage_enums::AttemptStatus::AuthenticationFailed
            | storage_enums::AttemptStatus::AuthorizationFailed
            | storage_enums::AttemptStatus::Failure => Some(true),
        },
        enums::IntentStatus::Cancelled
        | enums::IntentStatus::RequiresCapture
        | enums::IntentStatus::PartiallyCaptured
        | enums::IntentStatus::PartiallyCapturedAndCapturable
        | enums::IntentStatus::Processing
        | enums::IntentStatus::Succeeded => Some(false),

        enums::IntentStatus::RequiresCustomerAction
        | enums::IntentStatus::RequiresMerchantAction
        | enums::IntentStatus::RequiresPaymentMethod
        | enums::IntentStatus::RequiresConfirmation => None,
    };
    let is_merchant_id_enabled_for_retries = !connector_request_reference_id_config
        .merchant_ids_send_payment_id_as_connector_request_id
        .contains(merchant_id);
    is_payment_status_eligible_for_retry
        .map(|payment_status_check| payment_status_check && is_merchant_id_enabled_for_retries)
}

#[cfg(test)]
mod test {
    #![allow(clippy::unwrap_used)]
    #[test]
    fn test_client_secret_parse() {
        let client_secret1 = "pay_3TgelAms4RQec8xSStjF_secret_fc34taHLw1ekPgNh92qr";
        let client_secret2 = "pay_3Tgel__Ams4RQ_secret_ec8xSStjF_secret_fc34taHLw1ekPgNh92qr";
        let client_secret3 =
            "pay_3Tgel__Ams4RQ_secret_ec8xSStjF_secret__secret_fc34taHLw1ekPgNh92qr";

        assert_eq!(
            "pay_3TgelAms4RQec8xSStjF",
            super::get_payment_id_from_client_secret(client_secret1).unwrap()
        );
        assert_eq!(
            "pay_3Tgel__Ams4RQ_secret_ec8xSStjF",
            super::get_payment_id_from_client_secret(client_secret2).unwrap()
        );
        assert_eq!(
            "pay_3Tgel__Ams4RQ_secret_ec8xSStjF_secret_",
            super::get_payment_id_from_client_secret(client_secret3).unwrap()
        );
    }
}

#[instrument(skip_all)]
pub async fn get_additional_payment_data(
    pm_data: &api_models::payments::PaymentMethodData,
    db: &dyn StorageInterface,
    profile_id: &str,
) -> api_models::payments::AdditionalPaymentData {
    match pm_data {
        api_models::payments::PaymentMethodData::Card(card_data) => {
            let card_isin = Some(card_data.card_number.get_card_isin());
            let enable_extended_bin =db
            .find_config_by_key_unwrap_or(
                format!("{}_enable_extended_card_bin", profile_id).as_str(),
             Some("false".to_string()))
            .await.map_err(|err| services::logger::error!(message="Failed to fetch the config", extended_card_bin_error=?err)).ok();

            let card_extended_bin = match enable_extended_bin {
                Some(config) if config.config == "true" => {
                    Some(card_data.card_number.get_extended_card_bin())
                }
                _ => None,
            };
            let last4 = Some(card_data.card_number.get_last4());
            if card_data.card_issuer.is_some()
                && card_data.card_network.is_some()
                && card_data.card_type.is_some()
                && card_data.card_issuing_country.is_some()
                && card_data.bank_code.is_some()
            {
                api_models::payments::AdditionalPaymentData::Card(Box::new(
                    api_models::payments::AdditionalCardInfo {
                        card_issuer: card_data.card_issuer.to_owned(),
                        card_network: card_data.card_network.clone(),
                        card_type: card_data.card_type.to_owned(),
                        card_issuing_country: card_data.card_issuing_country.to_owned(),
                        bank_code: card_data.bank_code.to_owned(),
                        card_exp_month: Some(card_data.card_exp_month.clone()),
                        card_exp_year: Some(card_data.card_exp_year.clone()),
                        card_holder_name: card_data.card_holder_name.clone(),
                        last4: last4.clone(),
                        card_isin: card_isin.clone(),
                        card_extended_bin: card_extended_bin.clone(),
                        // These are filled after calling the processor / connector
                        payment_checks: None,
                        authentication_data: None,
                    },
                ))
            } else {
                let card_info = card_isin
                    .clone()
                    .async_and_then(|card_isin| async move {
                        db.get_card_info(&card_isin)
                            .await
                            .map_err(|error| services::logger::warn!(card_info_error=?error))
                            .ok()
                    })
                    .await
                    .flatten()
                    .map(|card_info| {
                        api_models::payments::AdditionalPaymentData::Card(Box::new(
                            api_models::payments::AdditionalCardInfo {
                                card_issuer: card_info.card_issuer,
                                card_network: card_info.card_network.clone(),
                                bank_code: card_info.bank_code,
                                card_type: card_info.card_type,
                                card_issuing_country: card_info.card_issuing_country,
                                last4: last4.clone(),
                                card_isin: card_isin.clone(),
                                card_extended_bin: card_extended_bin.clone(),
                                card_exp_month: Some(card_data.card_exp_month.clone()),
                                card_exp_year: Some(card_data.card_exp_year.clone()),
                                card_holder_name: card_data.card_holder_name.clone(),
                                // These are filled after calling the processor / connector
                                payment_checks: None,
                                authentication_data: None,
                            },
                        ))
                    });
                card_info.unwrap_or_else(|| {
                    api_models::payments::AdditionalPaymentData::Card(Box::new(
                        api_models::payments::AdditionalCardInfo {
                            card_issuer: None,
                            card_network: None,
                            bank_code: None,
                            card_type: None,
                            card_issuing_country: None,
                            last4,
                            card_isin,
                            card_extended_bin,
                            card_exp_month: Some(card_data.card_exp_month.clone()),
                            card_exp_year: Some(card_data.card_exp_year.clone()),
                            card_holder_name: card_data.card_holder_name.clone(),
                            // These are filled after calling the processor / connector
                            payment_checks: None,
                            authentication_data: None,
                        },
                    ))
                })
            }
        }
        api_models::payments::PaymentMethodData::BankRedirect(bank_redirect_data) => {
            match bank_redirect_data {
                api_models::payments::BankRedirectData::Eps { bank_name, .. } => {
                    api_models::payments::AdditionalPaymentData::BankRedirect {
                        bank_name: bank_name.to_owned(),
                    }
                }
                api_models::payments::BankRedirectData::Ideal { bank_name, .. } => {
                    api_models::payments::AdditionalPaymentData::BankRedirect {
                        bank_name: bank_name.to_owned(),
                    }
                }
                _ => api_models::payments::AdditionalPaymentData::BankRedirect { bank_name: None },
            }
        }
        api_models::payments::PaymentMethodData::Wallet(wallet) => match wallet {
            api_models::payments::WalletData::ApplePay(apple_pay_wallet_data) => {
                api_models::payments::AdditionalPaymentData::Wallet {
                    apple_pay: Some(apple_pay_wallet_data.payment_method.to_owned()),
                }
            }
            _ => api_models::payments::AdditionalPaymentData::Wallet { apple_pay: None },
        },
        api_models::payments::PaymentMethodData::PayLater(_) => {
            api_models::payments::AdditionalPaymentData::PayLater { klarna_sdk: None }
        }
        api_models::payments::PaymentMethodData::BankTransfer(_) => {
            api_models::payments::AdditionalPaymentData::BankTransfer {}
        }
        api_models::payments::PaymentMethodData::Crypto(_) => {
            api_models::payments::AdditionalPaymentData::Crypto {}
        }
        api_models::payments::PaymentMethodData::BankDebit(_) => {
            api_models::payments::AdditionalPaymentData::BankDebit {}
        }
        api_models::payments::PaymentMethodData::MandatePayment => {
            api_models::payments::AdditionalPaymentData::MandatePayment {}
        }
        api_models::payments::PaymentMethodData::Reward => {
            api_models::payments::AdditionalPaymentData::Reward {}
        }
        api_models::payments::PaymentMethodData::RealTimePayment(_) => {
            api_models::payments::AdditionalPaymentData::RealTimePayment {}
        }
        api_models::payments::PaymentMethodData::Upi(_) => {
            api_models::payments::AdditionalPaymentData::Upi {}
        }
        api_models::payments::PaymentMethodData::CardRedirect(_) => {
            api_models::payments::AdditionalPaymentData::CardRedirect {}
        }
        api_models::payments::PaymentMethodData::Voucher(_) => {
            api_models::payments::AdditionalPaymentData::Voucher {}
        }
        api_models::payments::PaymentMethodData::GiftCard(_) => {
            api_models::payments::AdditionalPaymentData::GiftCard {}
        }
        api_models::payments::PaymentMethodData::CardToken(_) => {
            api_models::payments::AdditionalPaymentData::CardToken {}
        }
        api_models::payments::PaymentMethodData::OpenBanking(_) => {
            api_models::payments::AdditionalPaymentData::OpenBanking {}
        }
    }
}

pub async fn populate_bin_details_for_payment_method_create(
    card_details: api_models::payment_methods::CardDetail,
    db: &dyn StorageInterface,
) -> api_models::payment_methods::CardDetail {
    let card_isin: Option<_> = Some(card_details.card_number.get_card_isin());
    if card_details.card_issuer.is_some()
        && card_details.card_network.is_some()
        && card_details.card_type.is_some()
        && card_details.card_issuing_country.is_some()
    {
        api::CardDetail {
            card_issuer: card_details.card_issuer.to_owned(),
            card_network: card_details.card_network.clone(),
            card_type: card_details.card_type.to_owned(),
            card_issuing_country: card_details.card_issuing_country.to_owned(),
            card_exp_month: card_details.card_exp_month.clone(),
            card_exp_year: card_details.card_exp_year.clone(),
            card_holder_name: card_details.card_holder_name.clone(),
            card_number: card_details.card_number.clone(),
            nick_name: card_details.nick_name.clone(),
        }
    } else {
        let card_info = card_isin
            .clone()
            .async_and_then(|card_isin| async move {
                db.get_card_info(&card_isin)
                    .await
                    .map_err(|error| services::logger::error!(card_info_error=?error))
                    .ok()
            })
            .await
            .flatten()
            .map(|card_info| api::CardDetail {
                card_issuer: card_info.card_issuer,
                card_network: card_info.card_network.clone(),
                card_type: card_info.card_type,
                card_issuing_country: card_info.card_issuing_country,
                card_exp_month: card_details.card_exp_month.clone(),
                card_exp_year: card_details.card_exp_year.clone(),
                card_holder_name: card_details.card_holder_name.clone(),
                card_number: card_details.card_number.clone(),
                nick_name: card_details.nick_name.clone(),
            });
        card_info.unwrap_or_else(|| api::CardDetail {
            card_issuer: None,
            card_network: None,
            card_type: None,
            card_issuing_country: None,
            card_exp_month: card_details.card_exp_month.clone(),
            card_exp_year: card_details.card_exp_year.clone(),
            card_holder_name: card_details.card_holder_name.clone(),
            card_number: card_details.card_number.clone(),
            nick_name: card_details.nick_name.clone(),
        })
    }
}

pub fn validate_customer_access(
    payment_intent: &PaymentIntent,
    auth_flow: services::AuthFlow,
    request: &api::PaymentsRequest,
) -> Result<(), errors::ApiErrorResponse> {
    if auth_flow == services::AuthFlow::Client && request.get_customer_id().is_some() {
        let is_same_customer = request.get_customer_id() == payment_intent.customer_id.as_ref();
        if !is_same_customer {
            Err(errors::ApiErrorResponse::GenericUnauthorized {
                message: "Unauthorised access to update customer".to_string(),
            })?;
        }
    }
    Ok(())
}

pub fn is_apple_pay_simplified_flow(
    connector_metadata: Option<pii::SecretSerdeValue>,
    connector_wallets_details: Option<pii::SecretSerdeValue>,
    connector_name: Option<&String>,
) -> CustomResult<bool, errors::ApiErrorResponse> {
    let connector_apple_pay_wallet_details =
        get_applepay_metadata(connector_wallets_details)
            .map_err(|error| {
                logger::debug!(
                    "Apple pay connector wallets details parsing failed for {:?} in is_apple_pay_simplified_flow {:?}",
                    connector_name,
                    error
                )
            })
            .ok();

    let option_apple_pay_metadata = match connector_apple_pay_wallet_details {
        Some(apple_pay_wallet_details) => Some(apple_pay_wallet_details),
        None => get_applepay_metadata(connector_metadata)
            .map_err(|error| {
                logger::debug!(
                "Apple pay metadata parsing failed for {:?} in is_apple_pay_simplified_flow {:?}",
                connector_name,
                error
            )
            })
            .ok(),
    };

    // return true only if the apple flow type is simplified
    Ok(matches!(
        option_apple_pay_metadata,
        Some(
            api_models::payments::ApplepaySessionTokenMetadata::ApplePayCombined(
                api_models::payments::ApplePayCombinedMetadata::Simplified { .. }
            )
        )
    ))
}

pub async fn get_encrypted_apple_pay_connector_wallets_details(
    state: &SessionState,
    key_store: &domain::MerchantKeyStore,
    connector_metadata: &Option<masking::Secret<tera::Value>>,
) -> RouterResult<Option<Encryptable<masking::Secret<serde_json::Value>>>> {
    let apple_pay_metadata = get_applepay_metadata(connector_metadata.clone())
        .map_err(|error| {
            logger::error!(
                "Apple pay metadata parsing failed in get_encrypted_apple_pay_connector_wallets_details {:?}",
                error
            )
        })
        .ok();

    let connector_apple_pay_details = apple_pay_metadata
        .map(|metadata| {
            serde_json::to_value(metadata)
                .change_context(errors::ApiErrorResponse::InternalServerError)
                .attach_printable("Failed to serialize apple pay metadata as JSON")
        })
        .transpose()?
        .map(masking::Secret::new);
    let key_manager_state: KeyManagerState = state.into();
    let encrypted_connector_apple_pay_details = connector_apple_pay_details
        .async_lift(|wallets_details| {
            types::encrypt_optional(
                &key_manager_state,
                wallets_details,
                Identifier::Merchant(key_store.merchant_id.clone()),
                key_store.key.get_inner().peek(),
            )
        })
        .await
        .change_context(errors::ApiErrorResponse::InternalServerError)
        .attach_printable("Failed while encrypting connector wallets details")?;
    Ok(encrypted_connector_apple_pay_details)
}

pub fn get_applepay_metadata(
    connector_metadata: Option<pii::SecretSerdeValue>,
) -> RouterResult<api_models::payments::ApplepaySessionTokenMetadata> {
    connector_metadata
        .clone()
        .parse_value::<api_models::payments::ApplepayCombinedSessionTokenData>(
            "ApplepayCombinedSessionTokenData",
        )
        .map(|combined_metadata| {
            api_models::payments::ApplepaySessionTokenMetadata::ApplePayCombined(
                combined_metadata.apple_pay_combined,
            )
        })
        .or_else(|_| {
            connector_metadata
                .parse_value::<api_models::payments::ApplepaySessionTokenData>(
                    "ApplepaySessionTokenData",
                )
                .map(|old_metadata| {
                    api_models::payments::ApplepaySessionTokenMetadata::ApplePay(
                        old_metadata.apple_pay,
                    )
                })
        })
        .change_context(errors::ApiErrorResponse::InvalidDataFormat {
            field_name: "connector_metadata".to_string(),
            expected_format: "applepay_metadata_format".to_string(),
        })
}

#[cfg(feature = "retry")]
pub async fn get_apple_pay_retryable_connectors<F>(
    state: &SessionState,
    merchant_account: &domain::MerchantAccount,
    payment_data: &mut PaymentData<F>,
    key_store: &domain::MerchantKeyStore,
    pre_routing_connector_data_list: &[api::ConnectorData],
    merchant_connector_id: Option<&String>,
) -> CustomResult<Option<Vec<api::ConnectorData>>, errors::ApiErrorResponse>
where
    F: Send + Clone,
{
    let profile_id = &payment_data
        .payment_intent
        .profile_id
        .clone()
        .get_required_value("profile_id")
        .change_context(errors::ApiErrorResponse::MissingRequiredField {
            field_name: "profile_id",
        })?;

    let pre_decided_connector_data_first = pre_routing_connector_data_list
        .first()
        .ok_or(errors::ApiErrorResponse::IncorrectPaymentMethodConfiguration)?;

    let merchant_connector_account_type = get_merchant_connector_account(
        state,
        merchant_account.merchant_id.as_str(),
        payment_data.creds_identifier.to_owned(),
        key_store,
        profile_id,
        &pre_decided_connector_data_first.connector_name.to_string(),
        merchant_connector_id,
    )
    .await?;

    let connector_data_list = if is_apple_pay_simplified_flow(
        merchant_connector_account_type.get_metadata(),
        merchant_connector_account_type.get_connector_wallets_details(),
        merchant_connector_account_type
            .get_connector_name()
            .as_ref(),
    )? {
        let merchant_connector_account_list = state
            .store
            .find_merchant_connector_account_by_merchant_id_and_disabled_list(
                &state.into(),
                merchant_account.merchant_id.as_str(),
                false,
                key_store,
            )
            .await
            .to_not_found_response(errors::ApiErrorResponse::InternalServerError)?;

        let profile_specific_merchant_connector_account_list = filter_mca_based_on_business_profile(
            merchant_connector_account_list,
            Some(profile_id.to_string()),
        );

        let mut connector_data_list = vec![pre_decided_connector_data_first.clone()];

        for merchant_connector_account in profile_specific_merchant_connector_account_list {
            if is_apple_pay_simplified_flow(
                merchant_connector_account.metadata,
                merchant_connector_account
                    .connector_wallets_details
                    .as_deref()
                    .cloned(),
                Some(&merchant_connector_account.connector_name),
            )? {
                let connector_data = api::ConnectorData::get_connector_by_name(
                    &state.conf.connectors,
                    &merchant_connector_account.connector_name.to_string(),
                    api::GetToken::Connector,
                    Some(merchant_connector_account.merchant_connector_id),
                )
                .change_context(errors::ApiErrorResponse::InternalServerError)
                .attach_printable("Invalid connector name received")?;

                if !connector_data_list.iter().any(|connector_details| {
                    connector_details.merchant_connector_id == connector_data.merchant_connector_id
                }) {
                    connector_data_list.push(connector_data)
                }
            }
        }

        let fallback_connetors_list = crate::core::routing::helpers::get_merchant_default_config(
            &*state.clone().store,
            profile_id,
            &api_enums::TransactionType::Payment,
        )
        .await
        .change_context(errors::ApiErrorResponse::InternalServerError)
        .attach_printable("Failed to get merchant default fallback connectors config")?;

        let mut routing_connector_data_list = Vec::new();

        pre_routing_connector_data_list.iter().for_each(|pre_val| {
            routing_connector_data_list.push(pre_val.merchant_connector_id.clone())
        });

        fallback_connetors_list.iter().for_each(|fallback_val| {
            routing_connector_data_list
                .iter()
                .all(|val| *val != fallback_val.merchant_connector_id)
                .then(|| {
                    routing_connector_data_list.push(fallback_val.merchant_connector_id.clone())
                });
        });

        // connector_data_list is the list of connectors for which Apple Pay simplified flow is configured.
        // This list is arranged in the same order as the merchant's connectors routingconfiguration.

        let mut ordered_connector_data_list = Vec::new();

        routing_connector_data_list
            .iter()
            .for_each(|merchant_connector_id| {
                let connector_data = connector_data_list.iter().find(|connector_data| {
                    *merchant_connector_id == connector_data.merchant_connector_id
                });
                if let Some(connector_data_details) = connector_data {
                    ordered_connector_data_list.push(connector_data_details.clone());
                }
            });

        Some(ordered_connector_data_list)
    } else {
        None
    };
    Ok(connector_data_list)
}

#[derive(Debug, serde::Serialize, serde::Deserialize)]
pub struct ApplePayData {
    version: masking::Secret<String>,
    data: masking::Secret<String>,
    signature: masking::Secret<String>,
    header: ApplePayHeader,
}

#[derive(Debug, serde::Serialize, serde::Deserialize)]
#[serde(rename_all = "camelCase")]
pub struct ApplePayHeader {
    ephemeral_public_key: masking::Secret<String>,
    public_key_hash: masking::Secret<String>,
    transaction_id: masking::Secret<String>,
}

impl ApplePayData {
    pub fn token_json(
        wallet_data: domain::WalletData,
    ) -> CustomResult<Self, errors::ConnectorError> {
        let json_wallet_data: Self = connector::utils::WalletData::get_wallet_token_as_json(
            &wallet_data,
            "Apple Pay".to_string(),
        )?;
        Ok(json_wallet_data)
    }

    pub async fn decrypt(
        &self,
        payment_processing_certificate: &masking::Secret<String>,
        payment_processing_certificate_key: &masking::Secret<String>,
    ) -> CustomResult<serde_json::Value, errors::ApplePayDecryptionError> {
        let merchant_id = self.merchant_id(payment_processing_certificate)?;
        let shared_secret = self.shared_secret(payment_processing_certificate_key)?;
        let symmetric_key = self.symmetric_key(&merchant_id, &shared_secret)?;
        let decrypted = self.decrypt_ciphertext(&symmetric_key)?;
        let parsed_decrypted: serde_json::Value = serde_json::from_str(&decrypted)
            .change_context(errors::ApplePayDecryptionError::DecryptionFailed)?;
        Ok(parsed_decrypted)
    }

    pub fn merchant_id(
        &self,
        payment_processing_certificate: &masking::Secret<String>,
    ) -> CustomResult<String, errors::ApplePayDecryptionError> {
        let cert_data = payment_processing_certificate.clone().expose();

        let base64_decode_cert_data = BASE64_ENGINE
            .decode(cert_data)
            .change_context(errors::ApplePayDecryptionError::Base64DecodingFailed)?;

        // Parsing the certificate using x509-parser
        let (_, certificate) = parse_x509_certificate(&base64_decode_cert_data)
            .change_context(errors::ApplePayDecryptionError::CertificateParsingFailed)
            .attach_printable("Error parsing apple pay PPC")?;

        // Finding the merchant ID extension
        let apple_pay_m_id = certificate
            .extensions()
            .iter()
            .find(|extension| {
                extension
                    .oid
                    .to_string()
                    .eq(consts::MERCHANT_ID_FIELD_EXTENSION_ID)
            })
            .map(|ext| {
                let merchant_id = String::from_utf8_lossy(ext.value)
                    .trim()
                    .trim_start_matches('@')
                    .to_string();

                merchant_id
            })
            .ok_or(errors::ApplePayDecryptionError::MissingMerchantId)
            .attach_printable("Unable to find merchant ID extension in the certificate")?;

        Ok(apple_pay_m_id)
    }

    pub fn shared_secret(
        &self,
        payment_processing_certificate_key: &masking::Secret<String>,
    ) -> CustomResult<Vec<u8>, errors::ApplePayDecryptionError> {
        let public_ec_bytes = BASE64_ENGINE
            .decode(self.header.ephemeral_public_key.peek().as_bytes())
            .change_context(errors::ApplePayDecryptionError::Base64DecodingFailed)?;

        let public_key = PKey::public_key_from_der(&public_ec_bytes)
            .change_context(errors::ApplePayDecryptionError::KeyDeserializationFailed)
            .attach_printable("Failed to deserialize the public key")?;

        let decrypted_apple_pay_ppc_key = payment_processing_certificate_key.clone().expose();

        // Create PKey objects from EcKey
        let private_key = PKey::private_key_from_pem(decrypted_apple_pay_ppc_key.as_bytes())
            .change_context(errors::ApplePayDecryptionError::KeyDeserializationFailed)
            .attach_printable("Failed to deserialize the private key")?;

        // Create the Deriver object and set the peer public key
        let mut deriver = Deriver::new(&private_key)
            .change_context(errors::ApplePayDecryptionError::DerivingSharedSecretKeyFailed)
            .attach_printable("Failed to create a deriver for the private key")?;

        deriver
            .set_peer(&public_key)
            .change_context(errors::ApplePayDecryptionError::DerivingSharedSecretKeyFailed)
            .attach_printable("Failed to set the peer key for the secret derivation")?;

        // Compute the shared secret
        let shared_secret = deriver
            .derive_to_vec()
            .change_context(errors::ApplePayDecryptionError::DerivingSharedSecretKeyFailed)
            .attach_printable("Final key derivation failed")?;
        Ok(shared_secret)
    }

    pub fn symmetric_key(
        &self,
        merchant_id: &str,
        shared_secret: &[u8],
    ) -> CustomResult<Vec<u8>, errors::ApplePayDecryptionError> {
        let kdf_algorithm = b"\x0did-aes256-GCM";
        let kdf_party_v = hex::decode(merchant_id)
            .change_context(errors::ApplePayDecryptionError::Base64DecodingFailed)?;
        let kdf_party_u = b"Apple";
        let kdf_info = [&kdf_algorithm[..], kdf_party_u, &kdf_party_v[..]].concat();

        let mut hash = openssl::sha::Sha256::new();
        hash.update(b"\x00\x00\x00");
        hash.update(b"\x01");
        hash.update(shared_secret);
        hash.update(&kdf_info[..]);
        let symmetric_key = hash.finish();
        Ok(symmetric_key.to_vec())
    }

    pub fn decrypt_ciphertext(
        &self,
        symmetric_key: &[u8],
    ) -> CustomResult<String, errors::ApplePayDecryptionError> {
        logger::info!("Decrypt apple pay token");

        let data = BASE64_ENGINE
            .decode(self.data.peek().as_bytes())
            .change_context(errors::ApplePayDecryptionError::Base64DecodingFailed)?;
        let iv = [0u8; 16]; //Initialization vector IV is typically used in AES-GCM (Galois/Counter Mode) encryption for randomizing the encryption process.
        let ciphertext = data
            .get(..data.len() - 16)
            .ok_or(errors::ApplePayDecryptionError::DecryptionFailed)?;
        let tag = data
            .get(data.len() - 16..)
            .ok_or(errors::ApplePayDecryptionError::DecryptionFailed)?;
        let cipher = Cipher::aes_256_gcm();
        let decrypted_data = decrypt_aead(cipher, symmetric_key, Some(&iv), &[], ciphertext, tag)
            .change_context(errors::ApplePayDecryptionError::DecryptionFailed)?;
        let decrypted = String::from_utf8(decrypted_data)
            .change_context(errors::ApplePayDecryptionError::DecryptionFailed)?;

        Ok(decrypted)
    }
}

pub fn get_key_params_for_surcharge_details(
    payment_method_data: &api_models::payments::PaymentMethodData,
) -> Option<(
    common_enums::PaymentMethod,
    common_enums::PaymentMethodType,
    Option<common_enums::CardNetwork>,
)> {
    match payment_method_data {
        api_models::payments::PaymentMethodData::Card(card) => {
            // surcharge generated will always be same for credit as well as debit
            // since surcharge conditions cannot be defined on card_type
            Some((
                common_enums::PaymentMethod::Card,
                common_enums::PaymentMethodType::Credit,
                card.card_network.clone(),
            ))
        }
        api_models::payments::PaymentMethodData::CardRedirect(card_redirect_data) => Some((
            common_enums::PaymentMethod::CardRedirect,
            card_redirect_data.get_payment_method_type(),
            None,
        )),
        api_models::payments::PaymentMethodData::Wallet(wallet) => Some((
            common_enums::PaymentMethod::Wallet,
            wallet.get_payment_method_type(),
            None,
        )),
        api_models::payments::PaymentMethodData::PayLater(pay_later) => Some((
            common_enums::PaymentMethod::PayLater,
            pay_later.get_payment_method_type(),
            None,
        )),
        api_models::payments::PaymentMethodData::BankRedirect(bank_redirect) => Some((
            common_enums::PaymentMethod::BankRedirect,
            bank_redirect.get_payment_method_type(),
            None,
        )),
        api_models::payments::PaymentMethodData::BankDebit(bank_debit) => Some((
            common_enums::PaymentMethod::BankDebit,
            bank_debit.get_payment_method_type(),
            None,
        )),
        api_models::payments::PaymentMethodData::BankTransfer(bank_transfer) => Some((
            common_enums::PaymentMethod::BankTransfer,
            bank_transfer.get_payment_method_type(),
            None,
        )),
        api_models::payments::PaymentMethodData::Crypto(crypto) => Some((
            common_enums::PaymentMethod::Crypto,
            crypto.get_payment_method_type(),
            None,
        )),
        api_models::payments::PaymentMethodData::MandatePayment => None,
        api_models::payments::PaymentMethodData::Reward => None,
        api_models::payments::PaymentMethodData::RealTimePayment(real_time_payment) => Some((
            common_enums::PaymentMethod::RealTimePayment,
            real_time_payment.get_payment_method_type(),
            None,
        )),
        api_models::payments::PaymentMethodData::Upi(upi_data) => Some((
            common_enums::PaymentMethod::Upi,
            upi_data.get_payment_method_type(),
            None,
        )),
        api_models::payments::PaymentMethodData::Voucher(voucher) => Some((
            common_enums::PaymentMethod::Voucher,
            voucher.get_payment_method_type(),
            None,
        )),
        api_models::payments::PaymentMethodData::GiftCard(gift_card) => Some((
            common_enums::PaymentMethod::GiftCard,
            gift_card.get_payment_method_type(),
            None,
        )),
        api_models::payments::PaymentMethodData::OpenBanking(ob_data) => Some((
            common_enums::PaymentMethod::OpenBanking,
            ob_data.get_payment_method_type(),
            None,
        )),
        api_models::payments::PaymentMethodData::CardToken(_) => None,
    }
}

pub fn validate_payment_link_request(
    confirm: Option<bool>,
) -> Result<(), errors::ApiErrorResponse> {
    if let Some(cnf) = confirm {
        if !cnf {
            return Ok(());
        } else {
            return Err(errors::ApiErrorResponse::InvalidRequestData {
                message: "cannot confirm a payment while creating a payment link".to_string(),
            });
        }
    }
    Ok(())
}

pub async fn get_gsm_record(
    state: &SessionState,
    error_code: Option<String>,
    error_message: Option<String>,
    connector_name: String,
    flow: String,
) -> Option<storage::gsm::GatewayStatusMap> {
    let get_gsm = || async {
        state.store.find_gsm_rule(
                connector_name.clone(),
                flow.clone(),
                "sub_flow".to_string(),
                error_code.clone().unwrap_or_default(), // TODO: make changes in connector to get a mandatory code in case of success or error response
                error_message.clone().unwrap_or_default(),
            )
            .await
            .map_err(|err| {
                if err.current_context().is_db_not_found() {
                    logger::warn!(
                        "GSM miss for connector - {}, flow - {}, error_code - {:?}, error_message - {:?}",
                        connector_name,
                        flow,
                        error_code,
                        error_message
                    );
                    metrics::AUTO_RETRY_GSM_MISS_COUNT.add(&metrics::CONTEXT, 1, &[]);
                } else {
                    metrics::AUTO_RETRY_GSM_FETCH_FAILURE_COUNT.add(&metrics::CONTEXT, 1, &[]);
                };
                err.change_context(errors::ApiErrorResponse::InternalServerError)
                    .attach_printable("failed to fetch decision from gsm")
            })
    };
    get_gsm()
        .await
        .map_err(|err| {
            // warn log should suffice here because we are not propagating this error
            logger::warn!(get_gsm_decision_fetch_error=?err, "error fetching gsm decision");
            err
        })
        .ok()
}

pub fn validate_order_details_amount(
    order_details: Vec<api_models::payments::OrderDetailsWithAmount>,
    amount: i64,
    should_validate: bool,
) -> Result<(), errors::ApiErrorResponse> {
    if should_validate {
        let total_order_details_amount: i64 = order_details
            .iter()
            .map(|order| order.amount * i64::from(order.quantity))
            .sum();

        if total_order_details_amount != amount {
            Err(errors::ApiErrorResponse::InvalidRequestData {
                message: "Total sum of order details doesn't match amount in payment request"
                    .to_string(),
            })
        } else {
            Ok(())
        }
    } else {
        Ok(())
    }
}

// This function validates the client secret expiry set by the merchant in the request
pub fn validate_session_expiry(session_expiry: u32) -> Result<(), errors::ApiErrorResponse> {
    if !(consts::MIN_SESSION_EXPIRY..=consts::MAX_SESSION_EXPIRY).contains(&session_expiry) {
        Err(errors::ApiErrorResponse::InvalidRequestData {
            message: "session_expiry should be between 60(1 min) to 7890000(3 months).".to_string(),
        })
    } else {
        Ok(())
    }
}

pub fn get_recipient_id_for_open_banking(
    merchant_data: &AdditionalMerchantData,
) -> Result<Option<String>, errors::ApiErrorResponse> {
    match merchant_data {
        AdditionalMerchantData::OpenBankingRecipientData(data) => match data {
            MerchantRecipientData::ConnectorRecipientId(id) => Ok(Some(id.peek().clone())),
            MerchantRecipientData::AccountData(acc_data) => match acc_data {
                MerchantAccountData::Bacs {
                    connector_recipient_id,
                    ..
                } => match connector_recipient_id {
                    Some(RecipientIdType::ConnectorId(id)) => Ok(Some(id.peek().clone())),
                    Some(RecipientIdType::LockerId(id)) => Ok(Some(id.peek().clone())),
                    _ => Err(errors::ApiErrorResponse::InvalidConnectorConfiguration {
                        config: "recipient_id".to_string(),
                    }),
                },
                MerchantAccountData::Iban {
                    connector_recipient_id,
                    ..
                } => match connector_recipient_id {
                    Some(RecipientIdType::ConnectorId(id)) => Ok(Some(id.peek().clone())),
                    Some(RecipientIdType::LockerId(id)) => Ok(Some(id.peek().clone())),
                    _ => Err(errors::ApiErrorResponse::InvalidConnectorConfiguration {
                        config: "recipient_id".to_string(),
                    }),
                },
            },
            _ => Err(errors::ApiErrorResponse::InvalidConnectorConfiguration {
                config: "recipient_id".to_string(),
            }),
        },
    }
}
// This function validates the intent fulfillment time expiry set by the merchant in the request
pub fn validate_intent_fulfillment_expiry(
    intent_fulfillment_time: u32,
) -> Result<(), errors::ApiErrorResponse> {
    if !(consts::MIN_INTENT_FULFILLMENT_EXPIRY..=consts::MAX_INTENT_FULFILLMENT_EXPIRY)
        .contains(&intent_fulfillment_time)
    {
        Err(errors::ApiErrorResponse::InvalidRequestData {
            message: "intent_fulfillment_time should be between 60(1 min) to 1800(30 mins)."
                .to_string(),
        })
    } else {
        Ok(())
    }
}

pub fn add_connector_response_to_additional_payment_data(
    additional_payment_data: api_models::payments::AdditionalPaymentData,
    connector_response_payment_method_data: AdditionalPaymentMethodConnectorResponse,
) -> api_models::payments::AdditionalPaymentData {
    match (
        &additional_payment_data,
        connector_response_payment_method_data,
    ) {
        (
            api_models::payments::AdditionalPaymentData::Card(additional_card_data),
            AdditionalPaymentMethodConnectorResponse::Card {
                authentication_data,
                payment_checks,
            },
        ) => api_models::payments::AdditionalPaymentData::Card(Box::new(
            api_models::payments::AdditionalCardInfo {
                payment_checks,
                authentication_data,
                ..*additional_card_data.clone()
            },
        )),
        (
            api_models::payments::AdditionalPaymentData::PayLater { .. },
            AdditionalPaymentMethodConnectorResponse::PayLater {
                klarna_sdk: Some(KlarnaSdkResponse { payment_type }),
            },
        ) => api_models::payments::AdditionalPaymentData::PayLater {
            klarna_sdk: Some(api_models::payments::KlarnaSdkPaymentMethod { payment_type }),
        },

        _ => additional_payment_data,
    }
}

pub fn update_additional_payment_data_with_connector_response_pm_data(
    additional_payment_data: Option<serde_json::Value>,
    connector_response_pm_data: Option<AdditionalPaymentMethodConnectorResponse>,
) -> RouterResult<Option<serde_json::Value>> {
    let parsed_additional_payment_method_data = additional_payment_data
        .as_ref()
        .map(|payment_method_data| {
            payment_method_data
                .clone()
                .parse_value::<api_models::payments::AdditionalPaymentData>(
                    "additional_payment_method_data",
                )
        })
        .transpose()
        .change_context(errors::ApiErrorResponse::InternalServerError)
        .attach_printable("unable to parse value into additional_payment_method_data")?;

    let additional_payment_method_data = parsed_additional_payment_method_data
        .zip(connector_response_pm_data)
        .map(|(additional_pm_data, connector_response_pm_data)| {
            add_connector_response_to_additional_payment_data(
                additional_pm_data,
                connector_response_pm_data,
            )
        });

    additional_payment_method_data
        .as_ref()
        .map(Encode::encode_to_value)
        .transpose()
        .change_context(errors::ApiErrorResponse::InternalServerError)
        .attach_printable("Failed to encode additional pm data")
}

pub async fn get_payment_method_details_from_payment_token(
    state: &SessionState,
    payment_attempt: &PaymentAttempt,
    payment_intent: &PaymentIntent,
    key_store: &domain::MerchantKeyStore,
    storage_scheme: enums::MerchantStorageScheme,
) -> RouterResult<Option<(api::PaymentMethodData, enums::PaymentMethod)>> {
    let hyperswitch_token = if let Some(token) = payment_attempt.payment_token.clone() {
        let redis_conn = state
            .store
            .get_redis_conn()
            .change_context(errors::ApiErrorResponse::InternalServerError)
            .attach_printable("Failed to get redis connection")?;
        let key = format!(
            "pm_token_{}_{}_hyperswitch",
            token,
            payment_attempt
                .payment_method
                .to_owned()
                .get_required_value("payment_method")?,
        );
        let token_data_string = redis_conn
            .get_key::<Option<String>>(&key)
            .await
            .change_context(errors::ApiErrorResponse::InternalServerError)
            .attach_printable("Failed to fetch the token from redis")?
            .ok_or(error_stack::Report::new(
                errors::ApiErrorResponse::UnprocessableEntity {
                    message: "Token is invalid or expired".to_owned(),
                },
            ))?;
        let token_data_result = token_data_string
            .clone()
            .parse_struct("PaymentTokenData")
            .change_context(errors::ApiErrorResponse::InternalServerError)
            .attach_printable("failed to deserialize hyperswitch token data");
        let token_data = match token_data_result {
            Ok(data) => data,
            Err(e) => {
                // The purpose of this logic is backwards compatibility to support tokens
                // in redis that might be following the old format.
                if token_data_string.starts_with('{') {
                    return Err(e);
                } else {
                    storage::PaymentTokenData::temporary_generic(token_data_string)
                }
            }
        };
        Some(token_data)
    } else {
        None
    };
    let token = hyperswitch_token
        .ok_or(errors::ApiErrorResponse::InternalServerError)
        .attach_printable("missing hyperswitch_token")?;
    match token {
        storage::PaymentTokenData::TemporaryGeneric(generic_token) => {
            retrieve_payment_method_with_temporary_token(
                state,
                &generic_token.token,
                payment_intent,
                key_store,
                None,
            )
            .await
        }

        storage::PaymentTokenData::Temporary(generic_token) => {
            retrieve_payment_method_with_temporary_token(
                state,
                &generic_token.token,
                payment_intent,
                key_store,
                None,
            )
            .await
        }

        storage::PaymentTokenData::Permanent(card_token) => retrieve_card_with_permanent_token(
            state,
            &card_token.token,
            card_token
                .payment_method_id
                .as_ref()
                .unwrap_or(&card_token.token),
            payment_intent,
            None,
            key_store,
            storage_scheme,
        )
        .await
        .map(|card| Some((card, enums::PaymentMethod::Card))),

        storage::PaymentTokenData::PermanentCard(card_token) => retrieve_card_with_permanent_token(
            state,
            &card_token.token,
            card_token
                .payment_method_id
                .as_ref()
                .unwrap_or(&card_token.token),
            payment_intent,
            None,
            key_store,
            storage_scheme,
        )
        .await
        .map(|card| Some((card, enums::PaymentMethod::Card))),

        storage::PaymentTokenData::AuthBankDebit(auth_token) => {
            retrieve_payment_method_from_auth_service(
                state,
                key_store,
                &auth_token,
                payment_intent,
                &None,
            )
            .await
        }

        storage::PaymentTokenData::WalletToken(_) => Ok(None),
    }
}

// This function validates the  mandate_data with its setup_future_usage
pub fn validate_mandate_data_and_future_usage(
    setup_future_usages: Option<api_enums::FutureUsage>,
    mandate_details_present: bool,
) -> Result<(), errors::ApiErrorResponse> {
    if mandate_details_present
        && (Some(api_enums::FutureUsage::OnSession) == setup_future_usages
            || setup_future_usages.is_none())
    {
        Err(errors::ApiErrorResponse::PreconditionFailed {
            message: "`setup_future_usage` must be `off_session` for mandates".into(),
        })
    } else {
        Ok(())
    }
}

pub enum PaymentExternalAuthenticationFlow {
    PreAuthenticationFlow {
        acquirer_details: authentication::types::AcquirerDetails,
        card_number: ::cards::CardNumber,
        token: String,
    },
    PostAuthenticationFlow {
        authentication_id: String,
    },
}

pub async fn get_payment_external_authentication_flow_during_confirm<F: Clone>(
    state: &SessionState,
    key_store: &domain::MerchantKeyStore,
    business_profile: &storage::BusinessProfile,
    payment_data: &mut PaymentData<F>,
    connector_call_type: &api::ConnectorCallType,
) -> RouterResult<Option<PaymentExternalAuthenticationFlow>> {
    let authentication_id = payment_data.payment_attempt.authentication_id.clone();
    let is_authentication_type_3ds = payment_data.payment_attempt.authentication_type
        == Some(common_enums::AuthenticationType::ThreeDs);
    let separate_authentication_requested = payment_data
        .payment_intent
        .request_external_three_ds_authentication
        .unwrap_or(false);
    let separate_three_ds_authentication_attempted = payment_data
        .payment_attempt
        .external_three_ds_authentication_attempted
        .unwrap_or(false);
    let connector_supports_separate_authn =
        authentication::utils::get_connector_data_if_separate_authn_supported(connector_call_type);
    logger::info!("is_pre_authn_call {:?}", authentication_id.is_none());
    logger::info!(
        "separate_authentication_requested {:?}",
        separate_authentication_requested
    );
    logger::info!(
        "payment connector supports external authentication: {:?}",
        connector_supports_separate_authn.is_some()
    );
    let card_number = payment_data.payment_method_data.as_ref().and_then(|pmd| {
        if let api_models::payments::PaymentMethodData::Card(card) = pmd {
            Some(card.card_number.clone())
        } else {
            None
        }
    });
    Ok(if separate_three_ds_authentication_attempted {
        authentication_id.map(|authentication_id| {
            PaymentExternalAuthenticationFlow::PostAuthenticationFlow { authentication_id }
        })
    } else if separate_authentication_requested && is_authentication_type_3ds {
        if let Some((connector_data, card_number)) =
            connector_supports_separate_authn.zip(card_number)
        {
            let token = payment_data
                .token
                .clone()
                .get_required_value("token")
                .change_context(errors::ApiErrorResponse::InternalServerError)
                .attach_printable(
                    "payment_data.token should not be None while making pre authentication call",
                )?;
            let payment_connector_mca = get_merchant_connector_account(
                state,
                &business_profile.merchant_id,
                None,
                key_store,
                &business_profile.profile_id,
                connector_data.connector_name.to_string().as_str(),
                connector_data.merchant_connector_id.as_ref(),
            )
            .await?;
            let acquirer_details: authentication::types::AcquirerDetails = payment_connector_mca
                .get_metadata()
                .get_required_value("merchant_connector_account.metadata")?
                .peek()
                .clone()
                .parse_value("AcquirerDetails")
                .change_context(errors::ApiErrorResponse::PreconditionFailed {
                    message:
                        "acquirer_bin and acquirer_merchant_id not found in Payment Connector's Metadata"
                            .to_string(),
                })?;
            Some(PaymentExternalAuthenticationFlow::PreAuthenticationFlow {
                card_number,
                token,
                acquirer_details,
            })
        } else {
            None
        }
    } else {
        None
    })
}

pub fn get_redis_key_for_extended_card_info(merchant_id: &str, payment_id: &str) -> String {
    format!("{merchant_id}_{payment_id}_extended_card_info")
}

pub fn check_integrity_based_on_flow<T, Request>(
    request: &Request,
    payment_response_data: &Result<PaymentsResponseData, ErrorResponse>,
) -> Result<(), common_utils::errors::IntegrityCheckError>
where
    T: FlowIntegrity,
    Request: GetIntegrityObject<T> + CheckIntegrity<Request, T>,
{
    let connector_transaction_id = match payment_response_data {
        Ok(resp_data) => match resp_data {
            PaymentsResponseData::TransactionResponse {
                connector_response_reference_id,
                ..
            } => connector_response_reference_id,
            PaymentsResponseData::TransactionUnresolvedResponse {
                connector_response_reference_id,
                ..
            } => connector_response_reference_id,
            PaymentsResponseData::PreProcessingResponse {
                connector_response_reference_id,
                ..
            } => connector_response_reference_id,
            _ => &None,
        },
        Err(_) => &None,
    };
    request.check_integrity(request, connector_transaction_id.to_owned())
}

pub async fn config_skip_saving_wallet_at_connector(
    db: &dyn StorageInterface,
    merchant_id: &String,
) -> CustomResult<Option<Vec<storage_enums::PaymentMethodType>>, errors::ApiErrorResponse> {
    let config = db
        .find_config_by_key_unwrap_or(
            format!("skip_saving_wallet_at_connector_{}", merchant_id).as_str(),
            Some("[]".to_string()),
        )
        .await;
    Ok(match config {
        Ok(conf) => Some(
            serde_json::from_str::<Vec<storage_enums::PaymentMethodType>>(&conf.config)
                .change_context(errors::ApiErrorResponse::InternalServerError)
                .attach_printable("skip_save_wallet_at_connector config parsing failed")?,
        ),
        Err(error) => {
            logger::error!(?error);
            None
        }
    })
}

pub async fn override_setup_future_usage_to_on_session<F: Clone>(
    db: &dyn StorageInterface,
    payment_data: &mut PaymentData<F>,
) -> CustomResult<(), errors::ApiErrorResponse> {
    if payment_data.payment_intent.setup_future_usage == Some(enums::FutureUsage::OffSession) {
        let skip_saving_wallet_at_connector_optional =
            config_skip_saving_wallet_at_connector(db, &payment_data.payment_intent.merchant_id)
                .await?;

        if let Some(skip_saving_wallet_at_connector) = skip_saving_wallet_at_connector_optional {
            if let Some(payment_method_type) = payment_data.payment_attempt.payment_method_type {
                if skip_saving_wallet_at_connector.contains(&payment_method_type) {
                    logger::debug!("Override setup_future_usage from off_session to on_session based on the merchant's skip_saving_wallet_at_connector configuration to avoid creating a connector mandate.");
                    payment_data.payment_intent.setup_future_usage =
                        Some(enums::FutureUsage::OnSession);
                }
            }
        };
    };
    Ok(())
}

pub async fn validate_merchant_connector_ids_in_connector_mandate_details(
    state: &SessionState,
    key_store: &domain::MerchantKeyStore,
    connector_mandate_details: &api_models::payment_methods::PaymentsMandateReference,
    merchant_id: &str,
    card_network: Option<api_enums::CardNetwork>,
) -> CustomResult<(), errors::ApiErrorResponse> {
    let db = &*state.store;
    let merchant_connector_account_list = db
        .find_merchant_connector_account_by_merchant_id_and_disabled_list(
            &state.into(),
            merchant_id,
            true,
            key_store,
        )
        .await
        .to_not_found_response(errors::ApiErrorResponse::InternalServerError)?;

    let merchant_connector_account_details_hash_map: std::collections::HashMap<
        String,
        domain::MerchantConnectorAccount,
    > = merchant_connector_account_list
        .iter()
        .map(|merchant_connector_account| {
            (
                merchant_connector_account.merchant_connector_id.clone(),
                merchant_connector_account.clone(),
            )
        })
        .collect();

    for (migrating_merchant_connector_id, migrating_connector_mandate_details) in
        connector_mandate_details.0.clone()
    {
        match (card_network.clone() ,merchant_connector_account_details_hash_map.get(&migrating_merchant_connector_id)) {
                        (Some(enums::CardNetwork::Discover),Some(merchant_connector_account_details)) => if let ("cybersource", None) = (
                          merchant_connector_account_details.connector_name.as_str(),
                        migrating_connector_mandate_details
                            .original_payment_authorized_amount
                            .zip(
                                migrating_connector_mandate_details
                                  .original_payment_authorized_currency,
                             ),
                      ) {
                        Err(errors::ApiErrorResponse::MissingRequiredFields {
                              field_names: vec![
                                 "original_payment_authorized_currency",
                                  "original_payment_authorized_amount",
                          ],
                         }).attach_printable(format!("Invalid connector_mandate_details provided for connector {migrating_merchant_connector_id}"))?
                    },
                    (_, Some(_)) => (),
                        (_, None) => {
                            Err(errors::ApiErrorResponse::InvalidDataValue {
                                field_name: "merchant_connector_id",
                            })
                            .attach_printable_lazy(|| {
                                format!("{migrating_merchant_connector_id} invalid merchant connector id in connector_mandate_details")
                            })?
                        },
                    }
    }
    Ok(())
}<|MERGE_RESOLUTION|>--- conflicted
+++ resolved
@@ -1349,14 +1349,10 @@
                             .as_ref()
                             .map(|card_network| card_network.to_string()),
                         client_secret: None,
-<<<<<<< HEAD
                         payment_method_data: Some(api::PaymentMethodCreateData::Card(card_detail)),
-=======
-                        payment_method_data: None,
                         billing: None,
                         connector_mandate_details: None,
                         network_transaction_id: None,
->>>>>>> 2049014b
                     };
                     Ok(payment_method_request)
                 }
