--- conflicted
+++ resolved
@@ -4289,14 +4289,11 @@
             organization_id: old_payment_attempt.organization_id,
             profile_id: old_payment_attempt.profile_id,
             connector_mandate_detail: None,
-<<<<<<< HEAD
             platform_merchant_id: old_payment_attempt.platform_merchant_id,
-=======
             request_extended_authorization: None,
             extended_authorization_applied: None,
             capture_before: None,
             card_discovery: None,
->>>>>>> 74bbf4bf
         }
     }
 
