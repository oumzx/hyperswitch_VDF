use std::collections::HashMap;

#[cfg(all(
    any(feature = "v1", feature = "v2"),
    not(feature = "payment_methods_v2")
))]
use api_models::payment_methods::PaymentMethodsData;
use api_models::{
    payment_methods::PaymentMethodDataWalletInfo, payments::ConnectorMandateReferenceId,
};
use common_enums::{ConnectorMandateStatus, PaymentMethod};
use common_utils::{
    crypto::Encryptable,
    ext_traits::{AsyncExt, Encode, ValueExt},
    id_type, pii,
};
use error_stack::{report, ResultExt};
use masking::{ExposeInterface, Secret};
use router_env::{instrument, tracing};

use super::helpers;
use crate::{
    consts,
    core::{
        errors::{self, ConnectorErrorExt, RouterResult, StorageErrorExt},
        mandate,
        payment_methods::{self, cards::create_encrypted_data, network_tokenization},
        payments,
    },
    logger,
    routes::{metrics, SessionState},
    services,
    types::{
        self,
        api::{self, CardDetailFromLocker, CardDetailsPaymentMethod, PaymentMethodCreateExt},
        domain,
        storage::enums as storage_enums,
    },
    utils::{generate_id, OptionExt},
};

pub struct SavePaymentMethodData<Req> {
    request: Req,
    response: Result<types::PaymentsResponseData, types::ErrorResponse>,
    payment_method_token: Option<types::PaymentMethodToken>,
    payment_method: PaymentMethod,
    attempt_status: common_enums::AttemptStatus,
}

impl<F, Req: Clone> From<&types::RouterData<F, Req, types::PaymentsResponseData>>
    for SavePaymentMethodData<Req>
{
    fn from(router_data: &types::RouterData<F, Req, types::PaymentsResponseData>) -> Self {
        Self {
            request: router_data.request.clone(),
            response: router_data.response.clone(),
            payment_method_token: router_data.payment_method_token.clone(),
            payment_method: router_data.payment_method,
            attempt_status: router_data.status,
        }
    }
}
pub struct SavePaymentMethodDataResponse {
    pub payment_method_id: Option<String>,
    pub payment_method_status: Option<common_enums::PaymentMethodStatus>,
    pub connector_mandate_reference_id: Option<ConnectorMandateReferenceId>,
}
#[cfg(all(
    any(feature = "v1", feature = "v2"),
    not(feature = "payment_methods_v2")
))]
#[instrument(skip_all)]
#[allow(clippy::too_many_arguments)]
pub async fn save_payment_method<FData>(
    state: &SessionState,
    connector_name: String,
    save_payment_method_data: SavePaymentMethodData<FData>,
    customer_id: Option<id_type::CustomerId>,
    merchant_account: &domain::MerchantAccount,
    payment_method_type: Option<storage_enums::PaymentMethodType>,
    key_store: &domain::MerchantKeyStore,
    billing_name: Option<Secret<String>>,
    payment_method_billing_address: Option<&hyperswitch_domain_models::address::Address>,
    business_profile: &domain::Profile,
    mut original_connector_mandate_reference_id: Option<ConnectorMandateReferenceId>,
    saved_pm_id: Option<String>,
) -> RouterResult<SavePaymentMethodDataResponse>
where
    FData: mandate::MandateBehaviour + Clone,
{
    let mut pm_status = None;
    match save_payment_method_data.response {
        Ok(responses) => {
            let db = &*state.store;
            let token_store = state
                .conf
                .tokenization
                .0
                .get(&connector_name.to_string())
                .map(|token_filter| token_filter.long_lived_token)
                .unwrap_or(false);

            let network_transaction_id = match &responses {
                types::PaymentsResponseData::TransactionResponse { network_txn_id, .. } => {
                    network_txn_id.clone()
                }
                _ => None,
            };

            let network_transaction_id =
                if let Some(network_transaction_id) = network_transaction_id {
                    if business_profile.is_connector_agnostic_mit_enabled == Some(true)
                        && save_payment_method_data.request.get_setup_future_usage()
                            == Some(storage_enums::FutureUsage::OffSession)
                    {
                        Some(network_transaction_id)
                    } else {
                        logger::info!("Skip storing network transaction id");
                        None
                    }
                } else {
                    None
                };

            let connector_token = if token_store {
                let tokens = save_payment_method_data
                    .payment_method_token
                    .to_owned()
                    .get_required_value("payment_token")?;
                let token = match tokens {
                    types::PaymentMethodToken::Token(connector_token) => connector_token.expose(),
                    types::PaymentMethodToken::ApplePayDecrypt(_) => {
                        Err(errors::ApiErrorResponse::NotSupported {
                            message: "Apple Pay Decrypt token is not supported".to_string(),
                        })?
                    }
                    types::PaymentMethodToken::PazeDecrypt(_) => {
                        Err(errors::ApiErrorResponse::NotSupported {
                            message: "Paze Decrypt token is not supported".to_string(),
                        })?
                    }
                };
                Some((connector_name, token))
            } else {
                None
            };

            let mandate_data_customer_acceptance = save_payment_method_data
                .request
                .get_setup_mandate_details()
                .and_then(|mandate_data| mandate_data.customer_acceptance.clone());

            let customer_acceptance = save_payment_method_data
                .request
                .get_customer_acceptance()
                .or(mandate_data_customer_acceptance.clone().map(From::from))
                .map(|ca| ca.encode_to_value())
                .transpose()
                .change_context(errors::ApiErrorResponse::InternalServerError)
                .attach_printable("Unable to serialize customer acceptance to value")?;

            let (connector_mandate_id, mandate_metadata, connector_mandate_request_reference_id) =
                match responses {
                    types::PaymentsResponseData::TransactionResponse {
                        mandate_reference, ..
                    } => {
                        if let Some(ref mandate_ref) = *mandate_reference {
                            (
                                mandate_ref.connector_mandate_id.clone(),
                                mandate_ref.mandate_metadata.clone(),
                                mandate_ref.connector_mandate_request_reference_id.clone(),
                            )
                        } else {
                            (None, None, None)
                        }
                    }
                    _ => (None, None, None),
                };
            let mut saved_payment_method_id = saved_pm_id.clone();

            let pm_id = if customer_acceptance.is_some() {
                if !matches!(
                    &save_payment_method_data.request.get_payment_method_data(),
                    domain::PaymentMethodData::NetworkToken(_)
                ) {
                    let payment_method_create_request =
                        payment_methods::get_payment_method_create_request(
                            Some(&save_payment_method_data.request.get_payment_method_data()),
                            Some(save_payment_method_data.payment_method),
                            payment_method_type,
                            &customer_id.clone(),
                            billing_name,
                            payment_method_billing_address,
                        )
                        .await?;
                    let customer_id = customer_id.to_owned().get_required_value("customer_id")?;
                    let merchant_id = merchant_account.get_id();
                    let is_network_tokenization_enabled =
                        business_profile.is_network_tokenization_enabled;
                    let (
                        (mut resp, duplication_check, network_token_requestor_ref_id),
                        network_token_resp,
                    ) = if !state.conf.locker.locker_enabled {
                        let (res, dc) = skip_saving_card_in_locker(
                            merchant_account,
                            payment_method_create_request.to_owned(),
                        )
                        .await?;
                        ((res, dc, None), None)
                    } else {
                        pm_status = Some(common_enums::PaymentMethodStatus::from(
                            save_payment_method_data.attempt_status,
                        ));
                        let (res, dc) = Box::pin(save_in_locker(
                            state,
                            merchant_account,
                            payment_method_create_request.to_owned(),
                        ))
                        .await?;

                        if is_network_tokenization_enabled {
                            let pm_data =
                                &save_payment_method_data.request.get_payment_method_data();
                            match pm_data {
                                domain::PaymentMethodData::Card(card) => {
                                    let (
                                        network_token_resp,
                                        _network_token_duplication_check, //the duplication check is discarded, since each card has only one token, handling card duplication check will be suffice
                                        network_token_requestor_ref_id,
                                    ) = Box::pin(save_network_token_in_locker(
                                        state,
                                        merchant_account,
                                        card,
                                        payment_method_create_request.clone(),
                                    ))
                                    .await?;

                                    (
                                        (res, dc, network_token_requestor_ref_id),
                                        network_token_resp,
                                    )
                                }
                                _ => ((res, dc, None), None), //network_token_resp is None in case of other payment methods
                            }
                        } else {
                            ((res, dc, None), None)
                        }
<<<<<<< HEAD
                    };
                    let network_token_locker_id = match network_token_resp {
                        Some(ref token_resp) => {
                            if network_token_requestor_ref_id.is_some() {
                                Some(token_resp.payment_method_id.clone())
                            } else {
                                None
                            }
                        }
                        None => None,
                    };
=======
                    }
                    None => None,
                };

                let optional_pm_details = match (
                    resp.card.as_ref(),
                    save_payment_method_data.request.get_payment_method_data(),
                ) {
                    (Some(card), _) => Some(PaymentMethodsData::Card(
                        CardDetailsPaymentMethod::from(card.clone()),
                    )),
                    (
                        _,
                        domain::PaymentMethodData::Wallet(domain::WalletData::GooglePay(googlepay)),
                    ) => Some(PaymentMethodsData::WalletDetails(
                        PaymentMethodDataWalletInfo::from(googlepay),
                    )),
                    _ => None,
                };

                let key_manager_state = state.into();
                let pm_data_encrypted: Option<Encryptable<Secret<serde_json::Value>>> =
                    optional_pm_details
                        .async_map(|pm| create_encrypted_data(&key_manager_state, key_store, pm))
                        .await
                        .transpose()
                        .change_context(errors::ApiErrorResponse::InternalServerError)
                        .attach_printable("Unable to encrypt payment method data")?;

                let pm_network_token_data_encrypted: Option<
                    Encryptable<Secret<serde_json::Value>>,
                > = match network_token_resp {
                    Some(token_resp) => {
                        let pm_token_details = token_resp.card.as_ref().map(|card| {
                            PaymentMethodsData::Card(CardDetailsPaymentMethod::from(card.clone()))
                        });
>>>>>>> 295d3dde

                    let pm_card_details = resp.card.as_ref().map(|card| {
                        PaymentMethodsData::Card(CardDetailsPaymentMethod::from(card.clone()))
                    });
                    let key_manager_state = state.into();
                    let pm_data_encrypted: Option<Encryptable<Secret<serde_json::Value>>> =
                        pm_card_details
                            .async_map(|pm_card| {
                                create_encrypted_data(&key_manager_state, key_store, pm_card)
                            })
                            .await
                            .transpose()
                            .change_context(errors::ApiErrorResponse::InternalServerError)
                            .attach_printable("Unable to encrypt payment method data")?;

                    let pm_network_token_data_encrypted: Option<
                        Encryptable<Secret<serde_json::Value>>,
                    > = match network_token_resp {
                        Some(token_resp) => {
                            let pm_token_details = token_resp.card.as_ref().map(|card| {
                                PaymentMethodsData::Card(CardDetailsPaymentMethod::from(
                                    card.clone(),
                                ))
                            });

                            pm_token_details
                                .async_map(|pm_card| {
                                    create_encrypted_data(&key_manager_state, key_store, pm_card)
                                })
                                .await
                                .transpose()
                                .change_context(errors::ApiErrorResponse::InternalServerError)
                                .attach_printable("Unable to encrypt payment method data")?
                        }
                        None => None,
                    };

                    let encrypted_payment_method_billing_address: Option<
                        Encryptable<Secret<serde_json::Value>>,
                    > = payment_method_billing_address
                        .async_map(|address| {
                            create_encrypted_data(&key_manager_state, key_store, address.clone())
                        })
                        .await
                        .transpose()
                        .change_context(errors::ApiErrorResponse::InternalServerError)
                        .attach_printable("Unable to encrypt payment method billing address")?;

                    let mut payment_method_id = resp.payment_method_id.clone();
                    let mut locker_id = None;

                    match duplication_check {
                            Some(duplication_check) => match duplication_check {
                                payment_methods::transformers::DataDuplicationCheck::Duplicated => {
                                    let payment_method = {
                                        let existing_pm_by_pmid = db
                                            .find_payment_method(
                                                &(state.into()),
                                                key_store,
                                                &payment_method_id,
                                                merchant_account.storage_scheme,
                                            )
                                            .await;

                                        if let Err(err) = existing_pm_by_pmid {
                                            if err.current_context().is_db_not_found() {
                                                locker_id = Some(payment_method_id.clone());
                                                let existing_pm_by_locker_id = db
                                                    .find_payment_method_by_locker_id(
                                                        &(state.into()),
                                                        key_store,
                                                        &payment_method_id,
                                                        merchant_account.storage_scheme,
                                                    )
                                                    .await;

                                                match &existing_pm_by_locker_id {
                                                    Ok(pm) => {
                                                        payment_method_id.clone_from(&pm.payment_method_id);
                                                    }
                                                    Err(_) => {
                                                        payment_method_id =
                                                            generate_id(consts::ID_LENGTH, "pm")
                                                    }
                                                };
                                                existing_pm_by_locker_id
                                            } else {
                                                Err(err)
                                            }
                                        } else {
                                            existing_pm_by_pmid
                                        }
                                    };

                                    resp.payment_method_id = payment_method_id;

                                    match payment_method {
                                        Ok(pm) => {
                                            let pm_metadata = create_payment_method_metadata(
                                                pm.metadata.as_ref(),
                                                connector_token,
                                            )?;
                                            payment_methods::cards::update_payment_method_metadata_and_last_used(
                                                state,
                                                key_store,
                                                db,
                                                pm.clone(),
                                                pm_metadata,
                                                merchant_account.storage_scheme,
                                            )
                                            .await
                                            .change_context(errors::ApiErrorResponse::InternalServerError)
                                            .attach_printable("Failed to add payment method in db")?;
                                        }
                                        Err(err) => {
                                            if err.current_context().is_db_not_found() {
                                                let pm_metadata =
                                                    create_payment_method_metadata(None, connector_token)?;
                                                payment_methods::cards::create_payment_method(
                                                    state,
                                                    &payment_method_create_request,
                                                    &customer_id,
                                                    &resp.payment_method_id,
                                                    locker_id,
                                                    merchant_id,
                                                    pm_metadata,
                                                    customer_acceptance,
                                                    pm_data_encrypted.map(Into::into),
                                                    key_store,
                                                    None,
                                                    pm_status,
                                                    network_transaction_id,
                                                    merchant_account.storage_scheme,
                                                    encrypted_payment_method_billing_address
                                                        .map(Into::into),
                                                    resp.card.and_then(|card| {
                                                        card.card_network
                                                            .map(|card_network| card_network.to_string())
                                                    }),
                                                    network_token_requestor_ref_id,
                                                    network_token_locker_id,
                                                    pm_network_token_data_encrypted.map(Into::into),
                                                )
                                                .await
                                            } else {
                                                Err(err)
                                                    .change_context(
                                                        errors::ApiErrorResponse::InternalServerError,
                                                    )
                                                    .attach_printable("Error while finding payment method")
                                            }?;
                                        }
                                    };
                                }
                                payment_methods::transformers::DataDuplicationCheck::MetaDataChanged => {
                                    if let Some(card) = payment_method_create_request.card.clone() {
                                        let payment_method = {
                                            let existing_pm_by_pmid = db
                                                .find_payment_method(
                                                    &(state.into()),
                                                    key_store,
                                                    &payment_method_id,
                                                    merchant_account.storage_scheme,
                                                )
                                                .await;

                                            if let Err(err) = existing_pm_by_pmid {
                                                if err.current_context().is_db_not_found() {
                                                    locker_id = Some(payment_method_id.clone());
                                                    let existing_pm_by_locker_id = db
                                                        .find_payment_method_by_locker_id(
                                                            &(state.into()),
                                                            key_store,
                                                            &payment_method_id,
                                                            merchant_account.storage_scheme,
                                                        )
                                                        .await;

                                                    match &existing_pm_by_locker_id {
                                                        Ok(pm) => {
                                                            payment_method_id
                                                                .clone_from(&pm.payment_method_id);
                                                        }
                                                        Err(_) => {
                                                            payment_method_id =
                                                                generate_id(consts::ID_LENGTH, "pm")
                                                        }
                                                    };
                                                    existing_pm_by_locker_id
                                                } else {
                                                    Err(err)
                                                }
                                            } else {
                                                existing_pm_by_pmid
                                            }
                                        };

                                        resp.payment_method_id = payment_method_id;

                                        let existing_pm = match payment_method {
                                            Ok(pm) => Ok(pm),
                                            Err(err) => {
                                                if err.current_context().is_db_not_found() {
                                                    payment_methods::cards::create_payment_method(
                                                        state,
                                                        &payment_method_create_request,
                                                        &customer_id,
                                                        &resp.payment_method_id,
                                                        locker_id,
                                                        merchant_id,
                                                        resp.metadata.clone().map(|val| val.expose()),
                                                        customer_acceptance,
                                                        pm_data_encrypted.map(Into::into),
                                                        key_store,
                                                        None,
                                                        pm_status,
                                                        network_transaction_id,
                                                        merchant_account.storage_scheme,
                                                        encrypted_payment_method_billing_address
                                                            .map(Into::into),
                                                        resp.card.and_then(|card| {
                                                            card.card_network.map(|card_network| {
                                                                card_network.to_string()
                                                            })
                                                        }),
                                                        network_token_requestor_ref_id,
                                                        network_token_locker_id,
                                                        pm_network_token_data_encrypted.map(Into::into),
                                                    )
                                                    .await
                                                } else {
                                                    Err(err)
                                                        .change_context(
                                                            errors::ApiErrorResponse::InternalServerError,
                                                        )
                                                        .attach_printable(
                                                            "Error while finding payment method",
                                                        )
                                                }
                                            }
                                        }?;

                                        payment_methods::cards::delete_card_from_locker(
                                            state,
                                            &customer_id,
                                            merchant_id,
                                            existing_pm
                                                .locker_id
                                                .as_ref()
                                                .unwrap_or(&existing_pm.payment_method_id),
                                        )
                                        .await?;

                                        let add_card_resp = payment_methods::cards::add_card_hs(
                                            state,
                                            payment_method_create_request,
                                            &card,
                                            &customer_id,
                                            merchant_account,
                                            api::enums::LockerChoice::HyperswitchCardVault,
                                            Some(
                                                existing_pm
                                                    .locker_id
                                                    .as_ref()
                                                    .unwrap_or(&existing_pm.payment_method_id),
                                            ),
                                        )
                                        .await;

                                        if let Err(err) = add_card_resp {
                                            logger::error!(vault_err=?err);
                                            db.delete_payment_method_by_merchant_id_payment_method_id(
                                                &(state.into()),
                                                key_store,
                                                merchant_id,
                                                &resp.payment_method_id,
                                            )
                                            .await
                                            .to_not_found_response(
                                                errors::ApiErrorResponse::PaymentMethodNotFound,
                                            )?;

                                            Err(report!(errors::ApiErrorResponse::InternalServerError)
                                                .attach_printable(
                                                    "Failed while updating card metadata changes",
                                                ))?
                                        };

                                        let existing_pm_data = payment_methods::cards::get_card_details_without_locker_fallback(&existing_pm,state)
                                        .await?;

                                        let updated_card = Some(CardDetailFromLocker {
                                            scheme: existing_pm.scheme.clone(),
                                            last4_digits: Some(card.card_number.get_last4()),
                                            issuer_country: card
                                                .card_issuing_country
                                                .or(existing_pm_data.issuer_country),
                                            card_isin: Some(card.card_number.get_card_isin()),
                                            card_number: Some(card.card_number),
                                            expiry_month: Some(card.card_exp_month),
                                            expiry_year: Some(card.card_exp_year),
                                            card_token: None,
                                            card_fingerprint: None,
                                            card_holder_name: card
                                                .card_holder_name
                                                .or(existing_pm_data.card_holder_name),
                                            nick_name: card.nick_name.or(existing_pm_data.nick_name),
                                            card_network: card
                                                .card_network
                                                .or(existing_pm_data.card_network),
                                            card_issuer: card.card_issuer.or(existing_pm_data.card_issuer),
                                            card_type: card.card_type.or(existing_pm_data.card_type),
                                            saved_to_locker: true,
                                        });

                                        let updated_pmd = updated_card.as_ref().map(|card| {
                                            PaymentMethodsData::Card(CardDetailsPaymentMethod::from(
                                                card.clone(),
                                            ))
                                        });
                                        let pm_data_encrypted: Option<
                                            Encryptable<Secret<serde_json::Value>>,
                                        > = updated_pmd
                                            .async_map(|pmd| {
                                                create_encrypted_data(&key_manager_state, key_store, pmd)
                                            })
                                            .await
                                            .transpose()
                                            .change_context(errors::ApiErrorResponse::InternalServerError)
                                            .attach_printable("Unable to encrypt payment method data")?;

                                        payment_methods::cards::update_payment_method_and_last_used(
                                            state,
                                            key_store,
                                            db,
                                            existing_pm,
                                            pm_data_encrypted.map(Into::into),
                                            merchant_account.storage_scheme,
                                        )
                                        .await
                                        .change_context(errors::ApiErrorResponse::InternalServerError)
                                        .attach_printable("Failed to add payment method in db")?;
                                    }
                                }
                            },
                            None => {
                                let customer_saved_pm_option = if payment_method_type
                                    == Some(api_models::enums::PaymentMethodType::ApplePay)
                                    || payment_method_type
                                        == Some(api_models::enums::PaymentMethodType::GooglePay)
                                {
                                    match state
                                        .store
                                        .find_payment_method_by_customer_id_merchant_id_list(
                                            &(state.into()),
                                            key_store,
                                            &customer_id,
                                            merchant_id,
                                            None,
                                        )
                                        .await
                                    {
                                        Ok(customer_payment_methods) => Ok(customer_payment_methods
                                            .iter()
                                            .find(|payment_method| {
                                                payment_method.payment_method_type == payment_method_type
                                            })
                                            .cloned()),
                                        Err(error) => {
                                            if error.current_context().is_db_not_found() {
                                                Ok(None)
                                            } else {
                                                Err(error)
                                                    .change_context(
                                                        errors::ApiErrorResponse::InternalServerError,
                                                    )
                                                    .attach_printable(
                                                        "failed to find payment methods for a customer",
                                                    )
                                            }
                                        }
                                    }
                                } else {
                                    Ok(None)
                                }?;

                                if let Some(customer_saved_pm) = customer_saved_pm_option {
                                    payment_methods::cards::update_last_used_at(
                                        &customer_saved_pm,
                                        state,
                                        merchant_account.storage_scheme,
                                        key_store,
                                    )
                                    .await
<<<<<<< HEAD
                                    .map_err(|e| {
                                        logger::error!("Failed to update last used at: {:?}", e);
                                    })
                                    .ok();
                                    resp.payment_method_id = customer_saved_pm.payment_method_id;
                                } else {
                                    let pm_metadata =
                                        create_payment_method_metadata(None, connector_token)?;

                                    locker_id = resp.payment_method.and_then(|pm| {
                                        if pm == PaymentMethod::Card {
                                            Some(resp.payment_method_id)
                                        } else {
                                            None
                                        }
                                    });

                                    resp.payment_method_id = generate_id(consts::ID_LENGTH, "pm");
                                    payment_methods::cards::create_payment_method(
                                        state,
                                        &payment_method_create_request,
                                        &customer_id,
                                        &resp.payment_method_id,
                                        locker_id,
                                        merchant_id,
                                        pm_metadata,
                                        customer_acceptance,
                                        pm_data_encrypted.map(Into::into),
                                        key_store,
                                        None,
                                        pm_status,
                                        network_transaction_id,
                                        merchant_account.storage_scheme,
                                        encrypted_payment_method_billing_address.map(Into::into),
                                        resp.card.and_then(|card| {
                                            card.card_network
                                                .map(|card_network| card_network.to_string())
                                        }),
                                        network_token_requestor_ref_id,
                                        network_token_locker_id,
                                        pm_network_token_data_encrypted.map(Into::into),
                                    )
                                    .await?;
                                };
                            }
                        }
=======
                                    .to_not_found_response(
                                        errors::ApiErrorResponse::PaymentMethodNotFound,
                                    )?;

                                    Err(report!(errors::ApiErrorResponse::InternalServerError)
                                        .attach_printable(
                                            "Failed while updating card metadata changes",
                                        ))?
                                };

                                let existing_pm_data = payment_methods::cards::get_card_details_without_locker_fallback(&existing_pm,state)
                                .await?;

                                // scheme should be updated in case of co-badged cards
                                let card_scheme = card
                                    .card_network
                                    .clone()
                                    .map(|card_network| card_network.to_string())
                                    .or(existing_pm_data.scheme.clone());

                                let updated_card = Some(CardDetailFromLocker {
                                    scheme: card_scheme.clone(),
                                    last4_digits: Some(card.card_number.get_last4()),
                                    issuer_country: card
                                        .card_issuing_country
                                        .or(existing_pm_data.issuer_country),
                                    card_isin: Some(card.card_number.get_card_isin()),
                                    card_number: Some(card.card_number),
                                    expiry_month: Some(card.card_exp_month),
                                    expiry_year: Some(card.card_exp_year),
                                    card_token: None,
                                    card_fingerprint: None,
                                    card_holder_name: card
                                        .card_holder_name
                                        .or(existing_pm_data.card_holder_name),
                                    nick_name: card.nick_name.or(existing_pm_data.nick_name),
                                    card_network: card
                                        .card_network
                                        .or(existing_pm_data.card_network),
                                    card_issuer: card.card_issuer.or(existing_pm_data.card_issuer),
                                    card_type: card.card_type.or(existing_pm_data.card_type),
                                    saved_to_locker: true,
                                });

                                let updated_pmd = updated_card.as_ref().map(|card| {
                                    PaymentMethodsData::Card(CardDetailsPaymentMethod::from(
                                        card.clone(),
                                    ))
                                });
                                let pm_data_encrypted: Option<
                                    Encryptable<Secret<serde_json::Value>>,
                                > = updated_pmd
                                    .async_map(|pmd| {
                                        create_encrypted_data(&key_manager_state, key_store, pmd)
                                    })
                                    .await
                                    .transpose()
                                    .change_context(errors::ApiErrorResponse::InternalServerError)
                                    .attach_printable("Unable to encrypt payment method data")?;

                                payment_methods::cards::update_payment_method_and_last_used(
                                    state,
                                    key_store,
                                    db,
                                    existing_pm,
                                    pm_data_encrypted.map(Into::into),
                                    merchant_account.storage_scheme,
                                    card_scheme,
                                )
                                .await
                                .change_context(errors::ApiErrorResponse::InternalServerError)
                                .attach_printable("Failed to add payment method in db")?;
                            }
                        }
                    },
                    None => {
                        let customer_saved_pm_option = if payment_method_type
                            == Some(api_models::enums::PaymentMethodType::ApplePay)
                            || payment_method_type
                                == Some(api_models::enums::PaymentMethodType::GooglePay)
                        {
                            match state
                                .store
                                .find_payment_method_by_customer_id_merchant_id_list(
                                    &(state.into()),
                                    key_store,
                                    &customer_id,
                                    merchant_id,
                                    None,
                                )
                                .await
                            {
                                Ok(customer_payment_methods) => Ok(customer_payment_methods
                                    .iter()
                                    .find(|payment_method| {
                                        payment_method.get_payment_method_subtype()
                                            == payment_method_type
                                    })
                                    .cloned()),
                                Err(error) => {
                                    if error.current_context().is_db_not_found() {
                                        Ok(None)
                                    } else {
                                        Err(error)
                                            .change_context(
                                                errors::ApiErrorResponse::InternalServerError,
                                            )
                                            .attach_printable(
                                                "failed to find payment methods for a customer",
                                            )
                                    }
                                }
                            }
                        } else {
                            Ok(None)
                        }?;
>>>>>>> 295d3dde

                    Some(resp.payment_method_id)
                } else {
                    //saving the network token which means pm is already saved with us
                    //just fetch existing pm and update last used and meta data
                    let payment_method = {
                        let existing_pm_by_pmid = db
                            .find_payment_method(
                                &(state.into()),
                                key_store,
                                &saved_payment_method_id
                                    .clone()
                                    .get_required_value("payment_method_id")?,
                                merchant_account.storage_scheme,
                            )
                            .await;

                        if let Err(err) = existing_pm_by_pmid {
                            if err.current_context().is_db_not_found() {
                                let existing_pm_by_locker_id = db
                                    .find_payment_method_by_locker_id(
                                        &(state.into()),
                                        key_store,
                                        &saved_payment_method_id
                                            .clone()
                                            .get_required_value("payment_method_id")?,
                                        merchant_account.storage_scheme,
                                    )
                                    .await;

                                match &existing_pm_by_locker_id {
                                    Ok(pm) => {
                                        saved_payment_method_id =
                                            Some(pm.payment_method_id.clone());
                                    }
                                    Err(_) => {
                                        saved_payment_method_id =
                                            Some(generate_id(consts::ID_LENGTH, "pm"))
                                    }
                                };
                                existing_pm_by_locker_id
                            } else {
                                Err(err)
                            }
                        } else {
                            existing_pm_by_pmid
                        }
                    };

                    match payment_method {
                        Ok(pm) => {
                            let pm_metadata = create_payment_method_metadata(
                                pm.metadata.as_ref(),
                                connector_token,
                            )?;
                            payment_methods::cards::update_payment_method_metadata_and_last_used(
                                state,
                                key_store,
                                db,
                                pm.clone(),
                                pm_metadata,
                                merchant_account.storage_scheme,
                            )
                            .await
                            .change_context(errors::ApiErrorResponse::InternalServerError)
                            .attach_printable("Failed to add payment method in db")?;
                        }
                        Err(err) => Err(err)
                            .change_context(errors::ApiErrorResponse::InternalServerError)
                            .attach_printable("Error while finding payment method")?,
                    };

                    saved_payment_method_id
                }
            } else {
                None
            };
            // check if there needs to be a config if yes then remove it to a different place
            let connector_mandate_reference_id = if connector_mandate_id.is_some() {
                if let Some(ref mut record) = original_connector_mandate_reference_id {
                    record.update(
                        connector_mandate_id,
                        None,
                        None,
                        mandate_metadata,
                        connector_mandate_request_reference_id,
                    );
                    Some(record.clone())
                } else {
                    Some(ConnectorMandateReferenceId::new(
                        connector_mandate_id,
                        None,
                        None,
                        mandate_metadata,
                        connector_mandate_request_reference_id,
                    ))
                }
            } else {
                None
            };

            Ok(SavePaymentMethodDataResponse {
                payment_method_id: pm_id,
                payment_method_status: pm_status,
                connector_mandate_reference_id,
            })
        }
        Err(_) => Ok(SavePaymentMethodDataResponse {
            payment_method_id: None,
            payment_method_status: None,
            connector_mandate_reference_id: None,
        }),
    }
}

// check in review
#[cfg(all(feature = "v2", feature = "payment_methods_v2"))]
#[instrument(skip_all)]
#[allow(clippy::too_many_arguments)]
pub async fn save_payment_method<FData>(
    _state: &SessionState,
    _connector_name: String,
    _save_payment_method_data: SavePaymentMethodData<FData>,
    _customer_id: Option<id_type::CustomerId>,
    _merchant_account: &domain::MerchantAccount,
    _payment_method_type: Option<storage_enums::PaymentMethodType>,
    _key_store: &domain::MerchantKeyStore,
    _billing_name: Option<Secret<String>>,
    _payment_method_billing_address: Option<&api::Address>,
    _business_profile: &domain::Profile,
    _connector_mandate_request_reference_id: Option<String>,
) -> RouterResult<SavePaymentMethodDataResponse>
where
    FData: mandate::MandateBehaviour + Clone,
{
    todo!()
}

#[cfg(all(
    any(feature = "v1", feature = "v2"),
    not(feature = "payment_methods_v2")
))]
async fn skip_saving_card_in_locker(
    merchant_account: &domain::MerchantAccount,
    payment_method_request: api::PaymentMethodCreate,
) -> RouterResult<(
    api_models::payment_methods::PaymentMethodResponse,
    Option<payment_methods::transformers::DataDuplicationCheck>,
)> {
    let merchant_id = merchant_account.get_id();
    let customer_id = payment_method_request
        .clone()
        .customer_id
        .clone()
        .get_required_value("customer_id")?;
    let payment_method_id = common_utils::generate_id(consts::ID_LENGTH, "pm");

    let last4_digits = payment_method_request
        .card
        .clone()
        .map(|c| c.card_number.get_last4());

    let card_isin = payment_method_request
        .card
        .clone()
        .map(|c| c.card_number.get_card_isin());

    match payment_method_request.card.clone() {
        Some(card) => {
            let card_detail = CardDetailFromLocker {
                scheme: None,
                issuer_country: card.card_issuing_country.clone(),
                last4_digits: last4_digits.clone(),
                card_number: None,
                expiry_month: Some(card.card_exp_month.clone()),
                expiry_year: Some(card.card_exp_year),
                card_token: None,
                card_holder_name: card.card_holder_name.clone(),
                card_fingerprint: None,
                nick_name: None,
                card_isin: card_isin.clone(),
                card_issuer: card.card_issuer.clone(),
                card_network: card.card_network.clone(),
                card_type: card.card_type.clone(),
                saved_to_locker: false,
            };
            let pm_resp = api::PaymentMethodResponse {
                merchant_id: merchant_id.to_owned(),
                customer_id: Some(customer_id),
                payment_method_id,
                payment_method: payment_method_request.payment_method,
                payment_method_type: payment_method_request.payment_method_type,
                card: Some(card_detail),
                recurring_enabled: false,
                installment_payment_enabled: false,
                payment_experience: Some(vec![api_models::enums::PaymentExperience::RedirectToUrl]),
                metadata: None,
                created: Some(common_utils::date_time::now()),
                #[cfg(feature = "payouts")]
                bank_transfer: None,
                last_used_at: Some(common_utils::date_time::now()),
                client_secret: None,
            };

            Ok((pm_resp, None))
        }
        None => {
            let pm_id = common_utils::generate_id(consts::ID_LENGTH, "pm");
            let payment_method_response = api::PaymentMethodResponse {
                merchant_id: merchant_id.to_owned(),
                customer_id: Some(customer_id),
                payment_method_id: pm_id,
                payment_method: payment_method_request.payment_method,
                payment_method_type: payment_method_request.payment_method_type,
                card: None,
                metadata: None,
                created: Some(common_utils::date_time::now()),
                recurring_enabled: false,
                installment_payment_enabled: false,
                payment_experience: Some(vec![api_models::enums::PaymentExperience::RedirectToUrl]),
                #[cfg(feature = "payouts")]
                bank_transfer: None,
                last_used_at: Some(common_utils::date_time::now()),
                client_secret: None,
            };
            Ok((payment_method_response, None))
        }
    }
}

#[cfg(all(feature = "v2", feature = "payment_methods_v2"))]
async fn skip_saving_card_in_locker(
    merchant_account: &domain::MerchantAccount,
    payment_method_request: api::PaymentMethodCreate,
) -> RouterResult<(
    api_models::payment_methods::PaymentMethodResponse,
    Option<payment_methods::transformers::DataDuplicationCheck>,
)> {
    todo!()
}

#[cfg(all(
    any(feature = "v1", feature = "v2"),
    not(feature = "payment_methods_v2")
))]
pub async fn save_in_locker(
    state: &SessionState,
    merchant_account: &domain::MerchantAccount,
    payment_method_request: api::PaymentMethodCreate,
) -> RouterResult<(
    api_models::payment_methods::PaymentMethodResponse,
    Option<payment_methods::transformers::DataDuplicationCheck>,
)> {
    payment_method_request.validate()?;
    let merchant_id = merchant_account.get_id();
    let customer_id = payment_method_request
        .customer_id
        .clone()
        .get_required_value("customer_id")?;
    match payment_method_request.card.clone() {
        Some(card) => Box::pin(payment_methods::cards::add_card_to_locker(
            state,
            payment_method_request,
            &card,
            &customer_id,
            merchant_account,
            None,
        ))
        .await
        .change_context(errors::ApiErrorResponse::InternalServerError)
        .attach_printable("Add Card Failed"),
        None => {
            let pm_id = common_utils::generate_id(consts::ID_LENGTH, "pm");
            let payment_method_response = api::PaymentMethodResponse {
                merchant_id: merchant_id.clone(),
                customer_id: Some(customer_id),
                payment_method_id: pm_id,
                payment_method: payment_method_request.payment_method,
                payment_method_type: payment_method_request.payment_method_type,
                #[cfg(feature = "payouts")]
                bank_transfer: None,
                card: None,
                metadata: None,
                created: Some(common_utils::date_time::now()),
                recurring_enabled: false,           //[#219]
                installment_payment_enabled: false, //[#219]
                payment_experience: Some(vec![api_models::enums::PaymentExperience::RedirectToUrl]), //[#219]
                last_used_at: Some(common_utils::date_time::now()),
                client_secret: None,
            };
            Ok((payment_method_response, None))
        }
    }
}

#[cfg(all(feature = "v2", feature = "payment_methods_v2"))]
pub async fn save_in_locker(
    _state: &SessionState,
    _merchant_account: &domain::MerchantAccount,
    _payment_method_request: api::PaymentMethodCreate,
) -> RouterResult<(
    api_models::payment_methods::PaymentMethodResponse,
    Option<payment_methods::transformers::DataDuplicationCheck>,
)> {
    todo!()
}

#[cfg(all(feature = "v2", feature = "payment_methods_v2"))]
pub async fn save_network_token_in_locker(
    _state: &SessionState,
    _merchant_account: &domain::MerchantAccount,
    _card_data: &domain::Card,
    _payment_method_request: api::PaymentMethodCreate,
) -> RouterResult<(
    Option<api_models::payment_methods::PaymentMethodResponse>,
    Option<payment_methods::transformers::DataDuplicationCheck>,
    Option<String>,
)> {
    todo!()
}

#[cfg(all(
    any(feature = "v1", feature = "v2"),
    not(feature = "payment_methods_v2")
))]
pub async fn save_network_token_in_locker(
    state: &SessionState,
    merchant_account: &domain::MerchantAccount,
    card_data: &domain::Card,
    payment_method_request: api::PaymentMethodCreate,
) -> RouterResult<(
    Option<api_models::payment_methods::PaymentMethodResponse>,
    Option<payment_methods::transformers::DataDuplicationCheck>,
    Option<String>,
)> {
    let customer_id = payment_method_request
        .customer_id
        .clone()
        .get_required_value("customer_id")?;
    let network_tokenization_supported_card_networks = &state
        .conf
        .network_tokenization_supported_card_networks
        .card_networks;

    if card_data
        .card_network
        .as_ref()
        .filter(|cn| network_tokenization_supported_card_networks.contains(cn))
        .is_some()
    {
        match network_tokenization::make_card_network_tokenization_request(
            state,
            card_data,
            &customer_id,
        )
        .await
        {
            Ok((token_response, network_token_requestor_ref_id)) => {
                // Only proceed if the tokenization was successful
                let network_token_data = api::CardDetail {
                    card_number: token_response.token.clone(),
                    card_exp_month: token_response.token_expiry_month.clone(),
                    card_exp_year: token_response.token_expiry_year.clone(),
                    card_holder_name: None,
                    nick_name: None,
                    card_issuing_country: None,
                    card_network: Some(token_response.card_brand.clone()),
                    card_issuer: None,
                    card_type: None,
                };

                let (res, dc) = Box::pin(payment_methods::cards::add_card_to_locker(
                    state,
                    payment_method_request,
                    &network_token_data,
                    &customer_id,
                    merchant_account,
                    None,
                ))
                .await
                .change_context(errors::ApiErrorResponse::InternalServerError)
                .attach_printable("Add Network Token Failed")?;

                Ok((Some(res), dc, network_token_requestor_ref_id))
            }
            Err(err) => {
                logger::error!("Failed to tokenize card: {:?}", err);
                Ok((None, None, None)) //None will be returned in case of error when calling network tokenization service
            }
        }
    } else {
        Ok((None, None, None)) //None will be returned in case of unsupported card network.
    }
}

pub fn create_payment_method_metadata(
    metadata: Option<&pii::SecretSerdeValue>,
    connector_token: Option<(String, String)>,
) -> RouterResult<Option<serde_json::Value>> {
    let mut meta = match metadata {
        None => serde_json::Map::new(),
        Some(meta) => {
            let metadata = meta.clone().expose();
            let existing_metadata: serde_json::Map<String, serde_json::Value> = metadata
                .parse_value("Map<String, Value>")
                .change_context(errors::ApiErrorResponse::InternalServerError)
                .attach_printable("Failed to parse the metadata")?;
            existing_metadata
        }
    };
    Ok(connector_token.and_then(|connector_and_token| {
        meta.insert(
            connector_and_token.0,
            serde_json::Value::String(connector_and_token.1),
        )
    }))
}

pub async fn add_payment_method_token<F: Clone, T: types::Tokenizable + Clone>(
    state: &SessionState,
    connector: &api::ConnectorData,
    tokenization_action: &payments::TokenizationAction,
    router_data: &mut types::RouterData<F, T, types::PaymentsResponseData>,
    pm_token_request_data: types::PaymentMethodTokenizationData,
    should_continue_payment: bool,
) -> RouterResult<types::PaymentMethodTokenResult> {
    if should_continue_payment {
        match tokenization_action {
            payments::TokenizationAction::TokenizeInConnector
            | payments::TokenizationAction::TokenizeInConnectorAndApplepayPreDecrypt(_) => {
                let connector_integration: services::BoxedPaymentConnectorIntegrationInterface<
                    api::PaymentMethodToken,
                    types::PaymentMethodTokenizationData,
                    types::PaymentsResponseData,
                > = connector.connector.get_connector_integration();

                let pm_token_response_data: Result<
                    types::PaymentsResponseData,
                    types::ErrorResponse,
                > = Err(types::ErrorResponse::default());

                let pm_token_router_data =
                    helpers::router_data_type_conversion::<_, api::PaymentMethodToken, _, _, _, _>(
                        router_data.clone(),
                        pm_token_request_data,
                        pm_token_response_data,
                    );

                router_data
                    .request
                    .set_session_token(pm_token_router_data.session_token.clone());

                let resp = services::execute_connector_processing_step(
                    state,
                    connector_integration,
                    &pm_token_router_data,
                    payments::CallConnectorAction::Trigger,
                    None,
                )
                .await
                .to_payment_failed_response()?;

                metrics::CONNECTOR_PAYMENT_METHOD_TOKENIZATION.add(
                    1,
                    router_env::metric_attributes!(
                        ("connector", connector.connector_name.to_string()),
                        ("payment_method", router_data.payment_method.to_string()),
                    ),
                );

                let payment_token_resp = resp.response.map(|res| {
                    if let types::PaymentsResponseData::TokenizationResponse { token } = res {
                        Some(token)
                    } else {
                        None
                    }
                });

                Ok(types::PaymentMethodTokenResult {
                    payment_method_token_result: payment_token_resp,
                    is_payment_method_tokenization_performed: true,
                })
            }
            _ => Ok(types::PaymentMethodTokenResult {
                payment_method_token_result: Ok(None),
                is_payment_method_tokenization_performed: false,
            }),
        }
    } else {
        logger::debug!("Skipping connector tokenization based on should_continue_payment flag");
        Ok(types::PaymentMethodTokenResult {
            payment_method_token_result: Ok(None),
            is_payment_method_tokenization_performed: false,
        })
    }
}

pub fn update_router_data_with_payment_method_token_result<F: Clone, T>(
    payment_method_token_result: types::PaymentMethodTokenResult,
    router_data: &mut types::RouterData<F, T, types::PaymentsResponseData>,
    is_retry_payment: bool,
    should_continue_further: bool,
) -> bool {
    if payment_method_token_result.is_payment_method_tokenization_performed {
        match payment_method_token_result.payment_method_token_result {
            Ok(pm_token_result) => {
                router_data.payment_method_token = pm_token_result.map(|pm_token| {
                    hyperswitch_domain_models::router_data::PaymentMethodToken::Token(Secret::new(
                        pm_token,
                    ))
                });

                true
            }
            Err(err) => {
                if is_retry_payment {
                    router_data.response = Err(err);
                    false
                } else {
                    logger::debug!(payment_method_tokenization_error=?err);
                    true
                }
            }
        }
    } else {
        should_continue_further
    }
}

#[cfg(feature = "v1")]
pub fn add_connector_mandate_details_in_payment_method(
    payment_method_type: Option<storage_enums::PaymentMethodType>,
    authorized_amount: Option<i64>,
    authorized_currency: Option<storage_enums::Currency>,
    merchant_connector_id: Option<id_type::MerchantConnectorAccountId>,
    connector_mandate_id: Option<String>,
    mandate_metadata: Option<Secret<serde_json::Value>>,
    connector_mandate_request_reference_id: Option<String>,
) -> Option<diesel_models::PaymentsMandateReference> {
    let mut mandate_details = HashMap::new();

    if let Some((mca_id, connector_mandate_id)) =
        merchant_connector_id.clone().zip(connector_mandate_id)
    {
        mandate_details.insert(
            mca_id,
            diesel_models::PaymentsMandateReferenceRecord {
                connector_mandate_id,
                payment_method_type,
                original_payment_authorized_amount: authorized_amount,
                original_payment_authorized_currency: authorized_currency,
                mandate_metadata,
                connector_mandate_status: Some(ConnectorMandateStatus::Active),
                connector_mandate_request_reference_id,
            },
        );
        Some(diesel_models::PaymentsMandateReference(mandate_details))
    } else {
        None
    }
}

#[allow(clippy::too_many_arguments)]
#[cfg(feature = "v1")]
pub fn update_connector_mandate_details(
    mandate_details: Option<diesel_models::PaymentsMandateReference>,
    payment_method_type: Option<storage_enums::PaymentMethodType>,
    authorized_amount: Option<i64>,
    authorized_currency: Option<storage_enums::Currency>,
    merchant_connector_id: Option<id_type::MerchantConnectorAccountId>,
    connector_mandate_id: Option<String>,
    mandate_metadata: Option<Secret<serde_json::Value>>,
    connector_mandate_request_reference_id: Option<String>,
) -> RouterResult<Option<serde_json::Value>> {
    let mandate_reference = match mandate_details {
        Some(mut payment_mandate_reference) => {
            if let Some((mca_id, connector_mandate_id)) =
                merchant_connector_id.clone().zip(connector_mandate_id)
            {
                let updated_record = diesel_models::PaymentsMandateReferenceRecord {
                    connector_mandate_id: connector_mandate_id.clone(),
                    payment_method_type,
                    original_payment_authorized_amount: authorized_amount,
                    original_payment_authorized_currency: authorized_currency,
                    mandate_metadata: mandate_metadata.clone(),
                    connector_mandate_status: Some(ConnectorMandateStatus::Active),
                    connector_mandate_request_reference_id: connector_mandate_request_reference_id
                        .clone(),
                };

                payment_mandate_reference
                    .entry(mca_id)
                    .and_modify(|pm| *pm = updated_record)
                    .or_insert(diesel_models::PaymentsMandateReferenceRecord {
                        connector_mandate_id,
                        payment_method_type,
                        original_payment_authorized_amount: authorized_amount,
                        original_payment_authorized_currency: authorized_currency,
                        mandate_metadata: mandate_metadata.clone(),
                        connector_mandate_status: Some(ConnectorMandateStatus::Active),
                        connector_mandate_request_reference_id,
                    });
                Some(payment_mandate_reference)
            } else {
                None
            }
        }
        None => add_connector_mandate_details_in_payment_method(
            payment_method_type,
            authorized_amount,
            authorized_currency,
            merchant_connector_id,
            connector_mandate_id,
            mandate_metadata,
            connector_mandate_request_reference_id,
        ),
    };
    let connector_mandate_details = mandate_reference
        .map(|mand| mand.encode_to_value())
        .transpose()
        .change_context(errors::ApiErrorResponse::InternalServerError)
        .attach_printable("Unable to serialize customer acceptance to value")?;

    Ok(connector_mandate_details)
}<|MERGE_RESOLUTION|>--- conflicted
+++ resolved
@@ -245,7 +245,6 @@
                         } else {
                             ((res, dc, None), None)
                         }
-<<<<<<< HEAD
                     };
                     let network_token_locker_id = match network_token_resp {
                         Some(ref token_resp) => {
@@ -257,10 +256,6 @@
                         }
                         None => None,
                     };
-=======
-                    }
-                    None => None,
-                };
 
                 let optional_pm_details = match (
                     resp.card.as_ref(),
@@ -286,29 +281,6 @@
                         .transpose()
                         .change_context(errors::ApiErrorResponse::InternalServerError)
                         .attach_printable("Unable to encrypt payment method data")?;
-
-                let pm_network_token_data_encrypted: Option<
-                    Encryptable<Secret<serde_json::Value>>,
-                > = match network_token_resp {
-                    Some(token_resp) => {
-                        let pm_token_details = token_resp.card.as_ref().map(|card| {
-                            PaymentMethodsData::Card(CardDetailsPaymentMethod::from(card.clone()))
-                        });
->>>>>>> 295d3dde
-
-                    let pm_card_details = resp.card.as_ref().map(|card| {
-                        PaymentMethodsData::Card(CardDetailsPaymentMethod::from(card.clone()))
-                    });
-                    let key_manager_state = state.into();
-                    let pm_data_encrypted: Option<Encryptable<Secret<serde_json::Value>>> =
-                        pm_card_details
-                            .async_map(|pm_card| {
-                                create_encrypted_data(&key_manager_state, key_store, pm_card)
-                            })
-                            .await
-                            .transpose()
-                            .change_context(errors::ApiErrorResponse::InternalServerError)
-                            .attach_printable("Unable to encrypt payment method data")?;
 
                     let pm_network_token_data_encrypted: Option<
                         Encryptable<Secret<serde_json::Value>>,
@@ -586,170 +558,6 @@
                                         let existing_pm_data = payment_methods::cards::get_card_details_without_locker_fallback(&existing_pm,state)
                                         .await?;
 
-                                        let updated_card = Some(CardDetailFromLocker {
-                                            scheme: existing_pm.scheme.clone(),
-                                            last4_digits: Some(card.card_number.get_last4()),
-                                            issuer_country: card
-                                                .card_issuing_country
-                                                .or(existing_pm_data.issuer_country),
-                                            card_isin: Some(card.card_number.get_card_isin()),
-                                            card_number: Some(card.card_number),
-                                            expiry_month: Some(card.card_exp_month),
-                                            expiry_year: Some(card.card_exp_year),
-                                            card_token: None,
-                                            card_fingerprint: None,
-                                            card_holder_name: card
-                                                .card_holder_name
-                                                .or(existing_pm_data.card_holder_name),
-                                            nick_name: card.nick_name.or(existing_pm_data.nick_name),
-                                            card_network: card
-                                                .card_network
-                                                .or(existing_pm_data.card_network),
-                                            card_issuer: card.card_issuer.or(existing_pm_data.card_issuer),
-                                            card_type: card.card_type.or(existing_pm_data.card_type),
-                                            saved_to_locker: true,
-                                        });
-
-                                        let updated_pmd = updated_card.as_ref().map(|card| {
-                                            PaymentMethodsData::Card(CardDetailsPaymentMethod::from(
-                                                card.clone(),
-                                            ))
-                                        });
-                                        let pm_data_encrypted: Option<
-                                            Encryptable<Secret<serde_json::Value>>,
-                                        > = updated_pmd
-                                            .async_map(|pmd| {
-                                                create_encrypted_data(&key_manager_state, key_store, pmd)
-                                            })
-                                            .await
-                                            .transpose()
-                                            .change_context(errors::ApiErrorResponse::InternalServerError)
-                                            .attach_printable("Unable to encrypt payment method data")?;
-
-                                        payment_methods::cards::update_payment_method_and_last_used(
-                                            state,
-                                            key_store,
-                                            db,
-                                            existing_pm,
-                                            pm_data_encrypted.map(Into::into),
-                                            merchant_account.storage_scheme,
-                                        )
-                                        .await
-                                        .change_context(errors::ApiErrorResponse::InternalServerError)
-                                        .attach_printable("Failed to add payment method in db")?;
-                                    }
-                                }
-                            },
-                            None => {
-                                let customer_saved_pm_option = if payment_method_type
-                                    == Some(api_models::enums::PaymentMethodType::ApplePay)
-                                    || payment_method_type
-                                        == Some(api_models::enums::PaymentMethodType::GooglePay)
-                                {
-                                    match state
-                                        .store
-                                        .find_payment_method_by_customer_id_merchant_id_list(
-                                            &(state.into()),
-                                            key_store,
-                                            &customer_id,
-                                            merchant_id,
-                                            None,
-                                        )
-                                        .await
-                                    {
-                                        Ok(customer_payment_methods) => Ok(customer_payment_methods
-                                            .iter()
-                                            .find(|payment_method| {
-                                                payment_method.payment_method_type == payment_method_type
-                                            })
-                                            .cloned()),
-                                        Err(error) => {
-                                            if error.current_context().is_db_not_found() {
-                                                Ok(None)
-                                            } else {
-                                                Err(error)
-                                                    .change_context(
-                                                        errors::ApiErrorResponse::InternalServerError,
-                                                    )
-                                                    .attach_printable(
-                                                        "failed to find payment methods for a customer",
-                                                    )
-                                            }
-                                        }
-                                    }
-                                } else {
-                                    Ok(None)
-                                }?;
-
-                                if let Some(customer_saved_pm) = customer_saved_pm_option {
-                                    payment_methods::cards::update_last_used_at(
-                                        &customer_saved_pm,
-                                        state,
-                                        merchant_account.storage_scheme,
-                                        key_store,
-                                    )
-                                    .await
-<<<<<<< HEAD
-                                    .map_err(|e| {
-                                        logger::error!("Failed to update last used at: {:?}", e);
-                                    })
-                                    .ok();
-                                    resp.payment_method_id = customer_saved_pm.payment_method_id;
-                                } else {
-                                    let pm_metadata =
-                                        create_payment_method_metadata(None, connector_token)?;
-
-                                    locker_id = resp.payment_method.and_then(|pm| {
-                                        if pm == PaymentMethod::Card {
-                                            Some(resp.payment_method_id)
-                                        } else {
-                                            None
-                                        }
-                                    });
-
-                                    resp.payment_method_id = generate_id(consts::ID_LENGTH, "pm");
-                                    payment_methods::cards::create_payment_method(
-                                        state,
-                                        &payment_method_create_request,
-                                        &customer_id,
-                                        &resp.payment_method_id,
-                                        locker_id,
-                                        merchant_id,
-                                        pm_metadata,
-                                        customer_acceptance,
-                                        pm_data_encrypted.map(Into::into),
-                                        key_store,
-                                        None,
-                                        pm_status,
-                                        network_transaction_id,
-                                        merchant_account.storage_scheme,
-                                        encrypted_payment_method_billing_address.map(Into::into),
-                                        resp.card.and_then(|card| {
-                                            card.card_network
-                                                .map(|card_network| card_network.to_string())
-                                        }),
-                                        network_token_requestor_ref_id,
-                                        network_token_locker_id,
-                                        pm_network_token_data_encrypted.map(Into::into),
-                                    )
-                                    .await?;
-                                };
-                            }
-                        }
-=======
-                                    .to_not_found_response(
-                                        errors::ApiErrorResponse::PaymentMethodNotFound,
-                                    )?;
-
-                                    Err(report!(errors::ApiErrorResponse::InternalServerError)
-                                        .attach_printable(
-                                            "Failed while updating card metadata changes",
-                                        ))?
-                                };
-
-                                let existing_pm_data = payment_methods::cards::get_card_details_without_locker_fallback(&existing_pm,state)
-                                .await?;
-
                                 // scheme should be updated in case of co-badged cards
                                 let card_scheme = card
                                     .card_network
@@ -781,21 +589,21 @@
                                     saved_to_locker: true,
                                 });
 
-                                let updated_pmd = updated_card.as_ref().map(|card| {
-                                    PaymentMethodsData::Card(CardDetailsPaymentMethod::from(
-                                        card.clone(),
-                                    ))
-                                });
-                                let pm_data_encrypted: Option<
-                                    Encryptable<Secret<serde_json::Value>>,
-                                > = updated_pmd
-                                    .async_map(|pmd| {
-                                        create_encrypted_data(&key_manager_state, key_store, pmd)
-                                    })
-                                    .await
-                                    .transpose()
-                                    .change_context(errors::ApiErrorResponse::InternalServerError)
-                                    .attach_printable("Unable to encrypt payment method data")?;
+                                        let updated_pmd = updated_card.as_ref().map(|card| {
+                                            PaymentMethodsData::Card(CardDetailsPaymentMethod::from(
+                                                card.clone(),
+                                            ))
+                                        });
+                                        let pm_data_encrypted: Option<
+                                            Encryptable<Secret<serde_json::Value>>,
+                                        > = updated_pmd
+                                            .async_map(|pmd| {
+                                                create_encrypted_data(&key_manager_state, key_store, pmd)
+                                            })
+                                            .await
+                                            .transpose()
+                                            .change_context(errors::ApiErrorResponse::InternalServerError)
+                                            .attach_printable("Unable to encrypt payment method data")?;
 
                                 payment_methods::cards::update_payment_method_and_last_used(
                                     state,
@@ -853,7 +661,61 @@
                         } else {
                             Ok(None)
                         }?;
->>>>>>> 295d3dde
+
+                                if let Some(customer_saved_pm) = customer_saved_pm_option {
+                                    payment_methods::cards::update_last_used_at(
+                                        &customer_saved_pm,
+                                        state,
+                                        merchant_account.storage_scheme,
+                                        key_store,
+                                    )
+                                    .await
+                                    .map_err(|e| {
+                                        logger::error!("Failed to update last used at: {:?}", e);
+                                    })
+                                    .ok();
+                                    resp.payment_method_id = customer_saved_pm.payment_method_id;
+                                } else {
+                                    let pm_metadata =
+                                        create_payment_method_metadata(None, connector_token)?;
+
+                                    locker_id = resp.payment_method.and_then(|pm| {
+                                        if pm == PaymentMethod::Card {
+                                            Some(resp.payment_method_id)
+                                        } else {
+                                            None
+                                        }
+                                    });
+
+                                    resp.payment_method_id = generate_id(consts::ID_LENGTH, "pm");
+                                    payment_methods::cards::create_payment_method(
+                                        state,
+                                        &payment_method_create_request,
+                                        &customer_id,
+                                        &resp.payment_method_id,
+                                        locker_id,
+                                        merchant_id,
+                                        pm_metadata,
+                                        customer_acceptance,
+                                        pm_data_encrypted.map(Into::into),
+                                        key_store,
+                                        None,
+                                        pm_status,
+                                        network_transaction_id,
+                                        merchant_account.storage_scheme,
+                                        encrypted_payment_method_billing_address.map(Into::into),
+                                        resp.card.and_then(|card| {
+                                            card.card_network
+                                                .map(|card_network| card_network.to_string())
+                                        }),
+                                        network_token_requestor_ref_id,
+                                        network_token_locker_id,
+                                        pm_network_token_data_encrypted.map(Into::into),
+                                    )
+                                    .await?;
+                                };
+                            }
+                        }
 
                     Some(resp.payment_method_id)
                 } else {
