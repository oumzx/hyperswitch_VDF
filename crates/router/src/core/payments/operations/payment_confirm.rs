use std::{collections::HashMap, marker::PhantomData};

#[cfg(feature = "v1")]
use api_models::payment_methods::PaymentMethodsData;
use api_models::{
    admin::ExtendedCardInfoConfig,
    enums::FrmSuggestion,
    payments::{ConnectorMandateReferenceId, ExtendedCardInfo, GetAddressFromPaymentMethodData},
};
use async_trait::async_trait;
use common_utils::ext_traits::{AsyncExt, Encode, StringExt, ValueExt};
use diesel_models::payment_attempt::ConnectorMandateReferenceId as DieselConnectorMandateReferenceId;
use error_stack::{report, ResultExt};
use futures::FutureExt;
#[cfg(feature = "v1")]
use hyperswitch_domain_models::payments::payment_intent::PaymentIntentUpdateFields;
use hyperswitch_domain_models::router_request_types::unified_authentication_service;
use masking::{ExposeInterface, PeekInterface};
use router_derive::PaymentOperation;
use router_env::{instrument, logger, tracing};
use tracing_futures::Instrument;

use super::{BoxedOperation, Domain, GetTracker, Operation, UpdateTracker, ValidateRequest};
#[cfg(feature = "v1")]
use crate::{
    consts,
    core::payment_methods::cards::create_encrypted_data,
    events::audit_events::{AuditEvent, AuditEventType},
};
use crate::{
    core::{
        authentication,
        blocklist::utils as blocklist_utils,
        card_testing_guard::utils as card_testing_guard_utils,
        errors::{self, CustomResult, RouterResult, StorageErrorExt},
        mandate::helpers as m_helpers,
        payments::{
            self, helpers, operations, populate_surcharge_details, CustomerDetails, PaymentAddress,
            PaymentData,
        },
        three_ds_decision_rule,
        unified_authentication_service::{
            self as uas_utils,
            types::{ClickToPay, UnifiedAuthenticationService},
        },
        utils as core_utils,
    },
    routes::{app::ReqState, SessionState},
    services,
    types::{
        self,
        api::{self, ConnectorCallType, PaymentIdTypeExt},
        domain::{self},
        storage::{self, enums as storage_enums},
        transformers::{ForeignFrom, ForeignInto},
    },
    utils::{self, OptionExt},
};

#[derive(Debug, Clone, Copy, PaymentOperation)]
#[operation(operations = "all", flow = "authorize")]
pub struct PaymentConfirm;

type PaymentConfirmOperation<'b, F> = BoxedOperation<'b, F, api::PaymentsRequest, PaymentData<F>>;

#[async_trait]
impl<F: Send + Clone + Sync> GetTracker<F, PaymentData<F>, api::PaymentsRequest>
    for PaymentConfirm
{
    #[instrument(skip_all)]
    async fn get_trackers<'a>(
        &'a self,
        state: &'a SessionState,
        payment_id: &api::PaymentIdType,
        request: &api::PaymentsRequest,
        merchant_context: &domain::MerchantContext,
        auth_flow: services::AuthFlow,
        header_payload: &hyperswitch_domain_models::payments::HeaderPayload,
    ) -> RouterResult<operations::GetTrackerResponse<'a, F, api::PaymentsRequest, PaymentData<F>>>
    {
        let key_manager_state = &state.into();

        let merchant_id = merchant_context.get_merchant_account().get_id();
        let storage_scheme = merchant_context.get_merchant_account().storage_scheme;
        let (currency, amount);

        let payment_id = payment_id
            .get_payment_intent_id()
            .change_context(errors::ApiErrorResponse::PaymentNotFound)?;

        // Stage 1
        let store = &*state.store;
        let m_merchant_id = merchant_id.clone();

        // Parallel calls - level 0
        let mut payment_intent = store
            .find_payment_intent_by_payment_id_merchant_id(
                key_manager_state,
                &payment_id,
                &m_merchant_id,
                merchant_context.get_merchant_key_store(),
                storage_scheme,
            )
            .await
            .to_not_found_response(errors::ApiErrorResponse::PaymentNotFound)?;

        // TODO (#7195): Add platform merchant account validation once client_secret auth is solved

        if let Some(order_details) = &request.order_details {
            helpers::validate_order_details_amount(
                order_details.to_owned(),
                payment_intent.amount,
                false,
            )?;
        }

        helpers::validate_customer_access(&payment_intent, auth_flow, request)?;

        if [
            Some(common_enums::PaymentSource::Webhook),
            Some(common_enums::PaymentSource::ExternalAuthenticator),
        ]
        .contains(&header_payload.payment_confirm_source)
        {
            helpers::validate_payment_status_against_not_allowed_statuses(
                payment_intent.status,
                &[
                    storage_enums::IntentStatus::Cancelled,
                    storage_enums::IntentStatus::Succeeded,
                    storage_enums::IntentStatus::Processing,
                    storage_enums::IntentStatus::RequiresCapture,
                    storage_enums::IntentStatus::RequiresMerchantAction,
                ],
                "confirm",
            )?;
        } else {
            helpers::validate_payment_status_against_not_allowed_statuses(
                payment_intent.status,
                &[
                    storage_enums::IntentStatus::Cancelled,
                    storage_enums::IntentStatus::Succeeded,
                    storage_enums::IntentStatus::Processing,
                    storage_enums::IntentStatus::RequiresCapture,
                    storage_enums::IntentStatus::RequiresMerchantAction,
                    storage_enums::IntentStatus::RequiresCustomerAction,
                ],
                "confirm",
            )?;
        }

        helpers::authenticate_client_secret(request.client_secret.as_ref(), &payment_intent)?;

        let customer_details = helpers::get_customer_details_from_request(request);

        // Stage 2
        let attempt_id = payment_intent.active_attempt.get_id();
        let profile_id = payment_intent
            .profile_id
            .clone()
            .get_required_value("profile_id")
            .change_context(errors::ApiErrorResponse::InternalServerError)
            .attach_printable("'profile_id' not set in payment intent")?;

        let store = state.store.clone();
        let key_manager_state_clone = key_manager_state.clone();
        let key_store_clone = merchant_context.get_merchant_key_store().clone();

        let business_profile_fut = tokio::spawn(
            async move {
                store
                    .find_business_profile_by_profile_id(
                        &key_manager_state_clone,
                        &key_store_clone,
                        &profile_id,
                    )
                    .map(|business_profile_result| {
                        business_profile_result.to_not_found_response(
                            errors::ApiErrorResponse::ProfileNotFound {
                                id: profile_id.get_string_repr().to_owned(),
                            },
                        )
                    })
                    .await
            }
            .in_current_span(),
        );

        let store = state.store.clone();

        let m_payment_id = payment_intent.payment_id.clone();
        let m_merchant_id = merchant_id.clone();

        let payment_attempt_fut = tokio::spawn(
            async move {
                store
                    .find_payment_attempt_by_payment_id_merchant_id_attempt_id(
                        &m_payment_id,
                        &m_merchant_id,
                        attempt_id.as_str(),
                        storage_scheme,
                    )
                    .map(|x| x.to_not_found_response(errors::ApiErrorResponse::PaymentNotFound))
                    .await
            }
            .in_current_span(),
        );

        let m_merchant_id = merchant_id.clone();
        let m_request_shipping = request.shipping.clone();
        let m_payment_intent_shipping_address_id = payment_intent.shipping_address_id.clone();
        let m_payment_intent_payment_id = payment_intent.payment_id.clone();
        let m_customer_details_customer_id = customer_details.customer_id.clone();
        let m_payment_intent_customer_id = payment_intent.customer_id.clone();
        let m_key_store = merchant_context.get_merchant_key_store().clone();
        let session_state = state.clone();

        let shipping_address_fut = tokio::spawn(
            async move {
                helpers::create_or_update_address_for_payment_by_request(
                    &session_state,
                    m_request_shipping.as_ref(),
                    m_payment_intent_shipping_address_id.as_deref(),
                    &m_merchant_id,
                    m_payment_intent_customer_id
                        .as_ref()
                        .or(m_customer_details_customer_id.as_ref()),
                    &m_key_store,
                    &m_payment_intent_payment_id,
                    storage_scheme,
                )
                .await
            }
            .in_current_span(),
        );

        let m_merchant_id = merchant_id.clone();
        let m_request_billing = request.billing.clone();
        let m_customer_details_customer_id = customer_details.customer_id.clone();
        let m_payment_intent_customer_id = payment_intent.customer_id.clone();
        let m_payment_intent_billing_address_id = payment_intent.billing_address_id.clone();
        let m_payment_intent_payment_id = payment_intent.payment_id.clone();
        let m_key_store = merchant_context.get_merchant_key_store().clone();
        let session_state = state.clone();

        let billing_address_fut = tokio::spawn(
            async move {
                helpers::create_or_update_address_for_payment_by_request(
                    &session_state,
                    m_request_billing.as_ref(),
                    m_payment_intent_billing_address_id.as_deref(),
                    &m_merchant_id,
                    m_payment_intent_customer_id
                        .as_ref()
                        .or(m_customer_details_customer_id.as_ref()),
                    &m_key_store,
                    &m_payment_intent_payment_id,
                    storage_scheme,
                )
                .await
            }
            .in_current_span(),
        );

        let m_merchant_id = merchant_id.clone();
        let store = state.clone().store;
        let m_request_merchant_connector_details = request.merchant_connector_details.clone();

        let config_update_fut = tokio::spawn(
            async move {
                m_request_merchant_connector_details
                    .async_map(|mcd| async {
                        helpers::insert_merchant_connector_creds_to_config(
                            store.as_ref(),
                            &m_merchant_id,
                            mcd,
                        )
                        .await
                    })
                    .map(|x| x.transpose())
                    .await
            }
            .in_current_span(),
        );

        // Based on whether a retry can be performed or not, fetch relevant entities
        let (mut payment_attempt, shipping_address, billing_address, business_profile) =
            match payment_intent.status {
                api_models::enums::IntentStatus::RequiresCustomerAction
                | api_models::enums::IntentStatus::RequiresMerchantAction
                | api_models::enums::IntentStatus::RequiresPaymentMethod
                | api_models::enums::IntentStatus::RequiresConfirmation => {
                    // Normal payment
                    // Parallel calls - level 1
                    let (payment_attempt, shipping_address, billing_address, business_profile, _) =
                        tokio::try_join!(
                            utils::flatten_join_error(payment_attempt_fut),
                            utils::flatten_join_error(shipping_address_fut),
                            utils::flatten_join_error(billing_address_fut),
                            utils::flatten_join_error(business_profile_fut),
                            utils::flatten_join_error(config_update_fut)
                        )?;

                    (
                        payment_attempt,
                        shipping_address,
                        billing_address,
                        business_profile,
                    )
                }
                _ => {
                    // Retry payment
                    let (
                        mut payment_attempt,
                        shipping_address,
                        billing_address,
                        business_profile,
                        _,
                    ) = tokio::try_join!(
                        utils::flatten_join_error(payment_attempt_fut),
                        utils::flatten_join_error(shipping_address_fut),
                        utils::flatten_join_error(billing_address_fut),
                        utils::flatten_join_error(business_profile_fut),
                        utils::flatten_join_error(config_update_fut)
                    )?;

                    let attempt_type = helpers::get_attempt_type(
                        &payment_intent,
                        &payment_attempt,
                        request,
                        "confirm",
                    )?;

                    // 3
                    (payment_intent, payment_attempt) = attempt_type
                        .modify_payment_intent_and_payment_attempt(
                            request,
                            payment_intent,
                            payment_attempt,
                            state,
                            merchant_context.get_merchant_key_store(),
                            storage_scheme,
                        )
                        .await?;

                    (
                        payment_attempt,
                        shipping_address,
                        billing_address,
                        business_profile,
                    )
                }
            };

        payment_intent.order_details = request
            .get_order_details_as_value()
            .change_context(errors::ApiErrorResponse::InternalServerError)
            .attach_printable("Failed to convert order details to value")?
            .or(payment_intent.order_details);

        payment_intent.setup_future_usage = request
            .setup_future_usage
            .or(payment_intent.setup_future_usage);

        payment_intent.psd2_sca_exemption_type = request
            .psd2_sca_exemption_type
            .or(payment_intent.psd2_sca_exemption_type);

        let browser_info = request
            .browser_info
            .clone()
            .or(payment_attempt.browser_info)
            .as_ref()
            .map(Encode::encode_to_value)
            .transpose()
            .change_context(errors::ApiErrorResponse::InvalidDataValue {
                field_name: "browser_info",
            })?;
        let customer_acceptance = request.customer_acceptance.clone().or(payment_attempt
            .customer_acceptance
            .clone()
            .map(|customer_acceptance| {
                customer_acceptance
                    .expose()
                    .parse_value("CustomerAcceptance")
                    .change_context(errors::ApiErrorResponse::InternalServerError)
                    .attach_printable("Failed while deserializing customer_acceptance")
            })
            .transpose()?);

        let recurring_details = request.recurring_details.clone();

        helpers::validate_card_data(
            request
                .payment_method_data
                .as_ref()
                .and_then(|pmd| pmd.payment_method_data.clone()),
        )?;

        payment_attempt.browser_info = browser_info;

        payment_attempt.payment_experience = request
            .payment_experience
            .or(payment_attempt.payment_experience);

        payment_attempt.capture_method = request.capture_method.or(payment_attempt.capture_method);

        payment_attempt.customer_acceptance = request
            .customer_acceptance
            .clone()
            .map(|customer_acceptance| customer_acceptance.encode_to_value())
            .transpose()
            .change_context(errors::ApiErrorResponse::InternalServerError)
            .attach_printable("Failed while encoding customer_acceptance to value")?
            .map(masking::Secret::new)
            .or(payment_attempt.customer_acceptance);

        currency = payment_attempt.currency.get_required_value("currency")?;
        amount = payment_attempt.get_total_amount().into();

        helpers::validate_customer_id_mandatory_cases(
            request.setup_future_usage.is_some(),
            payment_intent
                .customer_id
                .as_ref()
                .or(customer_details.customer_id.as_ref()),
        )?;

        let creds_identifier = request
            .merchant_connector_details
            .as_ref()
            .map(|mcd| mcd.creds_identifier.to_owned());

        payment_intent.shipping_address_id =
            shipping_address.as_ref().map(|i| i.address_id.clone());
        payment_intent.billing_address_id = billing_address.as_ref().map(|i| i.address_id.clone());
        payment_intent.return_url = request
            .return_url
            .as_ref()
            .map(|a| a.to_string())
            .or(payment_intent.return_url);

        payment_intent.allowed_payment_method_types = request
            .get_allowed_payment_method_types_as_value()
            .change_context(errors::ApiErrorResponse::InternalServerError)
            .attach_printable("Error converting allowed_payment_types to Value")?
            .or(payment_intent.allowed_payment_method_types);

        payment_intent.connector_metadata = request
            .get_connector_metadata_as_value()
            .change_context(errors::ApiErrorResponse::InternalServerError)
            .attach_printable("Error converting connector_metadata to Value")?
            .or(payment_intent.connector_metadata);

        payment_intent.feature_metadata = request
            .get_feature_metadata_as_value()
            .change_context(errors::ApiErrorResponse::InternalServerError)
            .attach_printable("Error converting feature_metadata to Value")?
            .or(payment_intent.feature_metadata);
        payment_intent.metadata = request.metadata.clone().or(payment_intent.metadata);
        payment_intent.frm_metadata = request.frm_metadata.clone().or(payment_intent.frm_metadata);
        payment_intent.request_incremental_authorization = request
            .request_incremental_authorization
            .map(|request_incremental_authorization| {
                core_utils::get_request_incremental_authorization_value(
                    Some(request_incremental_authorization),
                    payment_attempt.capture_method,
                )
            })
            .unwrap_or(Ok(payment_intent.request_incremental_authorization))?;
        payment_intent.enable_partial_authorization = request
            .enable_partial_authorization
            .or(payment_intent.enable_partial_authorization);
        payment_attempt.business_sub_label = request
            .business_sub_label
            .clone()
            .or(payment_attempt.business_sub_label);

        let n_request_payment_method_data = request
            .payment_method_data
            .as_ref()
            .and_then(|pmd| pmd.payment_method_data.clone());

        let store = state.clone().store;
        let profile_id = payment_intent
            .profile_id
            .clone()
            .get_required_value("profile_id")
            .change_context(errors::ApiErrorResponse::InternalServerError)
            .attach_printable("'profile_id' not set in payment intent")?;

        let additional_pm_data_fut = tokio::spawn(
            async move {
                Ok(n_request_payment_method_data
                    .async_map(|payment_method_data| async move {
                        helpers::get_additional_payment_data(
                            &payment_method_data.into(),
                            store.as_ref(),
                            &profile_id,
                        )
                        .await
                    })
                    .await)
            }
            .in_current_span(),
        );

        let n_payment_method_billing_address_id =
            payment_attempt.payment_method_billing_address_id.clone();
        let n_request_payment_method_billing_address = request
            .payment_method_data
            .as_ref()
            .and_then(|pmd| pmd.billing.clone());
        let m_payment_intent_customer_id = payment_intent.customer_id.clone();
        let m_payment_intent_payment_id = payment_intent.payment_id.clone();
        let m_key_store = merchant_context.get_merchant_key_store().clone();
        let m_customer_details_customer_id = customer_details.customer_id.clone();
        let m_merchant_id = merchant_id.clone();
        let session_state = state.clone();

        let payment_method_billing_future = tokio::spawn(
            async move {
                helpers::create_or_update_address_for_payment_by_request(
                    &session_state,
                    n_request_payment_method_billing_address.as_ref(),
                    n_payment_method_billing_address_id.as_deref(),
                    &m_merchant_id,
                    m_payment_intent_customer_id
                        .as_ref()
                        .or(m_customer_details_customer_id.as_ref()),
                    &m_key_store,
                    &m_payment_intent_payment_id,
                    storage_scheme,
                )
                .await
            }
            .in_current_span(),
        );

        let mandate_type = m_helpers::get_mandate_type(
            request.mandate_data.clone(),
            request.off_session,
            payment_intent.setup_future_usage,
            request.customer_acceptance.clone(),
            request.payment_token.clone(),
            payment_attempt.payment_method.or(request.payment_method),
        )
        .change_context(errors::ApiErrorResponse::MandateValidationFailed {
            reason: "Expected one out of recurring_details and mandate_data but got both".into(),
        })?;

        let m_state = state.clone();
        let m_mandate_type = mandate_type;
        let m_merchant_context = merchant_context.clone();
        let m_request = request.clone();

        let payment_intent_customer_id = payment_intent.customer_id.clone();

        let mandate_details_fut = tokio::spawn(
            async move {
                Box::pin(helpers::get_token_pm_type_mandate_details(
                    &m_state,
                    &m_request,
                    m_mandate_type,
                    &m_merchant_context,
                    None,
                    payment_intent_customer_id.as_ref(),
                ))
                .await
            }
            .in_current_span(),
        );

        // Parallel calls - level 2
        let (mandate_details, additional_pm_info, payment_method_billing) = tokio::try_join!(
            utils::flatten_join_error(mandate_details_fut),
            utils::flatten_join_error(additional_pm_data_fut),
            utils::flatten_join_error(payment_method_billing_future),
        )?;

        let additional_pm_data = additional_pm_info.transpose()?.flatten();

        let m_helpers::MandateGenericData {
            token,
            payment_method,
            payment_method_type,
            mandate_data,
            recurring_mandate_payment_data,
            mandate_connector,
            payment_method_info,
        } = mandate_details;

        let token = token.or_else(|| payment_attempt.payment_token.clone());

        helpers::validate_pm_or_token_given(
            &request.payment_method,
            &request
                .payment_method_data
                .as_ref()
                .and_then(|pmd| pmd.payment_method_data.clone()),
            &request.payment_method_type,
            &mandate_type,
            &token,
            &request.ctp_service_details,
        )?;

        let (token_data, payment_method_info) = if let Some(token) = token.clone() {
            let token_data = helpers::retrieve_payment_token_data(
                state,
                token,
                payment_method.or(payment_attempt.payment_method),
            )
            .await?;

            let payment_method_info = helpers::retrieve_payment_method_from_db_with_token_data(
                state,
                merchant_context.get_merchant_key_store(),
                &token_data,
                storage_scheme,
            )
            .await?;
            (Some(token_data), payment_method_info)
        } else {
            (None, payment_method_info)
        };
        let additional_pm_data_from_locker = if let Some(ref pm) = payment_method_info {
            let card_detail_from_locker: Option<api::CardDetailFromLocker> = pm
                .payment_method_data
                .clone()
                .map(|x| x.into_inner().expose())
                .and_then(|v| {
                    v.parse_value("PaymentMethodsData")
                        .map_err(|err| {
                            router_env::logger::info!(
                                "PaymentMethodsData deserialization failed: {:?}",
                                err
                            )
                        })
                        .ok()
                })
                .and_then(|pmd| match pmd {
                    PaymentMethodsData::Card(crd) => Some(api::CardDetailFromLocker::from(crd)),
                    _ => None,
                });
            card_detail_from_locker.map(|card_details| {
                let additional_data = card_details.into();
                api_models::payments::AdditionalPaymentData::Card(Box::new(additional_data))
            })
        } else {
            None
        };
        // Only set `payment_attempt.payment_method_data` if `additional_pm_data_from_locker` is not None
        if let Some(additional_pm_data) = additional_pm_data_from_locker.as_ref() {
            payment_attempt.payment_method_data = Some(
                Encode::encode_to_value(additional_pm_data)
                    .change_context(errors::ApiErrorResponse::InternalServerError)
                    .attach_printable("Failed to encode additional pm data")?,
            );
        }

        payment_attempt.payment_method = payment_method.or(payment_attempt.payment_method);

        let payment_method_type = Option::<api_models::enums::PaymentMethodType>::foreign_from((
            payment_method_type,
            additional_pm_data.as_ref(),
        ));

        payment_attempt.payment_method_type = payment_method_type
            .or(payment_attempt.payment_method_type)
            .or(payment_method_info
                .as_ref()
                .and_then(|pm_info| pm_info.get_payment_method_subtype()));

        // The operation merges mandate data from both request and payment_attempt
        let setup_mandate = mandate_data.map(|mut sm| {
            sm.mandate_type = payment_attempt.mandate_details.clone().or(sm.mandate_type);
            sm.update_mandate_id = payment_attempt
                .mandate_data
                .clone()
                .and_then(|mandate| mandate.update_mandate_id)
                .or(sm.update_mandate_id);
            sm
        });

        let mandate_details_present =
            payment_attempt.mandate_details.is_some() || request.mandate_data.is_some();
        helpers::validate_mandate_data_and_future_usage(
            payment_intent.setup_future_usage,
            mandate_details_present,
        )?;

        let payment_method_data_after_card_bin_call = request
            .payment_method_data
            .as_ref()
            .and_then(|request_payment_method_data| {
                request_payment_method_data.payment_method_data.as_ref()
            })
            .zip(additional_pm_data)
            .map(|(payment_method_data, additional_payment_data)| {
                payment_method_data.apply_additional_payment_data(additional_payment_data)
            })
            .transpose()
            .change_context(errors::ApiErrorResponse::InternalServerError)
            .attach_printable("Card cobadge check failed due to an invalid card network regex")?;

        payment_attempt.payment_method_billing_address_id = payment_method_billing
            .as_ref()
            .map(|payment_method_billing| payment_method_billing.address_id.clone());

        let address = PaymentAddress::new(
            shipping_address.as_ref().map(From::from),
            billing_address.as_ref().map(From::from),
            payment_method_billing.as_ref().map(From::from),
            business_profile.use_billing_as_payment_method_billing,
        );

        let payment_method_data_billing = request
            .payment_method_data
            .as_ref()
            .and_then(|pmd| pmd.payment_method_data.as_ref())
            .and_then(|payment_method_data_billing| {
                payment_method_data_billing.get_billing_address()
            })
            .map(From::from);

        let unified_address =
            address.unify_with_payment_method_data_billing(payment_method_data_billing);

        // If processor_payment_token is passed in request then populating the same in PaymentData
        let mandate_id = request
            .recurring_details
            .as_ref()
            .and_then(|recurring_details| match recurring_details {
                api_models::mandates::RecurringDetails::ProcessorPaymentToken(token) => {
                    payment_intent.is_payment_processor_token_flow = Some(true);
                    Some(api_models::payments::MandateIds {
                        mandate_id: None,
                        mandate_reference_id: Some(
                            api_models::payments::MandateReferenceId::ConnectorMandateId(
                                ConnectorMandateReferenceId::new(
                                    Some(token.processor_payment_token.clone()), // connector_mandate_id
                                    None, // payment_method_id
                                    None, // update_history
                                    None, // mandate_metadata
                                    None, // connector_mandate_request_reference_id
                                ),
                            ),
                        ),
                    })
                }
                _ => None,
            });

        let pmt_order_tax_amount = payment_intent.tax_details.clone().and_then(|tax| {
            if tax.payment_method_type.clone().map(|a| a.pmt) == payment_attempt.payment_method_type
            {
                tax.payment_method_type.map(|a| a.order_tax_amount)
            } else {
                None
            }
        });

        let order_tax_amount = pmt_order_tax_amount.or_else(|| {
            payment_intent
                .tax_details
                .clone()
                .and_then(|tax| tax.default.map(|a| a.order_tax_amount))
        });

        payment_attempt
            .net_amount
            .set_order_tax_amount(order_tax_amount);

        payment_attempt.connector_mandate_detail = Some(
            DieselConnectorMandateReferenceId::foreign_from(ConnectorMandateReferenceId::new(
                None,
                None,
                None, // update_history
                None, // mandate_metadata
                Some(common_utils::generate_id_with_len(
                    consts::CONNECTOR_MANDATE_REQUEST_REFERENCE_ID_LENGTH,
                )), // connector_mandate_request_reference_id
            )),
        );

        let payment_data = PaymentData {
            flow: PhantomData,
            payment_intent,
            payment_attempt,
            currency,
            amount,
            email: request.email.clone(),
            mandate_id: mandate_id.clone(),
            mandate_connector,
            setup_mandate,
            customer_acceptance,
            token,
            address: unified_address,
            token_data,
            confirm: request.confirm,
            payment_method_data: payment_method_data_after_card_bin_call.map(Into::into),
            payment_method_token: None,
            payment_method_info,
            force_sync: None,
            all_keys_required: None,
            refunds: vec![],
            disputes: vec![],
            attempts: None,
            sessions_token: vec![],
            card_cvc: request.card_cvc.clone(),
            creds_identifier,
            pm_token: None,
            connector_customer_id: None,
            recurring_mandate_payment_data,
            ephemeral_key: None,
            multiple_capture_data: None,
            redirect_response: None,
            surcharge_details: None,
            frm_message: None,
            payment_link_data: None,
            incremental_authorization_details: None,
            authorizations: vec![],
            authentication: None,
            recurring_details,
            poll_config: None,
            tax_data: None,
            session_id: None,
            service_details: request.ctp_service_details.clone(),
            card_testing_guard_data: None,
            vault_operation: None,
            threeds_method_comp_ind: None,
            whole_connector_response: None,
        };

        let get_trackers_response = operations::GetTrackerResponse {
            operation: Box::new(self),
            customer_details: Some(customer_details),
            payment_data,
            business_profile,
            mandate_type,
        };

        Ok(get_trackers_response)
    }

    async fn validate_request_with_state(
        &self,
        state: &SessionState,
        request: &api::PaymentsRequest,
        payment_data: &mut PaymentData<F>,
        business_profile: &domain::Profile,
    ) -> RouterResult<()> {
        let payment_method_data: Option<&api_models::payments::PaymentMethodData> = request
            .payment_method_data
            .as_ref()
            .and_then(|request_payment_method_data| {
                request_payment_method_data.payment_method_data.as_ref()
            });

        let customer_id = &payment_data.payment_intent.customer_id;

        match payment_method_data {
            Some(api_models::payments::PaymentMethodData::Card(_card)) => {
                payment_data.card_testing_guard_data =
                    card_testing_guard_utils::validate_card_testing_guard_checks(
                        state,
                        request,
                        payment_method_data,
                        customer_id,
                        business_profile,
                    )
                    .await?;
                Ok(())
            }
            _ => Ok(()),
        }
    }
}

#[async_trait]
impl<F: Clone + Send + Sync> Domain<F, api::PaymentsRequest, PaymentData<F>> for PaymentConfirm {
    #[instrument(skip_all)]
    async fn get_or_create_customer_details<'a>(
        &'a self,
        state: &SessionState,
        payment_data: &mut PaymentData<F>,
        request: Option<CustomerDetails>,
        key_store: &domain::MerchantKeyStore,
        storage_scheme: common_enums::enums::MerchantStorageScheme,
    ) -> CustomResult<
        (PaymentConfirmOperation<'a, F>, Option<domain::Customer>),
        errors::StorageError,
    > {
        helpers::create_customer_if_not_exist(
            state,
            Box::new(self),
            payment_data,
            request,
            &key_store.merchant_id,
            key_store,
            storage_scheme,
        )
        .await
    }

    #[instrument(skip_all)]
    async fn make_pm_data<'a>(
        &'a self,
        state: &'a SessionState,
        payment_data: &mut PaymentData<F>,
        storage_scheme: storage_enums::MerchantStorageScheme,
        key_store: &domain::MerchantKeyStore,
        customer: &Option<domain::Customer>,
        business_profile: &domain::Profile,
        should_retry_with_pan: bool,
    ) -> RouterResult<(
        PaymentConfirmOperation<'a, F>,
        Option<domain::PaymentMethodData>,
        Option<String>,
    )> {
        let (op, payment_method_data, pm_id) = Box::pin(helpers::make_pm_data(
            Box::new(self),
            state,
            payment_data,
            key_store,
            customer,
            storage_scheme,
            business_profile,
            should_retry_with_pan,
        ))
        .await?;
        utils::when(payment_method_data.is_none(), || {
            Err(errors::ApiErrorResponse::PaymentMethodNotFound)
        })?;

        Ok((op, payment_method_data, pm_id))
    }

    #[instrument(skip_all)]
    async fn add_task_to_process_tracker<'a>(
        &'a self,
        state: &'a SessionState,
        payment_attempt: &storage::PaymentAttempt,
        requeue: bool,
        schedule_time: Option<time::PrimitiveDateTime>,
    ) -> CustomResult<(), errors::ApiErrorResponse> {
        // This spawns this futures in a background thread, the exception inside this future won't affect
        // the current thread and the lifecycle of spawn thread is not handled by runtime.
        // So when server shutdown won't wait for this thread's completion.
        let m_payment_attempt = payment_attempt.clone();
        let m_state = state.clone();
        let m_self = *self;
        tokio::spawn(
            async move {
                helpers::add_domain_task_to_pt(
                    &m_self,
                    &m_state,
                    &m_payment_attempt,
                    requeue,
                    schedule_time,
                )
                .await
            }
            .in_current_span(),
        );

        Ok(())
    }

    async fn get_connector<'a>(
        &'a self,
        _merchant_context: &domain::MerchantContext,
        state: &SessionState,
        request: &api::PaymentsRequest,
        _payment_intent: &storage::PaymentIntent,
    ) -> CustomResult<api::ConnectorChoice, errors::ApiErrorResponse> {
        // Use a new connector in the confirm call or use the same one which was passed when
        // creating the payment or if none is passed then use the routing algorithm
        helpers::get_connector_default(state, request.routing.clone()).await
    }

    #[instrument(skip_all)]
    async fn populate_payment_data<'a>(
        &'a self,
        state: &SessionState,
        payment_data: &mut PaymentData<F>,
        _merchant_context: &domain::MerchantContext,
        business_profile: &domain::Profile,
        connector_data: &api::ConnectorData,
    ) -> CustomResult<(), errors::ApiErrorResponse> {
        populate_surcharge_details(state, payment_data).await?;
        payment_data.payment_attempt.request_extended_authorization = payment_data
            .payment_intent
            .get_request_extended_authorization_bool_if_connector_supports(
                connector_data.connector_name,
                business_profile.always_request_extended_authorization,
                payment_data.payment_attempt.payment_method,
                payment_data.payment_attempt.payment_method_type,
            );
        Ok(())
    }

    #[allow(clippy::too_many_arguments)]
    async fn call_external_three_ds_authentication_if_eligible<'a>(
        &'a self,
        state: &SessionState,
        payment_data: &mut PaymentData<F>,
        should_continue_confirm_transaction: &mut bool,
        connector_call_type: &ConnectorCallType,
        business_profile: &domain::Profile,
        key_store: &domain::MerchantKeyStore,
        mandate_type: Option<api_models::payments::MandateTransactionType>,
    ) -> CustomResult<(), errors::ApiErrorResponse> {
        let external_authentication_flow =
            helpers::get_payment_external_authentication_flow_during_confirm(
                state,
                key_store,
                business_profile,
                payment_data,
                connector_call_type,
                mandate_type,
            )
            .await?;
        payment_data.authentication = match external_authentication_flow {
            Some(helpers::PaymentExternalAuthenticationFlow::PreAuthenticationFlow {
                acquirer_details,
                card,
                token,
            }) => {
                let authentication_store = Box::pin(authentication::perform_pre_authentication(
                    state,
                    key_store,
                    *card,
                    token,
                    business_profile,
                    acquirer_details,
                    payment_data.payment_attempt.payment_id.clone(),
                    payment_data.payment_attempt.organization_id.clone(),
                    payment_data.payment_intent.force_3ds_challenge,
                    payment_data.payment_intent.psd2_sca_exemption_type,
                ))
                .await?;
                if authentication_store
                    .authentication
                    .is_separate_authn_required()
                    || authentication_store
                        .authentication
                        .authentication_status
                        .is_failed()
                {
                    *should_continue_confirm_transaction = false;
                    let default_poll_config = types::PollConfig::default();
                    let default_config_str = default_poll_config
                        .encode_to_string_of_json()
                        .change_context(errors::ApiErrorResponse::InternalServerError)
                        .attach_printable("Error while stringifying default poll config")?;
<<<<<<< HEAD
                    use open_feature::EvaluationContext;
                    let context = EvaluationContext {
                        custom_fields: HashMap::from([(
                            "connector".to_string(),
                            open_feature::EvaluationContextFieldValue::String(
                                authentication_store
                                    .authentication
                                    .authentication_connector
                                    .clone(),
                            ),
                        )]),
                        targeting_key: Some("connector".to_string()), //todo
                    };
                    let mut poll_config = types::PollConfig::default();

                    if let Some(superposition_client) = &state.superposition_client {
                        poll_config = superposition_client
                            .get_struct_value::<types::PollConfig>(
                                "poll_config_external_three_ds",
                                Some(&context),
                                None,
                            )
                            .await
                            .unwrap_or(types::PollConfig::default());
                    }

=======

                    // raise error if authentication_connector is not present since it should we be present in the current flow
                    let authentication_connector = authentication_store
                        .authentication
                        .authentication_connector
                        .clone()
                        .ok_or(errors::ApiErrorResponse::InternalServerError)
                        .attach_printable(
                            "authentication_connector not present in authentication record",
                        )?;

                    let poll_config = state
                        .store
                        .find_config_by_key_unwrap_or(
                            &types::PollConfig::get_poll_config_key(authentication_connector),
                            Some(default_config_str),
                        )
                        .await
                        .change_context(errors::ApiErrorResponse::InternalServerError)
                        .attach_printable("The poll config was not found in the DB")?;
                    let poll_config: types::PollConfig = poll_config
                        .config
                        .parse_struct("PollConfig")
                        .change_context(errors::ApiErrorResponse::InternalServerError)
                        .attach_printable("Error while parsing PollConfig")?;
>>>>>>> c90625a4
                    payment_data.poll_config = Some(poll_config)
                }
                Some(authentication_store)
            }
            Some(helpers::PaymentExternalAuthenticationFlow::PostAuthenticationFlow {
                authentication_id,
            }) => {
                let authentication_store = Box::pin(authentication::perform_post_authentication(
                    state,
                    key_store,
                    business_profile.clone(),
                    authentication_id.clone(),
                    &payment_data.payment_intent.payment_id,
                ))
                .await?;
                //If authentication is not successful, skip the payment connector flows and mark the payment as failure
                if authentication_store.authentication.authentication_status
                    != api_models::enums::AuthenticationStatus::Success
                {
                    *should_continue_confirm_transaction = false;
                }
                Some(authentication_store)
            }
            None => None,
        };
        Ok(())
    }

    async fn apply_three_ds_authentication_strategy<'a>(
        &'a self,
        state: &SessionState,
        payment_data: &mut PaymentData<F>,
        business_profile: &domain::Profile,
    ) -> CustomResult<(), errors::ApiErrorResponse> {
        // If the business profile has a three_ds_decision_rule_algorithm, we will use it to determine the 3DS strategy (authentication_type, exemption_type and force_three_ds_challenge)
        if let Some(three_ds_decision_rule) =
            business_profile.three_ds_decision_rule_algorithm.clone()
        {
            // Parse the three_ds_decision_rule to get the algorithm_id
            let algorithm_id = three_ds_decision_rule
                .parse_value::<api::routing::RoutingAlgorithmRef>("RoutingAlgorithmRef")
                .change_context(errors::ApiErrorResponse::InternalServerError)
                .attach_printable("Could not decode profile routing algorithm ref")?
                .algorithm_id
                .ok_or(errors::ApiErrorResponse::InternalServerError)
                .attach_printable("No algorithm_id found in three_ds_decision_rule_algorithm")?;
            // get additional card info from payment data
            let additional_card_info = payment_data
                .payment_attempt
                .payment_method_data
                .as_ref()
                .map(|payment_method_data| {
                    payment_method_data
                        .clone()
                        .parse_value::<api_models::payments::AdditionalPaymentData>(
                            "additional_payment_method_data",
                        )
                })
                .transpose()
                .change_context(errors::ApiErrorResponse::InternalServerError)
                .attach_printable("unable to parse value into additional_payment_method_data")?
                .and_then(|additional_payment_method_data| {
                    additional_payment_method_data.get_additional_card_info()
                });
            // get acquirer details from business profile based on card network
            let acquirer_config = additional_card_info.as_ref().and_then(|card_info| {
                card_info
                    .card_network
                    .clone()
                    .and_then(|network| business_profile.get_acquirer_details_from_network(network))
            });
            let country = business_profile
                .merchant_country_code
                .as_ref()
                .map(|country_code| {
                    country_code.validate_and_get_country_from_merchant_country_code()
                })
                .transpose()
                .change_context(errors::ApiErrorResponse::InternalServerError)
                .attach_printable("Error while parsing country from merchant country code")?;
            // get three_ds_decision_rule_output using algorithm_id and payment data
            let decision = three_ds_decision_rule::get_three_ds_decision_rule_output(
                state,
                &business_profile.merchant_id,
                api_models::three_ds_decision_rule::ThreeDsDecisionRuleExecuteRequest {
                    routing_id: algorithm_id,
                    payment: api_models::three_ds_decision_rule::PaymentData {
                        amount: payment_data.payment_intent.amount,
                        currency: payment_data
                            .payment_intent
                            .currency
                            .ok_or(errors::ApiErrorResponse::InternalServerError)
                            .attach_printable("currency is not set in payment intent")?,
                    },
                    payment_method: Some(
                        api_models::three_ds_decision_rule::PaymentMethodMetaData {
                            card_network: additional_card_info
                                .as_ref()
                                .and_then(|info| info.card_network.clone()),
                        },
                    ),
                    issuer: Some(api_models::three_ds_decision_rule::IssuerData {
                        name: additional_card_info
                            .as_ref()
                            .and_then(|info| info.card_issuer.clone()),
                        country: additional_card_info
                            .as_ref()
                            .map(|info| info.card_issuing_country.clone().parse_enum("Country"))
                            .transpose()
                            .change_context(errors::ApiErrorResponse::InternalServerError)
                            .attach_printable(
                                "Error while getting country enum from issuer country",
                            )?,
                    }),
                    customer_device: None,
                    acquirer: acquirer_config.as_ref().map(|acquirer| {
                        api_models::three_ds_decision_rule::AcquirerData {
                            country,
                            fraud_rate: Some(acquirer.acquirer_fraud_rate),
                        }
                    }),
                },
            )
            .await?;
            logger::info!("Three DS Decision Rule Output: {:?}", decision);
            // We should update authentication_type from the Three DS Decision if it is not already set
            if payment_data.payment_attempt.authentication_type.is_none() {
                payment_data.payment_attempt.authentication_type =
                    Some(common_enums::AuthenticationType::foreign_from(decision));
            }
            // We should update psd2_sca_exemption_type from the Three DS Decision
            payment_data.payment_intent.psd2_sca_exemption_type = decision.foreign_into();
            // We should update force_3ds_challenge from the Three DS Decision
            payment_data.payment_intent.force_3ds_challenge =
                decision.should_force_3ds_challenge().then_some(true);
        }
        Ok(())
    }

    #[allow(clippy::too_many_arguments)]
    async fn call_unified_authentication_service_if_eligible<'a>(
        &'a self,
        state: &SessionState,
        payment_data: &mut PaymentData<F>,
        should_continue_confirm_transaction: &mut bool,
        connector_call_type: &ConnectorCallType,
        business_profile: &domain::Profile,
        key_store: &domain::MerchantKeyStore,
        mandate_type: Option<api_models::payments::MandateTransactionType>,
        do_authorisation_confirmation: &bool,
    ) -> CustomResult<(), errors::ApiErrorResponse> {
        let unified_authentication_service_flow =
            helpers::decide_action_for_unified_authentication_service(
                state,
                key_store,
                business_profile,
                payment_data,
                connector_call_type,
                mandate_type,
                do_authorisation_confirmation,
            )
            .await?;

        if let Some(unified_authentication_service_flow) = unified_authentication_service_flow {
            match unified_authentication_service_flow {
                helpers::UnifiedAuthenticationServiceFlow::ClickToPayInitiate => {
                    let authentication_product_ids = business_profile
                    .authentication_product_ids
                    .clone()
                    .ok_or(errors::ApiErrorResponse::PreconditionFailed {
                        message: "authentication_product_ids is not configured in business profile"
                            .to_string(),
                    })?;
                    let click_to_pay_mca_id = authentication_product_ids
                    .get_click_to_pay_connector_account_id()
                    .change_context(errors::ApiErrorResponse::MissingRequiredField {
                        field_name: "authentication_product_ids",
                    })?;
                    let key_manager_state = &(state).into();
                    let merchant_id = &business_profile.merchant_id;
                    let connector_mca = state
                        .store
                        .find_by_merchant_connector_account_merchant_id_merchant_connector_id(
                            key_manager_state,
                            merchant_id,
                            &click_to_pay_mca_id,
                            key_store,
                        )
                        .await
                        .to_not_found_response(
                            errors::ApiErrorResponse::MerchantConnectorAccountNotFound {
                                id: click_to_pay_mca_id.get_string_repr().to_string(),
                            },
                        )?;
                        let authentication_id =
                            common_utils::id_type::AuthenticationId::generate_authentication_id(consts::AUTHENTICATION_ID_PREFIX);
                        let payment_method = payment_data.payment_attempt.payment_method.ok_or(
                            errors::ApiErrorResponse::MissingRequiredField {
                                field_name: "payment_method",
                            },
                        )?;
                        ClickToPay::pre_authentication(
                            state,
                            &payment_data.payment_attempt.merchant_id,
                            Some(&payment_data.payment_intent.payment_id),
                            payment_data.payment_method_data.as_ref(),
                            &helpers::MerchantConnectorAccountType::DbVal(Box::new(connector_mca.clone())),
                            &connector_mca.connector_name,
                            &authentication_id,
                            payment_method,
                            payment_data.payment_intent.amount,
                            payment_data.payment_intent.currency,
                            payment_data.service_details.clone(),
                            None,
                            None,
                            None,
                            None
                        )
                        .await?;

                        payment_data.payment_attempt.authentication_id = Some(authentication_id.clone());
                        let response = ClickToPay::post_authentication(
                            state,
                            business_profile,
                            Some(&payment_data.payment_intent.payment_id),
                            &helpers::MerchantConnectorAccountType::DbVal(Box::new(connector_mca.clone())),
                            &connector_mca.connector_name,
                            &authentication_id,
                            payment_method,
                            &payment_data.payment_intent.merchant_id,
                            None
                        )
                        .await?;
                        let (network_token, authentication_status) = match response.response.clone() {
                            Ok(unified_authentication_service::UasAuthenticationResponseData::PostAuthentication {
                                authentication_details,
                            }) => {
                                let token_details = authentication_details.token_details.ok_or(errors::ApiErrorResponse::InternalServerError)
                                    .attach_printable("Missing authentication_details.token_details")?;
                                (Some(
                                    hyperswitch_domain_models::payment_method_data::NetworkTokenData {
                                        token_number: token_details.payment_token,
                                        token_exp_month: token_details
                                            .token_expiration_month,
                                        token_exp_year: token_details
                                            .token_expiration_year,
                                        token_cryptogram: authentication_details
                                            .dynamic_data_details
                                            .and_then(|data| data.dynamic_data_value),
                                        card_issuer: None,
                                        card_network: None,
                                        card_type: None,
                                        card_issuing_country: None,
                                        bank_code: None,
                                        nick_name: None,
                                        eci: authentication_details.eci,
                                    }),common_enums::AuthenticationStatus::Success)
                            },

                            Ok(unified_authentication_service::UasAuthenticationResponseData::PreAuthentication { .. })
                            | Ok(unified_authentication_service::UasAuthenticationResponseData::Confirmation {})
                            | Ok(unified_authentication_service::UasAuthenticationResponseData::Authentication { .. }) => Err(errors::ApiErrorResponse::InternalServerError).attach_printable("unexpected response received from unified authentication service")?,
                            Err(_) => (None, common_enums::AuthenticationStatus::Failed)
                        };
                        payment_data.payment_attempt.payment_method =
                            Some(common_enums::PaymentMethod::Card);

                        payment_data.payment_method_data = network_token
                            .clone()
                            .map(domain::PaymentMethodData::NetworkToken);

                        let authentication = uas_utils::create_new_authentication(
                            state,
                            payment_data.payment_attempt.merchant_id.clone(),
                            Some(connector_mca.connector_name.to_string()),
                            business_profile.get_id().clone(),
                            Some(payment_data.payment_intent.get_id().clone()),
                            Some(click_to_pay_mca_id.to_owned()),
                            &authentication_id,
                            payment_data.service_details.clone(),
                            authentication_status,
                            network_token.clone(),
                            payment_data.payment_attempt.organization_id.clone(),
                            payment_data.payment_intent.force_3ds_challenge,
                            payment_data.payment_intent.psd2_sca_exemption_type,
                            None,
                            None,
                            None,
                            None,
                            None,
                            None,
                            None
                        )
                        .await?;
                        let authentication_store = hyperswitch_domain_models::router_request_types::authentication::AuthenticationStore {
                            cavv: network_token.and_then(|token| token.token_cryptogram),
                            authentication
                        };
                        payment_data.authentication = Some(authentication_store);
                },
                helpers::UnifiedAuthenticationServiceFlow::ClickToPayConfirmation => {
                    let authentication_product_ids = business_profile
                    .authentication_product_ids
                    .clone()
                    .ok_or(errors::ApiErrorResponse::PreconditionFailed {
                        message: "authentication_product_ids is not configured in business profile"
                            .to_string(),
                    })?;
                    let click_to_pay_mca_id = authentication_product_ids
                    .get_click_to_pay_connector_account_id()
                    .change_context(errors::ApiErrorResponse::MissingRequiredField {
                        field_name: "click_to_pay_mca_id",
                    })?;
                    let key_manager_state = &(state).into();
                    let merchant_id = &business_profile.merchant_id;

                    let connector_mca = state
                        .store
                        .find_by_merchant_connector_account_merchant_id_merchant_connector_id(
                            key_manager_state,
                            merchant_id,
                            &click_to_pay_mca_id,
                            key_store,
                        )
                        .await
                        .to_not_found_response(
                            errors::ApiErrorResponse::MerchantConnectorAccountNotFound {
                                id: click_to_pay_mca_id.get_string_repr().to_string(),
                            },
                        )?;

                    let payment_method = payment_data.payment_attempt.payment_method.ok_or(
                        errors::ApiErrorResponse::MissingRequiredField {
                            field_name: "payment_method",
                        },
                    )?;

                    ClickToPay::confirmation(
                                            state,
                                            key_store,
                                            business_profile,
                                            payment_data.payment_attempt.authentication_id.as_ref(),
                                            payment_data.payment_intent.currency,
                                            payment_data.payment_attempt.status,
                                            payment_data.service_details.clone(),
                                            &helpers::MerchantConnectorAccountType::DbVal(Box::new(connector_mca.clone())),
                                            &connector_mca.connector_name,
                                            payment_method,
                                            payment_data.payment_attempt.net_amount.get_order_amount(),
                                            Some(&payment_data.payment_intent.payment_id),
                                            merchant_id,
                                        )
                                        .await?
                },
                helpers::UnifiedAuthenticationServiceFlow::ExternalAuthenticationInitiate {
                    acquirer_details,
                    token,
                    ..
                } => {
                    let (authentication_connector, three_ds_connector_account) =
                    authentication::utils::get_authentication_connector_data(state, key_store, business_profile, None).await?;
                let authentication_connector_name = authentication_connector.to_string();
                let authentication = authentication::utils::create_new_authentication(
                    state,
                    business_profile.merchant_id.clone(),
                    authentication_connector_name.clone(),
                    token,
                    business_profile.get_id().to_owned(),
                    payment_data.payment_intent.payment_id.clone(),
                    three_ds_connector_account
                        .get_mca_id()
                        .ok_or(errors::ApiErrorResponse::InternalServerError)
                        .attach_printable("Error while finding mca_id from merchant_connector_account")?,
                    payment_data.payment_attempt.organization_id.clone(),
                    payment_data.payment_intent.force_3ds_challenge,
                    payment_data.payment_intent.psd2_sca_exemption_type,
                )
                .await?;

                let pre_auth_response = uas_utils::types::ExternalAuthentication::pre_authentication(
                    state,
                    &payment_data.payment_attempt.merchant_id,
                    Some(&payment_data.payment_intent.payment_id),
                    payment_data.payment_method_data.as_ref(),
                    &three_ds_connector_account,
                    &authentication_connector_name,
                    &authentication.authentication_id,
                    payment_data.payment_attempt.payment_method.ok_or(
                        errors::ApiErrorResponse::InternalServerError
                    ).attach_printable("payment_method not found in payment_attempt")?,
                    payment_data.payment_intent.amount,
                    payment_data.payment_intent.currency,
                    payment_data.service_details.clone(),
                    None,
                    None,
                    None,
                    None
                ).await?;
                let updated_authentication = uas_utils::utils::external_authentication_update_trackers(
                    state,
                    pre_auth_response,
                    authentication.clone(),
                    acquirer_details,
                    key_store,
                    None,
                    None,
                    None,
                    None,
                ).await?;
                let authentication_store = hyperswitch_domain_models::router_request_types::authentication::AuthenticationStore {
                    cavv: None, // since in case of pre_authentication cavv is not present
                    authentication
                };
                payment_data.authentication = Some(authentication_store.clone());

                if updated_authentication.is_separate_authn_required()
                    || updated_authentication.authentication_status.is_failed()
                {
                    *should_continue_confirm_transaction = false;
                    let default_poll_config = types::PollConfig::default();
                    let default_config_str = default_poll_config
                        .encode_to_string_of_json()
                        .change_context(errors::ApiErrorResponse::InternalServerError)
                        .attach_printable("Error while stringifying default poll config")?;

<<<<<<< HEAD
                    use open_feature::EvaluationContext;
                    let context = EvaluationContext {
                        custom_fields: HashMap::from([(
                            "connector".to_string(),
                            open_feature::EvaluationContextFieldValue::String(
                                updated_authentication.authentication_connector.clone(),
=======
                    // raise error if authentication_connector is not present since it should we be present in the current flow
                    let authentication_connector = updated_authentication.authentication_connector
                    .ok_or(errors::ApiErrorResponse::InternalServerError)
                    .attach_printable("authentication_connector not found in updated_authentication")?;

                    let poll_config = state
                        .store
                        .find_config_by_key_unwrap_or(
                            &types::PollConfig::get_poll_config_key(
                                authentication_connector.clone(),
>>>>>>> c90625a4
                            ),
                        )]),
                        targeting_key: Some("connector".to_string()), //todo
                    };
                    let mut poll_config = types::PollConfig::default();
                    if let Some(superposition_client) = &state.superposition_client {
                        poll_config = superposition_client
                            .get_struct_value::<types::PollConfig>("poll_config_external_three_ds", Some(&context), None)
                            .await
                            .unwrap_or(types::PollConfig::default());
                    }

                    payment_data.poll_config = Some(poll_config)
                }
                },
                helpers::UnifiedAuthenticationServiceFlow::ExternalAuthenticationPostAuthenticate {authentication_id} => {
                    let (authentication_connector, three_ds_connector_account) =
                    authentication::utils::get_authentication_connector_data(state, key_store, business_profile, None).await?;
                let is_pull_mechanism_enabled =
                    utils::check_if_pull_mechanism_for_external_3ds_enabled_from_connector_metadata(
                        three_ds_connector_account
                            .get_metadata()
                            .map(|metadata| metadata.expose()),
                    );
                let authentication = state
                    .store
                    .find_authentication_by_merchant_id_authentication_id(
                        &business_profile.merchant_id,
                        &authentication_id,
                    )
                    .await
                    .to_not_found_response(errors::ApiErrorResponse::InternalServerError)
                    .attach_printable_lazy(|| format!("Error while fetching authentication record with authentication_id {}", authentication_id.get_string_repr()))?;
                let updated_authentication = if !authentication.authentication_status.is_terminal_status() && is_pull_mechanism_enabled {
                    let post_auth_response = uas_utils::types::ExternalAuthentication::post_authentication(
                        state,
                        business_profile,
                        Some(&payment_data.payment_intent.payment_id),
                        &three_ds_connector_account,
                        &authentication_connector.to_string(),
                        &authentication.authentication_id,
                        payment_data.payment_attempt.payment_method.ok_or(
                            errors::ApiErrorResponse::InternalServerError
                        ).attach_printable("payment_method not found in payment_attempt")?,
                        &payment_data.payment_intent.merchant_id,
                        Some(&authentication),
                    ).await?;
                    uas_utils::utils::external_authentication_update_trackers(
                        state,
                        post_auth_response,
                        authentication,
                        None,
                        key_store,
                        None,
                        None,
                        None,
                        None,
                    ).await?
                } else {
                    authentication
                };

                let tokenized_data = crate::core::payment_methods::vault::get_tokenized_data(state, authentication_id.get_string_repr(), false, key_store.key.get_inner()).await?;

                let authentication_store = hyperswitch_domain_models::router_request_types::authentication::AuthenticationStore {
                    cavv: Some(masking::Secret::new(tokenized_data.value1)),
                    authentication: updated_authentication
                };

                payment_data.authentication = Some(authentication_store.clone());
                //If authentication is not successful, skip the payment connector flows and mark the payment as failure
                if authentication_store.authentication.authentication_status
                    != api_models::enums::AuthenticationStatus::Success
                {
                    *should_continue_confirm_transaction = false;
                }
            },
                }
        }

        Ok(())
    }

    #[instrument(skip_all)]
    async fn guard_payment_against_blocklist<'a>(
        &'a self,
        state: &SessionState,
        merchant_context: &domain::MerchantContext,
        payment_data: &mut PaymentData<F>,
    ) -> CustomResult<bool, errors::ApiErrorResponse> {
        blocklist_utils::validate_data_for_blocklist(state, merchant_context, payment_data).await
    }

    #[instrument(skip_all)]
    async fn store_extended_card_info_temporarily<'a>(
        &'a self,
        state: &SessionState,
        payment_id: &common_utils::id_type::PaymentId,
        business_profile: &domain::Profile,
        payment_method_data: Option<&domain::PaymentMethodData>,
    ) -> CustomResult<(), errors::ApiErrorResponse> {
        if let (Some(true), Some(domain::PaymentMethodData::Card(card)), Some(merchant_config)) = (
            business_profile.is_extended_card_info_enabled,
            payment_method_data,
            business_profile.extended_card_info_config.clone(),
        ) {
            let merchant_config = merchant_config
                    .expose()
                    .parse_value::<ExtendedCardInfoConfig>("ExtendedCardInfoConfig")
                    .map_err(|err| logger::error!(parse_err=?err,"Error while parsing ExtendedCardInfoConfig"));

            let card_data = ExtendedCardInfo::from(card.clone())
                    .encode_to_vec()
                    .map_err(|err| logger::error!(encode_err=?err,"Error while encoding ExtendedCardInfo to vec"));

            let (Ok(merchant_config), Ok(card_data)) = (merchant_config, card_data) else {
                return Ok(());
            };

            let encrypted_payload =
                    services::encrypt_jwe(&card_data, merchant_config.public_key.peek(), services::EncryptionAlgorithm::A256GCM, None)
                        .await
                        .map_err(|err| {
                            logger::error!(jwe_encryption_err=?err,"Error while JWE encrypting extended card info")
                        });

            let Ok(encrypted_payload) = encrypted_payload else {
                return Ok(());
            };

            let redis_conn = state
                .store
                .get_redis_conn()
                .change_context(errors::ApiErrorResponse::InternalServerError)
                .attach_printable("Failed to get redis connection")?;

            let key = helpers::get_redis_key_for_extended_card_info(
                &business_profile.merchant_id,
                payment_id,
            );

            redis_conn
                .set_key_with_expiry(
                    &key.into(),
                    encrypted_payload.clone(),
                    (*merchant_config.ttl_in_secs).into(),
                )
                .await
                .change_context(errors::ApiErrorResponse::InternalServerError)
                .attach_printable("Failed to add extended card info in redis")?;

            logger::info!("Extended card info added to redis");
        }

        Ok(())
    }
}

#[cfg(feature = "v2")]
#[async_trait]
impl<F: Clone + Sync> UpdateTracker<F, PaymentData<F>, api::PaymentsRequest> for PaymentConfirm {
    #[instrument(skip_all)]
    async fn update_trackers<'b>(
        &'b self,
        _state: &'b SessionState,
        _req_state: ReqState,
        mut _payment_data: PaymentData<F>,
        _customer: Option<domain::Customer>,
        _storage_scheme: storage_enums::MerchantStorageScheme,
        _updated_customer: Option<storage::CustomerUpdate>,
        _key_store: &domain::MerchantKeyStore,
        _frm_suggestion: Option<FrmSuggestion>,
        _header_payload: hyperswitch_domain_models::payments::HeaderPayload,
    ) -> RouterResult<(
        BoxedOperation<'b, F, api::PaymentsRequest, PaymentData<F>>,
        PaymentData<F>,
    )>
    where
        F: 'b + Send,
    {
        todo!()
    }
}

#[cfg(feature = "v1")]
#[async_trait]
impl<F: Clone + Sync> UpdateTracker<F, PaymentData<F>, api::PaymentsRequest> for PaymentConfirm {
    #[instrument(skip_all)]
    async fn update_trackers<'b>(
        &'b self,
        state: &'b SessionState,
        req_state: ReqState,
        mut payment_data: PaymentData<F>,
        customer: Option<domain::Customer>,
        storage_scheme: storage_enums::MerchantStorageScheme,
        updated_customer: Option<storage::CustomerUpdate>,
        key_store: &domain::MerchantKeyStore,
        frm_suggestion: Option<FrmSuggestion>,
        header_payload: hyperswitch_domain_models::payments::HeaderPayload,
    ) -> RouterResult<(
        BoxedOperation<'b, F, api::PaymentsRequest, PaymentData<F>>,
        PaymentData<F>,
    )>
    where
        F: 'b + Send,
    {
        let payment_method = payment_data.payment_attempt.payment_method;
        let browser_info = payment_data.payment_attempt.browser_info.clone();
        let frm_message = payment_data.frm_message.clone();
        let capture_method = payment_data.payment_attempt.capture_method;

        let default_status_result = (
            storage_enums::IntentStatus::Processing,
            storage_enums::AttemptStatus::Pending,
            (None, None),
        );
        let status_handler_for_frm_results = |frm_suggestion: FrmSuggestion| match frm_suggestion {
            FrmSuggestion::FrmCancelTransaction => (
                storage_enums::IntentStatus::Failed,
                storage_enums::AttemptStatus::Failure,
                frm_message.map_or((None, None), |fraud_check| {
                    (
                        Some(Some(fraud_check.frm_status.to_string())),
                        Some(fraud_check.frm_reason.map(|reason| reason.to_string())),
                    )
                }),
            ),
            FrmSuggestion::FrmManualReview => (
                storage_enums::IntentStatus::RequiresMerchantAction,
                storage_enums::AttemptStatus::Unresolved,
                (None, None),
            ),
            FrmSuggestion::FrmAuthorizeTransaction => (
                storage_enums::IntentStatus::RequiresCapture,
                storage_enums::AttemptStatus::Authorized,
                (None, None),
            ),
        };

        let status_handler_for_authentication_results =
            |authentication: &storage::Authentication| {
                if authentication.authentication_status.is_failed() {
                    (
                        storage_enums::IntentStatus::Failed,
                        storage_enums::AttemptStatus::Failure,
                        (
                            Some(Some("EXTERNAL_AUTHENTICATION_FAILURE".to_string())),
                            Some(Some("external authentication failure".to_string())),
                        ),
                    )
                } else if authentication.is_separate_authn_required() {
                    (
                        storage_enums::IntentStatus::RequiresCustomerAction,
                        storage_enums::AttemptStatus::AuthenticationPending,
                        (None, None),
                    )
                } else {
                    default_status_result.clone()
                }
            };

        let (intent_status, attempt_status, (error_code, error_message)) =
            match (frm_suggestion, payment_data.authentication.as_ref()) {
                (Some(frm_suggestion), _) => status_handler_for_frm_results(frm_suggestion),
                (_, Some(authentication_details)) => status_handler_for_authentication_results(
                    &authentication_details.authentication,
                ),
                _ => default_status_result,
            };

        let connector = payment_data.payment_attempt.connector.clone();
        let merchant_connector_id = payment_data.payment_attempt.merchant_connector_id.clone();
        let connector_request_reference_id = payment_data
            .payment_attempt
            .connector_request_reference_id
            .clone();

        let straight_through_algorithm = payment_data
            .payment_attempt
            .straight_through_algorithm
            .clone();
        let payment_token = payment_data.token.clone();
        let payment_method_type = payment_data.payment_attempt.payment_method_type;
        let profile_id = payment_data
            .payment_intent
            .profile_id
            .as_ref()
            .get_required_value("profile_id")
            .change_context(errors::ApiErrorResponse::InternalServerError)?;

        let payment_experience = payment_data.payment_attempt.payment_experience;
        let additional_pm_data = payment_data
            .payment_method_data
            .as_ref()
            .async_map(|payment_method_data| async {
                helpers::get_additional_payment_data(payment_method_data, &*state.store, profile_id)
                    .await
            })
            .await
            .transpose()?
            .flatten();

        let encoded_additional_pm_data = additional_pm_data
            .as_ref()
            .map(Encode::encode_to_value)
            .transpose()
            .change_context(errors::ApiErrorResponse::InternalServerError)
            .attach_printable("Failed to encode additional pm data")?;

        let customer_details = payment_data.payment_intent.customer_details.clone();
        let business_sub_label = payment_data.payment_attempt.business_sub_label.clone();
        let authentication_type = payment_data.payment_attempt.authentication_type;

        let (shipping_address_id, billing_address_id, payment_method_billing_address_id) = (
            payment_data.payment_intent.shipping_address_id.clone(),
            payment_data.payment_intent.billing_address_id.clone(),
            payment_data
                .payment_attempt
                .payment_method_billing_address_id
                .clone(),
        );

        let customer_id = customer.clone().map(|c| c.customer_id);
        let return_url = payment_data.payment_intent.return_url.take();
        let setup_future_usage = payment_data.payment_intent.setup_future_usage;
        let business_label = payment_data.payment_intent.business_label.clone();
        let business_country = payment_data.payment_intent.business_country;
        let description = payment_data.payment_intent.description.take();
        let statement_descriptor_name =
            payment_data.payment_intent.statement_descriptor_name.take();
        let statement_descriptor_suffix = payment_data
            .payment_intent
            .statement_descriptor_suffix
            .take();
        let order_details = payment_data.payment_intent.order_details.clone();
        let metadata = payment_data.payment_intent.metadata.clone();
        let frm_metadata = payment_data.payment_intent.frm_metadata.clone();

        let client_source = header_payload
            .client_source
            .clone()
            .or(payment_data.payment_attempt.client_source.clone());
        let client_version = header_payload
            .client_version
            .clone()
            .or(payment_data.payment_attempt.client_version.clone());

        let m_payment_data_payment_attempt = payment_data.payment_attempt.clone();
        let m_payment_method_id =
            payment_data
                .payment_attempt
                .payment_method_id
                .clone()
                .or(payment_data
                    .payment_method_info
                    .as_ref()
                    .map(|payment_method| payment_method.payment_method_id.clone()));
        let m_browser_info = browser_info.clone();
        let m_connector = connector.clone();
        let m_capture_method = capture_method;
        let m_payment_token = payment_token.clone();
        let m_additional_pm_data = encoded_additional_pm_data
            .clone()
            .or(payment_data.payment_attempt.payment_method_data.clone());
        let m_business_sub_label = business_sub_label.clone();
        let m_straight_through_algorithm = straight_through_algorithm.clone();
        let m_error_code = error_code.clone();
        let m_error_message = error_message.clone();
        let m_fingerprint_id = payment_data.payment_attempt.fingerprint_id.clone();
        let m_db = state.clone().store;
        let surcharge_amount = payment_data
            .surcharge_details
            .as_ref()
            .map(|surcharge_details| surcharge_details.surcharge_amount);
        let tax_amount = payment_data
            .surcharge_details
            .as_ref()
            .map(|surcharge_details| surcharge_details.tax_on_surcharge_amount);

        let (
            external_three_ds_authentication_attempted,
            authentication_connector,
            authentication_id,
        ) = match payment_data.authentication.as_ref() {
            Some(authentication_store) => (
                Some(
                    authentication_store
                        .authentication
                        .is_separate_authn_required(),
                ),
                authentication_store
                    .authentication
                    .authentication_connector
                    .clone(),
                Some(
                    authentication_store
                        .authentication
                        .authentication_id
                        .clone(),
                ),
            ),
            None => (None, None, None),
        };

        let card_discovery = payment_data.get_card_discovery_for_card_payment_method();

        let payment_attempt_fut = tokio::spawn(
            async move {
                m_db.update_payment_attempt_with_attempt_id(
                    m_payment_data_payment_attempt,
                    storage::PaymentAttemptUpdate::ConfirmUpdate {
                        currency: payment_data.currency,
                        status: attempt_status,
                        payment_method,
                        authentication_type,
                        capture_method: m_capture_method,
                        browser_info: m_browser_info,
                        connector: m_connector,
                        payment_token: m_payment_token,
                        payment_method_data: m_additional_pm_data,
                        payment_method_type,
                        payment_experience,
                        business_sub_label: m_business_sub_label,
                        straight_through_algorithm: m_straight_through_algorithm,
                        error_code: m_error_code,
                        error_message: m_error_message,
                        updated_by: storage_scheme.to_string(),
                        merchant_connector_id,
                        external_three_ds_authentication_attempted,
                        authentication_connector,
                        authentication_id,
                        payment_method_billing_address_id,
                        fingerprint_id: m_fingerprint_id,
                        payment_method_id: m_payment_method_id,
                        client_source,
                        client_version,
                        customer_acceptance: payment_data.payment_attempt.customer_acceptance,
                        net_amount:
                            hyperswitch_domain_models::payments::payment_attempt::NetAmount::new(
                                payment_data.payment_attempt.net_amount.get_order_amount(),
                                payment_data.payment_intent.shipping_cost,
                                payment_data
                                    .payment_attempt
                                    .net_amount
                                    .get_order_tax_amount(),
                                surcharge_amount,
                                tax_amount,
                            ),

                        connector_mandate_detail: payment_data
                            .payment_attempt
                            .connector_mandate_detail,
                        card_discovery,
                        routing_approach: payment_data.payment_attempt.routing_approach,
                        connector_request_reference_id,
                    },
                    storage_scheme,
                )
                .map(|x| x.to_not_found_response(errors::ApiErrorResponse::PaymentNotFound))
                .await
            }
            .in_current_span(),
        );

        let billing_address = payment_data.address.get_payment_billing();
        let key_manager_state = state.into();
        let billing_details = billing_address
            .async_map(|billing_details| {
                create_encrypted_data(&key_manager_state, key_store, billing_details)
            })
            .await
            .transpose()
            .change_context(errors::ApiErrorResponse::InternalServerError)
            .attach_printable("Unable to encrypt billing details")?;

        let shipping_address = payment_data.address.get_shipping();
        let shipping_details = shipping_address
            .async_map(|shipping_details| {
                create_encrypted_data(&key_manager_state, key_store, shipping_details)
            })
            .await
            .transpose()
            .change_context(errors::ApiErrorResponse::InternalServerError)
            .attach_printable("Unable to encrypt shipping details")?;

        let m_payment_data_payment_intent = payment_data.payment_intent.clone();
        let m_customer_id = customer_id.clone();
        let m_shipping_address_id = shipping_address_id.clone();
        let m_billing_address_id = billing_address_id.clone();
        let m_return_url = return_url.clone();
        let m_business_label = business_label.clone();
        let m_description = description.clone();
        let m_statement_descriptor_name = statement_descriptor_name.clone();
        let m_statement_descriptor_suffix = statement_descriptor_suffix.clone();
        let m_order_details = order_details.clone();
        let m_metadata = metadata.clone();
        let m_frm_metadata = frm_metadata.clone();
        let m_db = state.clone().store;
        let m_storage_scheme = storage_scheme.to_string();
        let session_expiry = m_payment_data_payment_intent.session_expiry;
        let m_key_store = key_store.clone();
        let key_manager_state = state.into();
        let is_payment_processor_token_flow =
            payment_data.payment_intent.is_payment_processor_token_flow;

        let payment_intent_fut = tokio::spawn(
            async move {
                m_db.update_payment_intent(
                    &key_manager_state,
                    m_payment_data_payment_intent,
                    storage::PaymentIntentUpdate::Update(Box::new(PaymentIntentUpdateFields {
                        amount: payment_data.payment_intent.amount,
                        currency: payment_data.currency,
                        setup_future_usage,
                        status: intent_status,
                        customer_id: m_customer_id,
                        shipping_address_id: m_shipping_address_id,
                        billing_address_id: m_billing_address_id,
                        return_url: m_return_url,
                        business_country,
                        business_label: m_business_label,
                        description: m_description,
                        statement_descriptor_name: m_statement_descriptor_name,
                        statement_descriptor_suffix: m_statement_descriptor_suffix,
                        order_details: m_order_details,
                        metadata: m_metadata,
                        payment_confirm_source: header_payload.payment_confirm_source,
                        updated_by: m_storage_scheme,
                        fingerprint_id: None,
                        session_expiry,
                        request_external_three_ds_authentication: None,
                        frm_metadata: m_frm_metadata,
                        customer_details,
                        merchant_order_reference_id: None,
                        billing_details,
                        shipping_details,
                        is_payment_processor_token_flow,
                        tax_details: None,
                        force_3ds_challenge: payment_data.payment_intent.force_3ds_challenge,
                        is_iframe_redirection_enabled: payment_data
                            .payment_intent
                            .is_iframe_redirection_enabled,
                        is_confirm_operation: true, // Indicates that this is a confirm operation
                        payment_channel: payment_data.payment_intent.payment_channel,
                        feature_metadata: payment_data
                            .payment_intent
                            .feature_metadata
                            .clone()
                            .map(masking::Secret::new),
                        tax_status: payment_data.payment_intent.tax_status,
                        discount_amount: payment_data.payment_intent.discount_amount,
                        order_date: payment_data.payment_intent.order_date,
                        shipping_amount_tax: payment_data.payment_intent.shipping_amount_tax,
                        duty_amount: payment_data.payment_intent.duty_amount,
                        enable_partial_authorization: payment_data
                            .payment_intent
                            .enable_partial_authorization,
                    })),
                    &m_key_store,
                    storage_scheme,
                )
                .map(|x| x.to_not_found_response(errors::ApiErrorResponse::PaymentNotFound))
                .await
            }
            .in_current_span(),
        );

        let customer_fut =
            if let Some((updated_customer, customer)) = updated_customer.zip(customer) {
                let m_customer_merchant_id = customer.merchant_id.to_owned();
                let m_key_store = key_store.clone();
                let m_updated_customer = updated_customer.clone();
                let session_state = state.clone();
                let m_db = session_state.store.clone();
                let key_manager_state = state.into();
                tokio::spawn(
                    async move {
                        let m_customer_customer_id = customer.customer_id.to_owned();
                        m_db.update_customer_by_customer_id_merchant_id(
                            &key_manager_state,
                            m_customer_customer_id,
                            m_customer_merchant_id,
                            customer,
                            m_updated_customer,
                            &m_key_store,
                            storage_scheme,
                        )
                        .await
                        .change_context(errors::ApiErrorResponse::InternalServerError)
                        .attach_printable("Failed to update CustomerConnector in customer")?;

                        Ok::<_, error_stack::Report<errors::ApiErrorResponse>>(())
                    }
                    .in_current_span(),
                )
            } else {
                tokio::spawn(
                    async move { Ok::<_, error_stack::Report<errors::ApiErrorResponse>>(()) }
                        .in_current_span(),
                )
            };

        let (payment_intent, payment_attempt, _) = tokio::try_join!(
            utils::flatten_join_error(payment_intent_fut),
            utils::flatten_join_error(payment_attempt_fut),
            utils::flatten_join_error(customer_fut)
        )?;

        payment_data.payment_intent = payment_intent;
        payment_data.payment_attempt = payment_attempt;

        let client_src = payment_data.payment_attempt.client_source.clone();
        let client_ver = payment_data.payment_attempt.client_version.clone();

        let frm_message = payment_data.frm_message.clone();
        req_state
            .event_context
            .event(AuditEvent::new(AuditEventType::PaymentConfirm {
                client_src,
                client_ver,
                frm_message: Box::new(frm_message),
            }))
            .with(payment_data.to_event())
            .emit();
        Ok((Box::new(self), payment_data))
    }
}

#[async_trait]
impl<F: Send + Clone + Sync> ValidateRequest<F, api::PaymentsRequest, PaymentData<F>>
    for PaymentConfirm
{
    #[instrument(skip_all)]
    fn validate_request<'a, 'b>(
        &'b self,
        request: &api::PaymentsRequest,
        merchant_context: &'a domain::MerchantContext,
    ) -> RouterResult<(PaymentConfirmOperation<'b, F>, operations::ValidateResult)> {
        helpers::validate_customer_information(request)?;

        if let Some(amount) = request.amount {
            helpers::validate_max_amount(amount)?;
        }

        let request_merchant_id = request.merchant_id.as_ref();
        helpers::validate_merchant_id(
            merchant_context.get_merchant_account().get_id(),
            request_merchant_id,
        )
        .change_context(errors::ApiErrorResponse::InvalidDataFormat {
            field_name: "merchant_id".to_string(),
            expected_format: "merchant_id from merchant account".to_string(),
        })?;

        helpers::validate_payment_method_fields_present(request)?;

        let _mandate_type =
            helpers::validate_mandate(request, payments::is_operation_confirm(self))?;

        helpers::validate_recurring_details_and_token(
            &request.recurring_details,
            &request.payment_token,
            &request.mandate_id,
        )?;

        let payment_id = request
            .payment_id
            .clone()
            .ok_or(report!(errors::ApiErrorResponse::PaymentNotFound))?;

        let _request_straight_through: Option<api::routing::StraightThroughAlgorithm> = request
            .routing
            .clone()
            .map(|val| val.parse_value("RoutingAlgorithm"))
            .transpose()
            .change_context(errors::ApiErrorResponse::InvalidRequestData {
                message: "Invalid straight through routing rules format".to_string(),
            })
            .attach_printable("Invalid straight through routing rules format")?;

        Ok((
            Box::new(self),
            operations::ValidateResult {
                merchant_id: merchant_context.get_merchant_account().get_id().to_owned(),
                payment_id,
                storage_scheme: merchant_context.get_merchant_account().storage_scheme,
                requeue: matches!(
                    request.retry_action,
                    Some(api_models::enums::RetryAction::Requeue)
                ),
            },
        ))
    }
}<|MERGE_RESOLUTION|>--- conflicted
+++ resolved
@@ -1053,34 +1053,6 @@
                         .encode_to_string_of_json()
                         .change_context(errors::ApiErrorResponse::InternalServerError)
                         .attach_printable("Error while stringifying default poll config")?;
-<<<<<<< HEAD
-                    use open_feature::EvaluationContext;
-                    let context = EvaluationContext {
-                        custom_fields: HashMap::from([(
-                            "connector".to_string(),
-                            open_feature::EvaluationContextFieldValue::String(
-                                authentication_store
-                                    .authentication
-                                    .authentication_connector
-                                    .clone(),
-                            ),
-                        )]),
-                        targeting_key: Some("connector".to_string()), //todo
-                    };
-                    let mut poll_config = types::PollConfig::default();
-
-                    if let Some(superposition_client) = &state.superposition_client {
-                        poll_config = superposition_client
-                            .get_struct_value::<types::PollConfig>(
-                                "poll_config_external_three_ds",
-                                Some(&context),
-                                None,
-                            )
-                            .await
-                            .unwrap_or(types::PollConfig::default());
-                    }
-
-=======
 
                     // raise error if authentication_connector is not present since it should we be present in the current flow
                     let authentication_connector = authentication_store
@@ -1106,7 +1078,6 @@
                         .parse_struct("PollConfig")
                         .change_context(errors::ApiErrorResponse::InternalServerError)
                         .attach_printable("Error while parsing PollConfig")?;
->>>>>>> c90625a4
                     payment_data.poll_config = Some(poll_config)
                 }
                 Some(authentication_store)
@@ -1532,14 +1503,6 @@
                         .change_context(errors::ApiErrorResponse::InternalServerError)
                         .attach_printable("Error while stringifying default poll config")?;
 
-<<<<<<< HEAD
-                    use open_feature::EvaluationContext;
-                    let context = EvaluationContext {
-                        custom_fields: HashMap::from([(
-                            "connector".to_string(),
-                            open_feature::EvaluationContextFieldValue::String(
-                                updated_authentication.authentication_connector.clone(),
-=======
                     // raise error if authentication_connector is not present since it should we be present in the current flow
                     let authentication_connector = updated_authentication.authentication_connector
                     .ok_or(errors::ApiErrorResponse::InternalServerError)
@@ -1550,7 +1513,6 @@
                         .find_config_by_key_unwrap_or(
                             &types::PollConfig::get_poll_config_key(
                                 authentication_connector.clone(),
->>>>>>> c90625a4
                             ),
                         )]),
                         targeting_key: Some("connector".to_string()), //todo
