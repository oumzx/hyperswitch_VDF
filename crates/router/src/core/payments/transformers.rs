use std::{fmt::Debug, marker::PhantomData, str::FromStr};

use api_models::payments::{
    Address, ConnectorMandateReferenceId, CustomerDetails, CustomerDetailsResponse, FrmMessage,
    RequestSurchargeDetails,
};
use common_enums::{Currency, RequestIncrementalAuthorization};
use common_utils::{
    consts::X_HS_LATENCY,
    fp_utils, pii,
    types::{
        self as common_utils_type, AmountConvertor, MinorUnit, StringMajorUnit,
        StringMajorUnitForConnector,
    },
};
use diesel_models::{
    ephemeral_key,
    payment_attempt::ConnectorMandateReferenceId as DieselConnectorMandateReferenceId,
};
use error_stack::{report, ResultExt};
#[cfg(feature = "v2")]
use hyperswitch_domain_models::ApiModelToDieselModelConvertor;
use hyperswitch_domain_models::{payments::payment_intent::CustomerData, router_request_types};
#[cfg(feature = "v2")]
use masking::PeekInterface;
use masking::{ExposeInterface, Maskable, Secret};
use router_env::{instrument, tracing};

use super::{flows::Feature, types::AuthenticationData, OperationSessionGetters, PaymentData};
use crate::{
    configs::settings::ConnectorRequestReferenceIdConfig,
    core::{
        errors::{self, RouterResponse, RouterResult},
        payments::{self, helpers},
        utils as core_utils,
    },
    headers::X_PAYMENT_CONFIRM_SOURCE,
    routes::{metrics, SessionState},
    services::{self, RedirectForm},
    types::{
        self,
        api::{self, ConnectorTransactionId},
        domain,
        storage::{self, enums},
        transformers::{ForeignFrom, ForeignInto, ForeignTryFrom},
        MultipleCaptureRequestData,
    },
    utils::{OptionExt, ValueExt},
};

#[cfg(feature = "v2")]
pub async fn construct_router_data_to_update_calculated_tax<'a, F, T>(
    state: &'a SessionState,
    payment_data: PaymentData<F>,
    connector_id: &str,
    merchant_context: &domain::MerchantContext,
    customer: &'a Option<domain::Customer>,
    merchant_connector_account: &helpers::MerchantConnectorAccountType,
) -> RouterResult<types::RouterData<F, T, types::PaymentsResponseData>>
where
    T: TryFrom<PaymentAdditionalData<'a, F>>,
    types::RouterData<F, T, types::PaymentsResponseData>: Feature<F, T>,
    F: Clone,
    error_stack::Report<errors::ApiErrorResponse>:
        From<<T as TryFrom<PaymentAdditionalData<'a, F>>>::Error>,
{
    todo!()
}

#[cfg(feature = "v1")]
pub async fn construct_router_data_to_update_calculated_tax<'a, F, T>(
    state: &'a SessionState,
    payment_data: PaymentData<F>,
    connector_id: &str,
    merchant_context: &domain::MerchantContext,
    customer: &'a Option<domain::Customer>,
    merchant_connector_account: &helpers::MerchantConnectorAccountType,
) -> RouterResult<types::RouterData<F, T, types::PaymentsResponseData>>
where
    T: TryFrom<PaymentAdditionalData<'a, F>>,
    types::RouterData<F, T, types::PaymentsResponseData>: Feature<F, T>,
    F: Clone,
    error_stack::Report<errors::ApiErrorResponse>:
        From<<T as TryFrom<PaymentAdditionalData<'a, F>>>::Error>,
{
    fp_utils::when(merchant_connector_account.is_disabled(), || {
        Err(errors::ApiErrorResponse::MerchantConnectorAccountDisabled)
    })?;

    let test_mode = merchant_connector_account.is_test_mode_on();

    let auth_type: types::ConnectorAuthType = merchant_connector_account
        .get_connector_account_details()
        .parse_value("ConnectorAuthType")
        .change_context(errors::ApiErrorResponse::InternalServerError)
        .attach_printable("Failed while parsing value for ConnectorAuthType")?;

    let additional_data = PaymentAdditionalData {
        router_base_url: state.base_url.clone(),
        connector_name: connector_id.to_string(),
        payment_data: payment_data.clone(),
        state,
        customer_data: customer,
    };

    let connector_mandate_request_reference_id = payment_data
        .payment_attempt
        .connector_mandate_detail
        .as_ref()
        .and_then(|detail| detail.get_connector_mandate_request_reference_id());

    let router_data = types::RouterData {
        flow: PhantomData,
        merchant_id: merchant_context.get_merchant_account().get_id().clone(),
        customer_id: None,
        connector: connector_id.to_owned(),
        payment_id: payment_data
            .payment_attempt
            .payment_id
            .get_string_repr()
            .to_owned(),
        tenant_id: state.tenant.tenant_id.clone(),
        attempt_id: payment_data.payment_attempt.get_id().to_owned(),
        status: payment_data.payment_attempt.status,
        payment_method: diesel_models::enums::PaymentMethod::default(),
        connector_auth_type: auth_type,
        description: None,
        address: payment_data.address.clone(),
        auth_type: payment_data
            .payment_attempt
            .authentication_type
            .unwrap_or_default(),
        connector_meta_data: None,
        connector_wallets_details: None,
        request: T::try_from(additional_data)?,
        response: Err(hyperswitch_domain_models::router_data::ErrorResponse::default()),
        amount_captured: None,
        minor_amount_captured: None,
        access_token: None,
        session_token: None,
        reference_id: None,
        payment_method_status: None,
        payment_method_token: None,
        connector_customer: None,
        recurring_mandate_payment_data: None,
        connector_request_reference_id: core_utils::get_connector_request_reference_id(
            &state.conf,
            merchant_context.get_merchant_account().get_id(),
            &payment_data.payment_attempt,
        ),
        preprocessing_id: None,
        #[cfg(feature = "payouts")]
        payout_method_data: None,
        #[cfg(feature = "payouts")]
        quote_id: None,
        test_mode,
        payment_method_balance: None,
        connector_api_version: None,
        connector_http_status_code: None,
        external_latency: None,
        apple_pay_flow: None,
        frm_metadata: None,
        refund_id: None,
        dispute_id: None,
        connector_response: None,
        integrity_check: Ok(()),
        additional_merchant_data: None,
        header_payload: None,
        connector_mandate_request_reference_id,
        authentication_id: None,
        psd2_sca_exemption_type: None,
        whole_connector_response: None,
    };
    Ok(router_data)
}

#[cfg(feature = "v2")]
#[instrument(skip_all)]
#[allow(clippy::too_many_arguments)]
pub async fn construct_payment_router_data_for_authorize<'a>(
    state: &'a SessionState,
    payment_data: hyperswitch_domain_models::payments::PaymentConfirmData<api::Authorize>,
    connector_id: &str,
    merchant_context: &domain::MerchantContext,
    customer: &'a Option<domain::Customer>,
    merchant_connector_account: &domain::MerchantConnectorAccount,
    _merchant_recipient_data: Option<types::MerchantRecipientData>,
    header_payload: Option<hyperswitch_domain_models::payments::HeaderPayload>,
) -> RouterResult<types::PaymentsAuthorizeRouterData> {
    use masking::ExposeOptionInterface;

    fp_utils::when(merchant_connector_account.is_disabled(), || {
        Err(errors::ApiErrorResponse::MerchantConnectorAccountDisabled)
    })?;

    let auth_type = merchant_connector_account
        .get_connector_account_details()
        .change_context(errors::ApiErrorResponse::InternalServerError)
        .attach_printable("Failed while parsing value for ConnectorAuthType")?;

    // TODO: Take Globalid and convert to connector reference id
    let customer_id = customer
        .to_owned()
        .map(|customer| common_utils::id_type::CustomerId::try_from(customer.id.clone()))
        .transpose()
        .change_context(errors::ApiErrorResponse::InternalServerError)
        .attach_printable(
            "Invalid global customer generated, not able to convert to reference id",
        )?;

    let connector_customer_id =
        payment_data.get_connector_customer_id(customer.as_ref(), merchant_connector_account);

    let payment_method = payment_data.payment_attempt.payment_method_type;

    let router_base_url = &state.base_url;
    let attempt = &payment_data.payment_attempt;

    let complete_authorize_url = Some(helpers::create_complete_authorize_url(
        router_base_url,
        attempt,
        connector_id,
        None,
    ));

    let webhook_url = Some(helpers::create_webhook_url(
        router_base_url,
        &attempt.merchant_id,
        merchant_connector_account.get_id().get_string_repr(),
    ));

    let router_return_url = payment_data
        .payment_intent
        .create_finish_redirection_url(
            router_base_url,
            merchant_context
                .get_merchant_account()
                .publishable_key
                .as_ref(),
        )
        .change_context(errors::ApiErrorResponse::InternalServerError)
        .attach_printable("Unable to construct finish redirection url")?
        .to_string();

    let connector_request_reference_id = payment_data
        .payment_intent
        .merchant_reference_id
        .map(|id| id.get_string_repr().to_owned())
        .unwrap_or(payment_data.payment_attempt.id.get_string_repr().to_owned());

    let email = customer
        .as_ref()
        .and_then(|customer| customer.email.clone())
        .map(pii::Email::from);

    let browser_info = payment_data
        .payment_attempt
        .browser_info
        .clone()
        .map(types::BrowserInformation::from);
    // TODO: few fields are repeated in both routerdata and request
    let request = types::PaymentsAuthorizeData {
        payment_method_data: payment_data
            .payment_method_data
            .get_required_value("payment_method_data")?,
        setup_future_usage: Some(payment_data.payment_intent.setup_future_usage),
        mandate_id: payment_data.mandate_data.clone(),
        off_session: None,
        setup_mandate_details: None,
        confirm: true,
        statement_descriptor_suffix: None,
        statement_descriptor: None,
        capture_method: Some(payment_data.payment_intent.capture_method),
        amount: payment_data
            .payment_attempt
            .amount_details
            .get_net_amount()
            .get_amount_as_i64(),
        minor_amount: payment_data.payment_attempt.amount_details.get_net_amount(),
        order_tax_amount: None,
        currency: payment_data.payment_intent.amount_details.currency,
        browser_info,
        email,
        customer_name: None,
        payment_experience: None,
        order_details: None,
        order_category: None,
        session_token: None,
        enrolled_for_3ds: true,
        related_transaction_id: None,
        payment_method_type: Some(payment_data.payment_attempt.payment_method_subtype),
        router_return_url: Some(router_return_url),
        webhook_url,
        complete_authorize_url,
        customer_id: None,
        surcharge_details: None,
        request_extended_authorization: None,
        request_incremental_authorization: matches!(
            payment_data
                .payment_intent
                .request_incremental_authorization,
            RequestIncrementalAuthorization::True | RequestIncrementalAuthorization::Default
        ),
        metadata: payment_data.payment_intent.metadata.expose_option(),
        authentication_data: None,
        customer_acceptance: None,
        split_payments: None,
        merchant_order_reference_id: None,
        integrity_object: None,
        shipping_cost: payment_data.payment_intent.amount_details.shipping_cost,
        additional_payment_method_data: None,
        merchant_account_id: None,
        merchant_config_currency: None,
        connector_testing_data: None,
    };
    let connector_mandate_request_reference_id = payment_data
        .payment_attempt
        .connector_token_details
        .as_ref()
        .and_then(|detail| detail.get_connector_token_request_reference_id());

    // TODO: evaluate the fields in router data, if they are required or not
    let router_data = types::RouterData {
        flow: PhantomData,
        merchant_id: merchant_context.get_merchant_account().get_id().clone(),
        tenant_id: state.tenant.tenant_id.clone(),
        // TODO: evaluate why we need customer id at the connector level. We already have connector customer id.
        customer_id,
        connector: connector_id.to_owned(),
        // TODO: evaluate why we need payment id at the connector level. We already have connector reference id
        payment_id: payment_data
            .payment_attempt
            .payment_id
            .get_string_repr()
            .to_owned(),
        // TODO: evaluate why we need attempt id at the connector level. We already have connector reference id
        attempt_id: payment_data
            .payment_attempt
            .get_id()
            .get_string_repr()
            .to_owned(),
        status: payment_data.payment_attempt.status,
        payment_method,
        connector_auth_type: auth_type,
        description: payment_data
            .payment_intent
            .description
            .as_ref()
            .map(|description| description.get_string_repr())
            .map(ToOwned::to_owned),
        // TODO: Create unified address
        address: payment_data.payment_address.clone(),
        auth_type: payment_data.payment_attempt.authentication_type,
        connector_meta_data: None,
        connector_wallets_details: None,
        request,
        response: Err(hyperswitch_domain_models::router_data::ErrorResponse::default()),
        amount_captured: None,
        minor_amount_captured: None,
        access_token: None,
        session_token: None,
        reference_id: None,
        payment_method_status: None,
        payment_method_token: None,
        connector_customer: connector_customer_id,
        recurring_mandate_payment_data: None,
        // TODO: This has to be generated as the reference id based on the connector configuration
        // Some connectros might not accept accept the global id. This has to be done when generating the reference id
        connector_request_reference_id,
        preprocessing_id: payment_data.payment_attempt.preprocessing_step_id,
        #[cfg(feature = "payouts")]
        payout_method_data: None,
        #[cfg(feature = "payouts")]
        quote_id: None,
        // TODO: take this based on the env
        test_mode: Some(true),
        payment_method_balance: None,
        connector_api_version: None,
        connector_http_status_code: None,
        external_latency: None,
        apple_pay_flow: None,
        frm_metadata: None,
        refund_id: None,
        dispute_id: None,
        connector_response: None,
        integrity_check: Ok(()),
        additional_merchant_data: None,
        header_payload,
        connector_mandate_request_reference_id,
        authentication_id: None,
        psd2_sca_exemption_type: None,
        whole_connector_response: None,
    };

    Ok(router_data)
}

#[cfg(feature = "v2")]
#[instrument(skip_all)]
#[allow(clippy::too_many_arguments)]
pub async fn construct_payment_router_data_for_capture<'a>(
    state: &'a SessionState,
    payment_data: hyperswitch_domain_models::payments::PaymentCaptureData<api::Capture>,
    connector_id: &str,
    merchant_context: &domain::MerchantContext,
    customer: &'a Option<domain::Customer>,
    merchant_connector_account: &domain::MerchantConnectorAccount,
    _merchant_recipient_data: Option<types::MerchantRecipientData>,
    header_payload: Option<hyperswitch_domain_models::payments::HeaderPayload>,
) -> RouterResult<types::PaymentsCaptureRouterData> {
    use masking::ExposeOptionInterface;

    fp_utils::when(merchant_connector_account.is_disabled(), || {
        Err(errors::ApiErrorResponse::MerchantConnectorAccountDisabled)
    })?;

    let auth_type = merchant_connector_account
        .get_connector_account_details()
        .change_context(errors::ApiErrorResponse::InternalServerError)
        .attach_printable("Failed while parsing value for ConnectorAuthType")?;

    let customer_id = customer
        .to_owned()
        .map(|customer| common_utils::id_type::CustomerId::try_from(customer.id.clone()))
        .transpose()
        .change_context(errors::ApiErrorResponse::InternalServerError)
        .attach_printable(
            "Invalid global customer generated, not able to convert to reference id",
        )?;

    let payment_method = payment_data.payment_attempt.payment_method_type;

    let connector_request_reference_id = payment_data
        .payment_intent
        .merchant_reference_id
        .map(|id| id.get_string_repr().to_owned())
        .unwrap_or(payment_data.payment_attempt.id.get_string_repr().to_owned());

    let connector_mandate_request_reference_id = payment_data
        .payment_attempt
        .connector_token_details
        .as_ref()
        .and_then(|detail| detail.get_connector_token_request_reference_id());

    let connector = api::ConnectorData::get_connector_by_name(
        &state.conf.connectors,
        connector_id,
        api::GetToken::Connector,
        payment_data.payment_attempt.merchant_connector_id.clone(),
    )?;

    let amount_to_capture = payment_data
        .payment_attempt
        .amount_details
        .get_amount_to_capture()
        .unwrap_or(payment_data.payment_attempt.amount_details.get_net_amount());

    let amount = payment_data.payment_attempt.amount_details.get_net_amount();
    let request = types::PaymentsCaptureData {
        capture_method: Some(payment_data.payment_intent.capture_method),
        amount_to_capture: amount_to_capture.get_amount_as_i64(), // This should be removed once we start moving to connector module
        minor_amount_to_capture: amount_to_capture,
        currency: payment_data.payment_intent.amount_details.currency,
        connector_transaction_id: connector
            .connector
            .connector_transaction_id(payment_data.payment_attempt.clone())?
            .ok_or(errors::ApiErrorResponse::ResourceIdNotFound)?,
        payment_amount: amount.get_amount_as_i64(), // This should be removed once we start moving to connector module
        minor_payment_amount: amount,
        connector_meta: payment_data
            .payment_attempt
            .connector_metadata
            .clone()
            .expose_option(),
        // TODO: add multiple capture data
        multiple_capture_data: None,
        // TODO: why do we need browser info during capture?
        browser_info: None,
        metadata: payment_data.payment_intent.metadata.expose_option(),
        integrity_object: None,
        split_payments: None,
        webhook_url: None,
    };

    // TODO: evaluate the fields in router data, if they are required or not
    let router_data = types::RouterData {
        flow: PhantomData,
        merchant_id: merchant_context.get_merchant_account().get_id().clone(),
        // TODO: evaluate why we need customer id at the connector level. We already have connector customer id.
        customer_id,
        connector: connector_id.to_owned(),
        tenant_id: state.tenant.tenant_id.clone(),
        // TODO: evaluate why we need payment id at the connector level. We already have connector reference id
        payment_id: payment_data
            .payment_attempt
            .payment_id
            .get_string_repr()
            .to_owned(),
        // TODO: evaluate why we need attempt id at the connector level. We already have connector reference id
        attempt_id: payment_data
            .payment_attempt
            .get_id()
            .get_string_repr()
            .to_owned(),
        status: payment_data.payment_attempt.status,
        payment_method,
        connector_auth_type: auth_type,
        description: payment_data
            .payment_intent
            .description
            .as_ref()
            .map(|description| description.get_string_repr())
            .map(ToOwned::to_owned),
        // TODO: Create unified address
        address: hyperswitch_domain_models::payment_address::PaymentAddress::default(),
        auth_type: payment_data.payment_attempt.authentication_type,
        connector_meta_data: None,
        connector_wallets_details: None,
        request,
        response: Err(hyperswitch_domain_models::router_data::ErrorResponse::default()),
        amount_captured: None,
        minor_amount_captured: None,
        access_token: None,
        session_token: None,
        reference_id: None,
        payment_method_status: None,
        payment_method_token: None,
        connector_customer: None,
        recurring_mandate_payment_data: None,
        // TODO: This has to be generated as the reference id based on the connector configuration
        // Some connectros might not accept accept the global id. This has to be done when generating the reference id
        connector_request_reference_id,
        preprocessing_id: payment_data.payment_attempt.preprocessing_step_id,
        #[cfg(feature = "payouts")]
        payout_method_data: None,
        #[cfg(feature = "payouts")]
        quote_id: None,
        // TODO: take this based on the env
        test_mode: Some(true),
        payment_method_balance: None,
        connector_api_version: None,
        connector_http_status_code: None,
        external_latency: None,
        apple_pay_flow: None,
        frm_metadata: None,
        refund_id: None,
        dispute_id: None,
        connector_response: None,
        integrity_check: Ok(()),
        additional_merchant_data: None,
        header_payload,
        connector_mandate_request_reference_id,
        psd2_sca_exemption_type: None,
        authentication_id: None,
        whole_connector_response: None,
    };

    Ok(router_data)
}

#[cfg(feature = "v2")]
#[instrument(skip_all)]
#[allow(clippy::too_many_arguments)]
pub async fn construct_router_data_for_psync<'a>(
    state: &'a SessionState,
    payment_data: hyperswitch_domain_models::payments::PaymentStatusData<api::PSync>,
    connector_id: &str,
    merchant_context: &domain::MerchantContext,
    customer: &'a Option<domain::Customer>,
    merchant_connector_account: &domain::MerchantConnectorAccount,
    _merchant_recipient_data: Option<types::MerchantRecipientData>,
    header_payload: Option<hyperswitch_domain_models::payments::HeaderPayload>,
) -> RouterResult<types::PaymentsSyncRouterData> {
    use masking::ExposeOptionInterface;

    fp_utils::when(merchant_connector_account.is_disabled(), || {
        Err(errors::ApiErrorResponse::MerchantConnectorAccountDisabled)
    })?;

    // TODO: Take Globalid / CustomerReferenceId and convert to connector reference id
    let customer_id = None;

    let payment_intent = payment_data.payment_intent;

    let auth_type: types::ConnectorAuthType = merchant_connector_account
        .get_connector_account_details()
        .change_context(errors::ApiErrorResponse::InternalServerError)
        .attach_printable("Failed while parsing value for ConnectorAuthType")?;

    let attempt = &payment_data
        .payment_attempt
        .get_required_value("attempt")
        .change_context(errors::ApiErrorResponse::InternalServerError)
        .attach_printable("Payment Attempt is not available in payment data")?;

    let connector_request_reference_id = payment_intent
        .merchant_reference_id
        .map(|id| id.get_string_repr().to_owned())
        .unwrap_or(attempt.id.get_string_repr().to_owned());

    let request = types::PaymentsSyncData {
        amount: attempt.amount_details.get_net_amount(),
        integrity_object: None,
        mandate_id: None,
        connector_transaction_id: match attempt.get_connector_payment_id() {
            Some(connector_txn_id) => {
                types::ResponseId::ConnectorTransactionId(connector_txn_id.to_owned())
            }
            None => types::ResponseId::NoResponseId,
        },
        encoded_data: attempt.encoded_data.clone().expose_option(),
        capture_method: Some(payment_intent.capture_method),
        connector_meta: attempt.connector_metadata.clone().expose_option(),
        sync_type: types::SyncRequestType::SinglePaymentSync,
        payment_method_type: Some(attempt.payment_method_subtype),
        currency: payment_intent.amount_details.currency,
        // TODO: Get the charges object from feature metadata
        split_payments: None,
        payment_experience: None,
    };

    // TODO: evaluate the fields in router data, if they are required or not
    let router_data = types::RouterData {
        flow: PhantomData,
        merchant_id: merchant_context.get_merchant_account().get_id().clone(),
        // TODO: evaluate why we need customer id at the connector level. We already have connector customer id.
        customer_id,
        tenant_id: state.tenant.tenant_id.clone(),
        connector: connector_id.to_owned(),
        // TODO: evaluate why we need payment id at the connector level. We already have connector reference id
        payment_id: payment_intent.id.get_string_repr().to_owned(),
        // TODO: evaluate why we need attempt id at the connector level. We already have connector reference id
        attempt_id: attempt.get_id().get_string_repr().to_owned(),
        status: attempt.status,
        payment_method: attempt.payment_method_type,
        connector_auth_type: auth_type,
        description: payment_intent
            .description
            .as_ref()
            .map(|description| description.get_string_repr())
            .map(ToOwned::to_owned),
        // TODO: Create unified address
        address: hyperswitch_domain_models::payment_address::PaymentAddress::default(),
        auth_type: attempt.authentication_type,
        connector_meta_data: None,
        connector_wallets_details: None,
        request,
        response: Err(hyperswitch_domain_models::router_data::ErrorResponse::default()),
        amount_captured: None,
        minor_amount_captured: None,
        access_token: None,
        session_token: None,
        reference_id: None,
        payment_method_status: None,
        payment_method_token: None,
        connector_customer: None,
        recurring_mandate_payment_data: None,
        // TODO: This has to be generated as the reference id based on the connector configuration
        // Some connectros might not accept accept the global id. This has to be done when generating the reference id
        connector_request_reference_id,
        preprocessing_id: attempt.preprocessing_step_id.clone(),
        #[cfg(feature = "payouts")]
        payout_method_data: None,
        #[cfg(feature = "payouts")]
        quote_id: None,
        // TODO: take this based on the env
        test_mode: Some(true),
        payment_method_balance: None,
        connector_api_version: None,
        connector_http_status_code: None,
        external_latency: None,
        apple_pay_flow: None,
        frm_metadata: None,
        refund_id: None,
        dispute_id: None,
        connector_response: None,
        integrity_check: Ok(()),
        additional_merchant_data: None,
        header_payload,
        connector_mandate_request_reference_id: None,
        authentication_id: None,
        psd2_sca_exemption_type: None,
        whole_connector_response: None,
    };

    Ok(router_data)
}

#[cfg(feature = "v2")]
#[instrument(skip_all)]
#[allow(clippy::too_many_arguments)]
pub async fn construct_payment_router_data_for_sdk_session<'a>(
    state: &'a SessionState,
    payment_data: hyperswitch_domain_models::payments::PaymentIntentData<api::Session>,
    connector_id: &str,
    merchant_context: &domain::MerchantContext,
    customer: &'a Option<domain::Customer>,
    merchant_connector_account: &domain::MerchantConnectorAccount,
    _merchant_recipient_data: Option<types::MerchantRecipientData>,
    header_payload: Option<hyperswitch_domain_models::payments::HeaderPayload>,
) -> RouterResult<types::PaymentsSessionRouterData> {
    fp_utils::when(merchant_connector_account.is_disabled(), || {
        Err(errors::ApiErrorResponse::MerchantConnectorAccountDisabled)
    })?;

    let auth_type: types::ConnectorAuthType = merchant_connector_account
        .get_connector_account_details()
        .change_context(errors::ApiErrorResponse::InternalServerError)
        .attach_printable("Failed while parsing value for ConnectorAuthType")?;

    // TODO: Take Globalid and convert to connector reference id
    let customer_id = customer
        .to_owned()
        .map(|customer| common_utils::id_type::CustomerId::try_from(customer.id.clone()))
        .transpose()
        .change_context(errors::ApiErrorResponse::InternalServerError)
        .attach_printable(
            "Invalid global customer generated, not able to convert to reference id",
        )?;
    let email = customer
        .as_ref()
        .and_then(|customer| customer.email.clone())
        .map(pii::Email::from);
    let order_details = payment_data
        .payment_intent
        .order_details
        .clone()
        .map(|order_details| {
            order_details
                .into_iter()
                .map(|order_detail| order_detail.expose())
                .collect()
        });
    let required_amount_type = StringMajorUnitForConnector;

    let apple_pay_amount = required_amount_type
        .convert(
            payment_data.payment_intent.amount_details.order_amount,
            payment_data.payment_intent.amount_details.currency,
        )
        .change_context(errors::ApiErrorResponse::PreconditionFailed {
            message: "Failed to convert amount to string major unit for applePay".to_string(),
        })?;

    let apple_pay_recurring_details = payment_data
        .payment_intent
        .feature_metadata
        .and_then(|feature_metadata| feature_metadata.apple_pay_recurring_details)
        .map(|apple_pay_recurring_details| {
            ForeignInto::foreign_into((apple_pay_recurring_details, apple_pay_amount))
        });

    // TODO: few fields are repeated in both routerdata and request
    let request = types::PaymentsSessionData {
        amount: payment_data
            .payment_intent
            .amount_details
            .order_amount
            .get_amount_as_i64(),
        currency: payment_data.payment_intent.amount_details.currency,
        country: payment_data
            .payment_intent
            .billing_address
            .and_then(|billing_address| {
                billing_address
                    .get_inner()
                    .address
                    .as_ref()
                    .and_then(|address| address.country)
            }),
        // TODO: populate surcharge here
        surcharge_details: None,
        order_details,
        email,
        minor_amount: payment_data.payment_intent.amount_details.order_amount,
        apple_pay_recurring_details,
    };

    // TODO: evaluate the fields in router data, if they are required or not
    let router_data = types::RouterData {
        flow: PhantomData,
        merchant_id: merchant_context.get_merchant_account().get_id().clone(),
        // TODO: evaluate why we need customer id at the connector level. We already have connector customer id.
        customer_id,
        connector: connector_id.to_owned(),
        tenant_id: state.tenant.tenant_id.clone(),
        // TODO: evaluate why we need payment id at the connector level. We already have connector reference id
        payment_id: payment_data.payment_intent.id.get_string_repr().to_owned(),
        // TODO: evaluate why we need attempt id at the connector level. We already have connector reference id
        attempt_id: "".to_string(),
        status: enums::AttemptStatus::Started,
        payment_method: enums::PaymentMethod::Wallet,
        connector_auth_type: auth_type,
        description: payment_data
            .payment_intent
            .description
            .as_ref()
            .map(|description| description.get_string_repr())
            .map(ToOwned::to_owned),
        // TODO: Create unified address
        address: hyperswitch_domain_models::payment_address::PaymentAddress::default(),
        auth_type: payment_data
            .payment_intent
            .authentication_type
            .unwrap_or_default(),
        connector_meta_data: merchant_connector_account.get_metadata(),
        connector_wallets_details: None,
        request,
        response: Err(hyperswitch_domain_models::router_data::ErrorResponse::default()),
        amount_captured: None,
        minor_amount_captured: None,
        access_token: None,
        session_token: None,
        reference_id: None,
        payment_method_status: None,
        payment_method_token: None,
        connector_customer: None,
        recurring_mandate_payment_data: None,
        // TODO: This has to be generated as the reference id based on the connector configuration
        // Some connectros might not accept accept the global id. This has to be done when generating the reference id
        connector_request_reference_id: "".to_string(),
        preprocessing_id: None,
        #[cfg(feature = "payouts")]
        payout_method_data: None,
        #[cfg(feature = "payouts")]
        quote_id: None,
        // TODO: take this based on the env
        test_mode: Some(true),
        payment_method_balance: None,
        connector_api_version: None,
        connector_http_status_code: None,
        external_latency: None,
        apple_pay_flow: None,
        frm_metadata: None,
        refund_id: None,
        dispute_id: None,
        connector_response: None,
        integrity_check: Ok(()),
        additional_merchant_data: None,
        header_payload,
        connector_mandate_request_reference_id: None,
        psd2_sca_exemption_type: None,
        authentication_id: None,
        whole_connector_response: None,
    };

    Ok(router_data)
}

#[cfg(feature = "v2")]
#[instrument(skip_all)]
#[allow(clippy::too_many_arguments)]
pub async fn construct_payment_router_data_for_setup_mandate<'a>(
    state: &'a SessionState,
    payment_data: hyperswitch_domain_models::payments::PaymentConfirmData<api::SetupMandate>,
    connector_id: &str,
    merchant_context: &domain::MerchantContext,
    customer: &'a Option<domain::Customer>,
    merchant_connector_account: &domain::MerchantConnectorAccount,
    _merchant_recipient_data: Option<types::MerchantRecipientData>,
    header_payload: Option<hyperswitch_domain_models::payments::HeaderPayload>,
) -> RouterResult<types::SetupMandateRouterData> {
    fp_utils::when(merchant_connector_account.is_disabled(), || {
        Err(errors::ApiErrorResponse::MerchantConnectorAccountDisabled)
    })?;

    let auth_type = merchant_connector_account
        .get_connector_account_details()
        .change_context(errors::ApiErrorResponse::InternalServerError)
        .attach_printable("Failed while parsing value for ConnectorAuthType")?;

    // TODO: Take Globalid and convert to connector reference id
    let customer_id = customer
        .to_owned()
        .map(|customer| common_utils::id_type::CustomerId::try_from(customer.id.clone()))
        .transpose()
        .change_context(errors::ApiErrorResponse::InternalServerError)
        .attach_printable(
            "Invalid global customer generated, not able to convert to reference id",
        )?;

    let connector_customer_id = customer.as_ref().and_then(|customer| {
        customer
            .get_connector_customer_id(&merchant_connector_account.get_id())
            .map(String::from)
    });

    let payment_method = payment_data.payment_attempt.payment_method_type;

    let router_base_url = &state.base_url;
    let attempt = &payment_data.payment_attempt;

    let complete_authorize_url = Some(helpers::create_complete_authorize_url(
        router_base_url,
        attempt,
        connector_id,
        None,
    ));

    let webhook_url = Some(helpers::create_webhook_url(
        router_base_url,
        &attempt.merchant_id,
        merchant_connector_account.get_id().get_string_repr(),
    ));

    let router_return_url = payment_data
        .payment_intent
        .create_finish_redirection_url(
            router_base_url,
            merchant_context
                .get_merchant_account()
                .publishable_key
                .as_ref(),
        )
        .change_context(errors::ApiErrorResponse::InternalServerError)
        .attach_printable("Unable to construct finish redirection url")?
        .to_string();

    let connector_request_reference_id = payment_data
        .payment_intent
        .merchant_reference_id
        .map(|id| id.get_string_repr().to_owned())
        .unwrap_or(payment_data.payment_attempt.id.get_string_repr().to_owned());

    let email = customer
        .as_ref()
        .and_then(|customer| customer.email.clone())
        .map(pii::Email::from);

    let browser_info = payment_data
        .payment_attempt
        .browser_info
        .clone()
        .map(types::BrowserInformation::from);

    // TODO: few fields are repeated in both routerdata and request
    let request = types::SetupMandateRequestData {
        currency: payment_data.payment_intent.amount_details.currency,
        payment_method_data: payment_data
            .payment_method_data
            .get_required_value("payment_method_data")?,
        amount: Some(
            payment_data
                .payment_attempt
                .amount_details
                .get_net_amount()
                .get_amount_as_i64(),
        ),
        confirm: true,
        statement_descriptor_suffix: None,
        customer_acceptance: None,
        mandate_id: None,
        setup_future_usage: Some(payment_data.payment_intent.setup_future_usage),
        off_session: None,
        setup_mandate_details: None,
        router_return_url: Some(router_return_url.clone()),
        webhook_url,
        browser_info,
        email,
        customer_name: None,
        return_url: Some(router_return_url),
        payment_method_type: Some(payment_data.payment_attempt.payment_method_subtype),
        request_incremental_authorization: matches!(
            payment_data
                .payment_intent
                .request_incremental_authorization,
            RequestIncrementalAuthorization::True | RequestIncrementalAuthorization::Default
        ),
        metadata: payment_data.payment_intent.metadata,
        minor_amount: Some(payment_data.payment_attempt.amount_details.get_net_amount()),
        shipping_cost: payment_data.payment_intent.amount_details.shipping_cost,
        capture_method: Some(payment_data.payment_intent.capture_method),
        complete_authorize_url,
        connector_testing_data: None,
    };
    let connector_mandate_request_reference_id = payment_data
        .payment_attempt
        .connector_token_details
        .as_ref()
        .and_then(|detail| detail.get_connector_token_request_reference_id());

    // TODO: evaluate the fields in router data, if they are required or not
    let router_data = types::RouterData {
        flow: PhantomData,
        merchant_id: merchant_context.get_merchant_account().get_id().clone(),
        tenant_id: state.tenant.tenant_id.clone(),
        // TODO: evaluate why we need customer id at the connector level. We already have connector customer id.
        customer_id,
        connector: connector_id.to_owned(),
        // TODO: evaluate why we need payment id at the connector level. We already have connector reference id
        payment_id: payment_data
            .payment_attempt
            .payment_id
            .get_string_repr()
            .to_owned(),
        // TODO: evaluate why we need attempt id at the connector level. We already have connector reference id
        attempt_id: payment_data
            .payment_attempt
            .get_id()
            .get_string_repr()
            .to_owned(),
        status: payment_data.payment_attempt.status,
        payment_method,
        connector_auth_type: auth_type,
        description: payment_data
            .payment_intent
            .description
            .as_ref()
            .map(|description| description.get_string_repr())
            .map(ToOwned::to_owned),
        // TODO: Create unified address
        address: payment_data.payment_address.clone(),
        auth_type: payment_data.payment_attempt.authentication_type,
        connector_meta_data: None,
        connector_wallets_details: None,
        request,
        response: Err(hyperswitch_domain_models::router_data::ErrorResponse::default()),
        amount_captured: None,
        minor_amount_captured: None,
        access_token: None,
        session_token: None,
        reference_id: None,
        payment_method_status: None,
        payment_method_token: None,
        connector_customer: connector_customer_id,
        recurring_mandate_payment_data: None,
        // TODO: This has to be generated as the reference id based on the connector configuration
        // Some connectros might not accept accept the global id. This has to be done when generating the reference id
        connector_request_reference_id,
        preprocessing_id: payment_data.payment_attempt.preprocessing_step_id,
        #[cfg(feature = "payouts")]
        payout_method_data: None,
        #[cfg(feature = "payouts")]
        quote_id: None,
        // TODO: take this based on the env
        test_mode: Some(true),
        payment_method_balance: None,
        connector_api_version: None,
        connector_http_status_code: None,
        external_latency: None,
        apple_pay_flow: None,
        frm_metadata: None,
        refund_id: None,
        dispute_id: None,
        connector_response: None,
        integrity_check: Ok(()),
        additional_merchant_data: None,
        header_payload,
        connector_mandate_request_reference_id,
        authentication_id: None,
        psd2_sca_exemption_type: None,
        whole_connector_response: None,
    };

    Ok(router_data)
}

#[cfg(all(any(feature = "v1", feature = "v2"), not(feature = "customer_v2")))]
#[instrument(skip_all)]
#[allow(clippy::too_many_arguments)]
pub async fn construct_payment_router_data<'a, F, T>(
    state: &'a SessionState,
    payment_data: PaymentData<F>,
    connector_id: &str,
    merchant_context: &domain::MerchantContext,
    customer: &'a Option<domain::Customer>,
    merchant_connector_account: &helpers::MerchantConnectorAccountType,
    merchant_recipient_data: Option<types::MerchantRecipientData>,
    header_payload: Option<hyperswitch_domain_models::payments::HeaderPayload>,
) -> RouterResult<types::RouterData<F, T, types::PaymentsResponseData>>
where
    T: TryFrom<PaymentAdditionalData<'a, F>>,
    types::RouterData<F, T, types::PaymentsResponseData>: Feature<F, T>,
    F: Clone,
    error_stack::Report<errors::ApiErrorResponse>:
        From<<T as TryFrom<PaymentAdditionalData<'a, F>>>::Error>,
{
    let (payment_method, router_data);

    fp_utils::when(merchant_connector_account.is_disabled(), || {
        Err(errors::ApiErrorResponse::MerchantConnectorAccountDisabled)
    })?;

    let test_mode = merchant_connector_account.is_test_mode_on();

    let auth_type: types::ConnectorAuthType = merchant_connector_account
        .get_connector_account_details()
        .parse_value("ConnectorAuthType")
        .change_context(errors::ApiErrorResponse::InternalServerError)
        .attach_printable("Failed while parsing value for ConnectorAuthType")?;

    payment_method = payment_data
        .payment_attempt
        .payment_method
        .or(payment_data.payment_attempt.payment_method)
        .get_required_value("payment_method_type")?;

    let resource_id = match payment_data
        .payment_attempt
        .get_connector_payment_id()
        .map(ToString::to_string)
    {
        Some(id) => types::ResponseId::ConnectorTransactionId(id),
        None => types::ResponseId::NoResponseId,
    };

    // [#44]: why should response be filled during request
    let response = Ok(types::PaymentsResponseData::TransactionResponse {
        resource_id,
        redirection_data: Box::new(None),
        mandate_reference: Box::new(None),
        connector_metadata: None,
        network_txn_id: None,
        connector_response_reference_id: None,
        incremental_authorization_allowed: None,
        charges: None,
    });

    let additional_data = PaymentAdditionalData {
        router_base_url: state.base_url.clone(),
        connector_name: connector_id.to_string(),
        payment_data: payment_data.clone(),
        state,
        customer_data: customer,
    };

    let customer_id = customer.to_owned().map(|customer| customer.customer_id);

    let supported_connector = &state
        .conf
        .multiple_api_version_supported_connectors
        .supported_connectors;
    let connector_enum = api_models::enums::Connector::from_str(connector_id)
        .change_context(errors::ConnectorError::InvalidConnectorName)
        .change_context(errors::ApiErrorResponse::InvalidDataValue {
            field_name: "connector",
        })
        .attach_printable_lazy(|| format!("unable to parse connector name {connector_id:?}"))?;

    let connector_api_version = if supported_connector.contains(&connector_enum) {
        state
            .store
            .find_config_by_key(&format!("connector_api_version_{connector_id}"))
            .await
            .map(|value| value.config)
            .ok()
    } else {
        None
    };

    let apple_pay_flow = payments::decide_apple_pay_flow(
        state,
        payment_data.payment_attempt.payment_method_type,
        Some(merchant_connector_account),
    );

    let unified_address = if let Some(payment_method_info) =
        payment_data.payment_method_info.clone()
    {
        let payment_method_billing = payment_method_info
            .payment_method_billing_address
            .map(|decrypted_data| decrypted_data.into_inner().expose())
            .map(|decrypted_value| decrypted_value.parse_value("payment_method_billing_address"))
            .transpose()
            .change_context(errors::ApiErrorResponse::InternalServerError)
            .attach_printable("unable to parse payment_method_billing_address")?;
        payment_data
            .address
            .clone()
            .unify_with_payment_data_billing(payment_method_billing)
    } else {
        payment_data.address
    };
    let connector_mandate_request_reference_id = payment_data
        .payment_attempt
        .connector_mandate_detail
        .as_ref()
        .and_then(|detail| detail.get_connector_mandate_request_reference_id());

    crate::logger::debug!("unified address details {:?}", unified_address);

    router_data = types::RouterData {
        flow: PhantomData,
        merchant_id: merchant_context.get_merchant_account().get_id().clone(),
        customer_id,
        tenant_id: state.tenant.tenant_id.clone(),
        connector: connector_id.to_owned(),
        payment_id: payment_data
            .payment_attempt
            .payment_id
            .get_string_repr()
            .to_owned(),
        attempt_id: payment_data.payment_attempt.attempt_id.clone(),
        status: payment_data.payment_attempt.status,
        payment_method,
        connector_auth_type: auth_type,
        description: payment_data.payment_intent.description.clone(),
        address: unified_address,
        auth_type: payment_data
            .payment_attempt
            .authentication_type
            .unwrap_or_default(),
        connector_meta_data: merchant_connector_account.get_metadata(),
        connector_wallets_details: merchant_connector_account.get_connector_wallets_details(),
        request: T::try_from(additional_data)?,
        response,
        amount_captured: payment_data
            .payment_intent
            .amount_captured
            .map(|amt| amt.get_amount_as_i64()),
        minor_amount_captured: payment_data.payment_intent.amount_captured,
        access_token: None,
        session_token: None,
        reference_id: None,
        payment_method_status: payment_data.payment_method_info.map(|info| info.status),
        payment_method_token: payment_data
            .pm_token
            .map(|token| types::PaymentMethodToken::Token(Secret::new(token))),
        connector_customer: payment_data.connector_customer_id,
        recurring_mandate_payment_data: payment_data.recurring_mandate_payment_data,
        connector_request_reference_id: core_utils::get_connector_request_reference_id(
            &state.conf,
            merchant_context.get_merchant_account().get_id(),
            &payment_data.payment_attempt,
        ),
        preprocessing_id: payment_data.payment_attempt.preprocessing_step_id,
        #[cfg(feature = "payouts")]
        payout_method_data: None,
        #[cfg(feature = "payouts")]
        quote_id: None,
        test_mode,
        payment_method_balance: None,
        connector_api_version,
        connector_http_status_code: None,
        external_latency: None,
        apple_pay_flow,
        frm_metadata: None,
        refund_id: None,
        dispute_id: None,
        connector_response: None,
        integrity_check: Ok(()),
        additional_merchant_data: merchant_recipient_data.map(|data| {
            api_models::admin::AdditionalMerchantData::foreign_from(
                types::AdditionalMerchantData::OpenBankingRecipientData(data),
            )
        }),
        header_payload,
        connector_mandate_request_reference_id,
        authentication_id: None,
        psd2_sca_exemption_type: payment_data.payment_intent.psd2_sca_exemption_type,
        whole_connector_response: None,
    };

    Ok(router_data)
}

#[cfg(all(any(feature = "v1", feature = "v2"), not(feature = "customer_v2")))]
#[instrument(skip_all)]
#[allow(clippy::too_many_arguments)]
pub async fn construct_payment_router_data_for_update_metadata<'a>(
    state: &'a SessionState,
    payment_data: PaymentData<api::UpdateMetadata>,
    connector_id: &str,
    merchant_context: &domain::MerchantContext,
    customer: &'a Option<domain::Customer>,
    merchant_connector_account: &helpers::MerchantConnectorAccountType,
    merchant_recipient_data: Option<types::MerchantRecipientData>,
    header_payload: Option<hyperswitch_domain_models::payments::HeaderPayload>,
) -> RouterResult<
    types::RouterData<
        api::UpdateMetadata,
        types::PaymentsUpdateMetadataData,
        types::PaymentsResponseData,
    >,
> {
    let (payment_method, router_data);

    fp_utils::when(merchant_connector_account.is_disabled(), || {
        Err(errors::ApiErrorResponse::MerchantConnectorAccountDisabled)
    })?;

    let test_mode = merchant_connector_account.is_test_mode_on();

    let auth_type: types::ConnectorAuthType = merchant_connector_account
        .get_connector_account_details()
        .parse_value("ConnectorAuthType")
        .change_context(errors::ApiErrorResponse::InternalServerError)
        .attach_printable("Failed while parsing value for ConnectorAuthType")?;

    payment_method = payment_data
        .payment_attempt
        .payment_method
        .or(payment_data.payment_attempt.payment_method)
        .get_required_value("payment_method_type")?;

    // [#44]: why should response be filled during request
    let response = Err(hyperswitch_domain_models::router_data::ErrorResponse {
        code: "IR_20".to_string(),
        message: "Update metadata is not implemented for this connector".to_string(),
        reason: None,
        status_code: http::StatusCode::BAD_REQUEST.as_u16(),
        attempt_status: None,
        connector_transaction_id: None,
        network_decline_code: None,
        network_advice_code: None,
        network_error_message: None,
    });

    let additional_data = PaymentAdditionalData {
        router_base_url: state.base_url.clone(),
        connector_name: connector_id.to_string(),
        payment_data: payment_data.clone(),
        state,
        customer_data: customer,
    };

    let customer_id = customer.to_owned().map(|customer| customer.customer_id);

    let supported_connector = &state
        .conf
        .multiple_api_version_supported_connectors
        .supported_connectors;
    let connector_enum = api_models::enums::Connector::from_str(connector_id)
        .change_context(errors::ConnectorError::InvalidConnectorName)
        .change_context(errors::ApiErrorResponse::InvalidDataValue {
            field_name: "connector",
        })
        .attach_printable_lazy(|| format!("unable to parse connector name {connector_id:?}"))?;

    let connector_api_version = if supported_connector.contains(&connector_enum) {
        state
            .store
            .find_config_by_key(&format!("connector_api_version_{connector_id}"))
            .await
            .map(|value| value.config)
            .ok()
    } else {
        None
    };

    let apple_pay_flow = payments::decide_apple_pay_flow(
        state,
        payment_data.payment_attempt.payment_method_type,
        Some(merchant_connector_account),
    );

    let unified_address = if let Some(payment_method_info) =
        payment_data.payment_method_info.clone()
    {
        let payment_method_billing = payment_method_info
            .payment_method_billing_address
            .map(|decrypted_data| decrypted_data.into_inner().expose())
            .map(|decrypted_value| decrypted_value.parse_value("payment_method_billing_address"))
            .transpose()
            .change_context(errors::ApiErrorResponse::InternalServerError)
            .attach_printable("unable to parse payment_method_billing_address")?;
        payment_data
            .address
            .clone()
            .unify_with_payment_data_billing(payment_method_billing)
    } else {
        payment_data.address
    };
    let connector_mandate_request_reference_id = payment_data
        .payment_attempt
        .connector_mandate_detail
        .as_ref()
        .and_then(|detail| detail.get_connector_mandate_request_reference_id());

    crate::logger::debug!("unified address details {:?}", unified_address);

    router_data = types::RouterData {
        flow: PhantomData,
        merchant_id: merchant_context.get_merchant_account().get_id().clone(),
        customer_id,
        tenant_id: state.tenant.tenant_id.clone(),
        connector: connector_id.to_owned(),
        payment_id: payment_data
            .payment_attempt
            .payment_id
            .get_string_repr()
            .to_owned(),
        attempt_id: payment_data.payment_attempt.attempt_id.clone(),
        status: payment_data.payment_attempt.status,
        payment_method,
        connector_auth_type: auth_type,
        description: payment_data.payment_intent.description.clone(),
        address: unified_address,
        auth_type: payment_data
            .payment_attempt
            .authentication_type
            .unwrap_or_default(),
        connector_meta_data: merchant_connector_account.get_metadata(),
        connector_wallets_details: merchant_connector_account.get_connector_wallets_details(),
        request: types::PaymentsUpdateMetadataData::try_from(additional_data)?,
        response,
        amount_captured: payment_data
            .payment_intent
            .amount_captured
            .map(|amt| amt.get_amount_as_i64()),
        minor_amount_captured: payment_data.payment_intent.amount_captured,
        access_token: None,
        session_token: None,
        reference_id: None,
        payment_method_status: payment_data.payment_method_info.map(|info| info.status),
        payment_method_token: payment_data
            .pm_token
            .map(|token| types::PaymentMethodToken::Token(Secret::new(token))),
        connector_customer: payment_data.connector_customer_id,
        recurring_mandate_payment_data: payment_data.recurring_mandate_payment_data,
        connector_request_reference_id: core_utils::get_connector_request_reference_id(
            &state.conf,
            merchant_context.get_merchant_account().get_id(),
            &payment_data.payment_attempt,
        ),
        preprocessing_id: payment_data.payment_attempt.preprocessing_step_id,
        #[cfg(feature = "payouts")]
        payout_method_data: None,
        #[cfg(feature = "payouts")]
        quote_id: None,
        test_mode,
        payment_method_balance: None,
        connector_api_version,
        connector_http_status_code: None,
        external_latency: None,
        apple_pay_flow,
        frm_metadata: None,
        refund_id: None,
        dispute_id: None,
        connector_response: None,
        integrity_check: Ok(()),
        additional_merchant_data: merchant_recipient_data.map(|data| {
            api_models::admin::AdditionalMerchantData::foreign_from(
                types::AdditionalMerchantData::OpenBankingRecipientData(data),
            )
        }),
        header_payload,
        connector_mandate_request_reference_id,
        authentication_id: None,
        psd2_sca_exemption_type: payment_data.payment_intent.psd2_sca_exemption_type,
        whole_connector_response: None,
    };

    Ok(router_data)
}

pub trait ToResponse<F, D, Op>
where
    Self: Sized,
    Op: Debug,
    D: OperationSessionGetters<F>,
{
    #[cfg(feature = "v1")]
    #[allow(clippy::too_many_arguments)]
    fn generate_response(
        data: D,
        customer: Option<domain::Customer>,
        auth_flow: services::AuthFlow,
        base_url: &str,
        operation: Op,
        connector_request_reference_id_config: &ConnectorRequestReferenceIdConfig,
        connector_http_status_code: Option<u16>,
        external_latency: Option<u128>,
        is_latency_header_enabled: Option<bool>,
    ) -> RouterResponse<Self>;

    #[cfg(feature = "v2")]
    #[allow(clippy::too_many_arguments)]
    fn generate_response(
        data: D,
        customer: Option<domain::Customer>,
        base_url: &str,
        operation: Op,
        connector_request_reference_id_config: &ConnectorRequestReferenceIdConfig,
        connector_http_status_code: Option<u16>,
        external_latency: Option<u128>,
        is_latency_header_enabled: Option<bool>,
        merchant_context: &domain::MerchantContext,
    ) -> RouterResponse<Self>;
}

/// Generate a response from the given Data. This should be implemented on a payment data object
pub trait GenerateResponse<Response>
where
    Self: Sized,
{
    #[cfg(feature = "v2")]
    fn generate_response(
        self,
        state: &SessionState,
        connector_http_status_code: Option<u16>,
        external_latency: Option<u128>,
        is_latency_header_enabled: Option<bool>,
        merchant_context: &domain::MerchantContext,
        profile: &domain::Profile,
    ) -> RouterResponse<Response>;
}

#[cfg(feature = "v2")]
impl<F> GenerateResponse<api_models::payments::PaymentsCaptureResponse>
    for hyperswitch_domain_models::payments::PaymentCaptureData<F>
where
    F: Clone,
{
    fn generate_response(
        self,
        state: &SessionState,
        connector_http_status_code: Option<u16>,
        external_latency: Option<u128>,
        is_latency_header_enabled: Option<bool>,
        merchant_context: &domain::MerchantContext,
        profile: &domain::Profile,
    ) -> RouterResponse<api_models::payments::PaymentsCaptureResponse> {
        let payment_intent = &self.payment_intent;
        let payment_attempt = &self.payment_attempt;

        let amount = api_models::payments::PaymentAmountDetailsResponse::foreign_from((
            &payment_intent.amount_details,
            &payment_attempt.amount_details,
        ));

        let response = api_models::payments::PaymentsCaptureResponse {
            id: payment_intent.id.clone(),
            amount,
            status: payment_intent.status,
        };

        Ok(services::ApplicationResponse::JsonWithHeaders((
            response,
            vec![],
        )))
    }
}

#[cfg(feature = "v1")]
impl<F, Op, D> ToResponse<F, D, Op> for api::PaymentsResponse
where
    F: Clone,
    Op: Debug,
    D: OperationSessionGetters<F>,
{
    #[allow(clippy::too_many_arguments)]
    fn generate_response(
        payment_data: D,
        customer: Option<domain::Customer>,
        auth_flow: services::AuthFlow,
        base_url: &str,
        operation: Op,
        connector_request_reference_id_config: &ConnectorRequestReferenceIdConfig,
        connector_http_status_code: Option<u16>,
        external_latency: Option<u128>,
        is_latency_header_enabled: Option<bool>,
    ) -> RouterResponse<Self> {
        let captures = payment_data
            .get_multiple_capture_data()
            .and_then(|multiple_capture_data| {
                multiple_capture_data
                    .expand_captures
                    .and_then(|should_expand| {
                        should_expand.then_some(
                            multiple_capture_data
                                .get_all_captures()
                                .into_iter()
                                .cloned()
                                .collect(),
                        )
                    })
            });

        payments_to_payments_response(
            payment_data,
            captures,
            customer,
            auth_flow,
            base_url,
            &operation,
            connector_request_reference_id_config,
            connector_http_status_code,
            external_latency,
            is_latency_header_enabled,
        )
    }
}

#[cfg(feature = "v1")]
impl<F, Op, D> ToResponse<F, D, Op> for api::PaymentsSessionResponse
where
    F: Clone,
    Op: Debug,
    D: OperationSessionGetters<F>,
{
    #[allow(clippy::too_many_arguments)]
    fn generate_response(
        payment_data: D,
        _customer: Option<domain::Customer>,
        _auth_flow: services::AuthFlow,
        _base_url: &str,
        _operation: Op,
        _connector_request_reference_id_config: &ConnectorRequestReferenceIdConfig,
        _connector_http_status_code: Option<u16>,
        _external_latency: Option<u128>,
        _is_latency_header_enabled: Option<bool>,
    ) -> RouterResponse<Self> {
        Ok(services::ApplicationResponse::JsonWithHeaders((
            Self {
                session_token: payment_data.get_sessions_token(),
                payment_id: payment_data.get_payment_attempt().payment_id.clone(),
                client_secret: payment_data
                    .get_payment_intent()
                    .client_secret
                    .clone()
                    .get_required_value("client_secret")?
                    .into(),
            },
            vec![],
        )))
    }
}

#[cfg(feature = "v2")]
impl<F, Op, D> ToResponse<F, D, Op> for api::PaymentsSessionResponse
where
    F: Clone,
    Op: Debug,
    D: OperationSessionGetters<F>,
{
    #[allow(clippy::too_many_arguments)]
    fn generate_response(
        payment_data: D,
        _customer: Option<domain::Customer>,
        _base_url: &str,
        _operation: Op,
        _connector_request_reference_id_config: &ConnectorRequestReferenceIdConfig,
        _connector_http_status_code: Option<u16>,
        _external_latency: Option<u128>,
        _is_latency_header_enabled: Option<bool>,
        _merchant_context: &domain::MerchantContext,
    ) -> RouterResponse<Self> {
        Ok(services::ApplicationResponse::JsonWithHeaders((
            Self {
                session_token: payment_data.get_sessions_token(),
                payment_id: payment_data.get_payment_intent().id.clone(),
            },
            vec![],
        )))
    }
}

#[cfg(feature = "v1")]
impl<F, Op, D> ToResponse<F, D, Op> for api::PaymentsDynamicTaxCalculationResponse
where
    F: Clone,
    Op: Debug,
    D: OperationSessionGetters<F>,
{
    #[allow(clippy::too_many_arguments)]
    fn generate_response(
        payment_data: D,
        _customer: Option<domain::Customer>,
        _auth_flow: services::AuthFlow,
        _base_url: &str,
        _operation: Op,
        _connector_request_reference_id_config: &ConnectorRequestReferenceIdConfig,
        _connector_http_status_code: Option<u16>,
        _external_latency: Option<u128>,
        _is_latency_header_enabled: Option<bool>,
    ) -> RouterResponse<Self> {
        let mut amount = payment_data.get_payment_intent().amount;
        let shipping_cost = payment_data.get_payment_intent().shipping_cost;
        if let Some(shipping_cost) = shipping_cost {
            amount = amount + shipping_cost;
        }
        let order_tax_amount = payment_data
            .get_payment_intent()
            .tax_details
            .clone()
            .and_then(|tax| {
                tax.payment_method_type
                    .map(|a| a.order_tax_amount)
                    .or_else(|| tax.default.map(|a| a.order_tax_amount))
            });
        if let Some(tax_amount) = order_tax_amount {
            amount = amount + tax_amount;
        }

        let currency = payment_data
            .get_payment_attempt()
            .currency
            .get_required_value("currency")?;

        Ok(services::ApplicationResponse::JsonWithHeaders((
            Self {
                net_amount: amount,
                payment_id: payment_data.get_payment_attempt().payment_id.clone(),
                order_tax_amount,
                shipping_cost,
                display_amount: api_models::payments::DisplayAmountOnSdk::foreign_try_from((
                    amount,
                    shipping_cost,
                    order_tax_amount,
                    currency,
                ))?,
            },
            vec![],
        )))
    }
}

#[cfg(feature = "v2")]
impl<F, Op, D> ToResponse<F, D, Op> for api::PaymentsIntentResponse
where
    F: Clone,
    Op: Debug,
    D: OperationSessionGetters<F>,
{
    #[allow(clippy::too_many_arguments)]
    fn generate_response(
        payment_data: D,
        _customer: Option<domain::Customer>,
        _base_url: &str,
        operation: Op,
        _connector_request_reference_id_config: &ConnectorRequestReferenceIdConfig,
        _connector_http_status_code: Option<u16>,
        _external_latency: Option<u128>,
        _is_latency_header_enabled: Option<bool>,
        _merchant_context: &domain::MerchantContext,
    ) -> RouterResponse<Self> {
        let payment_intent = payment_data.get_payment_intent();
        let client_secret = payment_data.get_client_secret();
        Ok(services::ApplicationResponse::JsonWithHeaders((
            Self {
                id: payment_intent.id.clone(),
                profile_id: payment_intent.profile_id.clone(),
                status: payment_intent.status,
                amount_details: api_models::payments::AmountDetailsResponse::foreign_from(
                    payment_intent.amount_details.clone(),
                ),
                client_secret: client_secret.clone(),
                merchant_reference_id: payment_intent.merchant_reference_id.clone(),
                routing_algorithm_id: payment_intent.routing_algorithm_id.clone(),
                capture_method: payment_intent.capture_method,
                authentication_type: payment_intent.authentication_type,
                billing: payment_intent
                    .billing_address
                    .clone()
                    .map(|billing| billing.into_inner())
                    .map(From::from),
                shipping: payment_intent
                    .shipping_address
                    .clone()
                    .map(|shipping| shipping.into_inner())
                    .map(From::from),
                customer_id: payment_intent.customer_id.clone(),
                customer_present: payment_intent.customer_present.clone(),
                description: payment_intent.description.clone(),
                return_url: payment_intent.return_url.clone(),
                setup_future_usage: payment_intent.setup_future_usage,
                apply_mit_exemption: payment_intent.apply_mit_exemption.clone(),
                statement_descriptor: payment_intent.statement_descriptor.clone(),
                order_details: payment_intent.order_details.clone().map(|order_details| {
                    order_details
                        .into_iter()
                        .map(|order_detail| order_detail.expose().convert_back())
                        .collect()
                }),
                allowed_payment_method_types: payment_intent.allowed_payment_method_types.clone(),
                metadata: payment_intent.metadata.clone(),
                connector_metadata: payment_intent.connector_metadata.clone(),
                feature_metadata: payment_intent
                    .feature_metadata
                    .clone()
                    .map(|feature_metadata| feature_metadata.convert_back()),
                payment_link_enabled: payment_intent.enable_payment_link.clone(),
                payment_link_config: payment_intent
                    .payment_link_config
                    .clone()
                    .map(ForeignFrom::foreign_from),
                request_incremental_authorization: payment_intent.request_incremental_authorization,
                expires_on: payment_intent.session_expiry,
                frm_metadata: payment_intent.frm_metadata.clone(),
                request_external_three_ds_authentication: payment_intent
                    .request_external_three_ds_authentication
                    .clone(),
            },
            vec![],
        )))
    }
}

#[cfg(feature = "v2")]
impl<F> GenerateResponse<api_models::payments::PaymentsResponse>
    for hyperswitch_domain_models::payments::PaymentConfirmData<F>
where
    F: Clone,
{
    fn generate_response(
        self,
        state: &SessionState,
        connector_http_status_code: Option<u16>,
        external_latency: Option<u128>,
        is_latency_header_enabled: Option<bool>,
        merchant_context: &domain::MerchantContext,
        profile: &domain::Profile,
    ) -> RouterResponse<api_models::payments::PaymentsResponse> {
        let payment_intent = self.payment_intent;
        let payment_attempt = self.payment_attempt;

        let amount = api_models::payments::PaymentAmountDetailsResponse::foreign_from((
            &payment_intent.amount_details,
            &payment_attempt.amount_details,
        ));

        let connector = payment_attempt
            .connector
            .clone()
            .get_required_value("connector")
            .change_context(errors::ApiErrorResponse::InternalServerError)
            .attach_printable("Connector is none when constructing response")?;

        let merchant_connector_id = payment_attempt
            .merchant_connector_id
            .clone()
            .get_required_value("merchant_connector_id")
            .change_context(errors::ApiErrorResponse::InternalServerError)
            .attach_printable("Merchant connector id is none when constructing response")?;

        let error = payment_attempt
            .error
            .as_ref()
            .map(api_models::payments::ErrorDetails::foreign_from);

        let payment_address = self.payment_address;

        let payment_method_data =
            Some(api_models::payments::PaymentMethodDataResponseWithBilling {
                payment_method_data: None,
                billing: payment_address
                    .get_request_payment_method_billing()
                    .cloned()
                    .map(From::from),
            });

        // TODO: Add support for other next actions, currently only supporting redirect to url
        let redirect_to_url = payment_intent.create_start_redirection_url(
            &state.base_url,
            merchant_context
                .get_merchant_account()
                .publishable_key
                .clone(),
        )?;

        let next_action = payment_attempt
            .redirection_data
            .as_ref()
            .map(|_| api_models::payments::NextActionData::RedirectToUrl { redirect_to_url });

        let connector_token_details = payment_attempt
            .connector_token_details
            .and_then(Option::<api_models::payments::ConnectorTokenDetails>::foreign_from);

        let return_url = payment_intent
            .return_url
            .clone()
            .or(profile.return_url.clone());

        let response = api_models::payments::PaymentsResponse {
            id: payment_intent.id.clone(),
            status: payment_intent.status,
            amount,
            customer_id: payment_intent.customer_id.clone(),
            connector: Some(connector),
            created: payment_intent.created_at,
            payment_method_data,
            payment_method_type: Some(payment_attempt.payment_method_type),
            payment_method_subtype: Some(payment_attempt.payment_method_subtype),
            next_action,
            connector_transaction_id: payment_attempt.connector_payment_id.clone(),
            connector_reference_id: None,
            connector_token_details,
            merchant_connector_id: Some(merchant_connector_id),
            browser_info: None,
            error,
            return_url,
            authentication_type: payment_intent.authentication_type,
            authentication_type_applied: Some(payment_attempt.authentication_type),
            payment_method_id: payment_attempt.payment_method_id,
            attempts: None,
            billing: None,  //TODO: add this
            shipping: None, //TODO: add this
            is_iframe_redirection_enabled: None,
        };

        Ok(services::ApplicationResponse::JsonWithHeaders((
            response,
            vec![],
        )))
    }
}

#[cfg(feature = "v2")]
impl<F> GenerateResponse<api_models::payments::PaymentsResponse>
    for hyperswitch_domain_models::payments::PaymentStatusData<F>
where
    F: Clone,
{
    fn generate_response(
        self,
        state: &SessionState,
        connector_http_status_code: Option<u16>,
        external_latency: Option<u128>,
        is_latency_header_enabled: Option<bool>,
        merchant_context: &domain::MerchantContext,
        profile: &domain::Profile,
    ) -> RouterResponse<api_models::payments::PaymentsResponse> {
        let payment_intent = self.payment_intent;
        let optional_payment_attempt = self.payment_attempt.as_ref();

        let amount = api_models::payments::PaymentAmountDetailsResponse::foreign_from((
            &payment_intent.amount_details,
            optional_payment_attempt.map(|payment_attempt| &payment_attempt.amount_details),
        ));

        let connector =
            optional_payment_attempt.and_then(|payment_attempt| payment_attempt.connector.clone());

        let merchant_connector_id = optional_payment_attempt
            .and_then(|payment_attempt| payment_attempt.merchant_connector_id.clone());

        let error = optional_payment_attempt
            .and_then(|payment_attempt| payment_attempt.error.clone())
            .as_ref()
            .map(api_models::payments::ErrorDetails::foreign_from);
        let attempts = self.attempts.as_ref().map(|attempts| {
            attempts
                .iter()
                .map(api_models::payments::PaymentAttemptResponse::foreign_from)
                .collect()
        });

        let payment_method_data =
            Some(api_models::payments::PaymentMethodDataResponseWithBilling {
                payment_method_data: None,
                billing: self
                    .payment_address
                    .get_request_payment_method_billing()
                    .cloned()
                    .map(From::from),
            });

        let connector_token_details = self
            .payment_attempt
            .as_ref()
            .and_then(|attempt| attempt.connector_token_details.clone())
            .and_then(Option::<api_models::payments::ConnectorTokenDetails>::foreign_from);

        let return_url = payment_intent.return_url.or(profile.return_url.clone());

        let response = api_models::payments::PaymentsResponse {
            id: payment_intent.id.clone(),
            status: payment_intent.status,
            amount,
            customer_id: payment_intent.customer_id.clone(),
            connector,
            billing: self
                .payment_address
                .get_payment_billing()
                .cloned()
                .map(From::from),
            shipping: self.payment_address.get_shipping().cloned().map(From::from),
            created: payment_intent.created_at,
            payment_method_data,
            payment_method_type: self
                .payment_attempt
                .as_ref()
                .map(|attempt| attempt.payment_method_type),
            payment_method_subtype: self
                .payment_attempt
                .as_ref()
                .map(|attempt| attempt.payment_method_subtype),
            connector_transaction_id: self
                .payment_attempt
                .as_ref()
                .and_then(|attempt| attempt.connector_payment_id.clone()),
            connector_reference_id: None,
            merchant_connector_id,
            browser_info: None,
            connector_token_details,
            payment_method_id: self
                .payment_attempt
                .as_ref()
                .and_then(|attempt| attempt.payment_method_id.clone()),
            error,
            authentication_type_applied: self
                .payment_attempt
                .as_ref()
                .and_then(|attempt| attempt.authentication_applied),
            authentication_type: payment_intent.authentication_type,
            next_action: None,
            attempts,
            return_url,
            is_iframe_redirection_enabled: payment_intent.is_iframe_redirection_enabled,
        };

        Ok(services::ApplicationResponse::JsonWithHeaders((
            response,
            vec![],
        )))
    }
}

#[cfg(feature = "v2")]
impl<F> GenerateResponse<api_models::payments::PaymentAttemptResponse>
    for hyperswitch_domain_models::payments::PaymentAttemptRecordData<F>
where
    F: Clone,
{
    fn generate_response(
        self,
        _state: &SessionState,
        _connector_http_status_code: Option<u16>,
        _external_latency: Option<u128>,
        _is_latency_header_enabled: Option<bool>,
        _merchant_context: &domain::MerchantContext,
        _profile: &domain::Profile,
    ) -> RouterResponse<api_models::payments::PaymentAttemptResponse> {
        let payment_attempt = self.payment_attempt;
        let response = api_models::payments::PaymentAttemptResponse::foreign_from(&payment_attempt);
        Ok(services::ApplicationResponse::JsonWithHeaders((
            response,
            vec![],
        )))
    }
}

#[cfg(feature = "v2")]
impl<F> GenerateResponse<api_models::payments::PaymentAttemptRecordResponse>
    for hyperswitch_domain_models::payments::PaymentAttemptRecordData<F>
where
    F: Clone,
{
    fn generate_response(
        self,
        _state: &SessionState,
        _connector_http_status_code: Option<u16>,
        _external_latency: Option<u128>,
        _is_latency_header_enabled: Option<bool>,
        _merchant_context: &domain::MerchantContext,
        _profile: &domain::Profile,
    ) -> RouterResponse<api_models::payments::PaymentAttemptRecordResponse> {
        let payment_attempt = self.payment_attempt;
        let payment_intent = self.payment_intent;
        let response = api_models::payments::PaymentAttemptRecordResponse {
            id: payment_attempt.get_id().to_owned(),
            status: payment_attempt.status,
            payment_intent_feature_metadata: payment_intent
                .feature_metadata
                .as_ref()
                .map(api_models::payments::FeatureMetadata::foreign_from),
            payment_attempt_feature_metadata: payment_attempt
                .feature_metadata
                .as_ref()
                .map(api_models::payments::PaymentAttemptFeatureMetadata::foreign_from),
        };
        Ok(services::ApplicationResponse::JsonWithHeaders((
            response,
            vec![],
        )))
    }
}

#[cfg(feature = "v1")]
impl<F, Op, D> ToResponse<F, D, Op> for api::PaymentsPostSessionTokensResponse
where
    F: Clone,
    Op: Debug,
    D: OperationSessionGetters<F>,
{
    fn generate_response(
        payment_data: D,
        _customer: Option<domain::Customer>,
        _auth_flow: services::AuthFlow,
        _base_url: &str,
        _operation: Op,
        _connector_request_reference_id_config: &ConnectorRequestReferenceIdConfig,
        _connector_http_status_code: Option<u16>,
        _external_latency: Option<u128>,
        _is_latency_header_enabled: Option<bool>,
    ) -> RouterResponse<Self> {
        let papal_sdk_next_action =
            paypal_sdk_next_steps_check(payment_data.get_payment_attempt().clone())?;
        let next_action = papal_sdk_next_action.map(|paypal_next_action_data| {
            api_models::payments::NextActionData::InvokeSdkClient {
                next_action_data: paypal_next_action_data,
            }
        });
        Ok(services::ApplicationResponse::JsonWithHeaders((
            Self {
                payment_id: payment_data.get_payment_intent().payment_id.clone(),
                next_action,
                status: payment_data.get_payment_intent().status,
            },
            vec![],
        )))
    }
}

#[cfg(feature = "v1")]
impl<F, Op, D> ToResponse<F, D, Op> for api::PaymentsUpdateMetadataResponse
where
    F: Clone,
    Op: Debug,
    D: OperationSessionGetters<F>,
{
    fn generate_response(
        payment_data: D,
        _customer: Option<domain::Customer>,
        _auth_flow: services::AuthFlow,
        _base_url: &str,
        _operation: Op,
        _connector_request_reference_id_config: &ConnectorRequestReferenceIdConfig,
        _connector_http_status_code: Option<u16>,
        _external_latency: Option<u128>,
        _is_latency_header_enabled: Option<bool>,
    ) -> RouterResponse<Self> {
        Ok(services::ApplicationResponse::JsonWithHeaders((
            Self {
                payment_id: payment_data.get_payment_intent().payment_id.clone(),
                metadata: payment_data
                    .get_payment_intent()
                    .metadata
                    .clone()
                    .map(Secret::new),
            },
            vec![],
        )))
    }
}

impl ForeignTryFrom<(MinorUnit, Option<MinorUnit>, Option<MinorUnit>, Currency)>
    for api_models::payments::DisplayAmountOnSdk
{
    type Error = error_stack::Report<errors::ApiErrorResponse>;

    fn foreign_try_from(
        (net_amount, shipping_cost, order_tax_amount, currency): (
            MinorUnit,
            Option<MinorUnit>,
            Option<MinorUnit>,
            Currency,
        ),
    ) -> Result<Self, Self::Error> {
        let major_unit_convertor = StringMajorUnitForConnector;

        let sdk_net_amount = major_unit_convertor
            .convert(net_amount, currency)
            .change_context(errors::ApiErrorResponse::PreconditionFailed {
                message: "Failed to convert net_amount to base unit".to_string(),
            })
            .attach_printable("Failed to convert net_amount to string major unit")?;

        let sdk_shipping_cost = shipping_cost
            .map(|cost| {
                major_unit_convertor
                    .convert(cost, currency)
                    .change_context(errors::ApiErrorResponse::PreconditionFailed {
                        message: "Failed to convert shipping_cost to base unit".to_string(),
                    })
                    .attach_printable("Failed to convert shipping_cost to string major unit")
            })
            .transpose()?;

        let sdk_order_tax_amount = order_tax_amount
            .map(|cost| {
                major_unit_convertor
                    .convert(cost, currency)
                    .change_context(errors::ApiErrorResponse::PreconditionFailed {
                        message: "Failed to convert order_tax_amount to base unit".to_string(),
                    })
                    .attach_printable("Failed to convert order_tax_amount to string major unit")
            })
            .transpose()?;
        Ok(Self {
            net_amount: sdk_net_amount,
            shipping_cost: sdk_shipping_cost,
            order_tax_amount: sdk_order_tax_amount,
        })
    }
}

#[cfg(feature = "v1")]
impl<F, Op, D> ToResponse<F, D, Op> for api::VerifyResponse
where
    F: Clone,
    Op: Debug,
    D: OperationSessionGetters<F>,
{
    #[cfg(all(feature = "v2", feature = "customer_v2"))]
    #[allow(clippy::too_many_arguments)]
    fn generate_response(
        _data: D,
        _customer: Option<domain::Customer>,
        _auth_flow: services::AuthFlow,
        _base_url: &str,
        _operation: Op,
        _connector_request_reference_id_config: &ConnectorRequestReferenceIdConfig,
        _connector_http_status_code: Option<u16>,
        _external_latency: Option<u128>,
        _is_latency_header_enabled: Option<bool>,
    ) -> RouterResponse<Self> {
        todo!()
    }

    #[cfg(all(any(feature = "v1", feature = "v2"), not(feature = "customer_v2")))]
    #[allow(clippy::too_many_arguments)]
    fn generate_response(
        payment_data: D,
        customer: Option<domain::Customer>,
        _auth_flow: services::AuthFlow,
        _base_url: &str,
        _operation: Op,
        _connector_request_reference_id_config: &ConnectorRequestReferenceIdConfig,
        _connector_http_status_code: Option<u16>,
        _external_latency: Option<u128>,
        _is_latency_header_enabled: Option<bool>,
    ) -> RouterResponse<Self> {
        let additional_payment_method_data: Option<api_models::payments::AdditionalPaymentData> =
            payment_data
                .get_payment_attempt()
                .payment_method_data
                .clone()
                .map(|data| data.parse_value("payment_method_data"))
                .transpose()
                .change_context(errors::ApiErrorResponse::InvalidDataValue {
                    field_name: "payment_method_data",
                })?;
        let payment_method_data_response =
            additional_payment_method_data.map(api::PaymentMethodDataResponse::from);
        Ok(services::ApplicationResponse::JsonWithHeaders((
            Self {
                verify_id: Some(payment_data.get_payment_intent().payment_id.clone()),
                merchant_id: Some(payment_data.get_payment_intent().merchant_id.clone()),
                client_secret: payment_data
                    .get_payment_intent()
                    .client_secret
                    .clone()
                    .map(Secret::new),
                customer_id: customer.as_ref().map(|x| x.customer_id.clone()),
                email: customer
                    .as_ref()
                    .and_then(|cus| cus.email.as_ref().map(|s| s.to_owned())),
                name: customer
                    .as_ref()
                    .and_then(|cus| cus.name.as_ref().map(|s| s.to_owned())),
                phone: customer
                    .as_ref()
                    .and_then(|cus| cus.phone.as_ref().map(|s| s.to_owned())),
                mandate_id: payment_data
                    .get_mandate_id()
                    .and_then(|mandate_ids| mandate_ids.mandate_id.clone()),
                payment_method: payment_data.get_payment_attempt().payment_method,
                payment_method_data: payment_method_data_response,
                payment_token: payment_data.get_token().map(ToString::to_string),
                error_code: payment_data.get_payment_attempt().clone().error_code,
                error_message: payment_data.get_payment_attempt().clone().error_message,
            },
            vec![],
        )))
    }
}

#[cfg(all(feature = "v2", feature = "customer_v2"))]
#[instrument(skip_all)]
// try to use router data here so that already validated things , we don't want to repeat the validations.
// Add internal value not found and external value not found so that we can give 500 / Internal server error for internal value not found
#[allow(clippy::too_many_arguments)]
pub fn payments_to_payments_response<Op, F: Clone, D>(
    _payment_data: D,
    _captures: Option<Vec<storage::Capture>>,
    _customer: Option<domain::Customer>,
    _auth_flow: services::AuthFlow,
    _base_url: &str,
    _operation: &Op,
    _connector_request_reference_id_config: &ConnectorRequestReferenceIdConfig,
    _connector_http_status_code: Option<u16>,
    _external_latency: Option<u128>,
    _is_latency_header_enabled: Option<bool>,
) -> RouterResponse<api_models::payments::PaymentsResponse>
where
    Op: Debug,
    D: OperationSessionGetters<F>,
{
    todo!()
}

#[cfg(all(any(feature = "v1", feature = "v2"), not(feature = "customer_v2")))]
#[instrument(skip_all)]
// try to use router data here so that already validated things , we don't want to repeat the validations.
// Add internal value not found and external value not found so that we can give 500 / Internal server error for internal value not found
#[allow(clippy::too_many_arguments)]
pub fn payments_to_payments_response<Op, F: Clone, D>(
    payment_data: D,
    captures: Option<Vec<storage::Capture>>,
    customer: Option<domain::Customer>,
    _auth_flow: services::AuthFlow,
    base_url: &str,
    operation: &Op,
    connector_request_reference_id_config: &ConnectorRequestReferenceIdConfig,
    connector_http_status_code: Option<u16>,
    external_latency: Option<u128>,
    _is_latency_header_enabled: Option<bool>,
) -> RouterResponse<api::PaymentsResponse>
where
    Op: Debug,
    D: OperationSessionGetters<F>,
{
    use std::ops::Not;

    use hyperswitch_interfaces::consts::{NO_ERROR_CODE, NO_ERROR_MESSAGE};

    let payment_attempt = payment_data.get_payment_attempt().clone();
    let payment_intent = payment_data.get_payment_intent().clone();
    let payment_link_data = payment_data.get_payment_link_data();

    let currency = payment_attempt
        .currency
        .as_ref()
        .get_required_value("currency")?;
    let amount = currency
        .to_currency_base_unit(
            payment_attempt
                .net_amount
                .get_total_amount()
                .get_amount_as_i64(),
        )
        .change_context(errors::ApiErrorResponse::InvalidDataValue {
            field_name: "amount",
        })?;
    let mandate_id = payment_attempt.mandate_id.clone();

    let refunds_response = payment_data.get_refunds().is_empty().not().then(|| {
        payment_data
            .get_refunds()
            .into_iter()
            .map(ForeignInto::foreign_into)
            .collect()
    });

    let disputes_response = payment_data.get_disputes().is_empty().not().then(|| {
        payment_data
            .get_disputes()
            .into_iter()
            .map(ForeignInto::foreign_into)
            .collect()
    });

    let incremental_authorizations_response =
        payment_data.get_authorizations().is_empty().not().then(|| {
            payment_data
                .get_authorizations()
                .into_iter()
                .map(ForeignInto::foreign_into)
                .collect()
        });

    let external_authentication_details = payment_data
        .get_authentication()
        .map(ForeignInto::foreign_into);

    let attempts_response = payment_data.get_attempts().map(|attempts| {
        attempts
            .into_iter()
            .map(ForeignInto::foreign_into)
            .collect()
    });

    let captures_response = captures.map(|captures| {
        captures
            .into_iter()
            .map(ForeignInto::foreign_into)
            .collect()
    });

    let merchant_id = payment_attempt.merchant_id.to_owned();
    let payment_method_type = payment_attempt
        .payment_method_type
        .as_ref()
        .map(ToString::to_string)
        .unwrap_or("".to_owned());
    let payment_method = payment_attempt
        .payment_method
        .as_ref()
        .map(ToString::to_string)
        .unwrap_or("".to_owned());
    let additional_payment_method_data: Option<api_models::payments::AdditionalPaymentData> =
        payment_attempt
            .payment_method_data
            .clone()
            .and_then(|data| match data {
                serde_json::Value::Null => None, // This is to handle the case when the payment_method_data is null
                _ => Some(data.parse_value("AdditionalPaymentData")),
            })
            .transpose()
            .change_context(errors::ApiErrorResponse::InternalServerError)
            .attach_printable("Failed to parse the AdditionalPaymentData from payment_attempt.payment_method_data")?;

    let surcharge_details =
        payment_attempt
            .net_amount
            .get_surcharge_amount()
            .map(|surcharge_amount| RequestSurchargeDetails {
                surcharge_amount,
                tax_amount: payment_attempt.net_amount.get_tax_on_surcharge(),
            });
    let merchant_decision = payment_intent.merchant_decision.to_owned();
    let frm_message = payment_data.get_frm_message().map(FrmMessage::foreign_from);

    let payment_method_data =
        additional_payment_method_data.map(api::PaymentMethodDataResponse::from);

    let payment_method_data_response = (payment_method_data.is_some()
        || payment_data
            .get_address()
            .get_request_payment_method_billing()
            .is_some())
    .then_some(api_models::payments::PaymentMethodDataResponseWithBilling {
        payment_method_data,
        billing: payment_data
            .get_address()
            .get_request_payment_method_billing()
            .cloned()
            .map(From::from),
    });

    let mut headers = connector_http_status_code
        .map(|status_code| {
            vec![(
                "connector_http_status_code".to_string(),
                Maskable::new_normal(status_code.to_string()),
            )]
        })
        .unwrap_or_default();
    if let Some(payment_confirm_source) = payment_intent.payment_confirm_source {
        headers.push((
            X_PAYMENT_CONFIRM_SOURCE.to_string(),
            Maskable::new_normal(payment_confirm_source.to_string()),
        ))
    }

    // For the case when we don't have Customer data directly stored in Payment intent
    let customer_table_response: Option<CustomerDetailsResponse> =
        customer.as_ref().map(ForeignInto::foreign_into);

    // If we have customer data in Payment Intent and if the customer is not deleted, We are populating the Retrieve response from the
    // same. If the customer is deleted then we use the customer table to populate customer details
    let customer_details_response =
        if let Some(customer_details_raw) = payment_intent.customer_details.clone() {
            let customer_details_encrypted =
                serde_json::from_value::<CustomerData>(customer_details_raw.into_inner().expose());
            if let Ok(customer_details_encrypted_data) = customer_details_encrypted {
                Some(CustomerDetailsResponse {
                    id: customer_table_response
                        .as_ref()
                        .and_then(|customer_data| customer_data.id.clone()),
                    name: customer_table_response
                        .as_ref()
                        .and_then(|customer_data| customer_data.name.clone())
                        .or(customer_details_encrypted_data
                            .name
                            .or(customer.as_ref().and_then(|customer| {
                                customer.name.as_ref().map(|name| name.clone().into_inner())
                            }))),
                    email: customer_table_response
                        .as_ref()
                        .and_then(|customer_data| customer_data.email.clone())
                        .or(customer_details_encrypted_data.email.or(customer
                            .as_ref()
                            .and_then(|customer| customer.email.clone().map(pii::Email::from)))),
                    phone: customer_table_response
                        .as_ref()
                        .and_then(|customer_data| customer_data.phone.clone())
                        .or(customer_details_encrypted_data
                            .phone
                            .or(customer.as_ref().and_then(|customer| {
                                customer
                                    .phone
                                    .as_ref()
                                    .map(|phone| phone.clone().into_inner())
                            }))),
                    phone_country_code: customer_table_response
                        .as_ref()
                        .and_then(|customer_data| customer_data.phone_country_code.clone())
                        .or(customer_details_encrypted_data
                            .phone_country_code
                            .or(customer
                                .as_ref()
                                .and_then(|customer| customer.phone_country_code.clone()))),
                })
            } else {
                customer_table_response
            }
        } else {
            customer_table_response
        };

    headers.extend(
        external_latency
            .map(|latency| {
                vec![(
                    X_HS_LATENCY.to_string(),
                    Maskable::new_normal(latency.to_string()),
                )]
            })
            .unwrap_or_default(),
    );

    let output = if payments::is_start_pay(&operation)
        && payment_attempt.authentication_data.is_some()
    {
        let redirection_data = payment_attempt
            .authentication_data
            .clone()
            .get_required_value("redirection_data")?;

        let form: RedirectForm = serde_json::from_value(redirection_data)
            .map_err(|_| errors::ApiErrorResponse::InternalServerError)?;

        services::ApplicationResponse::Form(Box::new(services::RedirectionFormData {
            redirect_form: form,
            payment_method_data: payment_data.get_payment_method_data().cloned(),
            amount,
            currency: currency.to_string(),
        }))
    } else {
        let mut next_action_response = None;

        let bank_transfer_next_steps = bank_transfer_next_steps_check(payment_attempt.clone())?;

        let next_action_voucher = voucher_next_steps_check(payment_attempt.clone())?;

        let next_action_mobile_payment = mobile_payment_next_steps_check(&payment_attempt)?;

        let next_action_containing_qr_code_url = qr_code_next_steps_check(payment_attempt.clone())?;

        let papal_sdk_next_action = paypal_sdk_next_steps_check(payment_attempt.clone())?;

        let next_action_containing_fetch_qr_code_url =
            fetch_qr_code_url_next_steps_check(payment_attempt.clone())?;

        let next_action_containing_wait_screen =
            wait_screen_next_steps_check(payment_attempt.clone())?;

        let next_action_invoke_hidden_frame = next_action_invoke_hidden_frame(&payment_attempt)?;

        if payment_intent.status == enums::IntentStatus::RequiresCustomerAction
            || bank_transfer_next_steps.is_some()
            || next_action_voucher.is_some()
            || next_action_containing_qr_code_url.is_some()
            || next_action_containing_wait_screen.is_some()
            || papal_sdk_next_action.is_some()
            || next_action_containing_fetch_qr_code_url.is_some()
            || payment_data.get_authentication().is_some()
        {
            next_action_response = bank_transfer_next_steps
                        .map(|bank_transfer| {
                            api_models::payments::NextActionData::DisplayBankTransferInformation {
                                bank_transfer_steps_and_charges_details: bank_transfer,
                            }
                        })
                        .or(next_action_voucher.map(|voucher_data| {
                            api_models::payments::NextActionData::DisplayVoucherInformation {
                                voucher_details: voucher_data,
                            }
                        }))
                        .or(next_action_mobile_payment.map(|mobile_payment_data| {
                            api_models::payments::NextActionData::CollectOtp {
                                consent_data_required: mobile_payment_data.consent_data_required,
                            }
                        }))
                        .or(next_action_containing_qr_code_url.map(|qr_code_data| {
                            api_models::payments::NextActionData::foreign_from(qr_code_data)
                        }))
                        .or(next_action_containing_fetch_qr_code_url.map(|fetch_qr_code_data| {
                            api_models::payments::NextActionData::FetchQrCodeInformation {
                                qr_code_fetch_url: fetch_qr_code_data.qr_code_fetch_url
                            }
                        }))
                        .or(papal_sdk_next_action.map(|paypal_next_action_data| {
                            api_models::payments::NextActionData::InvokeSdkClient{
                                next_action_data: paypal_next_action_data
                            }
                        }))
                        .or(next_action_containing_wait_screen.map(|wait_screen_data| {
                            api_models::payments::NextActionData::WaitScreenInformation {
                                display_from_timestamp: wait_screen_data.display_from_timestamp,
                                display_to_timestamp: wait_screen_data.display_to_timestamp,
                            }
                        }))
                        .or(payment_attempt.authentication_data.as_ref().map(|_| {
                            // Check if iframe redirection is enabled in the business profile
                            let redirect_url = helpers::create_startpay_url(
                                base_url,
                                &payment_attempt,
                                &payment_intent,
                            );
                            // Check if redirection inside popup is enabled in the payment intent
                            if payment_intent.is_iframe_redirection_enabled.unwrap_or(false) {
                                api_models::payments::NextActionData::RedirectInsidePopup {
                                    popup_url: redirect_url,
                                }
                            } else {
                                api_models::payments::NextActionData::RedirectToUrl {
                                    redirect_to_url: redirect_url,
                                }
                            }
                        }))
                        .or(match payment_data.get_authentication(){
                            Some(authentication_store) => {
                                let authentication = &authentication_store.authentication;
                                if payment_intent.status == common_enums::IntentStatus::RequiresCustomerAction && authentication_store.cavv.is_none() && authentication.is_separate_authn_required(){
                                    // if preAuthn and separate authentication needed.
                                    let poll_config = payment_data.get_poll_config().unwrap_or_default();
                                    let request_poll_id = core_utils::get_external_authentication_request_poll_id(&payment_intent.payment_id);
                                    let payment_connector_name = payment_attempt.connector
                                        .as_ref()
                                        .get_required_value("connector")?;
                                    Some(api_models::payments::NextActionData::ThreeDsInvoke {
                                        three_ds_data: api_models::payments::ThreeDsData {
                                            three_ds_authentication_url: helpers::create_authentication_url(base_url, &payment_attempt),
                                            three_ds_authorize_url: helpers::create_authorize_url(
                                                base_url,
                                                &payment_attempt,
                                                payment_connector_name,
                                            ),
                                            three_ds_method_details: authentication.three_ds_method_url.as_ref().zip(authentication.three_ds_method_data.as_ref()).map(|(three_ds_method_url,three_ds_method_data )|{
                                                api_models::payments::ThreeDsMethodData::AcsThreeDsMethodData {
                                                    three_ds_method_data_submission: true,
                                                    three_ds_method_data: Some(three_ds_method_data.clone()),
                                                    three_ds_method_url: Some(three_ds_method_url.to_owned()),
                                                }
                                            }).unwrap_or(api_models::payments::ThreeDsMethodData::AcsThreeDsMethodData {
                                                    three_ds_method_data_submission: false,
                                                    three_ds_method_data: None,
                                                    three_ds_method_url: None,
                                            }),
                                            poll_config: api_models::payments::PollConfigResponse {poll_id: request_poll_id, delay_in_secs: poll_config.delay_in_secs, frequency: poll_config.frequency},
                                            message_version: authentication.message_version.as_ref()
                                            .map(|version| version.to_string()),
                                            directory_server_id: authentication.directory_server_id.clone(),
                                        },
                                    })
                                }else{
                                    None
                                }
                            },
                            None => None
                        })
                        .or(match next_action_invoke_hidden_frame{
                            Some(threeds_invoke_data) => Some(construct_connector_invoke_hidden_frame(
                                threeds_invoke_data,
                            )?),
                            None => None

        });
        };

        // next action check for third party sdk session (for ex: Apple pay through trustpay has third party sdk session response)
        if third_party_sdk_session_next_action(&payment_attempt, operation) {
            next_action_response = Some(
                api_models::payments::NextActionData::ThirdPartySdkSessionToken {
                    session_token: payment_data.get_sessions_token().first().cloned(),
                },
            )
        }

        let routed_through = payment_attempt.connector.clone();

        let connector_label = routed_through.as_ref().and_then(|connector_name| {
            core_utils::get_connector_label(
                payment_intent.business_country,
                payment_intent.business_label.as_ref(),
                payment_attempt.business_sub_label.as_ref(),
                connector_name,
            )
        });

        let mandate_data = payment_data.get_setup_mandate().map(|d| api::MandateData {
            customer_acceptance: d
                .customer_acceptance
                .clone()
                .map(|d| api::CustomerAcceptance {
                    acceptance_type: match d.acceptance_type {
                        hyperswitch_domain_models::mandates::AcceptanceType::Online => {
                            api::AcceptanceType::Online
                        }
                        hyperswitch_domain_models::mandates::AcceptanceType::Offline => {
                            api::AcceptanceType::Offline
                        }
                    },
                    accepted_at: d.accepted_at,
                    online: d.online.map(|d| api::OnlineMandate {
                        ip_address: d.ip_address,
                        user_agent: d.user_agent,
                    }),
                }),
            mandate_type: d.mandate_type.clone().map(|d| match d {
                hyperswitch_domain_models::mandates::MandateDataType::MultiUse(Some(i)) => {
                    api::MandateType::MultiUse(Some(api::MandateAmountData {
                        amount: i.amount,
                        currency: i.currency,
                        start_date: i.start_date,
                        end_date: i.end_date,
                        metadata: i.metadata,
                    }))
                }
                hyperswitch_domain_models::mandates::MandateDataType::SingleUse(i) => {
                    api::MandateType::SingleUse(api::payments::MandateAmountData {
                        amount: i.amount,
                        currency: i.currency,
                        start_date: i.start_date,
                        end_date: i.end_date,
                        metadata: i.metadata,
                    })
                }
                hyperswitch_domain_models::mandates::MandateDataType::MultiUse(None) => {
                    api::MandateType::MultiUse(None)
                }
            }),
            update_mandate_id: d.update_mandate_id.clone(),
        });

        let order_tax_amount = payment_data
            .get_payment_attempt()
            .net_amount
            .get_order_tax_amount()
            .or_else(|| {
                payment_data
                    .get_payment_intent()
                    .tax_details
                    .clone()
                    .and_then(|tax| {
                        tax.payment_method_type
                            .map(|a| a.order_tax_amount)
                            .or_else(|| tax.default.map(|a| a.order_tax_amount))
                    })
            });
        let connector_mandate_id = payment_data.get_mandate_id().and_then(|mandate| {
            mandate
                .mandate_reference_id
                .as_ref()
                .and_then(|mandate_ref| match mandate_ref {
                    api_models::payments::MandateReferenceId::ConnectorMandateId(
                        connector_mandate_reference_id,
                    ) => connector_mandate_reference_id.get_connector_mandate_id(),
                    _ => None,
                })
        });

        let connector_transaction_id = payment_attempt
            .get_connector_payment_id()
            .map(ToString::to_string);

        let payments_response = api::PaymentsResponse {
            payment_id: payment_intent.payment_id,
            merchant_id: payment_intent.merchant_id,
            status: payment_intent.status,
            amount: payment_attempt.net_amount.get_order_amount(),
            net_amount: payment_attempt.get_total_amount(),
            amount_capturable: payment_attempt.amount_capturable,
            amount_received: payment_intent.amount_captured,
            connector: routed_through,
            client_secret: payment_intent.client_secret.map(Secret::new),
            created: Some(payment_intent.created_at),
            currency: currency.to_string(),
            customer_id: customer.as_ref().map(|cus| cus.clone().customer_id),
            customer: customer_details_response,
            description: payment_intent.description,
            refunds: refunds_response,
            disputes: disputes_response,
            attempts: attempts_response,
            captures: captures_response,
            mandate_id,
            mandate_data,
            setup_future_usage: payment_attempt.setup_future_usage_applied,
            off_session: payment_intent.off_session,
            capture_on: None,
            capture_method: payment_attempt.capture_method,
            payment_method: payment_attempt.payment_method,
            payment_method_data: payment_method_data_response,
            payment_token: payment_attempt.payment_token,
            shipping: payment_data
                .get_address()
                .get_shipping()
                .cloned()
                .map(From::from),
            billing: payment_data
                .get_address()
                .get_payment_billing()
                .cloned()
                .map(From::from),
            order_details: payment_intent.order_details,
            email: customer
                .as_ref()
                .and_then(|cus| cus.email.as_ref().map(|s| s.to_owned())),
            name: customer
                .as_ref()
                .and_then(|cus| cus.name.as_ref().map(|s| s.to_owned())),
            phone: customer
                .as_ref()
                .and_then(|cus| cus.phone.as_ref().map(|s| s.to_owned())),
            return_url: payment_intent.return_url,
            authentication_type: payment_attempt.authentication_type,
            statement_descriptor_name: payment_intent.statement_descriptor_name,
            statement_descriptor_suffix: payment_intent.statement_descriptor_suffix,
            next_action: next_action_response,
            cancellation_reason: payment_attempt.cancellation_reason,
            error_code: payment_attempt
                .error_code
                .filter(|code| code != NO_ERROR_CODE),
            error_message: payment_attempt
                .error_reason
                .or(payment_attempt.error_message)
                .filter(|message| message != NO_ERROR_MESSAGE),
            unified_code: payment_attempt.unified_code,
            unified_message: payment_attempt.unified_message,
            payment_experience: payment_attempt.payment_experience,
            payment_method_type: payment_attempt.payment_method_type,
            connector_label,
            business_country: payment_intent.business_country,
            business_label: payment_intent.business_label,
            business_sub_label: payment_attempt.business_sub_label,
            allowed_payment_method_types: payment_intent.allowed_payment_method_types,
            ephemeral_key: payment_data
                .get_ephemeral_key()
                .map(ForeignFrom::foreign_from),
            manual_retry_allowed: helpers::is_manual_retry_allowed(
                &payment_intent.status,
                &payment_attempt.status,
                connector_request_reference_id_config,
                &merchant_id,
            ),
            connector_transaction_id,
            frm_message,
            metadata: payment_intent.metadata,
            connector_metadata: payment_intent.connector_metadata,
            feature_metadata: payment_intent.feature_metadata,
            reference_id: payment_attempt.connector_response_reference_id,
            payment_link: payment_link_data,
            profile_id: payment_intent.profile_id,
            surcharge_details,
            attempt_count: payment_intent.attempt_count,
            merchant_decision,
            merchant_connector_id: payment_attempt.merchant_connector_id,
            incremental_authorization_allowed: payment_intent.incremental_authorization_allowed,
            authorization_count: payment_intent.authorization_count,
            incremental_authorizations: incremental_authorizations_response,
            external_authentication_details,
            external_3ds_authentication_attempted: payment_attempt
                .external_three_ds_authentication_attempted,
            expires_on: payment_intent.session_expiry,
            fingerprint: payment_intent.fingerprint_id,
            browser_info: payment_attempt.browser_info,
            payment_method_id: payment_attempt.payment_method_id,
            payment_method_status: payment_data
                .get_payment_method_info()
                .map(|info| info.status),
            updated: Some(payment_intent.modified_at),
            split_payments: payment_attempt.charges,
            frm_metadata: payment_intent.frm_metadata,
            merchant_order_reference_id: payment_intent.merchant_order_reference_id,
            order_tax_amount,
            connector_mandate_id,
            shipping_cost: payment_intent.shipping_cost,
            capture_before: payment_attempt.capture_before,
            extended_authorization_applied: payment_attempt.extended_authorization_applied,
            card_discovery: payment_attempt.card_discovery,
            force_3ds_challenge: payment_intent.force_3ds_challenge,
            force_3ds_challenge_trigger: payment_intent.force_3ds_challenge_trigger,
            issuer_error_code: payment_attempt.issuer_error_code,
            issuer_error_message: payment_attempt.issuer_error_message,
<<<<<<< HEAD
            whole_connector_response: payment_data.get_whole_connector_response(),
=======
            is_iframe_redirection_enabled: payment_intent.is_iframe_redirection_enabled,
>>>>>>> 56c32cb6
        };

        services::ApplicationResponse::JsonWithHeaders((payments_response, headers))
    };

    metrics::PAYMENT_OPS_COUNT.add(
        1,
        router_env::metric_attributes!(
            ("operation", format!("{:?}", operation)),
            ("merchant", merchant_id.clone()),
            ("payment_method_type", payment_method_type),
            ("payment_method", payment_method),
        ),
    );

    Ok(output)
}

#[cfg(feature = "v1")]
pub fn third_party_sdk_session_next_action<Op>(
    payment_attempt: &storage::PaymentAttempt,
    operation: &Op,
) -> bool
where
    Op: Debug,
{
    // If the operation is confirm, we will send session token response in next action
    if format!("{operation:?}").eq("PaymentConfirm") {
        let condition1 = payment_attempt
            .connector
            .as_ref()
            .map(|connector| {
                matches!(connector.as_str(), "trustpay") || matches!(connector.as_str(), "payme")
            })
            .and_then(|is_connector_supports_third_party_sdk| {
                if is_connector_supports_third_party_sdk {
                    payment_attempt
                        .payment_method
                        .map(|pm| matches!(pm, diesel_models::enums::PaymentMethod::Wallet))
                } else {
                    Some(false)
                }
            })
            .unwrap_or(false);

        // This condition to be triggered for open banking connectors, third party SDK session token will be provided
        let condition2 = payment_attempt
            .connector
            .as_ref()
            .map(|connector| matches!(connector.as_str(), "plaid"))
            .and_then(|is_connector_supports_third_party_sdk| {
                if is_connector_supports_third_party_sdk {
                    payment_attempt
                        .payment_method
                        .map(|pm| matches!(pm, diesel_models::enums::PaymentMethod::OpenBanking))
                        .and_then(|first_match| {
                            payment_attempt
                                .payment_method_type
                                .map(|pmt| {
                                    matches!(
                                        pmt,
                                        diesel_models::enums::PaymentMethodType::OpenBankingPIS
                                    )
                                })
                                .map(|second_match| first_match && second_match)
                        })
                } else {
                    Some(false)
                }
            })
            .unwrap_or(false);

        condition1 || condition2
    } else {
        false
    }
}

pub fn qr_code_next_steps_check(
    payment_attempt: storage::PaymentAttempt,
) -> RouterResult<Option<api_models::payments::QrCodeInformation>> {
    let qr_code_steps: Option<Result<api_models::payments::QrCodeInformation, _>> = payment_attempt
        .connector_metadata
        .map(|metadata| metadata.parse_value("QrCodeInformation"));

    let qr_code_instructions = qr_code_steps.transpose().ok().flatten();
    Ok(qr_code_instructions)
}
pub fn paypal_sdk_next_steps_check(
    payment_attempt: storage::PaymentAttempt,
) -> RouterResult<Option<api_models::payments::SdkNextActionData>> {
    let paypal_connector_metadata: Option<Result<api_models::payments::SdkNextActionData, _>> =
        payment_attempt.connector_metadata.map(|metadata| {
            metadata.parse_value("SdkNextActionData").map_err(|_| {
                crate::logger::warn!(
                    "SdkNextActionData parsing failed for paypal_connector_metadata"
                )
            })
        });

    let paypal_next_steps = paypal_connector_metadata.transpose().ok().flatten();
    Ok(paypal_next_steps)
}

pub fn fetch_qr_code_url_next_steps_check(
    payment_attempt: storage::PaymentAttempt,
) -> RouterResult<Option<api_models::payments::FetchQrCodeInformation>> {
    let qr_code_steps: Option<Result<api_models::payments::FetchQrCodeInformation, _>> =
        payment_attempt
            .connector_metadata
            .map(|metadata| metadata.parse_value("FetchQrCodeInformation"));

    let qr_code_fetch_url = qr_code_steps.transpose().ok().flatten();
    Ok(qr_code_fetch_url)
}

pub fn wait_screen_next_steps_check(
    payment_attempt: storage::PaymentAttempt,
) -> RouterResult<Option<api_models::payments::WaitScreenInstructions>> {
    let display_info_with_timer_steps: Option<
        Result<api_models::payments::WaitScreenInstructions, _>,
    > = payment_attempt
        .connector_metadata
        .map(|metadata| metadata.parse_value("WaitScreenInstructions"));

    let display_info_with_timer_instructions =
        display_info_with_timer_steps.transpose().ok().flatten();
    Ok(display_info_with_timer_instructions)
}

pub fn next_action_invoke_hidden_frame(
    payment_attempt: &storage::PaymentAttempt,
) -> RouterResult<Option<api_models::payments::PaymentsConnectorThreeDsInvokeData>> {
    let connector_three_ds_invoke_data: Option<
        Result<api_models::payments::PaymentsConnectorThreeDsInvokeData, _>,
    > = payment_attempt
        .connector_metadata
        .clone()
        .map(|metadata| metadata.parse_value("PaymentsConnectorThreeDsInvokeData"));

    let three_ds_invoke_data = connector_three_ds_invoke_data.transpose().ok().flatten();
    Ok(three_ds_invoke_data)
}

pub fn construct_connector_invoke_hidden_frame(
    connector_three_ds_invoke_data: api_models::payments::PaymentsConnectorThreeDsInvokeData,
) -> RouterResult<api_models::payments::NextActionData> {
    let iframe_data = api_models::payments::IframeData::ThreedsInvokeAndCompleteAutorize {
        three_ds_method_data_submission: connector_three_ds_invoke_data
            .three_ds_method_data_submission,
        three_ds_method_data: Some(connector_three_ds_invoke_data.three_ds_method_data),
        three_ds_method_url: connector_three_ds_invoke_data.three_ds_method_url,
        directory_server_id: connector_three_ds_invoke_data.directory_server_id,
        message_version: connector_three_ds_invoke_data.message_version,
    };

    Ok(api_models::payments::NextActionData::InvokeHiddenIframe { iframe_data })
}

#[cfg(feature = "v1")]
impl ForeignFrom<(storage::PaymentIntent, storage::PaymentAttempt)> for api::PaymentsResponse {
    fn foreign_from((pi, pa): (storage::PaymentIntent, storage::PaymentAttempt)) -> Self {
        let connector_transaction_id = pa.get_connector_payment_id().map(ToString::to_string);
        Self {
            payment_id: pi.payment_id,
            merchant_id: pi.merchant_id,
            status: pi.status,
            amount: pi.amount,
            amount_capturable: pa.amount_capturable,
            client_secret: pi.client_secret.map(|s| s.into()),
            created: Some(pi.created_at),
            currency: pi.currency.map(|c| c.to_string()).unwrap_or_default(),
            description: pi.description,
            metadata: pi.metadata,
            order_details: pi.order_details,
            customer_id: pi.customer_id.clone(),
            connector: pa.connector,
            payment_method: pa.payment_method,
            payment_method_type: pa.payment_method_type,
            business_label: pi.business_label,
            business_country: pi.business_country,
            business_sub_label: pa.business_sub_label,
            setup_future_usage: pi.setup_future_usage,
            capture_method: pa.capture_method,
            authentication_type: pa.authentication_type,
            connector_transaction_id,
            attempt_count: pi.attempt_count,
            profile_id: pi.profile_id,
            merchant_connector_id: pa.merchant_connector_id,
            payment_method_data: pa.payment_method_data.and_then(|data| {
                match data.parse_value("PaymentMethodDataResponseWithBilling") {
                    Ok(parsed_data) => Some(parsed_data),
                    Err(e) => {
                        router_env::logger::error!("Failed to parse 'PaymentMethodDataResponseWithBilling' from payment method data. Error: {e:?}");
                        None
                    }
                }
            }),
            merchant_order_reference_id: pi.merchant_order_reference_id,
            customer: pi.customer_details.and_then(|customer_details|
                match customer_details.into_inner().expose().parse_value::<CustomerData>("CustomerData"){
                    Ok(parsed_data) => Some(
                        CustomerDetailsResponse {
                            id: pi.customer_id,
                            name: parsed_data.name,
                            phone: parsed_data.phone,
                            email: parsed_data.email,
                            phone_country_code:parsed_data.phone_country_code
                    }),
                    Err(e) => {
                        router_env::logger::error!("Failed to parse 'CustomerDetailsResponse' from payment method data. Error: {e:?}");
                        None
                    }
                }
            ),
            billing: pi.billing_details.and_then(|billing_details|
                match billing_details.into_inner().expose().parse_value::<Address>("Address") {
                    Ok(parsed_data) => Some(parsed_data),
                    Err(e) => {
                        router_env::logger::error!("Failed to parse 'BillingAddress' from payment method data. Error: {e:?}");
                        None
                    }
                }
            ),
            shipping: pi.shipping_details.and_then(|shipping_details|
                match shipping_details.into_inner().expose().parse_value::<Address>("Address") {
                    Ok(parsed_data) => Some(parsed_data),
                    Err(e) => {
                        router_env::logger::error!("Failed to parse 'ShippingAddress' from payment method data. Error: {e:?}");
                        None
                    }
                }
            ),
            // TODO: fill in details based on requirement
            net_amount: pa.net_amount.get_total_amount(),
            amount_received: None,
            refunds: None,
            disputes: None,
            attempts: None,
            captures: None,
            mandate_id: None,
            mandate_data: None,
            off_session: None,
            capture_on: None,
            payment_token: None,
            email: None,
            name: None,
            phone: None,
            return_url: None,
            statement_descriptor_name: None,
            statement_descriptor_suffix: None,
            next_action: None,
            cancellation_reason: None,
            error_code: None,
            error_message: None,
            unified_code: None,
            unified_message: None,
            payment_experience: None,
            connector_label: None,
            allowed_payment_method_types: None,
            ephemeral_key: None,
            manual_retry_allowed: None,
            frm_message: None,
            connector_metadata: None,
            feature_metadata: None,
            reference_id: None,
            payment_link: None,
            surcharge_details: None,
            merchant_decision: None,
            incremental_authorization_allowed: None,
            authorization_count: None,
            incremental_authorizations: None,
            external_authentication_details: None,
            external_3ds_authentication_attempted: None,
            expires_on: None,
            fingerprint: None,
            browser_info: None,
            payment_method_id: None,
            payment_method_status: None,
            updated: None,
            split_payments: None,
            frm_metadata: None,
            capture_before: pa.capture_before,
            extended_authorization_applied: pa.extended_authorization_applied,
            order_tax_amount: None,
            connector_mandate_id:None,
            shipping_cost: None,
            card_discovery: pa.card_discovery,
            force_3ds_challenge: pi.force_3ds_challenge,
            force_3ds_challenge_trigger: pi.force_3ds_challenge_trigger,
            whole_connector_response: None,
            issuer_error_code: pa.issuer_error_code,
            issuer_error_message: pa.issuer_error_message,
            is_iframe_redirection_enabled:pi.is_iframe_redirection_enabled
        }
    }
}

#[cfg(feature = "v2")]
impl ForeignFrom<(storage::PaymentIntent, Option<storage::PaymentAttempt>)>
    for api_models::payments::PaymentsListResponseItem
{
    fn foreign_from((pi, pa): (storage::PaymentIntent, Option<storage::PaymentAttempt>)) -> Self {
        Self {
            id: pi.id,
            merchant_id: pi.merchant_id,
            profile_id: pi.profile_id,
            customer_id: pi.customer_id,
            payment_method_id: pa.as_ref().and_then(|p| p.payment_method_id.clone()),
            status: pi.status,
            amount: api_models::payments::PaymentAmountDetailsResponse::foreign_from((
                &pi.amount_details,
                pa.as_ref().map(|p| &p.amount_details),
            )),
            created: pi.created_at,
            payment_method_type: pa.as_ref().and_then(|p| p.payment_method_type.into()),
            payment_method_subtype: pa.as_ref().and_then(|p| p.payment_method_subtype.into()),
            connector: pa.as_ref().and_then(|p| p.connector.clone()),
            merchant_connector_id: pa.as_ref().and_then(|p| p.merchant_connector_id.clone()),
            customer: None,
            merchant_reference_id: pi.merchant_reference_id,
            connector_payment_id: pa.as_ref().and_then(|p| p.connector_payment_id.clone()),
            connector_response_reference_id: pa
                .as_ref()
                .and_then(|p| p.connector_response_reference_id.clone()),
            metadata: pi.metadata,
            description: pi.description.map(|val| val.get_string_repr().to_string()),
            authentication_type: pi.authentication_type,
            capture_method: Some(pi.capture_method),
            setup_future_usage: Some(pi.setup_future_usage),
            attempt_count: pi.attempt_count,
            error: pa
                .as_ref()
                .and_then(|p| p.error.as_ref())
                .map(api_models::payments::ErrorDetails::foreign_from),
            cancellation_reason: pa.as_ref().and_then(|p| p.cancellation_reason.clone()),
            order_details: None,
            return_url: pi.return_url,
            statement_descriptor: pi.statement_descriptor,
            allowed_payment_method_types: pi.allowed_payment_method_types,
            authorization_count: pi.authorization_count,
            modified_at: pa.as_ref().map(|p| p.modified_at),
        }
    }
}

#[cfg(feature = "v1")]
impl ForeignFrom<ephemeral_key::EphemeralKey> for api::ephemeral_key::EphemeralKeyCreateResponse {
    fn foreign_from(from: ephemeral_key::EphemeralKey) -> Self {
        Self {
            customer_id: from.customer_id,
            created_at: from.created_at,
            expires: from.expires,
            secret: from.secret,
        }
    }
}

#[cfg(feature = "v1")]
pub fn bank_transfer_next_steps_check(
    payment_attempt: storage::PaymentAttempt,
) -> RouterResult<Option<api_models::payments::BankTransferNextStepsData>> {
    let bank_transfer_next_step = if let Some(diesel_models::enums::PaymentMethod::BankTransfer) =
        payment_attempt.payment_method
    {
        if payment_attempt.payment_method_type != Some(diesel_models::enums::PaymentMethodType::Pix)
        {
            let bank_transfer_next_steps: Option<api_models::payments::BankTransferNextStepsData> =
                payment_attempt
                    .connector_metadata
                    .map(|metadata| {
                        metadata
                            .parse_value("NextStepsRequirements")
                            .change_context(errors::ApiErrorResponse::InternalServerError)
                            .attach_printable(
                                "Failed to parse the Value to NextRequirements struct",
                            )
                    })
                    .transpose()?;
            bank_transfer_next_steps
        } else {
            None
        }
    } else {
        None
    };
    Ok(bank_transfer_next_step)
}

#[cfg(feature = "v1")]
pub fn voucher_next_steps_check(
    payment_attempt: storage::PaymentAttempt,
) -> RouterResult<Option<api_models::payments::VoucherNextStepData>> {
    let voucher_next_step = if let Some(diesel_models::enums::PaymentMethod::Voucher) =
        payment_attempt.payment_method
    {
        let voucher_next_steps: Option<api_models::payments::VoucherNextStepData> = payment_attempt
            .connector_metadata
            .map(|metadata| {
                metadata
                    .parse_value("NextStepsRequirements")
                    .change_context(errors::ApiErrorResponse::InternalServerError)
                    .attach_printable("Failed to parse the Value to NextRequirements struct")
            })
            .transpose()?;
        voucher_next_steps
    } else {
        None
    };
    Ok(voucher_next_step)
}

#[cfg(feature = "v1")]
pub fn mobile_payment_next_steps_check(
    payment_attempt: &storage::PaymentAttempt,
) -> RouterResult<Option<api_models::payments::MobilePaymentNextStepData>> {
    let mobile_payment_next_step = if let Some(diesel_models::enums::PaymentMethod::MobilePayment) =
        payment_attempt.payment_method
    {
        let mobile_paymebnt_next_steps: Option<api_models::payments::MobilePaymentNextStepData> =
            payment_attempt
                .connector_metadata
                .clone()
                .map(|metadata| {
                    metadata
                        .parse_value("MobilePaymentNextStepData")
                        .change_context(errors::ApiErrorResponse::InternalServerError)
                        .attach_printable("Failed to parse the Value to NextRequirements struct")
                })
                .transpose()?;
        mobile_paymebnt_next_steps
    } else {
        None
    };
    Ok(mobile_payment_next_step)
}

impl ForeignFrom<api_models::payments::QrCodeInformation> for api_models::payments::NextActionData {
    fn foreign_from(qr_info: api_models::payments::QrCodeInformation) -> Self {
        match qr_info {
            api_models::payments::QrCodeInformation::QrCodeUrl {
                image_data_url,
                qr_code_url,
                display_to_timestamp,
            } => Self::QrCodeInformation {
                image_data_url: Some(image_data_url),
                qr_code_url: Some(qr_code_url),
                display_to_timestamp,
                border_color: None,
                display_text: None,
            },
            api_models::payments::QrCodeInformation::QrDataUrl {
                image_data_url,
                display_to_timestamp,
            } => Self::QrCodeInformation {
                image_data_url: Some(image_data_url),
                display_to_timestamp,
                qr_code_url: None,
                border_color: None,
                display_text: None,
            },
            api_models::payments::QrCodeInformation::QrCodeImageUrl {
                qr_code_url,
                display_to_timestamp,
            } => Self::QrCodeInformation {
                qr_code_url: Some(qr_code_url),
                image_data_url: None,
                display_to_timestamp,
                border_color: None,
                display_text: None,
            },
            api_models::payments::QrCodeInformation::QrColorDataUrl {
                color_image_data_url,
                display_to_timestamp,
                border_color,
                display_text,
            } => Self::QrCodeInformation {
                qr_code_url: None,
                image_data_url: Some(color_image_data_url),
                display_to_timestamp,
                border_color,
                display_text,
            },
        }
    }
}

#[derive(Clone)]
pub struct PaymentAdditionalData<'a, F>
where
    F: Clone,
{
    router_base_url: String,
    connector_name: String,
    payment_data: PaymentData<F>,
    state: &'a SessionState,
    customer_data: &'a Option<domain::Customer>,
}

#[cfg(all(feature = "v2", feature = "customer_v2"))]
impl<F: Clone> TryFrom<PaymentAdditionalData<'_, F>> for types::PaymentsAuthorizeData {
    type Error = error_stack::Report<errors::ApiErrorResponse>;

    fn try_from(_additional_data: PaymentAdditionalData<'_, F>) -> Result<Self, Self::Error> {
        todo!()
    }
}

#[cfg(all(any(feature = "v1", feature = "v2"), not(feature = "customer_v2")))]
impl<F: Clone> TryFrom<PaymentAdditionalData<'_, F>> for types::PaymentsAuthorizeData {
    type Error = error_stack::Report<errors::ApiErrorResponse>;

    fn try_from(additional_data: PaymentAdditionalData<'_, F>) -> Result<Self, Self::Error> {
        let payment_data = additional_data.payment_data.clone();
        let router_base_url = &additional_data.router_base_url;
        let connector_name = &additional_data.connector_name;
        let attempt = &payment_data.payment_attempt;
        let browser_info: Option<types::BrowserInformation> = attempt
            .browser_info
            .clone()
            .map(|b| b.parse_value("BrowserInformation"))
            .transpose()
            .change_context(errors::ApiErrorResponse::InvalidDataValue {
                field_name: "browser_info",
            })?;

        let connector_metadata = additional_data
            .payment_data
            .payment_intent
            .connector_metadata
            .clone()
            .map(|cm| {
                cm.parse_value::<api_models::payments::ConnectorMetadata>("ConnectorMetadata")
                    .change_context(errors::ApiErrorResponse::InternalServerError)
                    .attach_printable("Failed parsing ConnectorMetadata")
            })
            .transpose()?;

        let order_category = connector_metadata.as_ref().and_then(|cm| {
            cm.noon
                .as_ref()
                .and_then(|noon| noon.order_category.clone())
        });
        let braintree_metadata = connector_metadata
            .as_ref()
            .and_then(|cm| cm.braintree.clone());

        let merchant_account_id = braintree_metadata
            .as_ref()
            .and_then(|braintree| braintree.merchant_account_id.clone());
        let merchant_config_currency =
            braintree_metadata.and_then(|braintree| braintree.merchant_config_currency);

        let order_details = additional_data
            .payment_data
            .payment_intent
            .order_details
            .map(|order_details| {
                order_details
                    .iter()
                    .map(|data| {
                        data.to_owned()
                            .parse_value("OrderDetailsWithAmount")
                            .change_context(errors::ApiErrorResponse::InvalidDataValue {
                                field_name: "OrderDetailsWithAmount",
                            })
                            .attach_printable("Unable to parse OrderDetailsWithAmount")
                    })
                    .collect::<Result<Vec<_>, _>>()
            })
            .transpose()?;

        let complete_authorize_url = Some(helpers::create_complete_authorize_url(
            router_base_url,
            attempt,
            connector_name,
            payment_data.creds_identifier.as_deref(),
        ));

        let merchant_connector_account_id_or_connector_name = payment_data
            .payment_attempt
            .merchant_connector_id
            .as_ref()
            .map(|mca_id| mca_id.get_string_repr())
            .unwrap_or(connector_name);

        let webhook_url = Some(helpers::create_webhook_url(
            router_base_url,
            &attempt.merchant_id,
            merchant_connector_account_id_or_connector_name,
        ));
        let router_return_url = Some(helpers::create_redirect_url(
            router_base_url,
            attempt,
            connector_name,
            payment_data.creds_identifier.as_deref(),
        ));

        let additional_payment_method_data: Option<api_models::payments::AdditionalPaymentData> =
            payment_data.payment_attempt
                .payment_method_data
                .as_ref().map(|data| data.clone().parse_value("AdditionalPaymentData"))
                .transpose()
                .change_context(errors::ApiErrorResponse::InternalServerError)
                .attach_printable("Failed to parse AdditionalPaymentData from payment_data.payment_attempt.payment_method_data")?;

        let payment_method_data = payment_data.payment_method_data.or_else(|| {
            if payment_data.mandate_id.is_some() {
                Some(domain::PaymentMethodData::MandatePayment)
            } else {
                None
            }
        });

        let amount = payment_data.payment_attempt.get_total_amount();

        let customer_name = additional_data
            .customer_data
            .as_ref()
            .and_then(|customer_data| {
                customer_data
                    .name
                    .as_ref()
                    .map(|customer| customer.clone().into_inner())
            });

        let customer_id = additional_data
            .customer_data
            .as_ref()
            .map(|data| data.customer_id.clone());

        let split_payments = payment_data.payment_intent.split_payments.clone();

        let merchant_order_reference_id = payment_data
            .payment_intent
            .merchant_order_reference_id
            .clone();
        let shipping_cost = payment_data.payment_intent.shipping_cost;

        let connector = api_models::enums::Connector::from_str(connector_name)
            .change_context(errors::ConnectorError::InvalidConnectorName)
            .change_context(errors::ApiErrorResponse::InvalidDataValue {
                field_name: "connector",
            })
            .attach_printable_lazy(|| {
                format!("unable to parse connector name {connector_name:?}")
            })?;

        let connector_testing_data = connector_metadata
            .and_then(|cm| match connector {
                api_models::enums::Connector::Adyen => cm
                    .adyen
                    .map(|adyen_cm| adyen_cm.testing)
                    .map(|testing_data| {
                        serde_json::to_value(testing_data)
                            .change_context(errors::ApiErrorResponse::InternalServerError)
                            .attach_printable("Failed to parse Adyen testing data")
                    }),
                _ => None,
            })
            .transpose()?
            .map(pii::SecretSerdeValue::new);

        Ok(Self {
            payment_method_data: (payment_method_data.get_required_value("payment_method_data")?),
            setup_future_usage: payment_data.payment_attempt.setup_future_usage_applied,
            mandate_id: payment_data.mandate_id.clone(),
            off_session: payment_data.mandate_id.as_ref().map(|_| true),
            setup_mandate_details: payment_data.setup_mandate.clone(),
            confirm: payment_data.payment_attempt.confirm,
            statement_descriptor_suffix: payment_data.payment_intent.statement_descriptor_suffix,
            statement_descriptor: payment_data.payment_intent.statement_descriptor_name,
            capture_method: payment_data.payment_attempt.capture_method,
            amount: amount.get_amount_as_i64(),
            order_tax_amount: payment_data
                .payment_attempt
                .net_amount
                .get_order_tax_amount(),
            minor_amount: amount,
            currency: payment_data.currency,
            browser_info,
            email: payment_data.email,
            customer_name,
            payment_experience: payment_data.payment_attempt.payment_experience,
            order_details,
            order_category,
            session_token: None,
            enrolled_for_3ds: true,
            related_transaction_id: None,
            payment_method_type: payment_data.payment_attempt.payment_method_type,
            router_return_url,
            webhook_url,
            complete_authorize_url,
            customer_id,
            surcharge_details: payment_data.surcharge_details,
            request_incremental_authorization: matches!(
                payment_data
                    .payment_intent
                    .request_incremental_authorization,
                Some(RequestIncrementalAuthorization::True)
                    | Some(RequestIncrementalAuthorization::Default)
            ),
            metadata: additional_data.payment_data.payment_intent.metadata,
            authentication_data: payment_data
                .authentication
                .as_ref()
                .map(AuthenticationData::foreign_try_from)
                .transpose()?,
            customer_acceptance: payment_data.customer_acceptance,
            request_extended_authorization: attempt.request_extended_authorization,
            split_payments,
            merchant_order_reference_id,
            integrity_object: None,
            additional_payment_method_data,
            shipping_cost,
            merchant_account_id,
            merchant_config_currency,
            connector_testing_data,
        })
    }
}

#[cfg(feature = "v2")]
impl<F: Clone> TryFrom<PaymentAdditionalData<'_, F>> for types::PaymentsSyncData {
    type Error = error_stack::Report<errors::ApiErrorResponse>;

    fn try_from(additional_data: PaymentAdditionalData<'_, F>) -> Result<Self, Self::Error> {
        todo!()
    }
}

#[cfg(feature = "v1")]
impl<F: Clone> TryFrom<PaymentAdditionalData<'_, F>> for types::PaymentsSyncData {
    type Error = error_stack::Report<errors::ApiErrorResponse>;

    fn try_from(additional_data: PaymentAdditionalData<'_, F>) -> Result<Self, Self::Error> {
        let payment_data = additional_data.payment_data;
        let capture_method = payment_data.get_capture_method();
        let amount = payment_data.payment_attempt.get_total_amount();

        let payment_method_type = payment_data
            .payment_attempt
            .get_payment_method_type()
            .to_owned();
        Ok(Self {
            amount,
            integrity_object: None,
            mandate_id: payment_data.mandate_id.clone(),
            connector_transaction_id: match payment_data.payment_attempt.get_connector_payment_id()
            {
                Some(connector_txn_id) => {
                    types::ResponseId::ConnectorTransactionId(connector_txn_id.to_owned())
                }
                None => types::ResponseId::NoResponseId,
            },
            encoded_data: payment_data.payment_attempt.encoded_data,
            capture_method,
            connector_meta: payment_data.payment_attempt.connector_metadata,
            sync_type: match payment_data.multiple_capture_data {
                Some(multiple_capture_data) => types::SyncRequestType::MultipleCaptureSync(
                    multiple_capture_data.get_pending_connector_capture_ids(),
                ),
                None => types::SyncRequestType::SinglePaymentSync,
            },
            payment_method_type,
            currency: payment_data.currency,
            split_payments: payment_data.payment_intent.split_payments,
            payment_experience: payment_data.payment_attempt.payment_experience,
        })
    }
}

impl<F: Clone> TryFrom<PaymentAdditionalData<'_, F>>
    for types::PaymentsIncrementalAuthorizationData
{
    type Error = error_stack::Report<errors::ApiErrorResponse>;

    fn try_from(additional_data: PaymentAdditionalData<'_, F>) -> Result<Self, Self::Error> {
        let payment_data = additional_data.payment_data;
        let connector = api::ConnectorData::get_connector_by_name(
            &additional_data.state.conf.connectors,
            &additional_data.connector_name,
            api::GetToken::Connector,
            payment_data.payment_attempt.merchant_connector_id.clone(),
        )?;
        let total_amount = payment_data
            .incremental_authorization_details
            .clone()
            .map(|details| details.total_amount)
            .ok_or(
                report!(errors::ApiErrorResponse::InternalServerError)
                    .attach_printable("missing incremental_authorization_details in payment_data"),
            )?;
        let additional_amount = payment_data
            .incremental_authorization_details
            .clone()
            .map(|details| details.additional_amount)
            .ok_or(
                report!(errors::ApiErrorResponse::InternalServerError)
                    .attach_printable("missing incremental_authorization_details in payment_data"),
            )?;
        Ok(Self {
            total_amount: total_amount.get_amount_as_i64(),
            additional_amount: additional_amount.get_amount_as_i64(),
            reason: payment_data
                .incremental_authorization_details
                .and_then(|details| details.reason),
            currency: payment_data.currency,
            connector_transaction_id: connector
                .connector
                .connector_transaction_id(payment_data.payment_attempt.clone())?
                .ok_or(errors::ApiErrorResponse::ResourceIdNotFound)?,
        })
    }
}

#[cfg(feature = "v2")]
impl<F: Clone> TryFrom<PaymentAdditionalData<'_, F>> for types::PaymentsCaptureData {
    type Error = error_stack::Report<errors::ApiErrorResponse>;

    fn try_from(additional_data: PaymentAdditionalData<'_, F>) -> Result<Self, Self::Error> {
        use masking::ExposeOptionInterface;

        let payment_data = additional_data.payment_data;
        let connector = api::ConnectorData::get_connector_by_name(
            &additional_data.state.conf.connectors,
            &additional_data.connector_name,
            api::GetToken::Connector,
            payment_data.payment_attempt.merchant_connector_id.clone(),
        )?;
        let amount_to_capture = payment_data
            .payment_attempt
            .amount_details
            .get_amount_to_capture()
            .unwrap_or(payment_data.payment_attempt.get_total_amount());

        let amount = payment_data.payment_attempt.get_total_amount();
        Ok(Self {
            capture_method: Some(payment_data.payment_intent.capture_method),
            amount_to_capture: amount_to_capture.get_amount_as_i64(), // This should be removed once we start moving to connector module
            minor_amount_to_capture: amount_to_capture,
            currency: payment_data.currency,
            connector_transaction_id: connector
                .connector
                .connector_transaction_id(payment_data.payment_attempt.clone())?
                .ok_or(errors::ApiErrorResponse::ResourceIdNotFound)?,
            payment_amount: amount.get_amount_as_i64(), // This should be removed once we start moving to connector module
            minor_payment_amount: amount,
            connector_meta: payment_data
                .payment_attempt
                .connector_metadata
                .expose_option(),
            // TODO: add multiple capture data
            multiple_capture_data: None,
            // TODO: why do we need browser info during capture?
            browser_info: None,
            metadata: payment_data.payment_intent.metadata.expose_option(),
            integrity_object: None,
            split_payments: None,
            webhook_url: None,
        })
    }
}

#[cfg(feature = "v1")]
impl<F: Clone> TryFrom<PaymentAdditionalData<'_, F>> for types::PaymentsCaptureData {
    type Error = error_stack::Report<errors::ApiErrorResponse>;

    fn try_from(additional_data: PaymentAdditionalData<'_, F>) -> Result<Self, Self::Error> {
        let payment_data = additional_data.payment_data;
        let connector = api::ConnectorData::get_connector_by_name(
            &additional_data.state.conf.connectors,
            &additional_data.connector_name,
            api::GetToken::Connector,
            payment_data.payment_attempt.merchant_connector_id.clone(),
        )?;
        let amount_to_capture = payment_data
            .payment_attempt
            .amount_to_capture
            .unwrap_or(payment_data.payment_attempt.get_total_amount());
        let browser_info: Option<types::BrowserInformation> = payment_data
            .payment_attempt
            .browser_info
            .clone()
            .map(|b| b.parse_value("BrowserInformation"))
            .transpose()
            .change_context(errors::ApiErrorResponse::InvalidDataValue {
                field_name: "browser_info",
            })?;
        let amount = payment_data.payment_attempt.get_total_amount();

        let router_base_url = &additional_data.router_base_url;
        let attempt = &payment_data.payment_attempt;

        let merchant_connector_account_id = payment_data
            .payment_attempt
            .merchant_connector_id
            .as_ref()
            .map(|mca_id| mca_id.get_string_repr())
            .ok_or(errors::ApiErrorResponse::MerchantAccountNotFound)?;
        let webhook_url: Option<_> = Some(helpers::create_webhook_url(
            router_base_url,
            &attempt.merchant_id,
            merchant_connector_account_id,
        ));
        Ok(Self {
            capture_method: payment_data.get_capture_method(),
            amount_to_capture: amount_to_capture.get_amount_as_i64(), // This should be removed once we start moving to connector module
            minor_amount_to_capture: amount_to_capture,
            currency: payment_data.currency,
            connector_transaction_id: connector
                .connector
                .connector_transaction_id(payment_data.payment_attempt.clone())?
                .ok_or(errors::ApiErrorResponse::ResourceIdNotFound)?,
            payment_amount: amount.get_amount_as_i64(), // This should be removed once we start moving to connector module
            minor_payment_amount: amount,
            connector_meta: payment_data.payment_attempt.connector_metadata,
            multiple_capture_data: match payment_data.multiple_capture_data {
                Some(multiple_capture_data) => Some(MultipleCaptureRequestData {
                    capture_sequence: multiple_capture_data.get_captures_count()?,
                    capture_reference: multiple_capture_data
                        .get_latest_capture()
                        .capture_id
                        .clone(),
                }),
                None => None,
            },
            browser_info,
            metadata: payment_data.payment_intent.metadata,
            integrity_object: None,
            split_payments: payment_data.payment_intent.split_payments,
            webhook_url,
        })
    }
}

#[cfg(feature = "v2")]
impl<F: Clone> TryFrom<PaymentAdditionalData<'_, F>> for types::PaymentsCancelData {
    type Error = error_stack::Report<errors::ApiErrorResponse>;

    fn try_from(additional_data: PaymentAdditionalData<'_, F>) -> Result<Self, Self::Error> {
        todo!()
    }
}

#[cfg(feature = "v1")]
impl<F: Clone> TryFrom<PaymentAdditionalData<'_, F>> for types::PaymentsCancelData {
    type Error = error_stack::Report<errors::ApiErrorResponse>;

    fn try_from(additional_data: PaymentAdditionalData<'_, F>) -> Result<Self, Self::Error> {
        let payment_data = additional_data.payment_data;
        let connector = api::ConnectorData::get_connector_by_name(
            &additional_data.state.conf.connectors,
            &additional_data.connector_name,
            api::GetToken::Connector,
            payment_data.payment_attempt.merchant_connector_id.clone(),
        )?;
        let browser_info: Option<types::BrowserInformation> = payment_data
            .payment_attempt
            .browser_info
            .clone()
            .map(|b| b.parse_value("BrowserInformation"))
            .transpose()
            .change_context(errors::ApiErrorResponse::InvalidDataValue {
                field_name: "browser_info",
            })?;
        let amount = payment_data.payment_attempt.get_total_amount();

        let router_base_url = &additional_data.router_base_url;
        let attempt = &payment_data.payment_attempt;

        let merchant_connector_account_id = payment_data
            .payment_attempt
            .merchant_connector_id
            .as_ref()
            .map(|mca_id| mca_id.get_string_repr())
            .ok_or(errors::ApiErrorResponse::MerchantAccountNotFound)?;
        let webhook_url: Option<_> = Some(helpers::create_webhook_url(
            router_base_url,
            &attempt.merchant_id,
            merchant_connector_account_id,
        ));
        let capture_method = payment_data.payment_attempt.capture_method;
        Ok(Self {
            amount: Some(amount.get_amount_as_i64()), // This should be removed once we start moving to connector module
            minor_amount: Some(amount),
            currency: Some(payment_data.currency),
            connector_transaction_id: connector
                .connector
                .connector_transaction_id(payment_data.payment_attempt.clone())?
                .ok_or(errors::ApiErrorResponse::ResourceIdNotFound)?,
            cancellation_reason: payment_data.payment_attempt.cancellation_reason,
            connector_meta: payment_data.payment_attempt.connector_metadata,
            browser_info,
            metadata: payment_data.payment_intent.metadata,
            webhook_url,
            capture_method,
        })
    }
}

impl<F: Clone> TryFrom<PaymentAdditionalData<'_, F>> for types::PaymentsApproveData {
    type Error = error_stack::Report<errors::ApiErrorResponse>;

    fn try_from(additional_data: PaymentAdditionalData<'_, F>) -> Result<Self, Self::Error> {
        let payment_data = additional_data.payment_data;
        let amount = payment_data.payment_attempt.get_total_amount();
        Ok(Self {
            amount: Some(amount.get_amount_as_i64()), //need to change after we move to connector module
            currency: Some(payment_data.currency),
        })
    }
}

#[cfg(feature = "v2")]
impl<F: Clone> TryFrom<PaymentAdditionalData<'_, F>> for types::SdkPaymentsSessionUpdateData {
    type Error = error_stack::Report<errors::ApiErrorResponse>;

    fn try_from(additional_data: PaymentAdditionalData<'_, F>) -> Result<Self, Self::Error> {
        todo!()
    }
}

#[cfg(feature = "v1")]
impl<F: Clone> TryFrom<PaymentAdditionalData<'_, F>> for types::SdkPaymentsSessionUpdateData {
    type Error = error_stack::Report<errors::ApiErrorResponse>;
    fn try_from(additional_data: PaymentAdditionalData<'_, F>) -> Result<Self, Self::Error> {
        let payment_data = additional_data.payment_data;
        let order_tax_amount = payment_data
            .payment_intent
            .tax_details
            .clone()
            .and_then(|tax| tax.payment_method_type.map(|pmt| pmt.order_tax_amount))
            .ok_or(errors::ApiErrorResponse::MissingRequiredField {
                field_name: "order_tax_amount",
            })?;
        let surcharge_amount = payment_data
            .surcharge_details
            .as_ref()
            .map(|surcharge_details| surcharge_details.get_total_surcharge_amount())
            .unwrap_or_default();
        let shipping_cost = payment_data
            .payment_intent
            .shipping_cost
            .unwrap_or_default();
        // net_amount here would include amount, order_tax_amount, surcharge_amount and shipping_cost
        let net_amount = payment_data.payment_intent.amount
            + order_tax_amount
            + shipping_cost
            + surcharge_amount;
        Ok(Self {
            amount: net_amount,
            order_tax_amount,
            currency: payment_data.currency,
            order_amount: payment_data.payment_intent.amount,
            session_id: payment_data.session_id,
            shipping_cost: payment_data.payment_intent.shipping_cost,
        })
    }
}

#[cfg(feature = "v2")]
impl<F: Clone> TryFrom<PaymentAdditionalData<'_, F>> for types::PaymentsPostSessionTokensData {
    type Error = error_stack::Report<errors::ApiErrorResponse>;

    fn try_from(additional_data: PaymentAdditionalData<'_, F>) -> Result<Self, Self::Error> {
        todo!()
    }
}

#[cfg(feature = "v1")]
impl<F: Clone> TryFrom<PaymentAdditionalData<'_, F>> for types::PaymentsPostSessionTokensData {
    type Error = error_stack::Report<errors::ApiErrorResponse>;

    fn try_from(additional_data: PaymentAdditionalData<'_, F>) -> Result<Self, Self::Error> {
        let payment_data = additional_data.payment_data.clone();
        let surcharge_amount = payment_data
            .surcharge_details
            .as_ref()
            .map(|surcharge_details| surcharge_details.get_total_surcharge_amount())
            .unwrap_or_default();
        let shipping_cost = payment_data
            .payment_intent
            .shipping_cost
            .unwrap_or_default();
        // amount here would include amount, surcharge_amount and shipping_cost
        let amount = payment_data.payment_intent.amount + shipping_cost + surcharge_amount;
        let merchant_order_reference_id = payment_data
            .payment_intent
            .merchant_order_reference_id
            .clone();
        let router_base_url = &additional_data.router_base_url;
        let connector_name = &additional_data.connector_name;
        let attempt = &payment_data.payment_attempt;
        let router_return_url = Some(helpers::create_redirect_url(
            router_base_url,
            attempt,
            connector_name,
            payment_data.creds_identifier.as_deref(),
        ));
        Ok(Self {
            amount, //need to change after we move to connector module
            order_amount: payment_data.payment_intent.amount,
            currency: payment_data.currency,
            merchant_order_reference_id,
            capture_method: payment_data.payment_attempt.capture_method,
            shipping_cost: payment_data.payment_intent.shipping_cost,
            setup_future_usage: payment_data.payment_attempt.setup_future_usage_applied,
            router_return_url,
        })
    }
}

#[cfg(feature = "v2")]
impl<F: Clone> TryFrom<PaymentAdditionalData<'_, F>> for types::PaymentsUpdateMetadataData {
    type Error = error_stack::Report<errors::ApiErrorResponse>;

    fn try_from(additional_data: PaymentAdditionalData<'_, F>) -> Result<Self, Self::Error> {
        todo!()
    }
}

#[cfg(feature = "v1")]
impl<F: Clone> TryFrom<PaymentAdditionalData<'_, F>> for types::PaymentsUpdateMetadataData {
    type Error = error_stack::Report<errors::ApiErrorResponse>;

    fn try_from(additional_data: PaymentAdditionalData<'_, F>) -> Result<Self, Self::Error> {
        let payment_data = additional_data.payment_data.clone();
        let connector = api::ConnectorData::get_connector_by_name(
            &additional_data.state.conf.connectors,
            &additional_data.connector_name,
            api::GetToken::Connector,
            payment_data.payment_attempt.merchant_connector_id.clone(),
        )?;
        Ok(Self {
            metadata: payment_data
                .payment_intent
                .metadata
                .map(Secret::new)
                .ok_or(errors::ApiErrorResponse::InternalServerError)
                .attach_printable("payment_intent.metadata not found")?,
            connector_transaction_id: connector
                .connector
                .connector_transaction_id(payment_data.payment_attempt.clone())?
                .ok_or(errors::ApiErrorResponse::ResourceIdNotFound)?,
        })
    }
}

impl<F: Clone> TryFrom<PaymentAdditionalData<'_, F>> for types::PaymentsRejectData {
    type Error = error_stack::Report<errors::ApiErrorResponse>;

    fn try_from(additional_data: PaymentAdditionalData<'_, F>) -> Result<Self, Self::Error> {
        let payment_data = additional_data.payment_data;
        let amount = payment_data.payment_attempt.get_total_amount();
        Ok(Self {
            amount: Some(amount.get_amount_as_i64()), //need to change after we move to connector module
            currency: Some(payment_data.currency),
        })
    }
}

#[cfg(feature = "v2")]
impl<F: Clone> TryFrom<PaymentAdditionalData<'_, F>> for types::PaymentsSessionData {
    type Error = error_stack::Report<errors::ApiErrorResponse>;

    fn try_from(additional_data: PaymentAdditionalData<'_, F>) -> Result<Self, Self::Error> {
        let payment_data = additional_data.payment_data.clone();

        let order_details = additional_data
            .payment_data
            .payment_intent
            .order_details
            .map(|order_details| {
                order_details
                    .iter()
                    .map(|data| data.to_owned().expose())
                    .collect()
            });

        let surcharge_amount = payment_data
            .surcharge_details
            .as_ref()
            .map(|surcharge_details| surcharge_details.get_total_surcharge_amount())
            .unwrap_or_default();

        let amount = payment_data.payment_intent.amount_details.order_amount;

        let shipping_cost = payment_data
            .payment_intent
            .amount_details
            .shipping_cost
            .unwrap_or_default();

        // net_amount here would include amount, surcharge_amount and shipping_cost
        let net_amount = amount + surcharge_amount + shipping_cost;

        let required_amount_type = StringMajorUnitForConnector;

        let apple_pay_amount = required_amount_type
            .convert(net_amount, payment_data.currency)
            .change_context(errors::ApiErrorResponse::PreconditionFailed {
                message: "Failed to convert amount to string major unit for applePay".to_string(),
            })?;

        let apple_pay_recurring_details = payment_data
            .payment_intent
            .feature_metadata
            .and_then(|feature_metadata| feature_metadata.apple_pay_recurring_details)
            .map(|apple_pay_recurring_details| {
                ForeignInto::foreign_into((apple_pay_recurring_details, apple_pay_amount))
            });

        Ok(Self {
            amount: amount.get_amount_as_i64(), //need to change once we move to connector module
            minor_amount: amount,
            currency: payment_data.currency,
            country: payment_data.address.get_payment_method_billing().and_then(
                |billing_address| {
                    billing_address
                        .address
                        .as_ref()
                        .and_then(|address| address.country)
                },
            ),
            order_details,
            surcharge_details: payment_data.surcharge_details,
            email: payment_data.email,
            apple_pay_recurring_details,
        })
    }
}

#[cfg(feature = "v1")]
impl<F: Clone> TryFrom<PaymentAdditionalData<'_, F>> for types::PaymentsSessionData {
    type Error = error_stack::Report<errors::ApiErrorResponse>;

    fn try_from(additional_data: PaymentAdditionalData<'_, F>) -> Result<Self, Self::Error> {
        let payment_data = additional_data.payment_data.clone();

        let order_details = additional_data
            .payment_data
            .payment_intent
            .order_details
            .map(|order_details| {
                order_details
                    .iter()
                    .map(|data| {
                        data.to_owned()
                            .parse_value("OrderDetailsWithAmount")
                            .change_context(errors::ApiErrorResponse::InvalidDataValue {
                                field_name: "OrderDetailsWithAmount",
                            })
                            .attach_printable("Unable to parse OrderDetailsWithAmount")
                    })
                    .collect::<Result<Vec<_>, _>>()
            })
            .transpose()?;

        let surcharge_amount = payment_data
            .surcharge_details
            .as_ref()
            .map(|surcharge_details| surcharge_details.get_total_surcharge_amount())
            .unwrap_or_default();

        let amount = payment_data.payment_intent.amount;

        let shipping_cost = payment_data
            .payment_intent
            .shipping_cost
            .unwrap_or_default();

        // net_amount here would include amount, surcharge_amount and shipping_cost
        let net_amount = amount + surcharge_amount + shipping_cost;

        let required_amount_type = StringMajorUnitForConnector;

        let apple_pay_amount = required_amount_type
            .convert(net_amount, payment_data.currency)
            .change_context(errors::ApiErrorResponse::PreconditionFailed {
                message: "Failed to convert amount to string major unit for applePay".to_string(),
            })?;

        let apple_pay_recurring_details = payment_data
            .payment_intent
            .feature_metadata
            .map(|feature_metadata| {
                feature_metadata
                    .parse_value::<diesel_models::types::FeatureMetadata>("FeatureMetadata")
                    .change_context(errors::ApiErrorResponse::InternalServerError)
                    .attach_printable("Failed parsing FeatureMetadata")
            })
            .transpose()?
            .and_then(|feature_metadata| feature_metadata.apple_pay_recurring_details)
            .map(|apple_pay_recurring_details| {
                ForeignFrom::foreign_from((apple_pay_recurring_details, apple_pay_amount))
            });

        Ok(Self {
            amount: net_amount.get_amount_as_i64(), //need to change once we move to connector module
            minor_amount: amount,
            currency: payment_data.currency,
            country: payment_data.address.get_payment_method_billing().and_then(
                |billing_address| {
                    billing_address
                        .address
                        .as_ref()
                        .and_then(|address| address.country)
                },
            ),
            order_details,
            email: payment_data.email,
            surcharge_details: payment_data.surcharge_details,
            apple_pay_recurring_details,
        })
    }
}

impl
    ForeignFrom<(
        diesel_models::types::ApplePayRecurringDetails,
        StringMajorUnit,
    )> for api_models::payments::ApplePayRecurringPaymentRequest
{
    fn foreign_from(
        (apple_pay_recurring_details, net_amount): (
            diesel_models::types::ApplePayRecurringDetails,
            StringMajorUnit,
        ),
    ) -> Self {
        Self {
            payment_description: apple_pay_recurring_details.payment_description,
            regular_billing: api_models::payments::ApplePayRegularBillingRequest {
                amount: net_amount,
                label: apple_pay_recurring_details.regular_billing.label,
                payment_timing: api_models::payments::ApplePayPaymentTiming::Recurring,
                recurring_payment_start_date: apple_pay_recurring_details
                    .regular_billing
                    .recurring_payment_start_date,
                recurring_payment_end_date: apple_pay_recurring_details
                    .regular_billing
                    .recurring_payment_end_date,
                recurring_payment_interval_unit: apple_pay_recurring_details
                    .regular_billing
                    .recurring_payment_interval_unit
                    .map(ForeignFrom::foreign_from),
                recurring_payment_interval_count: apple_pay_recurring_details
                    .regular_billing
                    .recurring_payment_interval_count,
            },
            billing_agreement: apple_pay_recurring_details.billing_agreement,
            management_u_r_l: apple_pay_recurring_details.management_url,
        }
    }
}

impl ForeignFrom<diesel_models::types::ApplePayRecurringDetails>
    for api_models::payments::ApplePayRecurringDetails
{
    fn foreign_from(
        apple_pay_recurring_details: diesel_models::types::ApplePayRecurringDetails,
    ) -> Self {
        Self {
            payment_description: apple_pay_recurring_details.payment_description,
            regular_billing: ForeignFrom::foreign_from(apple_pay_recurring_details.regular_billing),
            billing_agreement: apple_pay_recurring_details.billing_agreement,
            management_url: apple_pay_recurring_details.management_url,
        }
    }
}

impl ForeignFrom<diesel_models::types::ApplePayRegularBillingDetails>
    for api_models::payments::ApplePayRegularBillingDetails
{
    fn foreign_from(
        apple_pay_regular_billing: diesel_models::types::ApplePayRegularBillingDetails,
    ) -> Self {
        Self {
            label: apple_pay_regular_billing.label,
            recurring_payment_start_date: apple_pay_regular_billing.recurring_payment_start_date,
            recurring_payment_end_date: apple_pay_regular_billing.recurring_payment_end_date,
            recurring_payment_interval_unit: apple_pay_regular_billing
                .recurring_payment_interval_unit
                .map(ForeignFrom::foreign_from),
            recurring_payment_interval_count: apple_pay_regular_billing
                .recurring_payment_interval_count,
        }
    }
}

impl ForeignFrom<diesel_models::types::RecurringPaymentIntervalUnit>
    for api_models::payments::RecurringPaymentIntervalUnit
{
    fn foreign_from(
        apple_pay_recurring_payment_interval_unit: diesel_models::types::RecurringPaymentIntervalUnit,
    ) -> Self {
        match apple_pay_recurring_payment_interval_unit {
            diesel_models::types::RecurringPaymentIntervalUnit::Day => Self::Day,
            diesel_models::types::RecurringPaymentIntervalUnit::Month => Self::Month,
            diesel_models::types::RecurringPaymentIntervalUnit::Year => Self::Year,
            diesel_models::types::RecurringPaymentIntervalUnit::Hour => Self::Hour,
            diesel_models::types::RecurringPaymentIntervalUnit::Minute => Self::Minute,
        }
    }
}

impl ForeignFrom<diesel_models::types::RedirectResponse>
    for api_models::payments::RedirectResponse
{
    fn foreign_from(redirect_res: diesel_models::types::RedirectResponse) -> Self {
        Self {
            param: redirect_res.param,
            json_payload: redirect_res.json_payload,
        }
    }
}

#[cfg(feature = "v1")]
impl<F: Clone> TryFrom<PaymentAdditionalData<'_, F>> for types::SetupMandateRequestData {
    type Error = error_stack::Report<errors::ApiErrorResponse>;

    fn try_from(additional_data: PaymentAdditionalData<'_, F>) -> Result<Self, Self::Error> {
        let payment_data = additional_data.payment_data;
        let router_base_url = &additional_data.router_base_url;
        let connector_name = &additional_data.connector_name;
        let attempt = &payment_data.payment_attempt;
        let router_return_url = Some(helpers::create_redirect_url(
            router_base_url,
            attempt,
            connector_name,
            payment_data.creds_identifier.as_deref(),
        ));
        let browser_info: Option<types::BrowserInformation> = attempt
            .browser_info
            .clone()
            .map(|b| b.parse_value("BrowserInformation"))
            .transpose()
            .change_context(errors::ApiErrorResponse::InvalidDataValue {
                field_name: "browser_info",
            })?;

        let customer_name = additional_data
            .customer_data
            .as_ref()
            .and_then(|customer_data| {
                customer_data
                    .name
                    .as_ref()
                    .map(|customer| customer.clone().into_inner())
            });
        let amount = payment_data.payment_attempt.get_total_amount();
        let merchant_connector_account_id_or_connector_name = payment_data
            .payment_attempt
            .merchant_connector_id
            .as_ref()
            .map(|mca_id| mca_id.get_string_repr())
            .unwrap_or(connector_name);
        let webhook_url = Some(helpers::create_webhook_url(
            router_base_url,
            &attempt.merchant_id,
            merchant_connector_account_id_or_connector_name,
        ));
        let complete_authorize_url = Some(helpers::create_complete_authorize_url(
            router_base_url,
            attempt,
            connector_name,
            payment_data.creds_identifier.as_deref(),
        ));

        let connector = api_models::enums::Connector::from_str(connector_name)
            .change_context(errors::ConnectorError::InvalidConnectorName)
            .change_context(errors::ApiErrorResponse::InvalidDataValue {
                field_name: "connector",
            })
            .attach_printable_lazy(|| {
                format!("unable to parse connector name {connector_name:?}")
            })?;

        let connector_testing_data = payment_data
            .payment_intent
            .connector_metadata
            .as_ref()
            .map(|cm| {
                cm.clone()
                    .parse_value::<api_models::payments::ConnectorMetadata>("ConnectorMetadata")
                    .change_context(errors::ApiErrorResponse::InternalServerError)
                    .attach_printable("Failed parsing ConnectorMetadata")
            })
            .transpose()?
            .and_then(|cm| match connector {
                api_models::enums::Connector::Adyen => cm
                    .adyen
                    .map(|adyen_cm| adyen_cm.testing)
                    .map(|testing_data| {
                        serde_json::to_value(testing_data)
                            .change_context(errors::ApiErrorResponse::InternalServerError)
                            .attach_printable("Failed to parse Adyen testing data")
                    }),
                _ => None,
            })
            .transpose()?
            .map(pii::SecretSerdeValue::new);

        Ok(Self {
            currency: payment_data.currency,
            confirm: true,
            amount: Some(amount.get_amount_as_i64()), //need to change once we move to connector module
            minor_amount: Some(amount),
            payment_method_data: (payment_data
                .payment_method_data
                .get_required_value("payment_method_data")?),
            statement_descriptor_suffix: payment_data.payment_intent.statement_descriptor_suffix,
            setup_future_usage: payment_data.payment_attempt.setup_future_usage_applied,
            off_session: payment_data.mandate_id.as_ref().map(|_| true),
            mandate_id: payment_data.mandate_id.clone(),
            setup_mandate_details: payment_data.setup_mandate,
            customer_acceptance: payment_data.customer_acceptance,
            router_return_url,
            email: payment_data.email,
            customer_name,
            return_url: payment_data.payment_intent.return_url,
            browser_info,
            payment_method_type: attempt.payment_method_type,
            request_incremental_authorization: matches!(
                payment_data
                    .payment_intent
                    .request_incremental_authorization,
                Some(RequestIncrementalAuthorization::True)
                    | Some(RequestIncrementalAuthorization::Default)
            ),
            metadata: payment_data.payment_intent.metadata.clone().map(Into::into),
            shipping_cost: payment_data.payment_intent.shipping_cost,
            webhook_url,
            complete_authorize_url,
            capture_method: payment_data.payment_attempt.capture_method,
            connector_testing_data,
        })
    }
}

#[cfg(feature = "v2")]
impl<F: Clone> TryFrom<PaymentAdditionalData<'_, F>> for types::SetupMandateRequestData {
    type Error = error_stack::Report<errors::ApiErrorResponse>;

    fn try_from(additional_data: PaymentAdditionalData<'_, F>) -> Result<Self, Self::Error> {
        todo!()
    }
}

impl ForeignTryFrom<types::CaptureSyncResponse> for storage::CaptureUpdate {
    type Error = error_stack::Report<errors::ApiErrorResponse>;

    fn foreign_try_from(
        capture_sync_response: types::CaptureSyncResponse,
    ) -> Result<Self, Self::Error> {
        match capture_sync_response {
            types::CaptureSyncResponse::Success {
                resource_id,
                status,
                connector_response_reference_id,
                ..
            } => {
                let (connector_capture_id, processor_capture_data) = match resource_id {
                    types::ResponseId::EncodedData(_) | types::ResponseId::NoResponseId => {
                        (None, None)
                    }
                    types::ResponseId::ConnectorTransactionId(id) => {
                        let (txn_id, txn_data) =
                            common_utils_type::ConnectorTransactionId::form_id_and_data(id);
                        (Some(txn_id), txn_data)
                    }
                };
                Ok(Self::ResponseUpdate {
                    status: enums::CaptureStatus::foreign_try_from(status)?,
                    connector_capture_id,
                    connector_response_reference_id,
                    processor_capture_data,
                })
            }
            types::CaptureSyncResponse::Error {
                code,
                message,
                reason,
                status_code,
                ..
            } => Ok(Self::ErrorUpdate {
                status: match status_code {
                    500..=511 => enums::CaptureStatus::Pending,
                    _ => enums::CaptureStatus::Failed,
                },
                error_code: Some(code),
                error_message: Some(message),
                error_reason: reason,
            }),
        }
    }
}

#[cfg(feature = "v1")]
impl<F: Clone> TryFrom<PaymentAdditionalData<'_, F>> for types::CompleteAuthorizeData {
    type Error = error_stack::Report<errors::ApiErrorResponse>;

    fn try_from(additional_data: PaymentAdditionalData<'_, F>) -> Result<Self, Self::Error> {
        let payment_data = additional_data.payment_data;
        let router_base_url = &additional_data.router_base_url;
        let connector_name = &additional_data.connector_name;
        let attempt = &payment_data.payment_attempt;
        let browser_info: Option<types::BrowserInformation> = payment_data
            .payment_attempt
            .browser_info
            .clone()
            .map(|b| b.parse_value("BrowserInformation"))
            .transpose()
            .change_context(errors::ApiErrorResponse::InvalidDataValue {
                field_name: "browser_info",
            })?;

        let redirect_response = payment_data.redirect_response.map(|redirect| {
            types::CompleteAuthorizeRedirectResponse {
                params: redirect.param,
                payload: redirect.json_payload,
            }
        });
        let amount = payment_data.payment_attempt.get_total_amount();
        let complete_authorize_url = Some(helpers::create_complete_authorize_url(
            router_base_url,
            attempt,
            connector_name,
            payment_data.creds_identifier.as_deref(),
        ));
        let braintree_metadata = payment_data
            .payment_intent
            .connector_metadata
            .clone()
            .map(|cm| {
                cm.parse_value::<api_models::payments::ConnectorMetadata>("ConnectorMetadata")
                    .change_context(errors::ApiErrorResponse::InternalServerError)
                    .attach_printable("Failed parsing ConnectorMetadata")
            })
            .transpose()?
            .and_then(|cm| cm.braintree);

        let merchant_account_id = braintree_metadata
            .as_ref()
            .and_then(|braintree| braintree.merchant_account_id.clone());
        let merchant_config_currency =
            braintree_metadata.and_then(|braintree| braintree.merchant_config_currency);
        Ok(Self {
            setup_future_usage: payment_data.payment_intent.setup_future_usage,
            mandate_id: payment_data.mandate_id.clone(),
            off_session: payment_data.mandate_id.as_ref().map(|_| true),
            setup_mandate_details: payment_data.setup_mandate.clone(),
            confirm: payment_data.payment_attempt.confirm,
            statement_descriptor_suffix: payment_data.payment_intent.statement_descriptor_suffix,
            capture_method: payment_data.payment_attempt.capture_method,
            amount: amount.get_amount_as_i64(), // need to change once we move to connector module
            minor_amount: amount,
            currency: payment_data.currency,
            browser_info,
            email: payment_data.email,
            payment_method_data: payment_data.payment_method_data,
            connector_transaction_id: payment_data
                .payment_attempt
                .get_connector_payment_id()
                .map(ToString::to_string),
            redirect_response,
            connector_meta: payment_data.payment_attempt.connector_metadata,
            complete_authorize_url,
            metadata: payment_data.payment_intent.metadata,
            customer_acceptance: payment_data.customer_acceptance,
            merchant_account_id,
            merchant_config_currency,
            threeds_method_comp_ind: payment_data.threeds_method_comp_ind,
        })
    }
}

#[cfg(feature = "v2")]
impl<F: Clone> TryFrom<PaymentAdditionalData<'_, F>> for types::CompleteAuthorizeData {
    type Error = error_stack::Report<errors::ApiErrorResponse>;

    fn try_from(additional_data: PaymentAdditionalData<'_, F>) -> Result<Self, Self::Error> {
        todo!()
    }
}

#[cfg(feature = "v2")]
impl<F: Clone> TryFrom<PaymentAdditionalData<'_, F>> for types::PaymentsPreProcessingData {
    type Error = error_stack::Report<errors::ApiErrorResponse>;

    fn try_from(additional_data: PaymentAdditionalData<'_, F>) -> Result<Self, Self::Error> {
        todo!()
    }
}

#[cfg(feature = "v1")]
impl<F: Clone> TryFrom<PaymentAdditionalData<'_, F>> for types::PaymentsPreProcessingData {
    type Error = error_stack::Report<errors::ApiErrorResponse>;

    fn try_from(additional_data: PaymentAdditionalData<'_, F>) -> Result<Self, Self::Error> {
        let payment_data = additional_data.payment_data;
        let payment_method_data = payment_data.payment_method_data;
        let router_base_url = &additional_data.router_base_url;
        let attempt = &payment_data.payment_attempt;
        let connector_name = &additional_data.connector_name;

        let order_details = payment_data
            .payment_intent
            .order_details
            .map(|order_details| {
                order_details
                    .iter()
                    .map(|data| {
                        data.to_owned()
                            .parse_value("OrderDetailsWithAmount")
                            .change_context(errors::ApiErrorResponse::InvalidDataValue {
                                field_name: "OrderDetailsWithAmount",
                            })
                            .attach_printable("Unable to parse OrderDetailsWithAmount")
                    })
                    .collect::<Result<Vec<_>, _>>()
            })
            .transpose()?;
        let merchant_connector_account_id_or_connector_name = payment_data
            .payment_attempt
            .merchant_connector_id
            .as_ref()
            .map(|mca_id| mca_id.get_string_repr())
            .unwrap_or(connector_name);
        let webhook_url = Some(helpers::create_webhook_url(
            router_base_url,
            &attempt.merchant_id,
            merchant_connector_account_id_or_connector_name,
        ));
        let router_return_url = Some(helpers::create_redirect_url(
            router_base_url,
            attempt,
            connector_name,
            payment_data.creds_identifier.as_deref(),
        ));
        let complete_authorize_url = Some(helpers::create_complete_authorize_url(
            router_base_url,
            attempt,
            connector_name,
            payment_data.creds_identifier.as_deref(),
        ));
        let browser_info: Option<types::BrowserInformation> = payment_data
            .payment_attempt
            .browser_info
            .clone()
            .map(|b| b.parse_value("BrowserInformation"))
            .transpose()
            .change_context(errors::ApiErrorResponse::InvalidDataValue {
                field_name: "browser_info",
            })?;
        let amount = payment_data.payment_attempt.get_total_amount();
        Ok(Self {
            payment_method_data,
            email: payment_data.email,
            currency: Some(payment_data.currency),
            amount: Some(amount.get_amount_as_i64()), // need to change this once we move to connector module
            minor_amount: Some(amount),
            payment_method_type: payment_data.payment_attempt.payment_method_type,
            setup_mandate_details: payment_data.setup_mandate,
            capture_method: payment_data.payment_attempt.capture_method,
            order_details,
            router_return_url,
            webhook_url,
            complete_authorize_url,
            browser_info,
            surcharge_details: payment_data.surcharge_details,
            connector_transaction_id: payment_data
                .payment_attempt
                .get_connector_payment_id()
                .map(ToString::to_string),
            redirect_response: None,
            mandate_id: payment_data.mandate_id,
            related_transaction_id: None,
            enrolled_for_3ds: true,
            split_payments: payment_data.payment_intent.split_payments,
            metadata: payment_data.payment_intent.metadata.map(Secret::new),
        })
    }
}

impl ForeignFrom<payments::FraudCheck> for FrmMessage {
    fn foreign_from(fraud_check: payments::FraudCheck) -> Self {
        Self {
            frm_name: fraud_check.frm_name,
            frm_transaction_id: fraud_check.frm_transaction_id,
            frm_transaction_type: Some(fraud_check.frm_transaction_type.to_string()),
            frm_status: Some(fraud_check.frm_status.to_string()),
            frm_score: fraud_check.frm_score,
            frm_reason: fraud_check.frm_reason,
            frm_error: fraud_check.frm_error,
        }
    }
}

impl ForeignFrom<CustomerDetails> for router_request_types::CustomerDetails {
    fn foreign_from(customer: CustomerDetails) -> Self {
        Self {
            customer_id: Some(customer.id),
            name: customer.name,
            email: customer.email,
            phone: customer.phone,
            phone_country_code: customer.phone_country_code,
        }
    }
}

/// The response amount details in the confirm intent response will have the combined fields from
/// intent amount details and attempt amount details.
#[cfg(feature = "v2")]
impl
    ForeignFrom<(
        &hyperswitch_domain_models::payments::AmountDetails,
        &hyperswitch_domain_models::payments::payment_attempt::AttemptAmountDetails,
    )> for api_models::payments::PaymentAmountDetailsResponse
{
    fn foreign_from(
        (intent_amount_details, attempt_amount_details): (
            &hyperswitch_domain_models::payments::AmountDetails,
            &hyperswitch_domain_models::payments::payment_attempt::AttemptAmountDetails,
        ),
    ) -> Self {
        Self {
            order_amount: intent_amount_details.order_amount,
            currency: intent_amount_details.currency,
            shipping_cost: attempt_amount_details.get_shipping_cost(),
            order_tax_amount: attempt_amount_details.get_order_tax_amount(),
            external_tax_calculation: intent_amount_details.skip_external_tax_calculation,
            surcharge_calculation: intent_amount_details.skip_surcharge_calculation,
            surcharge_amount: attempt_amount_details.get_surcharge_amount(),
            tax_on_surcharge: attempt_amount_details.get_tax_on_surcharge(),
            net_amount: attempt_amount_details.get_net_amount(),
            amount_to_capture: attempt_amount_details.get_amount_to_capture(),
            amount_capturable: attempt_amount_details.get_amount_capturable(),
            amount_captured: intent_amount_details.amount_captured,
        }
    }
}

/// The response amount details in the confirm intent response will have the combined fields from
/// intent amount details and attempt amount details.
#[cfg(feature = "v2")]
impl
    ForeignFrom<(
        &hyperswitch_domain_models::payments::AmountDetails,
        Option<&hyperswitch_domain_models::payments::payment_attempt::AttemptAmountDetails>,
    )> for api_models::payments::PaymentAmountDetailsResponse
{
    fn foreign_from(
        (intent_amount_details, attempt_amount_details): (
            &hyperswitch_domain_models::payments::AmountDetails,
            Option<&hyperswitch_domain_models::payments::payment_attempt::AttemptAmountDetails>,
        ),
    ) -> Self {
        Self {
            order_amount: intent_amount_details.order_amount,
            currency: intent_amount_details.currency,
            shipping_cost: attempt_amount_details
                .and_then(|attempt_amount| attempt_amount.get_shipping_cost())
                .or(intent_amount_details.shipping_cost),
            order_tax_amount: attempt_amount_details
                .and_then(|attempt_amount| attempt_amount.get_order_tax_amount())
                .or(intent_amount_details
                    .tax_details
                    .as_ref()
                    .and_then(|tax_details| tax_details.get_default_tax_amount())),
            external_tax_calculation: intent_amount_details.skip_external_tax_calculation,
            surcharge_calculation: intent_amount_details.skip_surcharge_calculation,
            surcharge_amount: attempt_amount_details
                .and_then(|attempt| attempt.get_surcharge_amount())
                .or(intent_amount_details.surcharge_amount),
            tax_on_surcharge: attempt_amount_details
                .and_then(|attempt| attempt.get_tax_on_surcharge())
                .or(intent_amount_details.tax_on_surcharge),
            net_amount: attempt_amount_details
                .map(|attempt| attempt.get_net_amount())
                .unwrap_or(intent_amount_details.calculate_net_amount()),
            amount_to_capture: attempt_amount_details
                .and_then(|attempt| attempt.get_amount_to_capture()),
            amount_capturable: attempt_amount_details
                .map(|attempt| attempt.get_amount_capturable())
                .unwrap_or(MinorUnit::zero()),
            amount_captured: intent_amount_details.amount_captured,
        }
    }
}

#[cfg(feature = "v2")]
impl ForeignFrom<&hyperswitch_domain_models::payments::payment_attempt::PaymentAttempt>
    for api_models::payments::PaymentAttemptResponse
{
    fn foreign_from(
        attempt: &hyperswitch_domain_models::payments::payment_attempt::PaymentAttempt,
    ) -> Self {
        Self {
            id: attempt.get_id().to_owned(),
            status: attempt.status,
            amount: api_models::payments::PaymentAttemptAmountDetails::foreign_from(
                &attempt.amount_details,
            ),
            connector: attempt.connector.clone(),
            error: attempt
                .error
                .as_ref()
                .map(api_models::payments::ErrorDetails::foreign_from),
            authentication_type: attempt.authentication_type,
            created_at: attempt.created_at,
            modified_at: attempt.modified_at,
            cancellation_reason: attempt.cancellation_reason.clone(),
            payment_token: attempt.payment_token.clone(),
            connector_metadata: attempt.connector_metadata.clone(),
            payment_experience: attempt.payment_experience,
            payment_method_type: attempt.payment_method_type,
            connector_reference_id: attempt.connector_response_reference_id.clone(),
            payment_method_subtype: attempt.get_payment_method_type(),
            connector_payment_id: attempt
                .get_connector_payment_id()
                .map(|str| common_utils::types::ConnectorTransactionId::from(str.to_owned())),
            payment_method_id: attempt.payment_method_id.clone(),
            client_source: attempt.client_source.clone(),
            client_version: attempt.client_version.clone(),
            feature_metadata: attempt
                .feature_metadata
                .as_ref()
                .map(api_models::payments::PaymentAttemptFeatureMetadata::foreign_from),
        }
    }
}

#[cfg(feature = "v2")]
impl ForeignFrom<&hyperswitch_domain_models::payments::payment_attempt::AttemptAmountDetails>
    for api_models::payments::PaymentAttemptAmountDetails
{
    fn foreign_from(
        amount: &hyperswitch_domain_models::payments::payment_attempt::AttemptAmountDetails,
    ) -> Self {
        Self {
            net_amount: amount.get_net_amount(),
            amount_to_capture: amount.get_amount_to_capture(),
            surcharge_amount: amount.get_surcharge_amount(),
            tax_on_surcharge: amount.get_tax_on_surcharge(),
            amount_capturable: amount.get_amount_capturable(),
            shipping_cost: amount.get_shipping_cost(),
            order_tax_amount: amount.get_order_tax_amount(),
        }
    }
}

#[cfg(feature = "v2")]
impl ForeignFrom<&diesel_models::types::BillingConnectorPaymentDetails>
    for api_models::payments::BillingConnectorPaymentDetails
{
    fn foreign_from(metadata: &diesel_models::types::BillingConnectorPaymentDetails) -> Self {
        Self {
            payment_processor_token: metadata.payment_processor_token.clone(),
            connector_customer_id: metadata.connector_customer_id.clone(),
        }
    }
}

#[cfg(feature = "v2")]
impl ForeignFrom<&hyperswitch_domain_models::payments::payment_attempt::ErrorDetails>
    for api_models::payments::ErrorDetails
{
    fn foreign_from(
        error_details: &hyperswitch_domain_models::payments::payment_attempt::ErrorDetails,
    ) -> Self {
        Self {
            code: error_details.code.to_owned(),
            message: error_details.message.to_owned(),
            unified_code: error_details.unified_code.clone(),
            unified_message: error_details.unified_message.clone(),
            network_advice_code: error_details.network_advice_code.clone(),
            network_decline_code: error_details.network_decline_code.clone(),
            network_error_message: error_details.network_error_message.clone(),
        }
    }
}

#[cfg(feature = "v2")]
impl
    ForeignFrom<
        &hyperswitch_domain_models::payments::payment_attempt::PaymentAttemptFeatureMetadata,
    > for api_models::payments::PaymentAttemptFeatureMetadata
{
    fn foreign_from(
        feature_metadata: &hyperswitch_domain_models::payments::payment_attempt::PaymentAttemptFeatureMetadata,
    ) -> Self {
        let revenue_recovery = feature_metadata.revenue_recovery.as_ref().map(|recovery| {
            api_models::payments::PaymentAttemptRevenueRecoveryData {
                attempt_triggered_by: recovery.attempt_triggered_by,
            }
        });
        Self { revenue_recovery }
    }
}

#[cfg(feature = "v2")]
impl ForeignFrom<&diesel_models::types::FeatureMetadata> for api_models::payments::FeatureMetadata {
    fn foreign_from(feature_metadata: &diesel_models::types::FeatureMetadata) -> Self {
        let revenue_recovery = feature_metadata
            .payment_revenue_recovery_metadata
            .as_ref()
            .map(|payment_revenue_recovery_metadata| {
                api_models::payments::PaymentRevenueRecoveryMetadata {
                    total_retry_count: payment_revenue_recovery_metadata.total_retry_count,
                    payment_connector_transmission: Some(
                        payment_revenue_recovery_metadata.payment_connector_transmission,
                    ),
                    connector: payment_revenue_recovery_metadata.connector,
                    billing_connector_id: payment_revenue_recovery_metadata
                        .billing_connector_id
                        .clone(),
                    active_attempt_payment_connector_id: payment_revenue_recovery_metadata
                        .active_attempt_payment_connector_id
                        .clone(),
                    payment_method_type: payment_revenue_recovery_metadata.payment_method_type,
                    payment_method_subtype: payment_revenue_recovery_metadata
                        .payment_method_subtype,
                    billing_connector_payment_details:
                        api_models::payments::BillingConnectorPaymentDetails::foreign_from(
                            &payment_revenue_recovery_metadata.billing_connector_payment_details,
                        ),
                    invoice_next_billing_time: payment_revenue_recovery_metadata
                        .invoice_next_billing_time,
                }
            });
        let apple_pay_details = feature_metadata
            .apple_pay_recurring_details
            .clone()
            .map(api_models::payments::ApplePayRecurringDetails::foreign_from);
        let redirect_res = feature_metadata
            .redirect_response
            .clone()
            .map(api_models::payments::RedirectResponse::foreign_from);
        Self {
            payment_revenue_recovery_metadata: revenue_recovery,
            apple_pay_recurring_details: apple_pay_details,
            redirect_response: redirect_res,
            search_tags: feature_metadata.search_tags.clone(),
        }
    }
}

#[cfg(feature = "v2")]
impl ForeignFrom<hyperswitch_domain_models::payments::AmountDetails>
    for api_models::payments::AmountDetailsResponse
{
    fn foreign_from(amount_details: hyperswitch_domain_models::payments::AmountDetails) -> Self {
        Self {
            order_amount: amount_details.order_amount,
            currency: amount_details.currency,
            shipping_cost: amount_details.shipping_cost,
            order_tax_amount: amount_details.tax_details.and_then(|tax_details| {
                tax_details.default.map(|default| default.order_tax_amount)
            }),
            external_tax_calculation: amount_details.skip_external_tax_calculation,
            surcharge_calculation: amount_details.skip_surcharge_calculation,
            surcharge_amount: amount_details.surcharge_amount,
            tax_on_surcharge: amount_details.tax_on_surcharge,
        }
    }
}

#[cfg(feature = "v2")]
impl ForeignFrom<api_models::admin::PaymentLinkConfigRequest>
    for diesel_models::PaymentLinkConfigRequestForPayments
{
    fn foreign_from(config: api_models::admin::PaymentLinkConfigRequest) -> Self {
        Self {
            theme: config.theme,
            logo: config.logo,
            seller_name: config.seller_name,
            sdk_layout: config.sdk_layout,
            display_sdk_only: config.display_sdk_only,
            enabled_saved_payment_method: config.enabled_saved_payment_method,
            hide_card_nickname_field: config.hide_card_nickname_field,
            show_card_form_by_default: config.show_card_form_by_default,
            details_layout: config.details_layout,
            transaction_details: config.transaction_details.map(|transaction_details| {
                transaction_details
                    .iter()
                    .map(|details| {
                        diesel_models::PaymentLinkTransactionDetails::foreign_from(details.clone())
                    })
                    .collect()
            }),
            background_image: config.background_image.map(|background_image| {
                diesel_models::business_profile::PaymentLinkBackgroundImageConfig::foreign_from(
                    background_image.clone(),
                )
            }),
            payment_button_text: config.payment_button_text,
            custom_message_for_card_terms: config.custom_message_for_card_terms,
            payment_button_colour: config.payment_button_colour,
            skip_status_screen: config.skip_status_screen,
            background_colour: config.background_colour,
            payment_button_text_colour: config.payment_button_text_colour,
            sdk_ui_rules: config.sdk_ui_rules,
            payment_link_ui_rules: config.payment_link_ui_rules,
            enable_button_only_on_form_ready: config.enable_button_only_on_form_ready,
            payment_form_header_text: config.payment_form_header_text,
            payment_form_label_type: config.payment_form_label_type,
            show_card_terms: config.show_card_terms,
            is_setup_mandate_flow: config.is_setup_mandate_flow,
        }
    }
}

#[cfg(feature = "v2")]
impl ForeignFrom<api_models::admin::PaymentLinkTransactionDetails>
    for diesel_models::PaymentLinkTransactionDetails
{
    fn foreign_from(from: api_models::admin::PaymentLinkTransactionDetails) -> Self {
        Self {
            key: from.key,
            value: from.value,
            ui_configuration: from
                .ui_configuration
                .map(diesel_models::TransactionDetailsUiConfiguration::foreign_from),
        }
    }
}

#[cfg(feature = "v2")]
impl ForeignFrom<api_models::admin::TransactionDetailsUiConfiguration>
    for diesel_models::TransactionDetailsUiConfiguration
{
    fn foreign_from(from: api_models::admin::TransactionDetailsUiConfiguration) -> Self {
        Self {
            position: from.position,
            is_key_bold: from.is_key_bold,
            is_value_bold: from.is_value_bold,
        }
    }
}

#[cfg(feature = "v2")]
impl ForeignFrom<diesel_models::PaymentLinkConfigRequestForPayments>
    for api_models::admin::PaymentLinkConfigRequest
{
    fn foreign_from(config: diesel_models::PaymentLinkConfigRequestForPayments) -> Self {
        Self {
            theme: config.theme,
            logo: config.logo,
            seller_name: config.seller_name,
            sdk_layout: config.sdk_layout,
            display_sdk_only: config.display_sdk_only,
            enabled_saved_payment_method: config.enabled_saved_payment_method,
            hide_card_nickname_field: config.hide_card_nickname_field,
            show_card_form_by_default: config.show_card_form_by_default,
            details_layout: config.details_layout,
            transaction_details: config.transaction_details.map(|transaction_details| {
                transaction_details
                    .iter()
                    .map(|details| {
                        api_models::admin::PaymentLinkTransactionDetails::foreign_from(
                            details.clone(),
                        )
                    })
                    .collect()
            }),
            background_image: config.background_image.map(|background_image| {
                api_models::admin::PaymentLinkBackgroundImageConfig::foreign_from(
                    background_image.clone(),
                )
            }),
            payment_button_text: config.payment_button_text,
            custom_message_for_card_terms: config.custom_message_for_card_terms,
            payment_button_colour: config.payment_button_colour,
            skip_status_screen: config.skip_status_screen,
            background_colour: config.background_colour,
            payment_button_text_colour: config.payment_button_text_colour,
            sdk_ui_rules: config.sdk_ui_rules,
            payment_link_ui_rules: config.payment_link_ui_rules,
            enable_button_only_on_form_ready: config.enable_button_only_on_form_ready,
            payment_form_header_text: config.payment_form_header_text,
            payment_form_label_type: config.payment_form_label_type,
            show_card_terms: config.show_card_terms,
            is_setup_mandate_flow: config.is_setup_mandate_flow,
        }
    }
}

#[cfg(feature = "v2")]
impl ForeignFrom<diesel_models::PaymentLinkTransactionDetails>
    for api_models::admin::PaymentLinkTransactionDetails
{
    fn foreign_from(from: diesel_models::PaymentLinkTransactionDetails) -> Self {
        Self {
            key: from.key,
            value: from.value,
            ui_configuration: from
                .ui_configuration
                .map(api_models::admin::TransactionDetailsUiConfiguration::foreign_from),
        }
    }
}

#[cfg(feature = "v2")]
impl ForeignFrom<diesel_models::TransactionDetailsUiConfiguration>
    for api_models::admin::TransactionDetailsUiConfiguration
{
    fn foreign_from(from: diesel_models::TransactionDetailsUiConfiguration) -> Self {
        Self {
            position: from.position,
            is_key_bold: from.is_key_bold,
            is_value_bold: from.is_value_bold,
        }
    }
}

impl ForeignFrom<DieselConnectorMandateReferenceId> for ConnectorMandateReferenceId {
    fn foreign_from(value: DieselConnectorMandateReferenceId) -> Self {
        Self::new(
            value.connector_mandate_id,
            value.payment_method_id,
            None,
            value.mandate_metadata,
            value.connector_mandate_request_reference_id,
        )
    }
}

impl ForeignFrom<ConnectorMandateReferenceId> for DieselConnectorMandateReferenceId {
    fn foreign_from(value: ConnectorMandateReferenceId) -> Self {
        Self {
            connector_mandate_id: value.get_connector_mandate_id(),
            payment_method_id: value.get_payment_method_id(),
            mandate_metadata: value.get_mandate_metadata(),
            connector_mandate_request_reference_id: value
                .get_connector_mandate_request_reference_id(),
        }
    }
}

#[cfg(feature = "v2")]
impl ForeignFrom<diesel_models::ConnectorTokenDetails>
    for Option<api_models::payments::ConnectorTokenDetails>
{
    fn foreign_from(value: diesel_models::ConnectorTokenDetails) -> Self {
        let connector_token_request_reference_id =
            value.connector_token_request_reference_id.clone();
        value.connector_mandate_id.clone().map(|mandate_id| {
            api_models::payments::ConnectorTokenDetails {
                token: mandate_id,
                connector_token_request_reference_id,
            }
        })
    }
}

impl ForeignFrom<(Self, Option<&api_models::payments::AdditionalPaymentData>)>
    for Option<enums::PaymentMethodType>
{
    fn foreign_from(req: (Self, Option<&api_models::payments::AdditionalPaymentData>)) -> Self {
        let (payment_method_type, additional_pm_data) = req;
        additional_pm_data
            .and_then(|pm_data| {
                if let api_models::payments::AdditionalPaymentData::Card(card_info) = pm_data {
                    card_info.card_type.as_ref().and_then(|card_type_str| {
                        api_models::enums::PaymentMethodType::from_str(&card_type_str.to_lowercase()).map_err(|err| {
                            crate::logger::error!(
                                "Err - {:?}\nInvalid card_type value found in BIN DB - {:?}",
                                err,
                                card_type_str,
                            );
                        }).ok()
                    })
                } else {
                    None
                }
            })
            .map_or(payment_method_type, |card_type_in_bin_store| {
                if let Some(card_type_in_req) = payment_method_type {
                    if card_type_in_req != card_type_in_bin_store {
                        crate::logger::info!(
                            "Mismatch in card_type\nAPI request - {}; BIN lookup - {}\nOverriding with {}",
                            card_type_in_req, card_type_in_bin_store, card_type_in_bin_store,
                        );
                    }
                }
                Some(card_type_in_bin_store)
            })
    }
}<|MERGE_RESOLUTION|>--- conflicted
+++ resolved
@@ -2877,11 +2877,8 @@
             force_3ds_challenge_trigger: payment_intent.force_3ds_challenge_trigger,
             issuer_error_code: payment_attempt.issuer_error_code,
             issuer_error_message: payment_attempt.issuer_error_message,
-<<<<<<< HEAD
+            is_iframe_redirection_enabled: payment_intent.is_iframe_redirection_enabled,
             whole_connector_response: payment_data.get_whole_connector_response(),
-=======
-            is_iframe_redirection_enabled: payment_intent.is_iframe_redirection_enabled,
->>>>>>> 56c32cb6
         };
 
         services::ApplicationResponse::JsonWithHeaders((payments_response, headers))
