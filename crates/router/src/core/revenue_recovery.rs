pub mod api;
pub mod transformers;
pub mod types;
use api_models::{enums, process_tracker::revenue_recovery, webhooks};
use common_utils::{
    self,
    errors::CustomResult,
    ext_traits::{OptionExt, ValueExt},
    id_type,
};
use diesel_models::{enums as diesel_enum, process_tracker::business_status};
use error_stack::{self, ResultExt};
use hyperswitch_domain_models::{
    payments::PaymentIntent, revenue_recovery as domain_revenue_recovery,
    ApiModelToDieselModelConvertor,
};
use scheduler::errors as sch_errors;

use crate::{
    core::errors::{self, RouterResponse, RouterResult, StorageErrorExt},
    db::StorageInterface,
    logger,
    routes::{app::ReqState, metrics, SessionState},
    services::ApplicationResponse,
    types::{
        domain,
        storage::{self, revenue_recovery as pcr},
        transformers::{ForeignFrom, ForeignInto},
    },
    workflows,
};

pub const EXECUTE_WORKFLOW: &str = "EXECUTE_WORKFLOW";
pub const PSYNC_WORKFLOW: &str = "PSYNC_WORKFLOW";
pub const CALCULATE_WORKFLOW: &str = "CALCULATE_WORKFLOW";

#[allow(clippy::too_many_arguments)]
pub async fn upsert_calculate_pcr_task(
    billing_connector_account: &domain::MerchantConnectorAccount,
    state: &SessionState,
    merchant_context: &domain::MerchantContext,
    recovery_intent_from_payment_intent: &domain_revenue_recovery::RecoveryPaymentIntent,
    business_profile: &domain::Profile,
    intent_retry_count: u16,
    payment_attempt_id: Option<id_type::GlobalAttemptId>,
    runner: storage::ProcessTrackerRunner,
    revenue_recovery_retry: diesel_enum::RevenueRecoveryAlgorithmType,
) -> CustomResult<webhooks::WebhookResponseTracker, errors::RevenueRecoveryError> {
    router_env::logger::info!("Starting calculate_job...");

    let task = "CALCULATE_WORKFLOW";

    let db = &*state.store;
    let payment_id = &recovery_intent_from_payment_intent.payment_id;

    // Create process tracker ID in the format: CALCULATE_WORKFLOW_{payment_intent_id}
    let process_tracker_id = format!("{runner}_{task}_{}", payment_id.get_string_repr());

<<<<<<< HEAD
    // Set scheduled time to 1 hour from now
    let schedule_time = common_utils::date_time::now() + time::Duration::hours(1);
=======
    // Scheduled time is now because this will be the first entry in
    // process tracker and we dont want to wait
    let schedule_time = common_utils::date_time::now();
>>>>>>> 938028e3

    let payment_attempt_id = payment_attempt_id
        .ok_or(error_stack::report!(
            errors::RevenueRecoveryError::PaymentAttemptIdNotFound
        ))
        .attach_printable("payment attempt id is required for calculate workflow tracking")?;

    // Check if a process tracker entry already exists for this payment intent
    let existing_entry = db
        .as_scheduler()
        .find_process_by_id(&process_tracker_id)
        .await
        .change_context(errors::RevenueRecoveryError::ProcessTrackerResponseError)
        .attach_printable(
            "Failed to check for existing calculate workflow process tracker entry",
        )?;

    match existing_entry {
        Some(existing_process) => {
            router_env::logger::error!(
                "Found existing CALCULATE_WORKFLOW task with  id: {}",
                existing_process.id
            );
        }
        None => {
            // No entry exists - create a new one
            router_env::logger::info!(
                "No existing CALCULATE_WORKFLOW task found for payment_intent_id: {}, creating new entry scheduled for 1 hour from now",
                payment_id.get_string_repr()
            );

            // Create tracking data
            let calculate_workflow_tracking_data = pcr::RevenueRecoveryWorkflowTrackingData {
                billing_mca_id: billing_connector_account.get_id(),
                global_payment_id: payment_id.clone(),
                merchant_id: merchant_context.get_merchant_account().get_id().to_owned(),
                profile_id: business_profile.get_id().to_owned(),
                payment_attempt_id,
                revenue_recovery_retry,
                invoice_scheduled_time: None,
            };

            let tag = ["PCR"];
            let task = "CALCULATE_WORKFLOW";
            let runner = storage::ProcessTrackerRunner::PassiveRecoveryWorkflow;

            let process_tracker_entry = storage::ProcessTrackerNew::new(
                process_tracker_id,
                task,
                runner,
                tag,
                calculate_workflow_tracking_data,
                Some(1),
                schedule_time,
                common_types::consts::API_VERSION,
            )
            .change_context(errors::RevenueRecoveryError::ProcessTrackerCreationError)
            .attach_printable("Failed to construct calculate workflow process tracker entry")?;

            // Insert into process tracker with status New
            db.as_scheduler()
                .insert_process(process_tracker_entry)
                .await
                .change_context(errors::RevenueRecoveryError::ProcessTrackerResponseError)
                .attach_printable(
                    "Failed to enter calculate workflow process_tracker_entry in DB",
                )?;

            router_env::logger::info!(
                "Successfully created new CALCULATE_WORKFLOW task for payment_intent_id: {}",
                payment_id.get_string_repr()
            );

            metrics::TASKS_ADDED_COUNT.add(
                1,
                router_env::metric_attributes!(("flow", "CalculateWorkflow")),
            );
        }
    }

    Ok(webhooks::WebhookResponseTracker::Payment {
        payment_id: payment_id.clone(),
        status: recovery_intent_from_payment_intent.status,
    })
}

pub async fn perform_execute_payment(
    state: &SessionState,
    execute_task_process: &storage::ProcessTracker,
    profile: &domain::Profile,
    merchant_context: domain::MerchantContext,
    tracking_data: &pcr::RevenueRecoveryWorkflowTrackingData,
    revenue_recovery_payment_data: &pcr::RevenueRecoveryPaymentData,
    payment_intent: &PaymentIntent,
) -> Result<(), sch_errors::ProcessTrackerError> {
    let db = &*state.store;

    let mut revenue_recovery_metadata = payment_intent
        .feature_metadata
        .as_ref()
        .and_then(|feature_metadata| feature_metadata.payment_revenue_recovery_metadata.clone())
        .get_required_value("Payment Revenue Recovery Metadata")?
        .convert_back();

    let decision = types::Decision::get_decision_based_on_params(
        state,
        payment_intent.status,
        revenue_recovery_metadata
            .payment_connector_transmission
            .unwrap_or_default(),
        payment_intent.active_attempt_id.clone(),
        revenue_recovery_payment_data,
        &tracking_data.global_payment_id,
    )
    .await?;

    // TODO decide if its a global failure or is it requeueable error
    match decision {
        types::Decision::Execute => {
            let connector_customer_id = revenue_recovery_metadata.get_connector_customer_id();

            let last_token_used = payment_intent
                .feature_metadata
                .as_ref()
                .and_then(|fm| fm.payment_revenue_recovery_metadata.as_ref())
                .map(|rr| {
                    rr.billing_connector_payment_details
                        .payment_processor_token
                        .clone()
                });

            let processor_token = storage::revenue_recovery_redis_operation::RedisTokenManager::get_token_based_on_retry_type(
                state,
                &connector_customer_id,
                tracking_data.revenue_recovery_retry,
                last_token_used.as_deref(),
                )
                .await
                .change_context(errors::ApiErrorResponse::GenericNotFoundError {
                    message: "Failed to fetch token details from redis".to_string(),
                })?
                .ok_or(errors::ApiErrorResponse::GenericNotFoundError {
                    message: "Failed to fetch token details from redis".to_string(),
            })?;
            logger::info!("Token fetched from redis success");
            let card_info =
                api_models::payments::AdditionalCardInfo::foreign_from(&processor_token);
            // record attempt call
            let record_attempt = api::record_internal_attempt_api(
                state,
                payment_intent,
                revenue_recovery_payment_data,
                &revenue_recovery_metadata,
                card_info,
                &processor_token
                    .payment_processor_token_details
                    .payment_processor_token,
            )
            .await;

            match record_attempt {
                Ok(_) => {
                    let action = Box::pin(types::Action::execute_payment(
                        state,
                        revenue_recovery_payment_data.merchant_account.get_id(),
                        payment_intent,
                        execute_task_process,
                        profile,
                        merchant_context,
                        revenue_recovery_payment_data,
                        &revenue_recovery_metadata,
                    ))
                    .await?;
                    Box::pin(action.execute_payment_task_response_handler(
                        state,
                        payment_intent,
                        execute_task_process,
                        revenue_recovery_payment_data,
                        &mut revenue_recovery_metadata,
                    ))
                    .await?;
                }
                Err(err) => {
                    logger::error!("Error while recording attempt: {:?}", err);
                    let pt_update = storage::ProcessTrackerUpdate::StatusUpdate {
                        status: enums::ProcessTrackerStatus::Pending,
                        business_status: Some(String::from(
                            business_status::EXECUTE_WORKFLOW_REQUEUE,
                        )),
                    };
                    db.as_scheduler()
                        .update_process(execute_task_process.clone(), pt_update)
                        .await?;
                }
            }
        }

        types::Decision::Psync(attempt_status, attempt_id) => {
            // find if a psync task is already present
            let task = PSYNC_WORKFLOW;
            let runner = storage::ProcessTrackerRunner::PassiveRecoveryWorkflow;
            let process_tracker_id = attempt_id.get_psync_revenue_recovery_id(task, runner);
            let psync_process = db.find_process_by_id(&process_tracker_id).await?;

            match psync_process {
                Some(_) => {
                    let pcr_status: types::RevenueRecoveryPaymentsAttemptStatus =
                        attempt_status.foreign_into();

                    pcr_status
                        .update_pt_status_based_on_attempt_status_for_execute_payment(
                            db,
                            execute_task_process,
                        )
                        .await?;
                }

                None => {
                    // insert new psync task
                    insert_psync_pcr_task_to_pt(
                        revenue_recovery_payment_data.billing_mca.get_id().clone(),
                        db,
                        revenue_recovery_payment_data
                            .merchant_account
                            .get_id()
                            .clone(),
                        payment_intent.get_id().clone(),
                        revenue_recovery_payment_data.profile.get_id().clone(),
                        attempt_id.clone(),
                        storage::ProcessTrackerRunner::PassiveRecoveryWorkflow,
                        tracking_data.revenue_recovery_retry,
                    )
                    .await?;

                    // finish the current task
                    db.as_scheduler()
                        .finish_process_with_business_status(
                            execute_task_process.clone(),
                            business_status::EXECUTE_WORKFLOW_COMPLETE_FOR_PSYNC,
                        )
                        .await?;
                }
            };
        }
        types::Decision::ReviewForSuccessfulPayment => {
            // Finish the current task since the payment was a success
            // And mark it as review as it might have happened through the external system
            db.finish_process_with_business_status(
                execute_task_process.clone(),
                business_status::EXECUTE_WORKFLOW_COMPLETE_FOR_REVIEW,
            )
            .await?;
        }
        types::Decision::ReviewForFailedPayment(triggered_by) => {
            match triggered_by {
                enums::TriggeredBy::Internal => {
                    // requeue the current tasks to update the fields for rescheduling a payment
                    let pt_update = storage::ProcessTrackerUpdate::StatusUpdate {
                        status: enums::ProcessTrackerStatus::Pending,
                        business_status: Some(String::from(
                            business_status::EXECUTE_WORKFLOW_REQUEUE,
                        )),
                    };
                    db.as_scheduler()
                        .update_process(execute_task_process.clone(), pt_update)
                        .await?;
                }
                enums::TriggeredBy::External => {
                    logger::debug!("Failed Payment Attempt Triggered By External");
                    // Finish the current task since the payment was a failure by an external source
                    db.as_scheduler()
                        .finish_process_with_business_status(
                            execute_task_process.clone(),
                            business_status::EXECUTE_WORKFLOW_COMPLETE_FOR_REVIEW,
                        )
                        .await?;
                }
            };
        }
        types::Decision::InvalidDecision => {
            db.finish_process_with_business_status(
                execute_task_process.clone(),
                business_status::EXECUTE_WORKFLOW_COMPLETE,
            )
            .await?;
            logger::warn!("Abnormal State Identified")
        }
    }

    Ok(())
}

#[allow(clippy::too_many_arguments)]
async fn insert_psync_pcr_task_to_pt(
    billing_mca_id: id_type::MerchantConnectorAccountId,
    db: &dyn StorageInterface,
    merchant_id: id_type::MerchantId,
    payment_id: id_type::GlobalPaymentId,
    profile_id: id_type::ProfileId,
    payment_attempt_id: id_type::GlobalAttemptId,
    runner: storage::ProcessTrackerRunner,
    revenue_recovery_retry: diesel_enum::RevenueRecoveryAlgorithmType,
) -> RouterResult<storage::ProcessTracker> {
    let task = PSYNC_WORKFLOW;
    let process_tracker_id = payment_attempt_id.get_psync_revenue_recovery_id(task, runner);
    let schedule_time = common_utils::date_time::now();
    let psync_workflow_tracking_data = pcr::RevenueRecoveryWorkflowTrackingData {
        billing_mca_id,
        global_payment_id: payment_id,
        merchant_id,
        profile_id,
        payment_attempt_id,
        revenue_recovery_retry,
        invoice_scheduled_time: Some(schedule_time),
    };
    let tag = ["REVENUE_RECOVERY"];
    let process_tracker_entry = storage::ProcessTrackerNew::new(
        process_tracker_id,
        task,
        runner,
        tag,
        psync_workflow_tracking_data,
        None,
        schedule_time,
        common_types::consts::API_VERSION,
    )
    .change_context(errors::ApiErrorResponse::InternalServerError)
    .attach_printable("Failed to construct delete tokenized data process tracker task")?;

    let response = db
        .insert_process(process_tracker_entry)
        .await
        .change_context(errors::ApiErrorResponse::InternalServerError)
        .attach_printable("Failed to construct delete tokenized data process tracker task")?;
    metrics::TASKS_ADDED_COUNT.add(
        1,
        router_env::metric_attributes!(("flow", "RevenueRecoveryPsync")),
    );

    Ok(response)
}

pub async fn perform_payments_sync(
    state: &SessionState,
    process: &storage::ProcessTracker,
    profile: &domain::Profile,
    merchant_context: domain::MerchantContext,
    tracking_data: &pcr::RevenueRecoveryWorkflowTrackingData,
    revenue_recovery_payment_data: &pcr::RevenueRecoveryPaymentData,
    payment_intent: &PaymentIntent,
) -> Result<(), errors::ProcessTrackerError> {
    let psync_data = api::call_psync_api(
        state,
        &tracking_data.global_payment_id,
        revenue_recovery_payment_data,
    )
    .await?;

    let payment_attempt = psync_data.payment_attempt;
    let mut revenue_recovery_metadata = payment_intent
        .feature_metadata
        .as_ref()
        .and_then(|feature_metadata| feature_metadata.payment_revenue_recovery_metadata.clone())
        .get_required_value("Payment Revenue Recovery Metadata")?
        .convert_back();
    let pcr_status: types::RevenueRecoveryPaymentsAttemptStatus =
        payment_attempt.status.foreign_into();
    Box::pin(
        pcr_status.update_pt_status_based_on_attempt_status_for_payments_sync(
            state,
            payment_intent,
            process.clone(),
            profile,
            merchant_context,
            revenue_recovery_payment_data,
            payment_attempt,
            &mut revenue_recovery_metadata,
        ),
    )
    .await?;

    Ok(())
}

pub async fn perform_calculate_workflow(
    state: &SessionState,
    process: &storage::ProcessTracker,
    profile: &domain::Profile,
    merchant_context: domain::MerchantContext,
    tracking_data: &pcr::RevenueRecoveryWorkflowTrackingData,
    revenue_recovery_payment_data: &pcr::RevenueRecoveryPaymentData,
    payment_intent: &PaymentIntent,
) -> Result<(), sch_errors::ProcessTrackerError> {
    let db = &*state.store;
    let merchant_id = revenue_recovery_payment_data.merchant_account.get_id();
    let profile_id = revenue_recovery_payment_data.profile.get_id();
    let billing_mca_id = revenue_recovery_payment_data.billing_mca.get_id();

    logger::info!(
        process_id = %process.id,
        payment_id = %tracking_data.global_payment_id.get_string_repr(),
        "Starting CALCULATE_WORKFLOW..."
    );

    // 1. Extract connector_customer_id and token_list from tracking_data
    let connector_customer_id = payment_intent
        .extract_connector_customer_id_from_payment_intent()
        .change_context(errors::RecoveryError::ValueNotFound)
        .attach_printable("Failed to extract customer ID from payment intent")?;

    let merchant_context_from_revenue_recovery_payment_data =
        domain::MerchantContext::NormalMerchant(Box::new(domain::Context(
            revenue_recovery_payment_data.merchant_account.clone(),
            revenue_recovery_payment_data.key_store.clone(),
        )));

    let retry_algorithm_type = match profile
        .revenue_recovery_retry_algorithm_type
        .filter(|retry_type|
             *retry_type != common_enums::RevenueRecoveryAlgorithmType::Monitoring) // ignore Monitoring in profile
        .unwrap_or(tracking_data.revenue_recovery_retry)                                                                  // fallback to tracking_data
    {
        common_enums::RevenueRecoveryAlgorithmType::Smart => common_enums::RevenueRecoveryAlgorithmType::Smart,
        common_enums::RevenueRecoveryAlgorithmType::Cascading => common_enums::RevenueRecoveryAlgorithmType::Cascading,
        common_enums::RevenueRecoveryAlgorithmType::Monitoring => {
            return Err(sch_errors::ProcessTrackerError::ProcessUpdateFailed);
        }
    };

    // 2. Get best available token
<<<<<<< HEAD
    let best_time_to_schedule = match workflows::revenue_recovery::get_token_with_schedule_time_based_on_retry_alogrithm_type(
=======
    let best_time_to_schedule = match workflows::revenue_recovery::get_token_with_schedule_time_based_on_retry_algorithm_type(
>>>>>>> 938028e3
        state,
        &connector_customer_id,
        payment_intent,
        retry_algorithm_type,
        process.retry_count,
    )
    .await
    {
        Ok(token_opt) => token_opt,
        Err(e) => {
            logger::error!(
                error = ?e,
                connector_customer_id = %connector_customer_id,
                "Failed to get best PSP token"
            );
            None
        }
    };

    match best_time_to_schedule {
        Some(scheduled_time) => {
            logger::info!(
                process_id = %process.id,
                connector_customer_id = %connector_customer_id,
                "Found best available token, creating EXECUTE_WORKFLOW task"
            );

            // 3. If token found: create EXECUTE_WORKFLOW task and finish CALCULATE_WORKFLOW
            insert_execute_pcr_task_to_pt(
                &tracking_data.billing_mca_id,
                state,
                &tracking_data.merchant_id,
                payment_intent,
                &tracking_data.profile_id,
                &tracking_data.payment_attempt_id,
                storage::ProcessTrackerRunner::PassiveRecoveryWorkflow,
<<<<<<< HEAD
                tracking_data.revenue_recovery_retry,
=======
                retry_algorithm_type,
>>>>>>> 938028e3
                scheduled_time,
            )
            .await?;

            db.as_scheduler()
                .finish_process_with_business_status(
                    process.clone(),
                    business_status::CALCULATE_WORKFLOW_SCHEDULED,
                )
                .await
                .map_err(|e| {
                    logger::error!(
                        process_id = %process.id,
                        error = ?e,
                        "Failed to update CALCULATE_WORKFLOW status to complete"
                    );
                    sch_errors::ProcessTrackerError::ProcessUpdateFailed
                })?;

            logger::info!(
                process_id = %process.id,
                connector_customer_id = %connector_customer_id,
                "CALCULATE_WORKFLOW completed successfully"
            );
        }

        None => {
            let scheduled_token = match storage::revenue_recovery_redis_operation::
                RedisTokenManager::get_payment_processor_token_with_schedule_time(state, &connector_customer_id)
                .await {
                    Ok(scheduled_token_opt) => scheduled_token_opt,
                    Err(e) => {
                        logger::error!(
                            error = ?e,
                            connector_customer_id = %connector_customer_id,
                            "Failed to get PSP token status"
                        );
                        None
                    }
                };

            match scheduled_token {
                Some(scheduled_token) => {
                    // Update scheduled time to scheduled time + 15 minutes
                    // here scheduled_time is the wait time 15 minutes is a buffer time that we are adding
                    logger::info!(
                        process_id = %process.id,
                        connector_customer_id = %connector_customer_id,
                        "No token but time available, rescheduling for scheduled time + 15 mins"
                    );

                    update_calculate_job_schedule_time(
                        db,
                        process,
<<<<<<< HEAD
                        time::Duration::minutes(15),
=======
                        time::Duration::seconds(
                            state
                                .conf
                                .revenue_recovery
                                .recovery_timestamp
                                .job_schedule_buffer_time_in_seconds,
                        ),
>>>>>>> 938028e3
                        scheduled_token.scheduled_at,
                        &connector_customer_id,
                    )
                    .await?;
                }
                None => {
                    let hard_decline_flag = storage::revenue_recovery_redis_operation::
                        RedisTokenManager::are_all_tokens_hard_declined(
                            state,
                            &connector_customer_id
                        )
                        .await
                        .ok()
                        .unwrap_or(false);

                    match hard_decline_flag {
                        false => {
                            logger::info!(
                                process_id = %process.id,
                                connector_customer_id = %connector_customer_id,
                                "Hard decline flag is false, rescheduling for scheduled time + 15 mins"
                            );

                            update_calculate_job_schedule_time(
                                db,
                                process,
<<<<<<< HEAD
                                time::Duration::minutes(15),
=======
                                time::Duration::seconds(
                                    state
                                        .conf
                                        .revenue_recovery
                                        .recovery_timestamp
                                        .job_schedule_buffer_time_in_seconds,
                                ),
>>>>>>> 938028e3
                                Some(common_utils::date_time::now()),
                                &connector_customer_id,
                            )
                            .await?;
                        }
                        true => {
                            // Finish calculate workflow with CALCULATE_WORKFLOW_FINISH
                            logger::info!(
                                process_id = %process.id,
                                connector_customer_id = %connector_customer_id,
                                "No token available, finishing CALCULATE_WORKFLOW"
                            );

                            db.as_scheduler()
                                .finish_process_with_business_status(
                                    process.clone(),
                                    business_status::CALCULATE_WORKFLOW_FINISH,
                                )
                                .await
                                .map_err(|e| {
                                    logger::error!(
                                        process_id = %process.id,
                                        error = ?e,
                                        "Failed to finish CALCULATE_WORKFLOW"
                                    );
                                    sch_errors::ProcessTrackerError::ProcessUpdateFailed
                                })?;

                            logger::info!(
                                process_id = %process.id,
                                connector_customer_id = %connector_customer_id,
                                "CALCULATE_WORKFLOW finished successfully"
                            );
                        }
                    }
                }
            }
        }
    }
    Ok(())
}

/// Update the schedule time for a CALCULATE_WORKFLOW process tracker
async fn update_calculate_job_schedule_time(
    db: &dyn StorageInterface,
    process: &storage::ProcessTracker,
    additional_time: time::Duration,
    base_time: Option<time::PrimitiveDateTime>,
    connector_customer_id: &str,
) -> Result<(), sch_errors::ProcessTrackerError> {
    let new_schedule_time =
        base_time.unwrap_or_else(common_utils::date_time::now) + additional_time;
<<<<<<< HEAD

=======
    logger::info!(
        new_schedule_time = %new_schedule_time,
        process_id = %process.id,
        connector_customer_id = %connector_customer_id,
        "Rescheduling Calculate Job at "
    );
>>>>>>> 938028e3
    let pt_update = storage::ProcessTrackerUpdate::Update {
        name: Some("CALCULATE_WORKFLOW".to_string()),
        retry_count: Some(process.clone().retry_count),
        schedule_time: Some(new_schedule_time),
        tracking_data: Some(process.clone().tracking_data),
        business_status: Some(String::from(business_status::PENDING)),
        status: Some(common_enums::ProcessTrackerStatus::Pending),
        updated_at: Some(common_utils::date_time::now()),
    };

    db.as_scheduler()
        .update_process(process.clone(), pt_update)
        .await
        .map_err(|e| {
            logger::error!(
                process_id = %process.id,
                error = ?e,
                "Failed to reschedule CALCULATE_WORKFLOW"
            );
            sch_errors::ProcessTrackerError::ProcessUpdateFailed
        })?;

    logger::info!(
        process_id = %process.id,
        connector_customer_id = %connector_customer_id,
        new_schedule_time = %new_schedule_time,
        additional_time = ?additional_time,
        "CALCULATE_WORKFLOW rescheduled successfully"
    );

    Ok(())
}

/// Insert Execute PCR Task to Process Tracker
#[allow(clippy::too_many_arguments)]
async fn insert_execute_pcr_task_to_pt(
    billing_mca_id: &id_type::MerchantConnectorAccountId,
    state: &SessionState,
    merchant_id: &id_type::MerchantId,
    payment_intent: &PaymentIntent,
    profile_id: &id_type::ProfileId,
    payment_attempt_id: &id_type::GlobalAttemptId,
    runner: storage::ProcessTrackerRunner,
    revenue_recovery_retry: diesel_enum::RevenueRecoveryAlgorithmType,
    schedule_time: time::PrimitiveDateTime,
) -> Result<storage::ProcessTracker, sch_errors::ProcessTrackerError> {
    let task = "EXECUTE_WORKFLOW";

    let payment_id = payment_intent.id.clone();

    let process_tracker_id = format!("{runner}_{task}_{}", payment_id.get_string_repr());

    // Check if a process tracker entry already exists for this payment intent
    let existing_entry = state
        .store
        .find_process_by_id(&process_tracker_id)
        .await
        .map_err(|e| {
            logger::error!(
                payment_id = %payment_id.get_string_repr(),
                process_tracker_id = %process_tracker_id,
                error = ?e,
                "Failed to check for existing execute workflow process tracker entry"
            );
            sch_errors::ProcessTrackerError::ProcessUpdateFailed
        })?;

    match existing_entry {
        Some(existing_process)
            if existing_process.business_status == business_status::EXECUTE_WORKFLOW_FAILURE
                || existing_process.business_status
                    == business_status::EXECUTE_WORKFLOW_COMPLETE_FOR_PSYNC =>
        {
            // Entry exists with EXECUTE_WORKFLOW_COMPLETE status - update it
            logger::info!(
                payment_id = %payment_id.get_string_repr(),
                process_tracker_id = %process_tracker_id,
                current_retry_count = %existing_process.retry_count,
                "Found existing EXECUTE_WORKFLOW task with COMPLETE status, updating to PENDING with incremented retry count"
            );

<<<<<<< HEAD
=======
            let mut tracking_data: pcr::RevenueRecoveryWorkflowTrackingData =
                serde_json::from_value(existing_process.tracking_data.clone())
                    .change_context(errors::RecoveryError::ValueNotFound)
                    .attach_printable(
                        "Failed to deserialize the tracking data from process tracker",
                    )?;

            tracking_data.revenue_recovery_retry = revenue_recovery_retry;

            let tracking_data_json = serde_json::to_value(&tracking_data)
                .change_context(errors::RecoveryError::ValueNotFound)
                .attach_printable("Failed to serialize the tracking data to json")?;

>>>>>>> 938028e3
            let pt_update = storage::ProcessTrackerUpdate::Update {
                name: Some(task.to_string()),
                retry_count: Some(existing_process.clone().retry_count + 1),
                schedule_time: Some(schedule_time),
<<<<<<< HEAD
                tracking_data: Some(existing_process.clone().tracking_data),
=======
                tracking_data: Some(tracking_data_json),
>>>>>>> 938028e3
                business_status: Some(String::from(business_status::PENDING)),
                status: Some(enums::ProcessTrackerStatus::Pending),
                updated_at: Some(common_utils::date_time::now()),
            };

            let updated_process = state
                .store
                .update_process(existing_process, pt_update)
                .await
                .map_err(|e| {
                    logger::error!(
                        payment_id = %payment_id.get_string_repr(),
                        process_tracker_id = %process_tracker_id,
                        error = ?e,
                        "Failed to update existing execute workflow process tracker entry"
                    );
                    sch_errors::ProcessTrackerError::ProcessUpdateFailed
                })?;

            logger::info!(
                payment_id = %payment_id.get_string_repr(),
                process_tracker_id = %process_tracker_id,
                new_retry_count = %updated_process.retry_count,
                "Successfully updated existing EXECUTE_WORKFLOW task"
            );

            Ok(updated_process)
        }
        Some(existing_process) => {
            // Entry exists but business status is not EXECUTE_WORKFLOW_COMPLETE
            logger::info!(
                payment_id = %payment_id.get_string_repr(),
                process_tracker_id = %process_tracker_id,
                current_business_status = %existing_process.business_status,
            );

            Ok(existing_process)
        }
        None => {
            // No entry exists - create a new one
            logger::info!(
                payment_id = %payment_id.get_string_repr(),
                process_tracker_id = %process_tracker_id,
                "No existing EXECUTE_WORKFLOW task found, creating new entry"
            );

            let execute_workflow_tracking_data = pcr::RevenueRecoveryWorkflowTrackingData {
                billing_mca_id: billing_mca_id.clone(),
                global_payment_id: payment_id.clone(),
                merchant_id: merchant_id.clone(),
                profile_id: profile_id.clone(),
                payment_attempt_id: payment_attempt_id.clone(),
                revenue_recovery_retry,
                invoice_scheduled_time: Some(schedule_time),
            };

            let tag = ["PCR"];
            let process_tracker_entry = storage::ProcessTrackerNew::new(
                process_tracker_id.clone(),
                task,
                runner,
                tag,
                execute_workflow_tracking_data,
                Some(1),
                schedule_time,
                common_types::consts::API_VERSION,
            )
            .map_err(|e| {
                logger::error!(
                    payment_id = %payment_id.get_string_repr(),
                    error = ?e,
                    "Failed to construct execute workflow process tracker entry"
                );
                sch_errors::ProcessTrackerError::ProcessUpdateFailed
            })?;

            let response = state
                .store
                .insert_process(process_tracker_entry)
                .await
                .map_err(|e| {
                    logger::error!(
                        payment_id = %payment_id.get_string_repr(),
                        error = ?e,
                        "Failed to insert execute workflow process tracker entry"
                    );
                    sch_errors::ProcessTrackerError::ProcessUpdateFailed
                })?;

            metrics::TASKS_ADDED_COUNT.add(
                1,
                router_env::metric_attributes!(("flow", "RevenueRecoveryExecute")),
            );

            logger::info!(
                payment_id = %payment_id.get_string_repr(),
                process_tracker_id = %response.id,
                "Successfully created new EXECUTE_WORKFLOW task"
            );

            Ok(response)
        }
    }
}

pub async fn retrieve_revenue_recovery_process_tracker(
    state: SessionState,
    id: id_type::GlobalPaymentId,
) -> RouterResponse<revenue_recovery::RevenueRecoveryResponse> {
    let db = &*state.store;
    let task = EXECUTE_WORKFLOW;
    let runner = storage::ProcessTrackerRunner::PassiveRecoveryWorkflow;
    let process_tracker_id = id.get_execute_revenue_recovery_id(task, runner);

    let process_tracker = db
        .find_process_by_id(&process_tracker_id)
        .await
        .to_not_found_response(errors::ApiErrorResponse::ResourceIdNotFound)
        .attach_printable("error retrieving the process tracker id")?
        .get_required_value("Process Tracker")
        .change_context(errors::ApiErrorResponse::GenericNotFoundError {
            message: "Entry For the following id doesn't exists".to_owned(),
        })?;

    let tracking_data = process_tracker
        .tracking_data
        .clone()
        .parse_value::<pcr::RevenueRecoveryWorkflowTrackingData>("PCRWorkflowTrackingData")
        .change_context(errors::ApiErrorResponse::InternalServerError)
        .attach_printable("unable to deserialize  Pcr Workflow Tracking Data")?;

    let psync_task = PSYNC_WORKFLOW;

    let process_tracker_id_for_psync = tracking_data
        .payment_attempt_id
        .get_psync_revenue_recovery_id(psync_task, runner);

    let process_tracker_for_psync = db
        .find_process_by_id(&process_tracker_id_for_psync)
        .await
        .map_err(|e| {
            logger::error!("Error while retrieving psync task : {:?}", e);
        })
        .ok()
        .flatten();

    let schedule_time_for_psync = process_tracker_for_psync.and_then(|pt| pt.schedule_time);

    let response = revenue_recovery::RevenueRecoveryResponse {
        id: process_tracker.id,
        name: process_tracker.name,
        schedule_time_for_payment: process_tracker.schedule_time,
        schedule_time_for_psync,
        status: process_tracker.status,
        business_status: process_tracker.business_status,
    };
    Ok(ApplicationResponse::Json(response))
}<|MERGE_RESOLUTION|>--- conflicted
+++ resolved
@@ -56,14 +56,9 @@
     // Create process tracker ID in the format: CALCULATE_WORKFLOW_{payment_intent_id}
     let process_tracker_id = format!("{runner}_{task}_{}", payment_id.get_string_repr());
 
-<<<<<<< HEAD
-    // Set scheduled time to 1 hour from now
-    let schedule_time = common_utils::date_time::now() + time::Duration::hours(1);
-=======
     // Scheduled time is now because this will be the first entry in
     // process tracker and we dont want to wait
     let schedule_time = common_utils::date_time::now();
->>>>>>> 938028e3
 
     let payment_attempt_id = payment_attempt_id
         .ok_or(error_stack::report!(
@@ -494,11 +489,7 @@
     };
 
     // 2. Get best available token
-<<<<<<< HEAD
-    let best_time_to_schedule = match workflows::revenue_recovery::get_token_with_schedule_time_based_on_retry_alogrithm_type(
-=======
     let best_time_to_schedule = match workflows::revenue_recovery::get_token_with_schedule_time_based_on_retry_algorithm_type(
->>>>>>> 938028e3
         state,
         &connector_customer_id,
         payment_intent,
@@ -535,11 +526,7 @@
                 &tracking_data.profile_id,
                 &tracking_data.payment_attempt_id,
                 storage::ProcessTrackerRunner::PassiveRecoveryWorkflow,
-<<<<<<< HEAD
-                tracking_data.revenue_recovery_retry,
-=======
                 retry_algorithm_type,
->>>>>>> 938028e3
                 scheduled_time,
             )
             .await?;
@@ -594,9 +581,6 @@
                     update_calculate_job_schedule_time(
                         db,
                         process,
-<<<<<<< HEAD
-                        time::Duration::minutes(15),
-=======
                         time::Duration::seconds(
                             state
                                 .conf
@@ -604,7 +588,6 @@
                                 .recovery_timestamp
                                 .job_schedule_buffer_time_in_seconds,
                         ),
->>>>>>> 938028e3
                         scheduled_token.scheduled_at,
                         &connector_customer_id,
                     )
@@ -631,9 +614,6 @@
                             update_calculate_job_schedule_time(
                                 db,
                                 process,
-<<<<<<< HEAD
-                                time::Duration::minutes(15),
-=======
                                 time::Duration::seconds(
                                     state
                                         .conf
@@ -641,7 +621,6 @@
                                         .recovery_timestamp
                                         .job_schedule_buffer_time_in_seconds,
                                 ),
->>>>>>> 938028e3
                                 Some(common_utils::date_time::now()),
                                 &connector_customer_id,
                             )
@@ -694,16 +673,12 @@
 ) -> Result<(), sch_errors::ProcessTrackerError> {
     let new_schedule_time =
         base_time.unwrap_or_else(common_utils::date_time::now) + additional_time;
-<<<<<<< HEAD
-
-=======
     logger::info!(
         new_schedule_time = %new_schedule_time,
         process_id = %process.id,
         connector_customer_id = %connector_customer_id,
         "Rescheduling Calculate Job at "
     );
->>>>>>> 938028e3
     let pt_update = storage::ProcessTrackerUpdate::Update {
         name: Some("CALCULATE_WORKFLOW".to_string()),
         retry_count: Some(process.clone().retry_count),
@@ -785,8 +760,6 @@
                 "Found existing EXECUTE_WORKFLOW task with COMPLETE status, updating to PENDING with incremented retry count"
             );
 
-<<<<<<< HEAD
-=======
             let mut tracking_data: pcr::RevenueRecoveryWorkflowTrackingData =
                 serde_json::from_value(existing_process.tracking_data.clone())
                     .change_context(errors::RecoveryError::ValueNotFound)
@@ -800,16 +773,11 @@
                 .change_context(errors::RecoveryError::ValueNotFound)
                 .attach_printable("Failed to serialize the tracking data to json")?;
 
->>>>>>> 938028e3
             let pt_update = storage::ProcessTrackerUpdate::Update {
                 name: Some(task.to_string()),
                 retry_count: Some(existing_process.clone().retry_count + 1),
                 schedule_time: Some(schedule_time),
-<<<<<<< HEAD
-                tracking_data: Some(existing_process.clone().tracking_data),
-=======
                 tracking_data: Some(tracking_data_json),
->>>>>>> 938028e3
                 business_status: Some(String::from(business_status::PENDING)),
                 status: Some(enums::ProcessTrackerStatus::Pending),
                 updated_at: Some(common_utils::date_time::now()),
