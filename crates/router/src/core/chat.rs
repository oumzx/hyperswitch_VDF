use api_models::chat as chat_api;
use common_utils::{
    consts,
    crypto::{DecodeMessage, GcmAes256},
    errors::CustomResult,
    request::{Method, RequestBuilder, RequestContent},
};
use error_stack::ResultExt;
use external_services::http_client;
use hyperswitch_domain_models::chat as chat_domain;
use masking::ExposeInterface;
use router_env::{instrument, logger, tracing};

use crate::{
    db::errors::chat::ChatErrors,
    routes::{app::SessionStateInfo, SessionState},
<<<<<<< HEAD
    services::{authentication as auth, authorization::roles, ApplicationResponse},
    utils,
=======
    services::{authentication as auth, ApplicationResponse},
>>>>>>> 89774f3a
};

#[instrument(skip_all, fields(?session_id))]
pub async fn get_data_from_hyperswitch_ai_workflow(
    state: SessionState,
    user_from_token: auth::UserFromToken,
    req: chat_api::ChatRequest,
    session_id: Option<&str>,
) -> CustomResult<ApplicationResponse<chat_api::ChatResponse>, ChatErrors> {
<<<<<<< HEAD
    let role_info = roles::RoleInfo::from_role_id_org_id_tenant_id(
        &state,
        &user_from_token.role_id,
        &user_from_token.org_id,
        user_from_token
            .tenant_id
            .as_ref()
            .unwrap_or(&state.tenant.tenant_id),
    )
    .await
    .change_context(ChatErrors::InternalServerError)
    .attach_printable("Failed to retrieve role information")?;
    let url = format!(
        "{}/webhook",
        state.conf.chat.get_inner().hyperswitch_ai_host
    );
    let request_id = state
        .get_request_id()
        .unwrap_or_else(|| uuid::Uuid::new_v4().to_string());
=======
    let url = format!("{}/webhook", state.conf.chat.hyperswitch_ai_host);
    let request_id = state.get_request_id();
>>>>>>> 89774f3a
    let request_body = chat_domain::HyperswitchAiDataRequest {
        query: chat_domain::GetDataMessage {
            message: req.message.clone(),
        },
        org_id: user_from_token.org_id.clone(),
        merchant_id: user_from_token.merchant_id.clone(),
        profile_id: user_from_token.profile_id.clone(),
        entity_type: role_info.get_entity_type(),
    };
    logger::info!("Request for AI service: {:?}", request_body);

    let mut request_builder = RequestBuilder::new()
        .method(Method::Post)
        .url(&url)
        .attach_default_headers()
        .set_body(RequestContent::Json(Box::new(request_body.clone())));

    if let Some(request_id) = request_id {
        request_builder = request_builder.header(consts::X_REQUEST_ID, &request_id);
    }
    if let Some(session_id) = session_id {
        request_builder = request_builder.header(consts::X_CHAT_SESSION_ID, session_id);
    }

    let request = request_builder.build();

    let response = http_client::send_request(
        &state.conf.proxy,
        request,
        Some(consts::REQUEST_TIME_OUT_FOR_AI_SERVICE),
    )
    .await
    .change_context(ChatErrors::InternalServerError)
    .attach_printable("Error when sending request to AI service")?
    .json::<chat_api::ChatResponse>()
    .await
    .change_context(ChatErrors::InternalServerError)
    .attach_printable("Error when deserializing response from AI service")?;

    let response_to_return = response.clone();
    tokio::spawn(async move {
        let new_hyperswitch_ai_interaction = utils::chat::construct_hyperswitch_ai_interaction(
            &state,
            &user_from_token,
            &req,
            &response,
            &request_id,
        )
        .await;

        match new_hyperswitch_ai_interaction {
            Ok(interaction) => {
                let db = state.store.as_ref();
                if let Err(e) = db.insert_hyperswitch_ai_interaction(interaction).await {
                    logger::error!("Failed to insert hyperswitch_ai_interaction: {:?}", e);
                }
            }
            Err(e) => {
                logger::error!("Failed to construct hyperswitch_ai_interaction: {:?}", e);
            }
        }
    });

    Ok(ApplicationResponse::Json(response_to_return))
}

#[instrument(skip_all)]
pub async fn list_chat_conversations(
    state: SessionState,
    user_from_token: auth::UserFromToken,
    req: chat_api::ChatListRequest,
) -> CustomResult<ApplicationResponse<chat_api::ChatListResponse>, ChatErrors> {
    let role_info = roles::RoleInfo::from_role_id_org_id_tenant_id(
        &state,
        &user_from_token.role_id,
        &user_from_token.org_id,
        user_from_token
            .tenant_id
            .as_ref()
            .unwrap_or(&state.tenant.tenant_id),
    )
    .await
    .change_context(ChatErrors::InternalServerError)
    .attach_printable("Failed to retrieve role information")?;

    if !role_info.is_internal() {
        return Err(error_stack::Report::new(ChatErrors::UnauthorizedAccess)
            .attach_printable("Only internal roles are allowed for this operation"));
    }

    let db = state.store.as_ref();
    let hyperswitch_ai_interactions = db
        .list_hyperswitch_ai_interactions(
            req.merchant_id,
            req.limit.unwrap_or(consts::DEFAULT_LIST_LIMIT),
            req.offset.unwrap_or(consts::DEFAULT_LIST_OFFSET),
        )
        .await
        .change_context(ChatErrors::InternalServerError)
        .attach_printable("Error when fetching hyperswitch_ai_interactions")?;

    let encryption_key = state.conf.chat.get_inner().encryption_key.clone().expose();
    let key = match hex::decode(&encryption_key) {
        Ok(key) => key,
        Err(e) => {
            router_env::logger::error!("Failed to decode encryption key: {}", e);
            encryption_key.as_bytes().to_vec()
        }
    };

    let mut conversations = Vec::new();

    for interaction in hyperswitch_ai_interactions {
        let user_query_encrypted = interaction
            .user_query
            .ok_or(ChatErrors::InternalServerError)?;
        let response_encrypted = interaction
            .response
            .ok_or(ChatErrors::InternalServerError)?;

        let user_query_decrypted_bytes = GcmAes256
            .decode_message(&key, user_query_encrypted.into_inner().into())
            .change_context(ChatErrors::InternalServerError)
            .attach_printable("Failed to decrypt user query")?;

        let response_decrypted_bytes = GcmAes256
            .decode_message(&key, response_encrypted.into_inner().into())
            .change_context(ChatErrors::InternalServerError)
            .attach_printable("Failed to decrypt response")?;

        let user_query_decrypted = String::from_utf8(user_query_decrypted_bytes)
            .change_context(ChatErrors::InternalServerError)
            .attach_printable("Failed to convert decrypted user query to string")?;

        let response_decrypted = serde_json::from_slice(&response_decrypted_bytes)
            .change_context(ChatErrors::InternalServerError)
            .attach_printable("Failed to deserialize decrypted response")?;

        conversations.push(chat_api::ChatConversation {
            id: interaction.id,
            session_id: interaction.session_id,
            user_id: interaction.user_id,
            merchant_id: interaction.merchant_id,
            profile_id: interaction.profile_id,
            org_id: interaction.org_id,
            role_id: interaction.role_id,
            user_query: user_query_decrypted.into(),
            response: response_decrypted,
            database_query: interaction.database_query,
            interaction_status: interaction.interaction_status,
            created_at: interaction.created_at,
        });
    }

    return Ok(ApplicationResponse::Json(chat_api::ChatListResponse { conversations }));
}<|MERGE_RESOLUTION|>--- conflicted
+++ resolved
@@ -14,12 +14,8 @@
 use crate::{
     db::errors::chat::ChatErrors,
     routes::{app::SessionStateInfo, SessionState},
-<<<<<<< HEAD
     services::{authentication as auth, authorization::roles, ApplicationResponse},
     utils,
-=======
-    services::{authentication as auth, ApplicationResponse},
->>>>>>> 89774f3a
 };
 
 #[instrument(skip_all, fields(?session_id))]
@@ -29,7 +25,6 @@
     req: chat_api::ChatRequest,
     session_id: Option<&str>,
 ) -> CustomResult<ApplicationResponse<chat_api::ChatResponse>, ChatErrors> {
-<<<<<<< HEAD
     let role_info = roles::RoleInfo::from_role_id_org_id_tenant_id(
         &state,
         &user_from_token.role_id,
@@ -49,10 +44,7 @@
     let request_id = state
         .get_request_id()
         .unwrap_or_else(|| uuid::Uuid::new_v4().to_string());
-=======
-    let url = format!("{}/webhook", state.conf.chat.hyperswitch_ai_host);
-    let request_id = state.get_request_id();
->>>>>>> 89774f3a
+    
     let request_body = chat_domain::HyperswitchAiDataRequest {
         query: chat_domain::GetDataMessage {
             message: req.message.clone(),
