use std::marker::PhantomData;

use common_utils::{errors::CustomResult, ext_traits::ValueExt, id_type};
use error_stack::ResultExt;

use crate::{
    core::{errors, payments::helpers},
    types::{self, domain, PaymentAddress},
};
const IRRELEVANT_PAYMENT_ID_IN_MANDATE_REVOKE_FLOW: &str =
    "irrelevant_payment_id_in_mandate_revoke_flow";

const IRRELEVANT_ATTEMPT_ID_IN_MANDATE_REVOKE_FLOW: &str =
    "irrelevant_attempt_id_in_mandate_revoke_flow";

const IRRELEVANT_CONNECTOR_REQUEST_REFERENCE_ID_IN_MANDATE_REVOKE_FLOW: &str =
    "irrelevant_connector_request_reference_id_in_mandate_revoke_flow";

pub async fn construct_mandate_revoke_router_data(
    merchant_connector_account: helpers::MerchantConnectorAccountType,
    merchant_account: &domain::MerchantAccount,
    customer_id: id_type::CustomerId,
    connector: &str,
    connector_mandate_id: Option<String>,
    payment_id: Option<String>,
) -> CustomResult<types::MandateRevokeRouterData, errors::ApiErrorResponse> {
    let auth_type: types::ConnectorAuthType = merchant_connector_account
        .get_connector_account_details()
        .parse_value("ConnectorAuthType")
        .change_context(errors::ApiErrorResponse::InternalServerError)?;
    let router_data = types::RouterData {
        flow: PhantomData,
<<<<<<< HEAD
        merchant_id: merchant_account.merchant_id.clone(),
        customer_id: Some(customer_id),
=======
        merchant_id: merchant_account.get_id().clone(),
        customer_id: Some(mandate.customer_id),
>>>>>>> 827fa074
        connector_customer: None,
        connector: connector.to_string(),
        payment_id: payment_id
            .unwrap_or_else(|| IRRELEVANT_PAYMENT_ID_IN_MANDATE_REVOKE_FLOW.to_string()),
        attempt_id: IRRELEVANT_ATTEMPT_ID_IN_MANDATE_REVOKE_FLOW.to_string(),
        status: diesel_models::enums::AttemptStatus::default(),
        payment_method: diesel_models::enums::PaymentMethod::default(),
        connector_auth_type: auth_type,
        description: None,
        return_url: None,
        address: PaymentAddress::default(),
        auth_type: diesel_models::enums::AuthenticationType::default(),
        connector_meta_data: None,
        connector_wallets_details: None,
        amount_captured: None,
        minor_amount_captured: None,
        access_token: None,
        session_token: None,
        reference_id: None,
        payment_method_token: None,
        recurring_mandate_payment_data: None,
        preprocessing_id: None,
        payment_method_balance: None,
        connector_api_version: None,
        payment_method_status: None,
        request: types::MandateRevokeRequestData {
            connector_mandate_id,
        },
        response: Err(types::ErrorResponse::get_not_implemented()),
        connector_request_reference_id:
            IRRELEVANT_CONNECTOR_REQUEST_REFERENCE_ID_IN_MANDATE_REVOKE_FLOW.to_string(),
        test_mode: None,
        connector_http_status_code: None,
        external_latency: None,
        apple_pay_flow: None,
        frm_metadata: None,
        #[cfg(feature = "payouts")]
        payout_method_data: None,
        #[cfg(feature = "payouts")]
        quote_id: None,
        refund_id: None,
        dispute_id: None,
        connector_response: None,
        integrity_check: Ok(()),
    };

    Ok(router_data)
}<|MERGE_RESOLUTION|>--- conflicted
+++ resolved
@@ -30,13 +30,8 @@
         .change_context(errors::ApiErrorResponse::InternalServerError)?;
     let router_data = types::RouterData {
         flow: PhantomData,
-<<<<<<< HEAD
-        merchant_id: merchant_account.merchant_id.clone(),
+        merchant_id: merchant_account.get_id().clone(),
         customer_id: Some(customer_id),
-=======
-        merchant_id: merchant_account.get_id().clone(),
-        customer_id: Some(mandate.customer_id),
->>>>>>> 827fa074
         connector_customer: None,
         connector: connector.to_string(),
         payment_id: payment_id
