use std::str::FromStr;

use api_models::{
    admin::{self as admin_types},
    enums as api_enums, routing as routing_types,
};
use common_enums::{MerchantAccountRequestType, MerchantAccountType, OrganizationType};
use common_utils::{
    date_time,
    ext_traits::{AsyncExt, Encode, OptionExt, ValueExt},
    fp_utils, id_type, pii, type_name,
    types::keymanager::{self as km_types, KeyManagerState, ToEncryptable},
};
#[cfg(all(any(feature = "v1", feature = "v2"), feature = "olap"))]
use diesel_models::{business_profile::CardTestingGuardConfig, organization::OrganizationBridge};
use diesel_models::{configs, payment_method};
use error_stack::{report, FutureExt, ResultExt};
use external_services::http_client::client;
use hyperswitch_domain_models::merchant_connector_account::{
    FromRequestEncryptableMerchantConnectorAccount, UpdateEncryptableMerchantConnectorAccount,
};
use masking::{ExposeInterface, PeekInterface, Secret};
use pm_auth::{connector::plaid::transformers::PlaidAuthType, types as pm_auth_types};
use uuid::Uuid;

#[cfg(any(feature = "v1", feature = "v2"))]
use crate::types::transformers::ForeignFrom;
use crate::{
    consts,
    core::{
        encryption::transfer_encryption_key,
        errors::{self, RouterResponse, RouterResult, StorageErrorExt},
        payment_methods::{cards, transformers},
        payments::helpers,
        pm_auth::helpers::PaymentAuthConnectorDataExt,
        routing, utils as core_utils,
    },
    db::{AccountsStorageInterface, StorageInterface},
    routes::{metrics, SessionState},
    services::{
        self,
        api::{self as service_api},
        authentication, pm_auth as payment_initiation_service,
    },
    types::{
        self,
        api::{self, admin},
        domain::{
            self,
            types::{self as domain_types, AsyncLift},
        },
        storage::{self, enums::MerchantStorageScheme},
        transformers::{ForeignInto, ForeignTryFrom, ForeignTryInto},
    },
    utils,
};

#[inline]
pub fn create_merchant_publishable_key() -> String {
    format!(
        "pk_{}_{}",
        router_env::env::prefix_for_env(),
        Uuid::new_v4().simple()
    )
}

pub async fn insert_merchant_configs(
    db: &dyn StorageInterface,
    merchant_id: &id_type::MerchantId,
) -> RouterResult<()> {
    db.insert_config(configs::ConfigNew {
        key: merchant_id.get_requires_cvv_key(),
        config: "true".to_string(),
    })
    .await
    .change_context(errors::ApiErrorResponse::InternalServerError)
    .attach_printable("Error while setting requires_cvv config")?;

    db.insert_config(configs::ConfigNew {
        key: merchant_id.get_merchant_fingerprint_secret_key(),
        config: utils::generate_id(consts::FINGERPRINT_SECRET_LENGTH, "fs"),
    })
    .await
    .change_context(errors::ApiErrorResponse::InternalServerError)
    .attach_printable("Error while inserting merchant fingerprint secret")?;

    Ok(())
}

#[cfg(feature = "olap")]
fn add_publishable_key_to_decision_service(
    state: &SessionState,
    merchant_context: &domain::MerchantContext,
) {
    let state = state.clone();
    let publishable_key = merchant_context
        .get_merchant_account()
        .publishable_key
        .clone();
    let merchant_id = merchant_context.get_merchant_account().get_id().clone();

    authentication::decision::spawn_tracked_job(
        async move {
            authentication::decision::add_publishable_key(
                &state,
                publishable_key.into(),
                merchant_id,
                None,
            )
            .await
        },
        authentication::decision::ADD,
    );
}

#[cfg(feature = "olap")]
pub async fn create_organization(
    state: SessionState,
    req: api::OrganizationCreateRequest,
) -> RouterResponse<api::OrganizationResponse> {
    let db_organization = ForeignFrom::foreign_from(req);
    state
        .accounts_store
        .insert_organization(db_organization)
        .await
        .to_duplicate_response(errors::ApiErrorResponse::GenericDuplicateError {
            message: "Organization with the given organization_name already exists".to_string(),
        })
        .attach_printable("Error when creating organization")
        .map(ForeignFrom::foreign_from)
        .map(service_api::ApplicationResponse::Json)
}

#[cfg(feature = "olap")]
pub async fn update_organization(
    state: SessionState,
    org_id: api::OrganizationId,
    req: api::OrganizationUpdateRequest,
) -> RouterResponse<api::OrganizationResponse> {
    let organization_update = diesel_models::organization::OrganizationUpdate::Update {
        organization_name: req.organization_name,
        organization_details: req.organization_details,
        metadata: req.metadata,
        platform_merchant_id: req.platform_merchant_id,
    };
    state
        .accounts_store
        .update_organization_by_org_id(&org_id.organization_id, organization_update)
        .await
        .to_not_found_response(errors::ApiErrorResponse::GenericNotFoundError {
            message: "organization with the given id does not exist".to_string(),
        })
        .attach_printable(format!(
            "Failed to update organization with organization_id: {:?}",
            org_id.organization_id
        ))
        .map(ForeignFrom::foreign_from)
        .map(service_api::ApplicationResponse::Json)
}

#[cfg(feature = "olap")]
pub async fn get_organization(
    state: SessionState,
    org_id: api::OrganizationId,
) -> RouterResponse<api::OrganizationResponse> {
    #[cfg(all(feature = "v1", feature = "olap"))]
    {
        CreateOrValidateOrganization::new(Some(org_id.organization_id))
            .create_or_validate(state.accounts_store.as_ref())
            .await
            .map(ForeignFrom::foreign_from)
            .map(service_api::ApplicationResponse::Json)
    }
    #[cfg(all(feature = "v2", feature = "olap"))]
    {
        CreateOrValidateOrganization::new(org_id.organization_id)
            .create_or_validate(state.accounts_store.as_ref())
            .await
            .map(ForeignFrom::foreign_from)
            .map(service_api::ApplicationResponse::Json)
    }
}

#[cfg(feature = "olap")]
pub async fn create_merchant_account(
    state: SessionState,
    req: api::MerchantAccountCreate,
    org_data_from_auth: Option<authentication::AuthenticationDataWithOrg>,
) -> RouterResponse<api::MerchantAccountResponse> {
    #[cfg(feature = "keymanager_create")]
    use common_utils::{keymanager, types::keymanager::EncryptionTransferRequest};

    let db = state.store.as_ref();

    let key = services::generate_aes256_key()
        .change_context(errors::ApiErrorResponse::InternalServerError)
        .attach_printable("Unable to generate aes 256 key")?;

    let master_key = db.get_master_key();

    let key_manager_state: &KeyManagerState = &(&state).into();
    let merchant_id = req.get_merchant_reference_id();
    let identifier = km_types::Identifier::Merchant(merchant_id.clone());
    #[cfg(feature = "keymanager_create")]
    {
        use base64::Engine;

        use crate::consts::BASE64_ENGINE;

        if key_manager_state.enabled {
            keymanager::transfer_key_to_key_manager(
                key_manager_state,
                EncryptionTransferRequest {
                    identifier: identifier.clone(),
                    key: BASE64_ENGINE.encode(key),
                },
            )
            .await
            .change_context(errors::ApiErrorResponse::DuplicateMerchantAccount)
            .attach_printable("Failed to insert key to KeyManager")?;
        }
    }

    let key_store = domain::MerchantKeyStore {
        merchant_id: merchant_id.clone(),
        key: domain_types::crypto_operation(
            key_manager_state,
            type_name!(domain::MerchantKeyStore),
            domain_types::CryptoOperation::Encrypt(key.to_vec().into()),
            identifier.clone(),
            master_key,
        )
        .await
        .and_then(|val| val.try_into_operation())
        .change_context(errors::ApiErrorResponse::InternalServerError)
        .attach_printable("Failed to decrypt data from key store")?,
        created_at: date_time::now(),
    };

    let domain_merchant_account = req
        .create_domain_model_from_request(
            &state,
            key_store.clone(),
            &merchant_id,
            org_data_from_auth,
        )
        .await?;
    let key_manager_state = &(&state).into();
    db.insert_merchant_key_store(
        key_manager_state,
        key_store.clone(),
        &master_key.to_vec().into(),
    )
    .await
    .to_duplicate_response(errors::ApiErrorResponse::DuplicateMerchantAccount)?;

    let merchant_account = db
        .insert_merchant(key_manager_state, domain_merchant_account, &key_store)
        .await
        .to_duplicate_response(errors::ApiErrorResponse::DuplicateMerchantAccount)?;

    let merchant_context = domain::MerchantContext::NormalMerchant(Box::new(domain::Context(
        merchant_account.clone(),
        key_store.clone(),
    )));
    add_publishable_key_to_decision_service(&state, &merchant_context);

    insert_merchant_configs(db, &merchant_id).await?;

    Ok(service_api::ApplicationResponse::Json(
        api::MerchantAccountResponse::foreign_try_from(merchant_account)
            .change_context(errors::ApiErrorResponse::InternalServerError)
            .attach_printable("Failed while generating response")?,
    ))
}

#[cfg(feature = "olap")]
#[async_trait::async_trait]
trait MerchantAccountCreateBridge {
    async fn create_domain_model_from_request(
        self,
        state: &SessionState,
        key: domain::MerchantKeyStore,
        identifier: &id_type::MerchantId,
        org_data_from_auth: Option<authentication::AuthenticationDataWithOrg>,
    ) -> RouterResult<domain::MerchantAccount>;
}

#[cfg(all(feature = "v1", feature = "olap"))]
#[async_trait::async_trait]
impl MerchantAccountCreateBridge for api::MerchantAccountCreate {
    async fn create_domain_model_from_request(
        self,
        state: &SessionState,
        key_store: domain::MerchantKeyStore,
        identifier: &id_type::MerchantId,
        org_data_from_auth: Option<authentication::AuthenticationDataWithOrg>,
    ) -> RouterResult<domain::MerchantAccount> {
        let db = &*state.accounts_store;
        let publishable_key = create_merchant_publishable_key();

        let primary_business_details = self.get_primary_details_as_value().change_context(
            errors::ApiErrorResponse::InvalidDataValue {
                field_name: "primary_business_details",
            },
        )?;

        let webhook_details = self.webhook_details.clone().map(ForeignInto::foreign_into);

        let pm_collect_link_config = self.get_pm_link_config_as_value().change_context(
            errors::ApiErrorResponse::InvalidDataValue {
                field_name: "pm_collect_link_config",
            },
        )?;

        let merchant_details = self.get_merchant_details_as_secret().change_context(
            errors::ApiErrorResponse::InvalidDataValue {
                field_name: "merchant_details",
            },
        )?;

        self.parse_routing_algorithm()
            .change_context(errors::ApiErrorResponse::InvalidDataValue {
                field_name: "routing_algorithm",
            })
            .attach_printable("Invalid routing algorithm given")?;

        let metadata = self.get_metadata_as_secret().change_context(
            errors::ApiErrorResponse::InvalidDataValue {
                field_name: "metadata",
            },
        )?;

        // Get the enable payment response hash as a boolean, where the default value is true
        let enable_payment_response_hash = self.get_enable_payment_response_hash();

        let payment_response_hash_key = self.get_payment_response_hash_key();

        let parent_merchant_id = get_parent_merchant(
            state,
            self.sub_merchants_enabled,
            self.parent_merchant_id.as_ref(),
            &key_store,
        )
        .await?;

        let org_id = match (&self.organization_id, &org_data_from_auth) {
            (Some(req_org_id), Some(auth)) => {
                if req_org_id != &auth.organization_id {
                    return Err(errors::ApiErrorResponse::InvalidRequestData {
                        message: "Mismatched organization_id in request and authenticated context"
                            .to_string(),
                    }
                    .into());
                }
                Some(req_org_id.clone())
            }
            (None, Some(auth)) => Some(auth.organization_id.clone()),
            (req_org_id, _) => req_org_id.clone(),
        };

        let organization = CreateOrValidateOrganization::new(org_id)
            .create_or_validate(db)
            .await?;

        let merchant_account_type = match organization.get_organization_type() {
            OrganizationType::Standard => {
                match self.merchant_account_type.unwrap_or_default() {
                    // Allow only if explicitly Standard or not provided
                    MerchantAccountRequestType::Standard => MerchantAccountType::Standard,
                    MerchantAccountRequestType::Connected => {
                        return Err(errors::ApiErrorResponse::InvalidRequestData {
                            message:
                                "Merchant account type must be Standard for a Standard Organization"
                                    .to_string(),
                        }
                        .into());
                    }
                }
            }

            OrganizationType::Platform => {
                let accounts = state
                    .store
                    .list_merchant_accounts_by_organization_id(
                        &state.into(),
                        &organization.get_organization_id(),
                    )
                    .await
                    .to_not_found_response(errors::ApiErrorResponse::MerchantAccountNotFound)?;

                let platform_account_exists = accounts
                    .iter()
                    .any(|account| account.merchant_account_type == MerchantAccountType::Platform);

                if accounts.is_empty() || !platform_account_exists {
                    // First merchant in a Platform org must be Platform
                    MerchantAccountType::Platform
                } else {
                    match self.merchant_account_type.unwrap_or_default() {
                        MerchantAccountRequestType::Standard => MerchantAccountType::Standard,
                        MerchantAccountRequestType::Connected => {
                            if state.conf.platform.allow_connected_merchants {
                                MerchantAccountType::Connected
                            } else {
                                return Err(errors::ApiErrorResponse::InvalidRequestData {
                                    message: "Connected merchant accounts are not allowed"
                                        .to_string(),
                                }
                                .into());
                            }
                        }
                    }
                }
            }
        };

        let key = key_store.key.clone().into_inner();
        let key_manager_state = state.into();

        let merchant_account = async {
            Ok::<_, error_stack::Report<common_utils::errors::CryptoError>>(
                domain::MerchantAccountSetter {
                    merchant_id: identifier.clone(),
                    merchant_name: self
                        .merchant_name
                        .async_lift(|inner| async {
                            domain_types::crypto_operation(
                                &key_manager_state,
                                type_name!(domain::MerchantAccount),
                                domain_types::CryptoOperation::EncryptOptional(inner),
                                km_types::Identifier::Merchant(key_store.merchant_id.clone()),
                                key.peek(),
                            )
                            .await
                            .and_then(|val| val.try_into_optionaloperation())
                        })
                        .await?,
                    merchant_details: merchant_details
                        .async_lift(|inner| async {
                            domain_types::crypto_operation(
                                &key_manager_state,
                                type_name!(domain::MerchantAccount),
                                domain_types::CryptoOperation::EncryptOptional(inner),
                                km_types::Identifier::Merchant(key_store.merchant_id.clone()),
                                key.peek(),
                            )
                            .await
                            .and_then(|val| val.try_into_optionaloperation())
                        })
                        .await?,
                    return_url: self.return_url.map(|a| a.to_string()),
                    webhook_details,
                    routing_algorithm: Some(serde_json::json!({
                        "algorithm_id": null,
                        "timestamp": 0
                    })),
                    sub_merchants_enabled: self.sub_merchants_enabled,
                    parent_merchant_id,
                    enable_payment_response_hash,
                    payment_response_hash_key,
                    redirect_to_merchant_with_http_post: self
                        .redirect_to_merchant_with_http_post
                        .unwrap_or_default(),
                    publishable_key,
                    locker_id: self.locker_id,
                    metadata,
                    storage_scheme: MerchantStorageScheme::PostgresOnly,
                    primary_business_details,
                    created_at: date_time::now(),
                    modified_at: date_time::now(),
                    intent_fulfillment_time: None,
                    frm_routing_algorithm: self.frm_routing_algorithm,
                    #[cfg(feature = "payouts")]
                    payout_routing_algorithm: self.payout_routing_algorithm,
                    #[cfg(not(feature = "payouts"))]
                    payout_routing_algorithm: None,
                    organization_id: organization.get_organization_id(),
                    is_recon_enabled: false,
                    default_profile: None,
                    recon_status: diesel_models::enums::ReconStatus::NotRequested,
                    payment_link_config: None,
                    pm_collect_link_config,
                    version: common_types::consts::API_VERSION,
                    is_platform_account: false,
                    product_type: self.product_type,
                    merchant_account_type,
                },
            )
        }
        .await
        .change_context(errors::ApiErrorResponse::InternalServerError)?;

        let mut domain_merchant_account = domain::MerchantAccount::from(merchant_account);

        CreateProfile::new(self.primary_business_details.clone())
            .create_profiles(state, &mut domain_merchant_account, &key_store)
            .await?;

        Ok(domain_merchant_account)
    }
}

#[cfg(feature = "olap")]
enum CreateOrValidateOrganization {
    /// Creates a new organization
    #[cfg(feature = "v1")]
    Create,
    /// Validates if this organization exists in the records
    Validate {
        organization_id: id_type::OrganizationId,
    },
}

#[cfg(feature = "olap")]
impl CreateOrValidateOrganization {
    #[cfg(all(feature = "v1", feature = "olap"))]
    /// Create an action to either create or validate the given organization_id
    /// If organization_id is passed, then validate if this organization exists
    /// If not passed, create a new organization
    fn new(organization_id: Option<id_type::OrganizationId>) -> Self {
        if let Some(organization_id) = organization_id {
            Self::Validate { organization_id }
        } else {
            Self::Create
        }
    }

    #[cfg(all(feature = "v2", feature = "olap"))]
    /// Create an action to validate the provided organization_id
    fn new(organization_id: id_type::OrganizationId) -> Self {
        Self::Validate { organization_id }
    }

    #[cfg(feature = "olap")]
    /// Apply the action, whether to create the organization or validate the given organization_id
    async fn create_or_validate(
        &self,
        db: &dyn AccountsStorageInterface,
    ) -> RouterResult<diesel_models::organization::Organization> {
        match self {
            #[cfg(feature = "v1")]
            Self::Create => {
                let new_organization = api_models::organization::OrganizationNew::new(
                    OrganizationType::Standard,
                    None,
                );
                let db_organization = ForeignFrom::foreign_from(new_organization);
                db.insert_organization(db_organization)
                    .await
                    .to_duplicate_response(errors::ApiErrorResponse::InternalServerError)
                    .attach_printable("Error when creating organization")
            }
            Self::Validate { organization_id } => db
                .find_organization_by_org_id(organization_id)
                .await
                .to_not_found_response(errors::ApiErrorResponse::GenericNotFoundError {
                    message: "organization with the given id does not exist".to_string(),
                }),
        }
    }
}

#[cfg(all(feature = "v1", feature = "olap"))]
enum CreateProfile {
    /// Create profiles from primary business details
    /// If there is only one profile created, then set this profile as default
    CreateFromPrimaryBusinessDetails {
        primary_business_details: Vec<admin_types::PrimaryBusinessDetails>,
    },
    /// Create a default profile, set this as default profile
    CreateDefaultProfile,
}

#[cfg(all(feature = "v1", feature = "olap"))]
impl CreateProfile {
    /// Create a new profile action from the given information
    /// If primary business details exist, then create profiles from them
    /// If primary business details are empty, then create default profile
    fn new(primary_business_details: Option<Vec<admin_types::PrimaryBusinessDetails>>) -> Self {
        match primary_business_details {
            Some(primary_business_details) if !primary_business_details.is_empty() => {
                Self::CreateFromPrimaryBusinessDetails {
                    primary_business_details,
                }
            }
            _ => Self::CreateDefaultProfile,
        }
    }

    async fn create_profiles(
        &self,
        state: &SessionState,
        merchant_account: &mut domain::MerchantAccount,
        key_store: &domain::MerchantKeyStore,
    ) -> RouterResult<()> {
        match self {
            Self::CreateFromPrimaryBusinessDetails {
                primary_business_details,
            } => {
                let business_profiles = Self::create_profiles_for_each_business_details(
                    state,
                    merchant_account.clone(),
                    primary_business_details,
                    key_store,
                )
                .await?;

                // Update the default business profile in merchant account
                if business_profiles.len() == 1 {
                    merchant_account.default_profile = business_profiles
                        .first()
                        .map(|business_profile| business_profile.get_id().to_owned())
                }
            }
            Self::CreateDefaultProfile => {
                let business_profile = self
                    .create_default_business_profile(state, merchant_account.clone(), key_store)
                    .await?;

                merchant_account.default_profile = Some(business_profile.get_id().to_owned());
            }
        }

        Ok(())
    }

    /// Create default profile
    async fn create_default_business_profile(
        &self,
        state: &SessionState,
        merchant_account: domain::MerchantAccount,
        key_store: &domain::MerchantKeyStore,
    ) -> RouterResult<domain::Profile> {
        let business_profile = create_and_insert_business_profile(
            state,
            api_models::admin::ProfileCreate::default(),
            merchant_account.clone(),
            key_store,
        )
        .await?;

        Ok(business_profile)
    }

    /// Create profile for each primary_business_details,
    /// If there is no default profile in merchant account and only one primary_business_detail
    /// is available, then create a default profile.
    async fn create_profiles_for_each_business_details(
        state: &SessionState,
        merchant_account: domain::MerchantAccount,
        primary_business_details: &Vec<admin_types::PrimaryBusinessDetails>,
        key_store: &domain::MerchantKeyStore,
    ) -> RouterResult<Vec<domain::Profile>> {
        let mut business_profiles_vector = Vec::with_capacity(primary_business_details.len());

        // This must ideally be run in a transaction,
        // if there is an error in inserting some profile, because of unique constraints
        // the whole query must be rolled back
        for business_profile in primary_business_details {
            let profile_name =
                format!("{}_{}", business_profile.country, business_profile.business);

            let profile_create_request = api_models::admin::ProfileCreate {
                profile_name: Some(profile_name),
                ..Default::default()
            };

            create_and_insert_business_profile(
                state,
                profile_create_request,
                merchant_account.clone(),
                key_store,
            )
            .await
            .map_err(|profile_insert_error| {
                crate::logger::warn!("Profile already exists {profile_insert_error:?}");
            })
            .map(|business_profile| business_profiles_vector.push(business_profile))
            .ok();
        }

        Ok(business_profiles_vector)
    }
}

#[cfg(all(feature = "v2", feature = "olap"))]
#[async_trait::async_trait]
impl MerchantAccountCreateBridge for api::MerchantAccountCreate {
    async fn create_domain_model_from_request(
        self,
        state: &SessionState,
        key_store: domain::MerchantKeyStore,
        identifier: &id_type::MerchantId,
        _org_data: Option<authentication::AuthenticationDataWithOrg>,
    ) -> RouterResult<domain::MerchantAccount> {
        let publishable_key = create_merchant_publishable_key();
        let db = &*state.accounts_store;

        let metadata = self.get_metadata_as_secret().change_context(
            errors::ApiErrorResponse::InvalidDataValue {
                field_name: "metadata",
            },
        )?;

        let merchant_details = self.get_merchant_details_as_secret().change_context(
            errors::ApiErrorResponse::InvalidDataValue {
                field_name: "merchant_details",
            },
        )?;

        let organization = CreateOrValidateOrganization::new(self.organization_id.clone())
            .create_or_validate(db)
            .await?;

        let merchant_account_type = match organization.get_organization_type() {
            OrganizationType::Standard => MerchantAccountType::Standard,
            // Blocking v2 merchant account create for platform
            OrganizationType::Platform => {
                return Err(errors::ApiErrorResponse::InvalidRequestData {
                    message: "Merchant account creation is not allowed for a platform organization"
                        .to_string(),
                }
                .into())
            }
        };

        let key = key_store.key.into_inner();
        let id = identifier.to_owned();
        let key_manager_state = state.into();
        let identifier = km_types::Identifier::Merchant(id.clone());

        async {
            Ok::<_, error_stack::Report<common_utils::errors::CryptoError>>(
                domain::MerchantAccount::from(domain::MerchantAccountSetter {
                    id,
                    merchant_name: Some(
                        domain_types::crypto_operation(
                            &key_manager_state,
                            type_name!(domain::MerchantAccount),
                            domain_types::CryptoOperation::Encrypt(
                                self.merchant_name
                                    .map(|merchant_name| merchant_name.into_inner()),
                            ),
                            identifier.clone(),
                            key.peek(),
                        )
                        .await
                        .and_then(|val| val.try_into_operation())?,
                    ),
                    merchant_details: merchant_details
                        .async_lift(|inner| async {
                            domain_types::crypto_operation(
                                &key_manager_state,
                                type_name!(domain::MerchantAccount),
                                domain_types::CryptoOperation::EncryptOptional(inner),
                                identifier.clone(),
                                key.peek(),
                            )
                            .await
                            .and_then(|val| val.try_into_optionaloperation())
                        })
                        .await?,
                    publishable_key,
                    metadata,
                    storage_scheme: MerchantStorageScheme::PostgresOnly,
                    created_at: date_time::now(),
                    modified_at: date_time::now(),
                    organization_id: organization.get_organization_id(),
                    recon_status: diesel_models::enums::ReconStatus::NotRequested,
                    is_platform_account: false,
                    version: common_types::consts::API_VERSION,
                    product_type: self.product_type,
                    merchant_account_type,
                }),
            )
        }
        .await
        .change_context(errors::ApiErrorResponse::InternalServerError)
        .attach_printable("failed to encrypt merchant details")
    }
}

#[cfg(all(feature = "olap", feature = "v2"))]
pub async fn list_merchant_account(
    state: SessionState,
    organization_id: api_models::organization::OrganizationId,
) -> RouterResponse<Vec<api::MerchantAccountResponse>> {
    let merchant_accounts = state
        .store
        .list_merchant_accounts_by_organization_id(
            &(&state).into(),
            &organization_id.organization_id,
        )
        .await
        .to_not_found_response(errors::ApiErrorResponse::MerchantAccountNotFound)?;

    let merchant_accounts = merchant_accounts
        .into_iter()
        .map(|merchant_account| {
            api::MerchantAccountResponse::foreign_try_from(merchant_account).change_context(
                errors::ApiErrorResponse::InvalidDataValue {
                    field_name: "merchant_account",
                },
            )
        })
        .collect::<Result<Vec<_>, _>>()?;

    Ok(services::ApplicationResponse::Json(merchant_accounts))
}

#[cfg(all(feature = "olap", feature = "v1"))]
pub async fn list_merchant_account(
    state: SessionState,
    req: api_models::admin::MerchantAccountListRequest,
    org_data_from_auth: Option<authentication::AuthenticationDataWithOrg>,
) -> RouterResponse<Vec<api::MerchantAccountResponse>> {
    if let Some(auth) = org_data_from_auth {
        if auth.organization_id != req.organization_id {
            return Err(errors::ApiErrorResponse::InvalidRequestData {
                message: "Organization ID in request and authentication do not match".to_string(),
            }
            .into());
        }
    }
    let merchant_accounts = state
        .store
        .list_merchant_accounts_by_organization_id(&(&state).into(), &req.organization_id)
        .await
        .to_not_found_response(errors::ApiErrorResponse::MerchantAccountNotFound)?;

    let merchant_accounts = merchant_accounts
        .into_iter()
        .map(|merchant_account| {
            api::MerchantAccountResponse::foreign_try_from(merchant_account).change_context(
                errors::ApiErrorResponse::InvalidDataValue {
                    field_name: "merchant_account",
                },
            )
        })
        .collect::<Result<Vec<_>, _>>()?;

    Ok(services::ApplicationResponse::Json(merchant_accounts))
}

pub async fn get_merchant_account(
    state: SessionState,
    req: api::MerchantId,
    _profile_id: Option<id_type::ProfileId>,
) -> RouterResponse<api::MerchantAccountResponse> {
    let db = state.store.as_ref();
    let key_manager_state = &(&state).into();
    let key_store = db
        .get_merchant_key_store_by_merchant_id(
            key_manager_state,
            &req.merchant_id,
            &db.get_master_key().to_vec().into(),
        )
        .await
        .to_not_found_response(errors::ApiErrorResponse::MerchantAccountNotFound)?;

    let merchant_account = db
        .find_merchant_account_by_merchant_id(key_manager_state, &req.merchant_id, &key_store)
        .await
        .to_not_found_response(errors::ApiErrorResponse::MerchantAccountNotFound)?;

    Ok(service_api::ApplicationResponse::Json(
        api::MerchantAccountResponse::foreign_try_from(merchant_account)
            .change_context(errors::ApiErrorResponse::InternalServerError)
            .attach_printable("Failed to construct response")?,
    ))
}

#[cfg(feature = "v1")]
/// For backwards compatibility, whenever new business labels are passed in
/// primary_business_details, create a profile
pub async fn create_profile_from_business_labels(
    state: &SessionState,
    db: &dyn StorageInterface,
    key_store: &domain::MerchantKeyStore,
    merchant_id: &id_type::MerchantId,
    new_business_details: Vec<admin_types::PrimaryBusinessDetails>,
) -> RouterResult<()> {
    let key_manager_state = &state.into();
    let merchant_account = db
        .find_merchant_account_by_merchant_id(key_manager_state, merchant_id, key_store)
        .await
        .to_not_found_response(errors::ApiErrorResponse::MerchantAccountNotFound)?;

    let old_business_details = merchant_account
        .primary_business_details
        .clone()
        .parse_value::<Vec<admin_types::PrimaryBusinessDetails>>("PrimaryBusinessDetails")
        .change_context(errors::ApiErrorResponse::InvalidDataValue {
            field_name: "routing_algorithm",
        })
        .attach_printable("Invalid routing algorithm given")?;

    // find the diff between two vectors
    let business_profiles_to_create = new_business_details
        .into_iter()
        .filter(|business_details| !old_business_details.contains(business_details))
        .collect::<Vec<_>>();

    for business_profile in business_profiles_to_create {
        let profile_name = format!("{}_{}", business_profile.country, business_profile.business);

        let profile_create_request = admin_types::ProfileCreate {
            profile_name: Some(profile_name),
            ..Default::default()
        };

        let profile_create_result = create_and_insert_business_profile(
            state,
            profile_create_request,
            merchant_account.clone(),
            key_store,
        )
        .await
        .map_err(|profile_insert_error| {
            // If there is any duplicate error, we need not take any action
            crate::logger::warn!("Profile already exists {profile_insert_error:?}");
        });

        // If a profile is created, then unset the default profile
        if profile_create_result.is_ok() && merchant_account.default_profile.is_some() {
            let unset_default_profile = domain::MerchantAccountUpdate::UnsetDefaultProfile;
            db.update_merchant(
                key_manager_state,
                merchant_account.clone(),
                unset_default_profile,
                key_store,
            )
            .await
            .to_not_found_response(errors::ApiErrorResponse::MerchantAccountNotFound)?;
        }
    }

    Ok(())
}

#[cfg(any(feature = "v1", feature = "v2", feature = "olap"))]
#[async_trait::async_trait]
trait MerchantAccountUpdateBridge {
    async fn get_update_merchant_object(
        self,
        state: &SessionState,
        merchant_id: &id_type::MerchantId,
        key_store: &domain::MerchantKeyStore,
    ) -> RouterResult<storage::MerchantAccountUpdate>;
}

#[cfg(feature = "v1")]
#[async_trait::async_trait]
impl MerchantAccountUpdateBridge for api::MerchantAccountUpdate {
    async fn get_update_merchant_object(
        self,
        state: &SessionState,
        merchant_id: &id_type::MerchantId,
        key_store: &domain::MerchantKeyStore,
    ) -> RouterResult<storage::MerchantAccountUpdate> {
        let key_manager_state = &state.into();
        let key = key_store.key.get_inner().peek();

        let db = state.store.as_ref();

        let primary_business_details = self.get_primary_details_as_value().change_context(
            errors::ApiErrorResponse::InvalidDataValue {
                field_name: "primary_business_details",
            },
        )?;

        let pm_collect_link_config = self.get_pm_link_config_as_value().change_context(
            errors::ApiErrorResponse::InvalidDataValue {
                field_name: "pm_collect_link_config",
            },
        )?;

        let merchant_details = self.get_merchant_details_as_secret().change_context(
            errors::ApiErrorResponse::InvalidDataValue {
                field_name: "merchant_details",
            },
        )?;

        self.parse_routing_algorithm().change_context(
            errors::ApiErrorResponse::InvalidDataValue {
                field_name: "routing_algorithm",
            },
        )?;

        let webhook_details = self.webhook_details.map(ForeignInto::foreign_into);

        let parent_merchant_id = get_parent_merchant(
            state,
            self.sub_merchants_enabled,
            self.parent_merchant_id.as_ref(),
            key_store,
        )
        .await?;

        // This supports changing the business profile by passing in the profile_id
        let business_profile_id_update = if let Some(ref profile_id) = self.default_profile {
            // Validate whether profile_id passed in request is valid and is linked to the merchant
            core_utils::validate_and_get_business_profile(
                state.store.as_ref(),
                key_manager_state,
                key_store,
                Some(profile_id),
                merchant_id,
            )
            .await?
            .map(|business_profile| Some(business_profile.get_id().to_owned()))
        } else {
            None
        };

        #[cfg(any(feature = "v1", feature = "v2"))]
        // In order to support backwards compatibility, if a business_labels are passed in the update
        // call, then create new profiles with the profile_name as business_label
        self.primary_business_details
            .clone()
            .async_map(|primary_business_details| async {
                let _ = create_profile_from_business_labels(
                    state,
                    db,
                    key_store,
                    merchant_id,
                    primary_business_details,
                )
                .await;
            })
            .await;

        let identifier = km_types::Identifier::Merchant(key_store.merchant_id.clone());
        Ok(storage::MerchantAccountUpdate::Update {
            merchant_name: self
                .merchant_name
                .map(Secret::new)
                .async_lift(|inner| async {
                    domain_types::crypto_operation(
                        key_manager_state,
                        type_name!(storage::MerchantAccount),
                        domain_types::CryptoOperation::EncryptOptional(inner),
                        identifier.clone(),
                        key,
                    )
                    .await
                    .and_then(|val| val.try_into_optionaloperation())
                })
                .await
                .change_context(errors::ApiErrorResponse::InternalServerError)
                .attach_printable("Unable to encrypt merchant name")?,
            merchant_details: merchant_details
                .async_lift(|inner| async {
                    domain_types::crypto_operation(
                        key_manager_state,
                        type_name!(storage::MerchantAccount),
                        domain_types::CryptoOperation::EncryptOptional(inner),
                        identifier.clone(),
                        key,
                    )
                    .await
                    .and_then(|val| val.try_into_optionaloperation())
                })
                .await
                .change_context(errors::ApiErrorResponse::InternalServerError)
                .attach_printable("Unable to encrypt merchant details")?,
            return_url: self.return_url.map(|a| a.to_string()),
            webhook_details,
            sub_merchants_enabled: self.sub_merchants_enabled,
            parent_merchant_id,
            enable_payment_response_hash: self.enable_payment_response_hash,
            payment_response_hash_key: self.payment_response_hash_key,
            redirect_to_merchant_with_http_post: self.redirect_to_merchant_with_http_post,
            locker_id: self.locker_id,
            metadata: self.metadata,
            publishable_key: None,
            primary_business_details,
            frm_routing_algorithm: self.frm_routing_algorithm,
            intent_fulfillment_time: None,
            #[cfg(feature = "payouts")]
            payout_routing_algorithm: self.payout_routing_algorithm,
            #[cfg(not(feature = "payouts"))]
            payout_routing_algorithm: None,
            default_profile: business_profile_id_update,
            payment_link_config: None,
            pm_collect_link_config,
            routing_algorithm: self.routing_algorithm,
        })
    }
}

#[cfg(feature = "v2")]
#[async_trait::async_trait]
impl MerchantAccountUpdateBridge for api::MerchantAccountUpdate {
    async fn get_update_merchant_object(
        self,
        state: &SessionState,
        _merchant_id: &id_type::MerchantId,
        key_store: &domain::MerchantKeyStore,
    ) -> RouterResult<storage::MerchantAccountUpdate> {
        let key_manager_state = &state.into();
        let key = key_store.key.get_inner().peek();

        let merchant_details = self.get_merchant_details_as_secret().change_context(
            errors::ApiErrorResponse::InvalidDataValue {
                field_name: "merchant_details",
            },
        )?;

        let metadata = self.get_metadata_as_secret().change_context(
            errors::ApiErrorResponse::InvalidDataValue {
                field_name: "metadata",
            },
        )?;

        let identifier = km_types::Identifier::Merchant(key_store.merchant_id.clone());
        Ok(storage::MerchantAccountUpdate::Update {
            merchant_name: self
                .merchant_name
                .map(Secret::new)
                .async_lift(|inner| async {
                    domain_types::crypto_operation(
                        key_manager_state,
                        type_name!(storage::MerchantAccount),
                        domain_types::CryptoOperation::EncryptOptional(inner),
                        identifier.clone(),
                        key,
                    )
                    .await
                    .and_then(|val| val.try_into_optionaloperation())
                })
                .await
                .change_context(errors::ApiErrorResponse::InternalServerError)
                .attach_printable("Unable to encrypt merchant name")?,
            merchant_details: merchant_details
                .async_lift(|inner| async {
                    domain_types::crypto_operation(
                        key_manager_state,
                        type_name!(storage::MerchantAccount),
                        domain_types::CryptoOperation::EncryptOptional(inner),
                        identifier.clone(),
                        key,
                    )
                    .await
                    .and_then(|val| val.try_into_optionaloperation())
                })
                .await
                .change_context(errors::ApiErrorResponse::InternalServerError)
                .attach_printable("Unable to encrypt merchant details")?,
            metadata: metadata.map(Box::new),
            publishable_key: None,
        })
    }
}

pub async fn merchant_account_update(
    state: SessionState,
    merchant_id: &id_type::MerchantId,
    _profile_id: Option<id_type::ProfileId>,
    req: api::MerchantAccountUpdate,
) -> RouterResponse<api::MerchantAccountResponse> {
    let db = state.store.as_ref();
    let key_manager_state = &(&state).into();
    let key_store = db
        .get_merchant_key_store_by_merchant_id(
            key_manager_state,
            merchant_id,
            &db.get_master_key().to_vec().into(),
        )
        .await
        .to_not_found_response(errors::ApiErrorResponse::MerchantAccountNotFound)?;

    let merchant_account_storage_object = req
        .get_update_merchant_object(&state, merchant_id, &key_store)
        .await
        .attach_printable("Failed to create merchant account update object")?;

    let response = db
        .update_specific_fields_in_merchant(
            key_manager_state,
            merchant_id,
            merchant_account_storage_object,
            &key_store,
        )
        .await
        .to_not_found_response(errors::ApiErrorResponse::MerchantAccountNotFound)?;

    Ok(service_api::ApplicationResponse::Json(
        api::MerchantAccountResponse::foreign_try_from(response)
            .change_context(errors::ApiErrorResponse::InternalServerError)
            .attach_printable("Failed while generating response")?,
    ))
}

pub async fn merchant_account_delete(
    state: SessionState,
    merchant_id: id_type::MerchantId,
) -> RouterResponse<api::MerchantAccountDeleteResponse> {
    let mut is_deleted = false;
    let db = state.store.as_ref();
    let key_manager_state = &(&state).into();
    let merchant_key_store = db
        .get_merchant_key_store_by_merchant_id(
            key_manager_state,
            &merchant_id,
            &state.store.get_master_key().to_vec().into(),
        )
        .await
        .to_not_found_response(errors::ApiErrorResponse::MerchantAccountNotFound)?;

    let merchant_account = db
        .find_merchant_account_by_merchant_id(key_manager_state, &merchant_id, &merchant_key_store)
        .await
        .to_not_found_response(errors::ApiErrorResponse::MerchantAccountNotFound)?;

    let is_merchant_account_deleted = db
        .delete_merchant_account_by_merchant_id(&merchant_id)
        .await
        .to_not_found_response(errors::ApiErrorResponse::MerchantAccountNotFound)?;
    if is_merchant_account_deleted {
        let is_merchant_key_store_deleted = db
            .delete_merchant_key_store_by_merchant_id(&merchant_id)
            .await
            .to_not_found_response(errors::ApiErrorResponse::MerchantAccountNotFound)?;
        is_deleted = is_merchant_account_deleted && is_merchant_key_store_deleted;
    }

    // Call to DE here
    #[cfg(all(feature = "dynamic_routing", feature = "v1"))]
    {
        if state.conf.open_router.enabled && is_deleted {
            merchant_account
                .default_profile
                .as_ref()
                .async_map(|profile_id| {
                    routing::helpers::delete_decision_engine_merchant(&state, profile_id)
                })
                .await
                .transpose()
                .map_err(|err| {
                    crate::logger::error!("Failed to delete merchant in Decision Engine {err:?}");
                })
                .ok();
        }
    }

    let state = state.clone();
    authentication::decision::spawn_tracked_job(
        async move {
            authentication::decision::revoke_api_key(
                &state,
                merchant_account.publishable_key.into(),
            )
            .await
        },
        authentication::decision::REVOKE,
    );

    match db
        .delete_config_by_key(merchant_id.get_requires_cvv_key().as_str())
        .await
    {
        Ok(_) => Ok::<_, errors::ApiErrorResponse>(()),
        Err(err) => {
            if err.current_context().is_db_not_found() {
                crate::logger::error!("requires_cvv config not found in db: {err:?}");
                Ok(())
            } else {
                Err(err
                    .change_context(errors::ApiErrorResponse::InternalServerError)
                    .attach_printable("Failed while deleting requires_cvv config"))?
            }
        }
    }
    .ok();

    let response = api::MerchantAccountDeleteResponse {
        merchant_id,
        deleted: is_deleted,
    };
    Ok(service_api::ApplicationResponse::Json(response))
}

#[cfg(feature = "v1")]
async fn get_parent_merchant(
    state: &SessionState,
    sub_merchants_enabled: Option<bool>,
    parent_merchant: Option<&id_type::MerchantId>,
    key_store: &domain::MerchantKeyStore,
) -> RouterResult<Option<id_type::MerchantId>> {
    Ok(match sub_merchants_enabled {
        Some(true) => {
            Some(
                parent_merchant.ok_or_else(|| {
                    report!(errors::ValidationError::MissingRequiredField {
                        field_name: "parent_merchant_id".to_string()
                    })
                    .change_context(errors::ApiErrorResponse::PreconditionFailed {
                        message: "If `sub_merchants_enabled` is `true`, then `parent_merchant_id` is mandatory".to_string(),
                    })
                })
                .map(|id| validate_merchant_id(state, id,key_store).change_context(
                    errors::ApiErrorResponse::InvalidDataValue { field_name: "parent_merchant_id" }
                ))?
                .await?
                .get_id().to_owned()
            )
        }
        _ => None,
    })
}

#[cfg(feature = "v1")]
async fn validate_merchant_id(
    state: &SessionState,
    merchant_id: &id_type::MerchantId,
    key_store: &domain::MerchantKeyStore,
) -> RouterResult<domain::MerchantAccount> {
    let db = &*state.store;
    db.find_merchant_account_by_merchant_id(&state.into(), merchant_id, key_store)
        .await
        .to_not_found_response(errors::ApiErrorResponse::MerchantAccountNotFound)
}

struct ConnectorAuthTypeAndMetadataValidation<'a> {
    connector_name: &'a api_models::enums::Connector,
    auth_type: &'a types::ConnectorAuthType,
    connector_meta_data: &'a Option<pii::SecretSerdeValue>,
}

impl ConnectorAuthTypeAndMetadataValidation<'_> {
    pub fn validate_auth_and_metadata_type(
        &self,
    ) -> Result<(), error_stack::Report<errors::ApiErrorResponse>> {
        let connector_auth_type_validation = ConnectorAuthTypeValidation {
            auth_type: self.auth_type,
        };
        connector_auth_type_validation.validate_connector_auth_type()?;
        self.validate_auth_and_metadata_type_with_connector()
            .map_err(|err| match *err.current_context() {
                errors::ConnectorError::InvalidConnectorName => {
                    err.change_context(errors::ApiErrorResponse::InvalidRequestData {
                        message: "The connector name is invalid".to_string(),
                    })
                }
                errors::ConnectorError::InvalidConnectorConfig { config: field_name } => err
                    .change_context(errors::ApiErrorResponse::InvalidRequestData {
                        message: format!("The {} is invalid", field_name),
                    }),
                errors::ConnectorError::FailedToObtainAuthType => {
                    err.change_context(errors::ApiErrorResponse::InvalidRequestData {
                        message: "The auth type is invalid for the connector".to_string(),
                    })
                }
                _ => err.change_context(errors::ApiErrorResponse::InvalidRequestData {
                    message: "The request body is invalid".to_string(),
                }),
            })
    }

    fn validate_auth_and_metadata_type_with_connector(
        &self,
    ) -> Result<(), error_stack::Report<errors::ConnectorError>> {
        use crate::connector::*;

        match self.connector_name {
            api_enums::Connector::Vgs => {
                vgs::transformers::VgsAuthType::try_from(self.auth_type)?;
                Ok(())
            }
            api_enums::Connector::Adyenplatform => {
                adyenplatform::transformers::AdyenplatformAuthType::try_from(self.auth_type)?;
                Ok(())
            }
            // api_enums::Connector::Payone => {payone::transformers::PayoneAuthType::try_from(val)?;Ok(())} Added as a template code for future usage
            #[cfg(feature = "dummy_connector")]
            api_enums::Connector::DummyBillingConnector
            | api_enums::Connector::DummyConnector1
            | api_enums::Connector::DummyConnector2
            | api_enums::Connector::DummyConnector3
            | api_enums::Connector::DummyConnector4
            | api_enums::Connector::DummyConnector5
            | api_enums::Connector::DummyConnector6
            | api_enums::Connector::DummyConnector7 => {
                dummyconnector::transformers::DummyConnectorAuthType::try_from(self.auth_type)?;
                Ok(())
            }
            api_enums::Connector::Aci => {
                aci::transformers::AciAuthType::try_from(self.auth_type)?;
                Ok(())
            }
            api_enums::Connector::Adyen => {
                adyen::transformers::AdyenAuthType::try_from(self.auth_type)?;
                adyen::transformers::AdyenConnectorMetadataObject::try_from(
                    self.connector_meta_data,
                )?;
                Ok(())
            }
            api_enums::Connector::Airwallex => {
                airwallex::transformers::AirwallexAuthType::try_from(self.auth_type)?;
                Ok(())
            }
            api_enums::Connector::Archipel => {
                archipel::transformers::ArchipelAuthType::try_from(self.auth_type)?;
                archipel::transformers::ArchipelConfigData::try_from(self.connector_meta_data)?;
                Ok(())
            }
            api_enums::Connector::Authorizedotnet => {
                authorizedotnet::transformers::AuthorizedotnetAuthType::try_from(self.auth_type)?;
                Ok(())
            }
            api_enums::Connector::Bankofamerica => {
                bankofamerica::transformers::BankOfAmericaAuthType::try_from(self.auth_type)?;
                Ok(())
            }
            api_enums::Connector::Barclaycard => {
                barclaycard::transformers::BarclaycardAuthType::try_from(self.auth_type)?;
                Ok(())
            }
            api_enums::Connector::Billwerk => {
                billwerk::transformers::BillwerkAuthType::try_from(self.auth_type)?;
                Ok(())
            }
            api_enums::Connector::Bitpay => {
                bitpay::transformers::BitpayAuthType::try_from(self.auth_type)?;
                Ok(())
            }
            api_enums::Connector::Bambora => {
                bambora::transformers::BamboraAuthType::try_from(self.auth_type)?;
                Ok(())
            }
            api_enums::Connector::Bamboraapac => {
                bamboraapac::transformers::BamboraapacAuthType::try_from(self.auth_type)?;
                Ok(())
            }
            api_enums::Connector::Boku => {
                boku::transformers::BokuAuthType::try_from(self.auth_type)?;
                Ok(())
            }
            api_enums::Connector::Bluesnap => {
                bluesnap::transformers::BluesnapAuthType::try_from(self.auth_type)?;
                Ok(())
            }
            api_enums::Connector::Braintree => {
                braintree::transformers::BraintreeAuthType::try_from(self.auth_type)?;
                braintree::transformers::BraintreeMeta::try_from(self.connector_meta_data)?;
                Ok(())
            }
            api_enums::Connector::Cashtocode => {
                cashtocode::transformers::CashtocodeAuthType::try_from(self.auth_type)?;
                Ok(())
            }
            api_enums::Connector::Chargebee => {
                chargebee::transformers::ChargebeeAuthType::try_from(self.auth_type)?;
                chargebee::transformers::ChargebeeMetadata::try_from(self.connector_meta_data)?;
                Ok(())
            }
            api_enums::Connector::Checkout => {
                checkout::transformers::CheckoutAuthType::try_from(self.auth_type)?;
                Ok(())
            }
            api_enums::Connector::Coinbase => {
                coinbase::transformers::CoinbaseAuthType::try_from(self.auth_type)?;
                coinbase::transformers::CoinbaseConnectorMeta::try_from(self.connector_meta_data)?;
                Ok(())
            }
            api_enums::Connector::Coingate => {
                coingate::transformers::CoingateAuthType::try_from(self.auth_type)?;
                coingate::transformers::CoingateConnectorMetadataObject::try_from(
                    self.connector_meta_data,
                )?;
                Ok(())
            }
            api_enums::Connector::Cryptopay => {
                cryptopay::transformers::CryptopayAuthType::try_from(self.auth_type)?;
                Ok(())
            }
            api_enums::Connector::CtpMastercard => Ok(()),
            api_enums::Connector::CtpVisa => Ok(()),
            api_enums::Connector::Cybersource => {
                cybersource::transformers::CybersourceAuthType::try_from(self.auth_type)?;
                cybersource::transformers::CybersourceConnectorMetadataObject::try_from(
                    self.connector_meta_data,
                )?;
                Ok(())
            }
            api_enums::Connector::Datatrans => {
                datatrans::transformers::DatatransAuthType::try_from(self.auth_type)?;
                Ok(())
            }
            api_enums::Connector::Deutschebank => {
                deutschebank::transformers::DeutschebankAuthType::try_from(self.auth_type)?;
                Ok(())
            }
            api_enums::Connector::Digitalvirgo => {
                digitalvirgo::transformers::DigitalvirgoAuthType::try_from(self.auth_type)?;
                Ok(())
            }
            api_enums::Connector::Dlocal => {
                dlocal::transformers::DlocalAuthType::try_from(self.auth_type)?;
                Ok(())
            }
            api_enums::Connector::Ebanx => {
                ebanx::transformers::EbanxAuthType::try_from(self.auth_type)?;
                Ok(())
            }
            api_enums::Connector::Elavon => {
                elavon::transformers::ElavonAuthType::try_from(self.auth_type)?;
                Ok(())
            }
            api_enums::Connector::Facilitapay => {
                facilitapay::transformers::FacilitapayAuthType::try_from(self.auth_type)?;
                Ok(())
            }
            api_enums::Connector::Fiserv => {
                fiserv::transformers::FiservAuthType::try_from(self.auth_type)?;
                fiserv::transformers::FiservSessionObject::try_from(self.connector_meta_data)?;
                Ok(())
            }
            api_enums::Connector::Fiservemea => {
                fiservemea::transformers::FiservemeaAuthType::try_from(self.auth_type)?;
                Ok(())
            }
            api_enums::Connector::Fiuu => {
                fiuu::transformers::FiuuAuthType::try_from(self.auth_type)?;
                Ok(())
            }
            api_enums::Connector::Forte => {
                forte::transformers::ForteAuthType::try_from(self.auth_type)?;
                Ok(())
            }
            api_enums::Connector::Getnet => {
                getnet::transformers::GetnetAuthType::try_from(self.auth_type)?;
                Ok(())
            }
            api_enums::Connector::Globalpay => {
                globalpay::transformers::GlobalpayAuthType::try_from(self.auth_type)?;
                globalpay::transformers::GlobalPayMeta::try_from(self.connector_meta_data)?;
                Ok(())
            }
            api_enums::Connector::Globepay => {
                globepay::transformers::GlobepayAuthType::try_from(self.auth_type)?;
                Ok(())
            }
            api_enums::Connector::Gocardless => {
                gocardless::transformers::GocardlessAuthType::try_from(self.auth_type)?;
                Ok(())
            }
            api_enums::Connector::Gpayments => {
                gpayments::transformers::GpaymentsAuthType::try_from(self.auth_type)?;
                gpayments::transformers::GpaymentsMetaData::try_from(self.connector_meta_data)?;
                Ok(())
            }
            api_enums::Connector::Hipay => {
                hipay::transformers::HipayAuthType::try_from(self.auth_type)?;
                Ok(())
            }
            api_enums::Connector::Helcim => {
                helcim::transformers::HelcimAuthType::try_from(self.auth_type)?;
                Ok(())
            }
            api_enums::Connector::HyperswitchVault => {
                hyperswitch_vault::transformers::HyperswitchVaultAuthType::try_from(
                    self.auth_type,
                )?;
                Ok(())
            }
            api_enums::Connector::Iatapay => {
                iatapay::transformers::IatapayAuthType::try_from(self.auth_type)?;
                Ok(())
            }
            api_enums::Connector::Inespay => {
                inespay::transformers::InespayAuthType::try_from(self.auth_type)?;
                Ok(())
            }
            api_enums::Connector::Itaubank => {
                itaubank::transformers::ItaubankAuthType::try_from(self.auth_type)?;
                Ok(())
            }
            api_enums::Connector::Jpmorgan => {
                jpmorgan::transformers::JpmorganAuthType::try_from(self.auth_type)?;
                Ok(())
            }
            api_enums::Connector::Juspaythreedsserver => Ok(()),
            api_enums::Connector::Klarna => {
                klarna::transformers::KlarnaAuthType::try_from(self.auth_type)?;
                klarna::transformers::KlarnaConnectorMetadataObject::try_from(
                    self.connector_meta_data,
                )?;
                Ok(())
            }
            api_enums::Connector::Mifinity => {
                mifinity::transformers::MifinityAuthType::try_from(self.auth_type)?;
                mifinity::transformers::MifinityConnectorMetadataObject::try_from(
                    self.connector_meta_data,
                )?;
                Ok(())
            }
            api_enums::Connector::Mollie => {
                mollie::transformers::MollieAuthType::try_from(self.auth_type)?;
                Ok(())
            }
            api_enums::Connector::Moneris => {
                moneris::transformers::MonerisAuthType::try_from(self.auth_type)?;
                Ok(())
            }
            api_enums::Connector::Multisafepay => {
                multisafepay::transformers::MultisafepayAuthType::try_from(self.auth_type)?;
                Ok(())
            }
            api_enums::Connector::Netcetera => {
                netcetera::transformers::NetceteraAuthType::try_from(self.auth_type)?;
                netcetera::transformers::NetceteraMetaData::try_from(self.connector_meta_data)?;
                Ok(())
            }
            api_enums::Connector::Nexinets => {
                nexinets::transformers::NexinetsAuthType::try_from(self.auth_type)?;
                Ok(())
            }
            api_enums::Connector::Nexixpay => {
                nexixpay::transformers::NexixpayAuthType::try_from(self.auth_type)?;
                Ok(())
            }
            api_enums::Connector::Nmi => {
                nmi::transformers::NmiAuthType::try_from(self.auth_type)?;
                Ok(())
            }
            api_enums::Connector::Nomupay => {
                nomupay::transformers::NomupayAuthType::try_from(self.auth_type)?;
                Ok(())
            }
            api_enums::Connector::Noon => {
                noon::transformers::NoonAuthType::try_from(self.auth_type)?;
                Ok(())
            }
            // api_enums::Connector::Nordea => {
            //     nordea::transformers::NordeaAuthType::try_from(self.auth_type)?;
            //     Ok(())
            // }
            api_enums::Connector::Novalnet => {
                novalnet::transformers::NovalnetAuthType::try_from(self.auth_type)?;
                Ok(())
            }
            api_enums::Connector::Nuvei => {
                nuvei::transformers::NuveiAuthType::try_from(self.auth_type)?;
                Ok(())
            }
            api_enums::Connector::Opennode => {
                opennode::transformers::OpennodeAuthType::try_from(self.auth_type)?;
                Ok(())
            }
            api_enums::Connector::Paybox => {
                paybox::transformers::PayboxAuthType::try_from(self.auth_type)?;
                Ok(())
            }
            api_enums::Connector::Payme => {
                payme::transformers::PaymeAuthType::try_from(self.auth_type)?;
                Ok(())
            }
            api_enums::Connector::Paypal => {
                paypal::transformers::PaypalAuthType::try_from(self.auth_type)?;
                Ok(())
            }
            api_enums::Connector::Payone => {
                payone::transformers::PayoneAuthType::try_from(self.auth_type)?;
                Ok(())
            }
            api_enums::Connector::Paystack => {
                paystack::transformers::PaystackAuthType::try_from(self.auth_type)?;
                Ok(())
            }
            api_enums::Connector::Payu => {
                payu::transformers::PayuAuthType::try_from(self.auth_type)?;
                Ok(())
            }
            api_enums::Connector::Placetopay => {
                placetopay::transformers::PlacetopayAuthType::try_from(self.auth_type)?;
                Ok(())
            }
            api_enums::Connector::Powertranz => {
                powertranz::transformers::PowertranzAuthType::try_from(self.auth_type)?;
                Ok(())
            }
            api_enums::Connector::Prophetpay => {
                prophetpay::transformers::ProphetpayAuthType::try_from(self.auth_type)?;
                Ok(())
            }
            api_enums::Connector::Rapyd => {
                rapyd::transformers::RapydAuthType::try_from(self.auth_type)?;
                Ok(())
            }
            api_enums::Connector::Razorpay => {
                razorpay::transformers::RazorpayAuthType::try_from(self.auth_type)?;
                Ok(())
            }
            api_enums::Connector::Recurly => {
                recurly::transformers::RecurlyAuthType::try_from(self.auth_type)?;
                Ok(())
            }
            api_enums::Connector::Redsys => {
                redsys::transformers::RedsysAuthType::try_from(self.auth_type)?;
                Ok(())
            }
            api_enums::Connector::Shift4 => {
                shift4::transformers::Shift4AuthType::try_from(self.auth_type)?;
                Ok(())
            }
            api_enums::Connector::Square => {
                square::transformers::SquareAuthType::try_from(self.auth_type)?;
                Ok(())
            }
            api_enums::Connector::Stax => {
                stax::transformers::StaxAuthType::try_from(self.auth_type)?;
                Ok(())
            }
            api_enums::Connector::Taxjar => {
                taxjar::transformers::TaxjarAuthType::try_from(self.auth_type)?;
                Ok(())
            }
            api_enums::Connector::Stripe => {
                stripe::transformers::StripeAuthType::try_from(self.auth_type)?;
                Ok(())
            }
            api_enums::Connector::Stripebilling => {
                stripebilling::transformers::StripebillingAuthType::try_from(self.auth_type)?;
                Ok(())
            }
            api_enums::Connector::Trustpay => {
                trustpay::transformers::TrustpayAuthType::try_from(self.auth_type)?;
                Ok(())
            }
            api_enums::Connector::Tokenio => {
                tokenio::transformers::TokenioAuthType::try_from(self.auth_type)?;
                Ok(())
            }
            api_enums::Connector::Tsys => {
                tsys::transformers::TsysAuthType::try_from(self.auth_type)?;
                Ok(())
            }
            api_enums::Connector::Vgs => Err(report!(errors::ConnectorError::NotImplemented(
                "VGS is not implemented".to_string(),
            ))),
            api_enums::Connector::Volt => {
                volt::transformers::VoltAuthType::try_from(self.auth_type)?;
                Ok(())
            }
            api_enums::Connector::Wellsfargo => {
                wellsfargo::transformers::WellsfargoAuthType::try_from(self.auth_type)?;
                Ok(())
            }
            api_enums::Connector::Wise => {
                wise::transformers::WiseAuthType::try_from(self.auth_type)?;
                Ok(())
            }
            api_enums::Connector::Worldline => {
                worldline::transformers::WorldlineAuthType::try_from(self.auth_type)?;
                Ok(())
            }
            api_enums::Connector::Worldpay => {
                worldpay::transformers::WorldpayAuthType::try_from(self.auth_type)?;
                Ok(())
            }
            api_enums::Connector::Worldpayvantiv => {
                worldpayvantiv::transformers::WorldpayvantivAuthType::try_from(self.auth_type)?;
                worldpayvantiv::transformers::WorldpayvantivMetadataObject::try_from(
                    self.connector_meta_data,
                )?;
                Ok(())
            }
            api_enums::Connector::Worldpayxml => {
                worldpayxml::transformers::WorldpayxmlAuthType::try_from(self.auth_type)?;
                Ok(())
            }
            api_enums::Connector::Xendit => {
                xendit::transformers::XenditAuthType::try_from(self.auth_type)?;
                Ok(())
            }
            api_enums::Connector::Zen => {
                zen::transformers::ZenAuthType::try_from(self.auth_type)?;
                Ok(())
            }
            api_enums::Connector::Zsl => {
                zsl::transformers::ZslAuthType::try_from(self.auth_type)?;
                Ok(())
            }
            api_enums::Connector::Signifyd => {
                signifyd::transformers::SignifydAuthType::try_from(self.auth_type)?;
                Ok(())
            }
            api_enums::Connector::Riskified => {
                riskified::transformers::RiskifiedAuthType::try_from(self.auth_type)?;
                Ok(())
            }
            api_enums::Connector::Plaid => {
                PlaidAuthType::foreign_try_from(self.auth_type)?;
                Ok(())
            }
            api_enums::Connector::Threedsecureio => {
                threedsecureio::transformers::ThreedsecureioAuthType::try_from(self.auth_type)?;
                Ok(())
            }
        }
    }
}

struct ConnectorAuthTypeValidation<'a> {
    auth_type: &'a types::ConnectorAuthType,
}

impl ConnectorAuthTypeValidation<'_> {
    fn validate_connector_auth_type(
        &self,
    ) -> Result<(), error_stack::Report<errors::ApiErrorResponse>> {
        let validate_non_empty_field = |field_value: &str, field_name: &str| {
            if field_value.trim().is_empty() {
                Err(errors::ApiErrorResponse::InvalidDataFormat {
                    field_name: format!("connector_account_details.{}", field_name),
                    expected_format: "a non empty String".to_string(),
                }
                .into())
            } else {
                Ok(())
            }
        };
        match self.auth_type {
            hyperswitch_domain_models::router_data::ConnectorAuthType::TemporaryAuth => Ok(()),
            hyperswitch_domain_models::router_data::ConnectorAuthType::HeaderKey { api_key } => {
                validate_non_empty_field(api_key.peek(), "api_key")
            }
            hyperswitch_domain_models::router_data::ConnectorAuthType::BodyKey {
                api_key,
                key1,
            } => {
                validate_non_empty_field(api_key.peek(), "api_key")?;
                validate_non_empty_field(key1.peek(), "key1")
            }
            hyperswitch_domain_models::router_data::ConnectorAuthType::SignatureKey {
                api_key,
                key1,
                api_secret,
            } => {
                validate_non_empty_field(api_key.peek(), "api_key")?;
                validate_non_empty_field(key1.peek(), "key1")?;
                validate_non_empty_field(api_secret.peek(), "api_secret")
            }
            hyperswitch_domain_models::router_data::ConnectorAuthType::MultiAuthKey {
                api_key,
                key1,
                api_secret,
                key2,
            } => {
                validate_non_empty_field(api_key.peek(), "api_key")?;
                validate_non_empty_field(key1.peek(), "key1")?;
                validate_non_empty_field(api_secret.peek(), "api_secret")?;
                validate_non_empty_field(key2.peek(), "key2")
            }
            hyperswitch_domain_models::router_data::ConnectorAuthType::CurrencyAuthKey {
                auth_key_map,
            } => {
                if auth_key_map.is_empty() {
                    Err(errors::ApiErrorResponse::InvalidDataFormat {
                        field_name: "connector_account_details.auth_key_map".to_string(),
                        expected_format: "a non empty map".to_string(),
                    }
                    .into())
                } else {
                    Ok(())
                }
            }
            hyperswitch_domain_models::router_data::ConnectorAuthType::CertificateAuth {
                certificate,
                private_key,
            } => {
                client::create_identity_from_certificate_and_key(
                    certificate.to_owned(),
                    private_key.to_owned(),
                )
                .change_context(errors::ApiErrorResponse::InvalidDataFormat {
                    field_name:
                        "connector_account_details.certificate or connector_account_details.private_key"
                            .to_string(),
                    expected_format:
                        "a valid base64 encoded string of PEM encoded Certificate and Private Key"
                            .to_string(),
                })?;
                Ok(())
            }
            hyperswitch_domain_models::router_data::ConnectorAuthType::NoKey => Ok(()),
        }
    }
}

struct ConnectorStatusAndDisabledValidation<'a> {
    status: &'a Option<api_enums::ConnectorStatus>,
    disabled: &'a Option<bool>,
    auth: &'a types::ConnectorAuthType,
    current_status: &'a api_enums::ConnectorStatus,
}

impl ConnectorStatusAndDisabledValidation<'_> {
    fn validate_status_and_disabled(
        &self,
    ) -> RouterResult<(api_enums::ConnectorStatus, Option<bool>)> {
        let connector_status = match (self.status, self.auth) {
            (
                Some(common_enums::ConnectorStatus::Active),
                types::ConnectorAuthType::TemporaryAuth,
            ) => {
                return Err(errors::ApiErrorResponse::InvalidRequestData {
                    message: "Connector status cannot be active when using TemporaryAuth"
                        .to_string(),
                }
                .into());
            }
            (Some(status), _) => status,
            (None, types::ConnectorAuthType::TemporaryAuth) => {
                &common_enums::ConnectorStatus::Inactive
            }
            (None, _) => self.current_status,
        };

        let disabled = match (self.disabled, connector_status) {
            (Some(false), common_enums::ConnectorStatus::Inactive) => {
                return Err(errors::ApiErrorResponse::InvalidRequestData {
                    message: "Connector cannot be enabled when connector_status is inactive or when using TemporaryAuth"
                        .to_string(),
                }
                .into());
            }
            (Some(disabled), _) => Some(*disabled),
            (None, common_enums::ConnectorStatus::Inactive) => Some(true),
            // Enable the connector if nothing is passed in the request
            (None, _) => Some(false),
        };

        Ok((*connector_status, disabled))
    }
}

struct ConnectorMetadata<'a> {
    connector_metadata: &'a Option<pii::SecretSerdeValue>,
}

impl ConnectorMetadata<'_> {
    fn validate_apple_pay_certificates_in_mca_metadata(&self) -> RouterResult<()> {
        self.connector_metadata
            .clone()
            .map(api_models::payments::ConnectorMetadata::from_value)
            .transpose()
            .change_context(errors::ApiErrorResponse::InvalidDataFormat {
                field_name: "metadata".to_string(),
                expected_format: "connector metadata".to_string(),
            })?
            .and_then(|metadata| metadata.get_apple_pay_certificates())
            .map(|(certificate, certificate_key)| {
                client::create_identity_from_certificate_and_key(certificate, certificate_key)
            })
            .transpose()
            .change_context(errors::ApiErrorResponse::InvalidDataValue {
                field_name: "certificate/certificate key",
            })?;
        Ok(())
    }
}

struct PMAuthConfigValidation<'a> {
    connector_type: &'a api_enums::ConnectorType,
    pm_auth_config: &'a Option<pii::SecretSerdeValue>,
    db: &'a dyn StorageInterface,
    merchant_id: &'a id_type::MerchantId,
    profile_id: &'a id_type::ProfileId,
    key_store: &'a domain::MerchantKeyStore,
    key_manager_state: &'a KeyManagerState,
}

impl PMAuthConfigValidation<'_> {
    async fn validate_pm_auth(&self, val: &pii::SecretSerdeValue) -> RouterResponse<()> {
        let config = serde_json::from_value::<api_models::pm_auth::PaymentMethodAuthConfig>(
            val.clone().expose(),
        )
        .change_context(errors::ApiErrorResponse::InvalidRequestData {
            message: "invalid data received for payment method auth config".to_string(),
        })
        .attach_printable("Failed to deserialize Payment Method Auth config")?;

        let all_mcas = self
            .db
            .find_merchant_connector_account_by_merchant_id_and_disabled_list(
                self.key_manager_state,
                self.merchant_id,
                true,
                self.key_store,
            )
            .await
            .change_context(errors::ApiErrorResponse::MerchantConnectorAccountNotFound {
                id: self.merchant_id.get_string_repr().to_owned(),
            })?;
        for conn_choice in config.enabled_payment_methods {
            let pm_auth_mca = all_mcas
                .iter()
                .find(|mca| mca.get_id() == conn_choice.mca_id)
                .ok_or(errors::ApiErrorResponse::GenericNotFoundError {
                    message: "payment method auth connector account not found".to_string(),
                })?;

            if &pm_auth_mca.profile_id != self.profile_id {
                return Err(errors::ApiErrorResponse::GenericNotFoundError {
                    message: "payment method auth profile_id differs from connector profile_id"
                        .to_string(),
                }
                .into());
            }
        }

        Ok(services::ApplicationResponse::StatusOk)
    }

    async fn validate_pm_auth_config(&self) -> RouterResult<()> {
        if self.connector_type != &api_enums::ConnectorType::PaymentMethodAuth {
            if let Some(val) = self.pm_auth_config.clone() {
                self.validate_pm_auth(&val).await?;
            }
        }
        Ok(())
    }
}

struct ConnectorTypeAndConnectorName<'a> {
    connector_type: &'a api_enums::ConnectorType,
    connector_name: &'a api_enums::Connector,
}

impl ConnectorTypeAndConnectorName<'_> {
    fn get_routable_connector(&self) -> RouterResult<Option<api_enums::RoutableConnectors>> {
        let mut routable_connector =
            api_enums::RoutableConnectors::from_str(&self.connector_name.to_string()).ok();

        let vault_connector =
            api_enums::convert_vault_connector(self.connector_name.to_string().as_str());
<<<<<<< HEAD

=======
>>>>>>> e3233c67
        let pm_auth_connector =
            api_enums::convert_pm_auth_connector(self.connector_name.to_string().as_str());
        let authentication_connector =
            api_enums::convert_authentication_connector(self.connector_name.to_string().as_str());
        let tax_connector =
            api_enums::convert_tax_connector(self.connector_name.to_string().as_str());
        let billing_connector =
            api_enums::convert_billing_connector(self.connector_name.to_string().as_str());

        if pm_auth_connector.is_some() {
            if self.connector_type != &api_enums::ConnectorType::PaymentMethodAuth
                && self.connector_type != &api_enums::ConnectorType::PaymentProcessor
            {
                return Err(errors::ApiErrorResponse::InvalidRequestData {
                    message: "Invalid connector type given".to_string(),
                }
                .into());
            }
        } else if authentication_connector.is_some() {
            if self.connector_type != &api_enums::ConnectorType::AuthenticationProcessor {
                return Err(errors::ApiErrorResponse::InvalidRequestData {
                    message: "Invalid connector type given".to_string(),
                }
                .into());
            }
        } else if tax_connector.is_some() {
            if self.connector_type != &api_enums::ConnectorType::TaxProcessor {
                return Err(errors::ApiErrorResponse::InvalidRequestData {
                    message: "Invalid connector type given".to_string(),
                }
                .into());
            }
        } else if billing_connector.is_some() {
            if self.connector_type != &api_enums::ConnectorType::BillingProcessor {
                return Err(errors::ApiErrorResponse::InvalidRequestData {
                    message: "Invalid connector type given".to_string(),
                }
                .into());
            }
        } else if vault_connector.is_some() {
            if self.connector_type != &api_enums::ConnectorType::VaultProcessor {
                return Err(errors::ApiErrorResponse::InvalidRequestData {
                    message: "Invalid connector type given".to_string(),
                }
                .into());
            }
        } else {
            let routable_connector_option = self
                .connector_name
                .to_string()
                .parse::<api_enums::RoutableConnectors>()
                .change_context(errors::ApiErrorResponse::InvalidRequestData {
                    message: "Invalid connector name given".to_string(),
                })?;
            routable_connector = Some(routable_connector_option);
        };
        Ok(routable_connector)
    }
}
#[cfg(feature = "v1")]
struct MerchantDefaultConfigUpdate<'a> {
    routable_connector: &'a Option<api_enums::RoutableConnectors>,
    merchant_connector_id: &'a id_type::MerchantConnectorAccountId,
    store: &'a dyn StorageInterface,
    merchant_id: &'a id_type::MerchantId,
    profile_id: &'a id_type::ProfileId,
    transaction_type: &'a api_enums::TransactionType,
}
#[cfg(feature = "v1")]
impl MerchantDefaultConfigUpdate<'_> {
    async fn retrieve_and_update_default_fallback_routing_algorithm_if_routable_connector_exists(
        &self,
    ) -> RouterResult<()> {
        let mut default_routing_config = routing::helpers::get_merchant_default_config(
            self.store,
            self.merchant_id.get_string_repr(),
            self.transaction_type,
        )
        .await?;

        let mut default_routing_config_for_profile = routing::helpers::get_merchant_default_config(
            self.store,
            self.profile_id.get_string_repr(),
            self.transaction_type,
        )
        .await?;

        if let Some(routable_connector_val) = self.routable_connector {
            let choice = routing_types::RoutableConnectorChoice {
                choice_kind: routing_types::RoutableChoiceKind::FullStruct,
                connector: *routable_connector_val,
                merchant_connector_id: Some(self.merchant_connector_id.clone()),
            };
            if !default_routing_config.contains(&choice) {
                default_routing_config.push(choice.clone());
                routing::helpers::update_merchant_default_config(
                    self.store,
                    self.merchant_id.get_string_repr(),
                    default_routing_config.clone(),
                    self.transaction_type,
                )
                .await?;
            }
            if !default_routing_config_for_profile.contains(&choice.clone()) {
                default_routing_config_for_profile.push(choice);
                routing::helpers::update_merchant_default_config(
                    self.store,
                    self.profile_id.get_string_repr(),
                    default_routing_config_for_profile.clone(),
                    self.transaction_type,
                )
                .await?;
            }
        }
        Ok(())
    }

    async fn retrieve_and_delete_from_default_fallback_routing_algorithm_if_routable_connector_exists(
        &self,
    ) -> RouterResult<()> {
        let mut default_routing_config = routing::helpers::get_merchant_default_config(
            self.store,
            self.merchant_id.get_string_repr(),
            self.transaction_type,
        )
        .await?;

        let mut default_routing_config_for_profile = routing::helpers::get_merchant_default_config(
            self.store,
            self.profile_id.get_string_repr(),
            self.transaction_type,
        )
        .await?;

        if let Some(routable_connector_val) = self.routable_connector {
            let choice = routing_types::RoutableConnectorChoice {
                choice_kind: routing_types::RoutableChoiceKind::FullStruct,
                connector: *routable_connector_val,
                merchant_connector_id: Some(self.merchant_connector_id.clone()),
            };
            if default_routing_config.contains(&choice) {
                default_routing_config.retain(|mca| {
                    mca.merchant_connector_id.as_ref() != Some(self.merchant_connector_id)
                });
                routing::helpers::update_merchant_default_config(
                    self.store,
                    self.merchant_id.get_string_repr(),
                    default_routing_config.clone(),
                    self.transaction_type,
                )
                .await?;
            }
            if default_routing_config_for_profile.contains(&choice.clone()) {
                default_routing_config_for_profile.retain(|mca| {
                    mca.merchant_connector_id.as_ref() != Some(self.merchant_connector_id)
                });
                routing::helpers::update_merchant_default_config(
                    self.store,
                    self.profile_id.get_string_repr(),
                    default_routing_config_for_profile.clone(),
                    self.transaction_type,
                )
                .await?;
            }
        }
        Ok(())
    }
}
#[cfg(feature = "v2")]
struct DefaultFallbackRoutingConfigUpdate<'a> {
    routable_connector: &'a Option<api_enums::RoutableConnectors>,
    merchant_connector_id: &'a id_type::MerchantConnectorAccountId,
    store: &'a dyn StorageInterface,
    business_profile: domain::Profile,
    key_store: hyperswitch_domain_models::merchant_key_store::MerchantKeyStore,
    key_manager_state: &'a KeyManagerState,
}
#[cfg(feature = "v2")]
impl DefaultFallbackRoutingConfigUpdate<'_> {
    async fn retrieve_and_update_default_fallback_routing_algorithm_if_routable_connector_exists(
        &self,
    ) -> RouterResult<()> {
        let profile_wrapper = ProfileWrapper::new(self.business_profile.clone());
        let default_routing_config_for_profile =
            &mut profile_wrapper.get_default_fallback_list_of_connector_under_profile()?;
        if let Some(routable_connector_val) = self.routable_connector {
            let choice = routing_types::RoutableConnectorChoice {
                choice_kind: routing_types::RoutableChoiceKind::FullStruct,
                connector: *routable_connector_val,
                merchant_connector_id: Some(self.merchant_connector_id.clone()),
            };
            if !default_routing_config_for_profile.contains(&choice.clone()) {
                default_routing_config_for_profile.push(choice);

                profile_wrapper
                    .update_default_fallback_routing_of_connectors_under_profile(
                        self.store,
                        default_routing_config_for_profile,
                        self.key_manager_state,
                        &self.key_store,
                    )
                    .await?
            }
        }
        Ok(())
    }

    async fn retrieve_and_delete_from_default_fallback_routing_algorithm_if_routable_connector_exists(
        &self,
    ) -> RouterResult<()> {
        let profile_wrapper = ProfileWrapper::new(self.business_profile.clone());
        let default_routing_config_for_profile =
            &mut profile_wrapper.get_default_fallback_list_of_connector_under_profile()?;
        if let Some(routable_connector_val) = self.routable_connector {
            let choice = routing_types::RoutableConnectorChoice {
                choice_kind: routing_types::RoutableChoiceKind::FullStruct,
                connector: *routable_connector_val,
                merchant_connector_id: Some(self.merchant_connector_id.clone()),
            };
            if default_routing_config_for_profile.contains(&choice.clone()) {
                default_routing_config_for_profile.retain(|mca| {
                    mca.merchant_connector_id.as_ref() != Some(self.merchant_connector_id)
                });

                profile_wrapper
                    .update_default_fallback_routing_of_connectors_under_profile(
                        self.store,
                        default_routing_config_for_profile,
                        self.key_manager_state,
                        &self.key_store,
                    )
                    .await?
            }
        }
        Ok(())
    }
}
#[cfg(any(feature = "v1", feature = "v2", feature = "olap"))]
#[async_trait::async_trait]
trait MerchantConnectorAccountUpdateBridge {
    async fn get_merchant_connector_account_from_id(
        self,
        db: &dyn StorageInterface,
        merchant_id: &id_type::MerchantId,
        merchant_connector_id: &id_type::MerchantConnectorAccountId,
        key_store: &domain::MerchantKeyStore,
        key_manager_state: &KeyManagerState,
    ) -> RouterResult<domain::MerchantConnectorAccount>;

    async fn create_domain_model_from_request(
        self,
        state: &SessionState,
        mca: &domain::MerchantConnectorAccount,
        key_manager_state: &KeyManagerState,
        merchant_context: &domain::MerchantContext,
    ) -> RouterResult<domain::MerchantConnectorAccountUpdate>;
}

#[cfg(all(feature = "v2", feature = "olap"))]
#[async_trait::async_trait]
impl MerchantConnectorAccountUpdateBridge for api_models::admin::MerchantConnectorUpdate {
    async fn get_merchant_connector_account_from_id(
        self,
        db: &dyn StorageInterface,
        _merchant_id: &id_type::MerchantId,
        merchant_connector_id: &id_type::MerchantConnectorAccountId,
        key_store: &domain::MerchantKeyStore,
        key_manager_state: &KeyManagerState,
    ) -> RouterResult<domain::MerchantConnectorAccount> {
        db.find_merchant_connector_account_by_id(
            key_manager_state,
            merchant_connector_id,
            key_store,
        )
        .await
        .to_not_found_response(errors::ApiErrorResponse::MerchantAccountNotFound)
    }

    async fn create_domain_model_from_request(
        self,
        state: &SessionState,
        mca: &domain::MerchantConnectorAccount,
        key_manager_state: &KeyManagerState,
        merchant_context: &domain::MerchantContext,
    ) -> RouterResult<domain::MerchantConnectorAccountUpdate> {
        let frm_configs = self.get_frm_config_as_secret();

        let payment_methods_enabled = self.payment_methods_enabled;

        let auth = types::ConnectorAuthType::from_secret_value(
            self.connector_account_details
                .clone()
                .unwrap_or(mca.connector_account_details.clone().into_inner()),
        )
        .change_context(errors::ApiErrorResponse::InvalidDataFormat {
            field_name: "connector_account_details".to_string(),
            expected_format: "auth_type and api_key".to_string(),
        })?;

        let metadata = self.metadata.clone().or(mca.metadata.clone());

        let connector_auth_type_and_metadata_validation = ConnectorAuthTypeAndMetadataValidation {
            connector_name: &mca.connector_name,
            auth_type: &auth,
            connector_meta_data: &metadata,
        };

        connector_auth_type_and_metadata_validation.validate_auth_and_metadata_type()?;
        let connector_status_and_disabled_validation = ConnectorStatusAndDisabledValidation {
            status: &self.status,
            disabled: &self.disabled,
            auth: &auth,
            current_status: &mca.status,
        };

        let (connector_status, disabled) =
            connector_status_and_disabled_validation.validate_status_and_disabled()?;

        let pm_auth_config_validation = PMAuthConfigValidation {
            connector_type: &self.connector_type,
            pm_auth_config: &self.pm_auth_config,
            db: state.store.as_ref(),
            merchant_id: merchant_context.get_merchant_account().get_id(),
            profile_id: &mca.profile_id.clone(),
            key_store: merchant_context.get_merchant_key_store(),
            key_manager_state,
        };

        pm_auth_config_validation.validate_pm_auth_config().await?;

        let merchant_recipient_data = if let Some(data) = &self.additional_merchant_data {
            Some(
                process_open_banking_connectors(
                    state,
                    merchant_context.get_merchant_account().get_id(),
                    &auth,
                    &self.connector_type,
                    &mca.connector_name,
                    types::AdditionalMerchantData::foreign_from(data.clone()),
                    merchant_context.get_merchant_key_store(),
                )
                .await?,
            )
        } else {
            None
        }
        .map(|data| {
            serde_json::to_value(types::AdditionalMerchantData::OpenBankingRecipientData(
                data,
            ))
        })
        .transpose()
        .change_context(errors::ApiErrorResponse::InternalServerError)
        .attach_printable("Failed to serialize MerchantRecipientData")?;

        let encrypted_data = domain_types::crypto_operation(
            key_manager_state,
            type_name!(domain::MerchantConnectorAccount),
            domain_types::CryptoOperation::BatchEncrypt(
                UpdateEncryptableMerchantConnectorAccount::to_encryptable(
                    UpdateEncryptableMerchantConnectorAccount {
                        connector_account_details: self.connector_account_details,
                        connector_wallets_details:
                            helpers::get_connector_wallets_details_with_apple_pay_certificates(
                                &self.metadata,
                                &self.connector_wallets_details,
                            )
                            .await?,
                        additional_merchant_data: merchant_recipient_data.map(Secret::new),
                    },
                ),
            ),
            km_types::Identifier::Merchant(
                merchant_context
                    .get_merchant_key_store()
                    .merchant_id
                    .clone(),
            ),
            merchant_context.get_merchant_key_store().key.peek(),
        )
        .await
        .and_then(|val| val.try_into_batchoperation())
        .change_context(errors::ApiErrorResponse::InternalServerError)
        .attach_printable("Failed while decrypting connector account details".to_string())?;

        let encrypted_data =
            UpdateEncryptableMerchantConnectorAccount::from_encryptable(encrypted_data)
                .change_context(errors::ApiErrorResponse::InternalServerError)
                .attach_printable("Failed while decrypting connector account details")?;

        let feature_metadata = self
            .feature_metadata
            .as_ref()
            .map(ForeignTryFrom::foreign_try_from)
            .transpose()?;

        Ok(storage::MerchantConnectorAccountUpdate::Update {
            connector_type: Some(self.connector_type),
            connector_label: self.connector_label.clone(),
            connector_account_details: Box::new(encrypted_data.connector_account_details),
            disabled,
            payment_methods_enabled,
            metadata: self.metadata,
            frm_configs,
            connector_webhook_details: match &self.connector_webhook_details {
                Some(connector_webhook_details) => Box::new(
                    connector_webhook_details
                        .encode_to_value()
                        .change_context(errors::ApiErrorResponse::InternalServerError)
                        .map(Some)?
                        .map(Secret::new),
                ),
                None => Box::new(None),
            },
            applepay_verified_domains: None,
            pm_auth_config: Box::new(self.pm_auth_config),
            status: Some(connector_status),
            additional_merchant_data: Box::new(encrypted_data.additional_merchant_data),
            connector_wallets_details: Box::new(encrypted_data.connector_wallets_details),
            feature_metadata: Box::new(feature_metadata),
        })
    }
}

#[cfg(all(feature = "v1", feature = "olap"))]
#[async_trait::async_trait]
impl MerchantConnectorAccountUpdateBridge for api_models::admin::MerchantConnectorUpdate {
    async fn get_merchant_connector_account_from_id(
        self,
        db: &dyn StorageInterface,
        merchant_id: &id_type::MerchantId,
        merchant_connector_id: &id_type::MerchantConnectorAccountId,
        key_store: &domain::MerchantKeyStore,
        key_manager_state: &KeyManagerState,
    ) -> RouterResult<domain::MerchantConnectorAccount> {
        db.find_by_merchant_connector_account_merchant_id_merchant_connector_id(
            key_manager_state,
            merchant_id,
            merchant_connector_id,
            key_store,
        )
        .await
        .to_not_found_response(
            errors::ApiErrorResponse::MerchantConnectorAccountNotFound {
                id: merchant_connector_id.get_string_repr().to_string(),
            },
        )
    }

    async fn create_domain_model_from_request(
        self,
        state: &SessionState,
        mca: &domain::MerchantConnectorAccount,
        key_manager_state: &KeyManagerState,
        merchant_context: &domain::MerchantContext,
    ) -> RouterResult<domain::MerchantConnectorAccountUpdate> {
        let payment_methods_enabled = self.payment_methods_enabled.map(|pm_enabled| {
            pm_enabled
                .iter()
                .flat_map(Encode::encode_to_value)
                .map(Secret::new)
                .collect::<Vec<pii::SecretSerdeValue>>()
        });

        let frm_configs = get_frm_config_as_secret(self.frm_configs);

        let auth: types::ConnectorAuthType = self
            .connector_account_details
            .clone()
            .unwrap_or(mca.connector_account_details.clone().into_inner())
            .parse_value("ConnectorAuthType")
            .change_context(errors::ApiErrorResponse::InvalidDataFormat {
                field_name: "connector_account_details".to_string(),
                expected_format: "auth_type and api_key".to_string(),
            })?;
        let metadata = self.metadata.clone().or(mca.metadata.clone());

        let connector_name = mca.connector_name.as_ref();
        let connector_enum = api_models::enums::Connector::from_str(connector_name)
            .change_context(errors::ApiErrorResponse::InvalidDataValue {
                field_name: "connector",
            })
            .attach_printable_lazy(|| {
                format!("unable to parse connector name {connector_name:?}")
            })?;
        let connector_auth_type_and_metadata_validation = ConnectorAuthTypeAndMetadataValidation {
            connector_name: &connector_enum,
            auth_type: &auth,
            connector_meta_data: &metadata,
        };
        connector_auth_type_and_metadata_validation.validate_auth_and_metadata_type()?;
        let connector_status_and_disabled_validation = ConnectorStatusAndDisabledValidation {
            status: &self.status,
            disabled: &self.disabled,
            auth: &auth,
            current_status: &mca.status,
        };
        let (connector_status, disabled) =
            connector_status_and_disabled_validation.validate_status_and_disabled()?;

        if self.connector_type != api_enums::ConnectorType::PaymentMethodAuth {
            if let Some(val) = self.pm_auth_config.clone() {
                validate_pm_auth(
                    val,
                    state,
                    merchant_context.get_merchant_account().get_id(),
                    merchant_context.clone(),
                    &mca.profile_id,
                )
                .await?;
            }
        }

        let merchant_recipient_data = if let Some(data) = &self.additional_merchant_data {
            Some(
                process_open_banking_connectors(
                    state,
                    merchant_context.get_merchant_account().get_id(),
                    &auth,
                    &self.connector_type,
                    &connector_enum,
                    types::AdditionalMerchantData::foreign_from(data.clone()),
                    merchant_context.get_merchant_key_store(),
                )
                .await?,
            )
        } else {
            None
        }
        .map(|data| {
            serde_json::to_value(types::AdditionalMerchantData::OpenBankingRecipientData(
                data,
            ))
        })
        .transpose()
        .change_context(errors::ApiErrorResponse::InternalServerError)
        .attach_printable("Failed to serialize MerchantRecipientData")?;

        let encrypted_data = domain_types::crypto_operation(
            key_manager_state,
            type_name!(domain::MerchantConnectorAccount),
            domain_types::CryptoOperation::BatchEncrypt(
                UpdateEncryptableMerchantConnectorAccount::to_encryptable(
                    UpdateEncryptableMerchantConnectorAccount {
                        connector_account_details: self.connector_account_details,
                        connector_wallets_details:
                            helpers::get_connector_wallets_details_with_apple_pay_certificates(
                                &self.metadata,
                                &self.connector_wallets_details,
                            )
                            .await?,
                        additional_merchant_data: merchant_recipient_data.map(Secret::new),
                    },
                ),
            ),
            km_types::Identifier::Merchant(
                merchant_context
                    .get_merchant_key_store()
                    .merchant_id
                    .clone(),
            ),
            merchant_context.get_merchant_key_store().key.peek(),
        )
        .await
        .and_then(|val| val.try_into_batchoperation())
        .change_context(errors::ApiErrorResponse::InternalServerError)
        .attach_printable("Failed while decrypting connector account details".to_string())?;

        let encrypted_data =
            UpdateEncryptableMerchantConnectorAccount::from_encryptable(encrypted_data)
                .change_context(errors::ApiErrorResponse::InternalServerError)
                .attach_printable("Failed while decrypting connector account details")?;

        Ok(storage::MerchantConnectorAccountUpdate::Update {
            connector_type: Some(self.connector_type),
            connector_name: None,
            merchant_connector_id: None,
            connector_label: self.connector_label.clone(),
            connector_account_details: Box::new(encrypted_data.connector_account_details),
            test_mode: self.test_mode,
            disabled,
            payment_methods_enabled,
            metadata: self.metadata,
            frm_configs,
            connector_webhook_details: match &self.connector_webhook_details {
                Some(connector_webhook_details) => Box::new(
                    connector_webhook_details
                        .encode_to_value()
                        .change_context(errors::ApiErrorResponse::InternalServerError)
                        .map(Some)?
                        .map(Secret::new),
                ),
                None => Box::new(None),
            },
            applepay_verified_domains: None,
            pm_auth_config: Box::new(self.pm_auth_config),
            status: Some(connector_status),
            additional_merchant_data: Box::new(encrypted_data.additional_merchant_data),
            connector_wallets_details: Box::new(encrypted_data.connector_wallets_details),
        })
    }
}

#[cfg(any(feature = "v1", feature = "v2", feature = "olap"))]
#[async_trait::async_trait]
trait MerchantConnectorAccountCreateBridge {
    async fn create_domain_model_from_request(
        self,
        state: &SessionState,
        key_store: domain::MerchantKeyStore,
        business_profile: &domain::Profile,
        key_manager_state: &KeyManagerState,
    ) -> RouterResult<domain::MerchantConnectorAccount>;

    async fn validate_and_get_business_profile(
        self,
        merchant_context: &domain::MerchantContext,
        db: &dyn StorageInterface,
        key_manager_state: &KeyManagerState,
    ) -> RouterResult<domain::Profile>;
}

#[cfg(all(feature = "v2", feature = "olap",))]
#[async_trait::async_trait]
impl MerchantConnectorAccountCreateBridge for api::MerchantConnectorCreate {
    async fn create_domain_model_from_request(
        self,
        state: &SessionState,
        key_store: domain::MerchantKeyStore,
        business_profile: &domain::Profile,
        key_manager_state: &KeyManagerState,
    ) -> RouterResult<domain::MerchantConnectorAccount> {
        // If connector label is not passed in the request, generate one
        let connector_label = self.get_connector_label(business_profile.profile_name.clone());
        let frm_configs = self.get_frm_config_as_secret();
        let payment_methods_enabled = self.payment_methods_enabled;
        // Validate Merchant api details and return error if not in correct format
        let auth = types::ConnectorAuthType::from_option_secret_value(
            self.connector_account_details.clone(),
        )
        .change_context(errors::ApiErrorResponse::InvalidDataFormat {
            field_name: "connector_account_details".to_string(),
            expected_format: "auth_type and api_key".to_string(),
        })?;

        let connector_auth_type_and_metadata_validation = ConnectorAuthTypeAndMetadataValidation {
            connector_name: &self.connector_name,
            auth_type: &auth,
            connector_meta_data: &self.metadata,
        };
        connector_auth_type_and_metadata_validation.validate_auth_and_metadata_type()?;
        let connector_status_and_disabled_validation = ConnectorStatusAndDisabledValidation {
            status: &self.status,
            disabled: &self.disabled,
            auth: &auth,
            current_status: &api_enums::ConnectorStatus::Active,
        };
        let (connector_status, disabled) =
            connector_status_and_disabled_validation.validate_status_and_disabled()?;

        let identifier = km_types::Identifier::Merchant(business_profile.merchant_id.clone());
        let merchant_recipient_data = if let Some(data) = &self.additional_merchant_data {
            Some(
                process_open_banking_connectors(
                    state,
                    &business_profile.merchant_id,
                    &auth,
                    &self.connector_type,
                    &self.connector_name,
                    types::AdditionalMerchantData::foreign_from(data.clone()),
                    &key_store,
                )
                .await?,
            )
        } else {
            None
        }
        .map(|data| {
            serde_json::to_value(types::AdditionalMerchantData::OpenBankingRecipientData(
                data,
            ))
        })
        .transpose()
        .change_context(errors::ApiErrorResponse::InternalServerError)
        .attach_printable("Failed to serialize MerchantRecipientData")?;

        let encrypted_data = domain_types::crypto_operation(
            key_manager_state,
            type_name!(domain::MerchantConnectorAccount),
            domain_types::CryptoOperation::BatchEncrypt(
                FromRequestEncryptableMerchantConnectorAccount::to_encryptable(
                    FromRequestEncryptableMerchantConnectorAccount {
                        connector_account_details: self.connector_account_details.ok_or(
                            errors::ApiErrorResponse::MissingRequiredField {
                                field_name: "connector_account_details",
                            },
                        )?,
                        connector_wallets_details:
                            helpers::get_connector_wallets_details_with_apple_pay_certificates(
                                &self.metadata,
                                &self.connector_wallets_details,
                            )
                            .await?,
                        additional_merchant_data: merchant_recipient_data.map(Secret::new),
                    },
                ),
            ),
            identifier.clone(),
            key_store.key.peek(),
        )
        .await
        .and_then(|val| val.try_into_batchoperation())
        .change_context(errors::ApiErrorResponse::InternalServerError)
        .attach_printable("Failed while decrypting connector account details".to_string())?;

        let encrypted_data =
            FromRequestEncryptableMerchantConnectorAccount::from_encryptable(encrypted_data)
                .change_context(errors::ApiErrorResponse::InternalServerError)
                .attach_printable("Failed while decrypting connector account details")?;

        let feature_metadata = self
            .feature_metadata
            .as_ref()
            .map(ForeignTryFrom::foreign_try_from)
            .transpose()?;
        Ok(domain::MerchantConnectorAccount {
            merchant_id: business_profile.merchant_id.clone(),
            connector_type: self.connector_type,
            connector_name: self.connector_name,
            connector_account_details: encrypted_data.connector_account_details,
            payment_methods_enabled,
            disabled,
            metadata: self.metadata.clone(),
            frm_configs,
            connector_label: Some(connector_label.clone()),
            created_at: date_time::now(),
            modified_at: date_time::now(),
            id: common_utils::generate_merchant_connector_account_id_of_default_length(),
            connector_webhook_details: match self.connector_webhook_details {
                Some(connector_webhook_details) => {
                    connector_webhook_details.encode_to_value(
                    )
                    .change_context(errors::ApiErrorResponse::InternalServerError)
                    .attach_printable(format!("Failed to serialize api_models::admin::MerchantConnectorWebhookDetails for Merchant: {:?}", business_profile.merchant_id))
                    .map(Some)?
                    .map(Secret::new)
                }
                None => None,
            },
            profile_id: business_profile.get_id().to_owned(),
            applepay_verified_domains: None,
            pm_auth_config: self.pm_auth_config.clone(),
            status: connector_status,
            connector_wallets_details: encrypted_data.connector_wallets_details,
            additional_merchant_data: encrypted_data.additional_merchant_data,
            version: common_types::consts::API_VERSION,
            feature_metadata,
        })
    }

    async fn validate_and_get_business_profile(
        self,
        merchant_context: &domain::MerchantContext,
        db: &dyn StorageInterface,
        key_manager_state: &KeyManagerState,
    ) -> RouterResult<domain::Profile> {
        let profile_id = self.profile_id;
        // Check whether this profile belongs to the merchant

        let business_profile = core_utils::validate_and_get_business_profile(
            db,
            key_manager_state,
            merchant_context.get_merchant_key_store(),
            Some(&profile_id),
            merchant_context.get_merchant_account().get_id(),
        )
        .await?
        .get_required_value("Profile")
        .change_context(errors::ApiErrorResponse::ProfileNotFound {
            id: profile_id.get_string_repr().to_owned(),
        })?;

        Ok(business_profile)
    }
}

#[cfg(feature = "v1")]
struct PaymentMethodsEnabled<'a> {
    payment_methods_enabled: &'a Option<Vec<api_models::admin::PaymentMethodsEnabled>>,
}

#[cfg(feature = "v1")]
impl PaymentMethodsEnabled<'_> {
    fn get_payment_methods_enabled(&self) -> RouterResult<Option<Vec<pii::SecretSerdeValue>>> {
        let mut vec = Vec::new();
        let payment_methods_enabled = match self.payment_methods_enabled.clone() {
            Some(val) => {
                for pm in val.into_iter() {
                    let pm_value = pm
                        .encode_to_value()
                        .change_context(errors::ApiErrorResponse::InternalServerError)
                        .attach_printable(
                            "Failed while encoding to serde_json::Value, PaymentMethod",
                        )?;
                    vec.push(Secret::new(pm_value))
                }
                Some(vec)
            }
            None => None,
        };
        Ok(payment_methods_enabled)
    }
}

#[cfg(all(feature = "v1", feature = "olap"))]
#[async_trait::async_trait]
impl MerchantConnectorAccountCreateBridge for api::MerchantConnectorCreate {
    async fn create_domain_model_from_request(
        self,
        state: &SessionState,
        key_store: domain::MerchantKeyStore,
        business_profile: &domain::Profile,
        key_manager_state: &KeyManagerState,
    ) -> RouterResult<domain::MerchantConnectorAccount> {
        // If connector label is not passed in the request, generate one
        let connector_label = self
            .connector_label
            .clone()
            .or(core_utils::get_connector_label(
                self.business_country,
                self.business_label.as_ref(),
                self.business_sub_label.as_ref(),
                &self.connector_name.to_string(),
            ))
            .unwrap_or(format!(
                "{}_{}",
                self.connector_name, business_profile.profile_name
            ));
        let payment_methods_enabled = PaymentMethodsEnabled {
            payment_methods_enabled: &self.payment_methods_enabled,
        };
        let payment_methods_enabled = payment_methods_enabled.get_payment_methods_enabled()?;
        let frm_configs = self.get_frm_config_as_secret();
        // Validate Merchant api details and return error if not in correct format
        let auth = types::ConnectorAuthType::from_option_secret_value(
            self.connector_account_details.clone(),
        )
        .change_context(errors::ApiErrorResponse::InvalidDataFormat {
            field_name: "connector_account_details".to_string(),
            expected_format: "auth_type and api_key".to_string(),
        })?;

        let connector_auth_type_and_metadata_validation = ConnectorAuthTypeAndMetadataValidation {
            connector_name: &self.connector_name,
            auth_type: &auth,
            connector_meta_data: &self.metadata,
        };
        connector_auth_type_and_metadata_validation.validate_auth_and_metadata_type()?;
        let connector_status_and_disabled_validation = ConnectorStatusAndDisabledValidation {
            status: &self.status,
            disabled: &self.disabled,
            auth: &auth,
            current_status: &api_enums::ConnectorStatus::Active,
        };
        let (connector_status, disabled) =
            connector_status_and_disabled_validation.validate_status_and_disabled()?;
        let identifier = km_types::Identifier::Merchant(business_profile.merchant_id.clone());
        let merchant_recipient_data = if let Some(data) = &self.additional_merchant_data {
            Some(
                process_open_banking_connectors(
                    state,
                    &business_profile.merchant_id,
                    &auth,
                    &self.connector_type,
                    &self.connector_name,
                    types::AdditionalMerchantData::foreign_from(data.clone()),
                    &key_store,
                )
                .await?,
            )
        } else {
            None
        }
        .map(|data| {
            serde_json::to_value(types::AdditionalMerchantData::OpenBankingRecipientData(
                data,
            ))
        })
        .transpose()
        .change_context(errors::ApiErrorResponse::InternalServerError)
        .attach_printable("Failed to serialize MerchantRecipientData")?;

        let encrypted_data = domain_types::crypto_operation(
            key_manager_state,
            type_name!(domain::MerchantConnectorAccount),
            domain_types::CryptoOperation::BatchEncrypt(
                FromRequestEncryptableMerchantConnectorAccount::to_encryptable(
                    FromRequestEncryptableMerchantConnectorAccount {
                        connector_account_details: self.connector_account_details.ok_or(
                            errors::ApiErrorResponse::MissingRequiredField {
                                field_name: "connector_account_details",
                            },
                        )?,
                        connector_wallets_details:
                            helpers::get_connector_wallets_details_with_apple_pay_certificates(
                                &self.metadata,
                                &self.connector_wallets_details,
                            )
                            .await?,
                        additional_merchant_data: merchant_recipient_data.map(Secret::new),
                    },
                ),
            ),
            identifier.clone(),
            key_store.key.peek(),
        )
        .await
        .and_then(|val| val.try_into_batchoperation())
        .change_context(errors::ApiErrorResponse::InternalServerError)
        .attach_printable("Failed while decrypting connector account details".to_string())?;

        let encrypted_data =
            FromRequestEncryptableMerchantConnectorAccount::from_encryptable(encrypted_data)
                .change_context(errors::ApiErrorResponse::InternalServerError)
                .attach_printable("Failed while decrypting connector account details")?;

        Ok(domain::MerchantConnectorAccount {
            merchant_id: business_profile.merchant_id.clone(),
            connector_type: self.connector_type,
            connector_name: self.connector_name.to_string(),
            merchant_connector_id: common_utils::generate_merchant_connector_account_id_of_default_length(),
            connector_account_details: encrypted_data.connector_account_details,
            payment_methods_enabled,
            disabled,
            metadata: self.metadata.clone(),
            frm_configs,
            connector_label: Some(connector_label.clone()),
            created_at: date_time::now(),
            modified_at: date_time::now(),
            connector_webhook_details: match self.connector_webhook_details {
                Some(connector_webhook_details) => {
                    connector_webhook_details.encode_to_value(
                    )
                    .change_context(errors::ApiErrorResponse::InternalServerError)
                    .attach_printable(format!("Failed to serialize api_models::admin::MerchantConnectorWebhookDetails for Merchant: {:?}", business_profile.merchant_id))
                    .map(Some)?
                    .map(Secret::new)
                }
                None => None,
            },
            profile_id: business_profile.get_id().to_owned(),
            applepay_verified_domains: None,
            pm_auth_config: self.pm_auth_config.clone(),
            status: connector_status,
            connector_wallets_details: encrypted_data.connector_wallets_details,
            test_mode: self.test_mode,
            business_country: self.business_country,
            business_label: self.business_label.clone(),
            business_sub_label: self.business_sub_label.clone(),
            additional_merchant_data: encrypted_data.additional_merchant_data,
            version: common_types::consts::API_VERSION,
        })
    }

    /// If profile_id is not passed, use default profile if available, or
    /// If business_details (business_country and business_label) are passed, get the business_profile
    /// or return a `MissingRequiredField` error
    async fn validate_and_get_business_profile(
        self,
        merchant_context: &domain::MerchantContext,
        db: &dyn StorageInterface,
        key_manager_state: &KeyManagerState,
    ) -> RouterResult<domain::Profile> {
        match self.profile_id.or(merchant_context
            .get_merchant_account()
            .default_profile
            .clone())
        {
            Some(profile_id) => {
                // Check whether this business profile belongs to the merchant

                let business_profile = core_utils::validate_and_get_business_profile(
                    db,
                    key_manager_state,
                    merchant_context.get_merchant_key_store(),
                    Some(&profile_id),
                    merchant_context.get_merchant_account().get_id(),
                )
                .await?
                .get_required_value("Profile")
                .change_context(errors::ApiErrorResponse::ProfileNotFound {
                    id: profile_id.get_string_repr().to_owned(),
                })?;

                Ok(business_profile)
            }
            None => match self.business_country.zip(self.business_label) {
                Some((business_country, business_label)) => {
                    let profile_name = format!("{business_country}_{business_label}");
                    let business_profile = db
                        .find_business_profile_by_profile_name_merchant_id(
                            key_manager_state,
                            merchant_context.get_merchant_key_store(),
                            &profile_name,
                            merchant_context.get_merchant_account().get_id(),
                        )
                        .await
                        .to_not_found_response(errors::ApiErrorResponse::ProfileNotFound {
                            id: profile_name,
                        })?;

                    Ok(business_profile)
                }
                _ => Err(report!(errors::ApiErrorResponse::MissingRequiredField {
                    field_name: "profile_id or business_country, business_label"
                })),
            },
        }
    }
}

pub async fn create_connector(
    state: SessionState,
    req: api::MerchantConnectorCreate,
    merchant_context: domain::MerchantContext,
    auth_profile_id: Option<id_type::ProfileId>,
) -> RouterResponse<api_models::admin::MerchantConnectorResponse> {
    let store = state.store.as_ref();
    let key_manager_state = &(&state).into();
    #[cfg(feature = "dummy_connector")]
    fp_utils::when(
        req.connector_name
            .validate_dummy_connector_create(state.conf.dummy_connector.enabled),
        || {
            Err(errors::ApiErrorResponse::InvalidRequestData {
                message: "Invalid connector name".to_string(),
            })
        },
    )?;

    let connector_metadata = ConnectorMetadata {
        connector_metadata: &req.metadata,
    };

    let merchant_id = merchant_context.get_merchant_account().get_id();

    connector_metadata.validate_apple_pay_certificates_in_mca_metadata()?;

    #[cfg(feature = "v1")]
    helpers::validate_business_details(
        req.business_country,
        req.business_label.as_ref(),
        &merchant_context,
    )?;

    let business_profile = req
        .clone()
        .validate_and_get_business_profile(&merchant_context, store, key_manager_state)
        .await?;

    #[cfg(feature = "v2")]
    if req.connector_type == common_enums::ConnectorType::BillingProcessor {
        let profile_wrapper = ProfileWrapper::new(business_profile.clone());
        profile_wrapper
            .update_revenue_recovery_algorithm_under_profile(
                store,
                key_manager_state,
                merchant_context.get_merchant_key_store(),
                common_enums::RevenueRecoveryAlgorithmType::Monitoring,
            )
            .await?;
    }
    core_utils::validate_profile_id_from_auth_layer(auth_profile_id, &business_profile)?;

    let pm_auth_config_validation = PMAuthConfigValidation {
        connector_type: &req.connector_type,
        pm_auth_config: &req.pm_auth_config,
        db: store,
        merchant_id,
        profile_id: business_profile.get_id(),
        key_store: merchant_context.get_merchant_key_store(),
        key_manager_state,
    };
    pm_auth_config_validation.validate_pm_auth_config().await?;

    let connector_type_and_connector_enum = ConnectorTypeAndConnectorName {
        connector_type: &req.connector_type,
        connector_name: &req.connector_name,
    };
    let routable_connector = connector_type_and_connector_enum.get_routable_connector()?;

    // The purpose of this merchant account update is just to update the
    // merchant account `modified_at` field for KGraph cache invalidation
    state
        .store
        .update_specific_fields_in_merchant(
            key_manager_state,
            merchant_id,
            storage::MerchantAccountUpdate::ModifiedAtUpdate,
            merchant_context.get_merchant_key_store(),
        )
        .await
        .change_context(errors::ApiErrorResponse::InternalServerError)
        .attach_printable("error updating the merchant account when creating payment connector")?;

    let merchant_connector_account = req
        .clone()
        .create_domain_model_from_request(
            &state,
            merchant_context.get_merchant_key_store().clone(),
            &business_profile,
            key_manager_state,
        )
        .await?;

    let mca = state
        .store
        .insert_merchant_connector_account(
            key_manager_state,
            merchant_connector_account.clone(),
            merchant_context.get_merchant_key_store(),
        )
        .await
        .to_duplicate_response(
            errors::ApiErrorResponse::DuplicateMerchantConnectorAccount {
                profile_id: business_profile.get_id().get_string_repr().to_owned(),
                connector_label: merchant_connector_account
                    .connector_label
                    .unwrap_or_default(),
            },
        )?;

    #[cfg(feature = "v1")]
    //update merchant default config
    let merchant_default_config_update = MerchantDefaultConfigUpdate {
        routable_connector: &routable_connector,
        merchant_connector_id: &mca.get_id(),
        store,
        merchant_id,
        profile_id: business_profile.get_id(),
        transaction_type: &req.get_transaction_type(),
    };

    #[cfg(feature = "v2")]
    //update merchant default config
    let merchant_default_config_update = DefaultFallbackRoutingConfigUpdate {
        routable_connector: &routable_connector,
        merchant_connector_id: &mca.get_id(),
        store,
        business_profile,
        key_store: merchant_context.get_merchant_key_store().to_owned(),
        key_manager_state,
    };

    merchant_default_config_update
        .retrieve_and_update_default_fallback_routing_algorithm_if_routable_connector_exists()
        .await?;

    metrics::MCA_CREATE.add(
        1,
        router_env::metric_attributes!(
            ("connector", req.connector_name.to_string()),
            ("merchant", merchant_id.clone()),
        ),
    );

    let mca_response = mca.foreign_try_into()?;
    Ok(service_api::ApplicationResponse::Json(mca_response))
}

#[cfg(feature = "v1")]
async fn validate_pm_auth(
    val: pii::SecretSerdeValue,
    state: &SessionState,
    merchant_id: &id_type::MerchantId,
    merchant_context: domain::MerchantContext,
    profile_id: &id_type::ProfileId,
) -> RouterResponse<()> {
    let config =
        serde_json::from_value::<api_models::pm_auth::PaymentMethodAuthConfig>(val.expose())
            .change_context(errors::ApiErrorResponse::InvalidRequestData {
                message: "invalid data received for payment method auth config".to_string(),
            })
            .attach_printable("Failed to deserialize Payment Method Auth config")?;

    let all_mcas = state
        .store
        .find_merchant_connector_account_by_merchant_id_and_disabled_list(
            &state.into(),
            merchant_id,
            true,
            merchant_context.get_merchant_key_store(),
        )
        .await
        .change_context(errors::ApiErrorResponse::MerchantConnectorAccountNotFound {
            id: merchant_context
                .get_merchant_account()
                .get_id()
                .get_string_repr()
                .to_owned(),
        })?;

    for conn_choice in config.enabled_payment_methods {
        let pm_auth_mca = all_mcas
            .iter()
            .find(|mca| mca.get_id() == conn_choice.mca_id)
            .ok_or(errors::ApiErrorResponse::GenericNotFoundError {
                message: "payment method auth connector account not found".to_string(),
            })?;

        if &pm_auth_mca.profile_id != profile_id {
            return Err(errors::ApiErrorResponse::GenericNotFoundError {
                message: "payment method auth profile_id differs from connector profile_id"
                    .to_string(),
            }
            .into());
        }
    }

    Ok(services::ApplicationResponse::StatusOk)
}

#[cfg(feature = "v1")]
pub async fn retrieve_connector(
    state: SessionState,
    merchant_id: id_type::MerchantId,
    profile_id: Option<id_type::ProfileId>,
    merchant_connector_id: id_type::MerchantConnectorAccountId,
) -> RouterResponse<api_models::admin::MerchantConnectorResponse> {
    let store = state.store.as_ref();
    let key_manager_state = &(&state).into();
    let key_store = store
        .get_merchant_key_store_by_merchant_id(
            key_manager_state,
            &merchant_id,
            &store.get_master_key().to_vec().into(),
        )
        .await
        .to_not_found_response(errors::ApiErrorResponse::MerchantAccountNotFound)?;

    let _merchant_account = store
        .find_merchant_account_by_merchant_id(key_manager_state, &merchant_id, &key_store)
        .await
        .to_not_found_response(errors::ApiErrorResponse::MerchantAccountNotFound)?;

    let mca = store
        .find_by_merchant_connector_account_merchant_id_merchant_connector_id(
            key_manager_state,
            &merchant_id,
            &merchant_connector_id,
            &key_store,
        )
        .await
        .to_not_found_response(errors::ApiErrorResponse::MerchantConnectorAccountNotFound {
            id: merchant_connector_id.get_string_repr().to_string(),
        })?;
    core_utils::validate_profile_id_from_auth_layer(profile_id, &mca)?;

    Ok(service_api::ApplicationResponse::Json(
        mca.foreign_try_into()?,
    ))
}

#[cfg(feature = "v2")]
pub async fn retrieve_connector(
    state: SessionState,
    merchant_context: domain::MerchantContext,
    id: id_type::MerchantConnectorAccountId,
) -> RouterResponse<api_models::admin::MerchantConnectorResponse> {
    let store = state.store.as_ref();
    let key_manager_state = &(&state).into();

    let merchant_id = merchant_context.get_merchant_account().get_id();

    let mca = store
        .find_merchant_connector_account_by_id(
            key_manager_state,
            &id,
            merchant_context.get_merchant_key_store(),
        )
        .await
        .to_not_found_response(errors::ApiErrorResponse::MerchantConnectorAccountNotFound {
            id: id.clone().get_string_repr().to_string(),
        })?;

    // Validate if the merchant_id sent in the request is valid
    if mca.merchant_id != *merchant_id {
        return Err(errors::ApiErrorResponse::InvalidRequestData {
            message: format!(
                "Invalid merchant_id {} provided for merchant_connector_account {:?}",
                merchant_id.get_string_repr(),
                id
            ),
        }
        .into());
    }

    Ok(service_api::ApplicationResponse::Json(
        mca.foreign_try_into()?,
    ))
}

#[cfg(all(feature = "olap", feature = "v2"))]
pub async fn list_connectors_for_a_profile(
    state: SessionState,
    key_store: domain::MerchantKeyStore,
    profile_id: id_type::ProfileId,
) -> RouterResponse<Vec<api_models::admin::MerchantConnectorListResponse>> {
    let store = state.store.as_ref();
    let key_manager_state = &(&state).into();

    let merchant_connector_accounts = store
        .list_connector_account_by_profile_id(key_manager_state, &profile_id, &key_store)
        .await
        .to_not_found_response(errors::ApiErrorResponse::InternalServerError)?;
    let mut response = vec![];

    for mca in merchant_connector_accounts.into_iter() {
        response.push(mca.foreign_try_into()?);
    }

    Ok(service_api::ApplicationResponse::Json(response))
}

pub async fn list_payment_connectors(
    state: SessionState,
    merchant_id: id_type::MerchantId,
    profile_id_list: Option<Vec<id_type::ProfileId>>,
) -> RouterResponse<Vec<api_models::admin::MerchantConnectorListResponse>> {
    let store = state.store.as_ref();
    let key_manager_state = &(&state).into();
    let key_store = store
        .get_merchant_key_store_by_merchant_id(
            key_manager_state,
            &merchant_id,
            &store.get_master_key().to_vec().into(),
        )
        .await
        .to_not_found_response(errors::ApiErrorResponse::MerchantAccountNotFound)?;

    // Validate merchant account
    store
        .find_merchant_account_by_merchant_id(key_manager_state, &merchant_id, &key_store)
        .await
        .to_not_found_response(errors::ApiErrorResponse::MerchantAccountNotFound)?;

    let merchant_connector_accounts = store
        .find_merchant_connector_account_by_merchant_id_and_disabled_list(
            key_manager_state,
            &merchant_id,
            true,
            &key_store,
        )
        .await
        .to_not_found_response(errors::ApiErrorResponse::InternalServerError)?;
    let merchant_connector_accounts = core_utils::filter_objects_based_on_profile_id_list(
        profile_id_list,
        merchant_connector_accounts,
    );
    let mut response = vec![];

    // The can be eliminated once [#79711](https://github.com/rust-lang/rust/issues/79711) is stabilized
    for mca in merchant_connector_accounts.into_iter() {
        response.push(mca.foreign_try_into()?);
    }

    Ok(service_api::ApplicationResponse::Json(response))
}

pub async fn update_connector(
    state: SessionState,
    merchant_id: &id_type::MerchantId,
    profile_id: Option<id_type::ProfileId>,
    merchant_connector_id: &id_type::MerchantConnectorAccountId,
    req: api_models::admin::MerchantConnectorUpdate,
) -> RouterResponse<api_models::admin::MerchantConnectorResponse> {
    let db = state.store.as_ref();
    let key_manager_state = &(&state).into();
    let key_store = db
        .get_merchant_key_store_by_merchant_id(
            key_manager_state,
            merchant_id,
            &db.get_master_key().to_vec().into(),
        )
        .await
        .to_not_found_response(errors::ApiErrorResponse::MerchantAccountNotFound)?;

    let merchant_account = db
        .find_merchant_account_by_merchant_id(key_manager_state, merchant_id, &key_store)
        .await
        .to_not_found_response(errors::ApiErrorResponse::MerchantAccountNotFound)?;

    let mca = req
        .clone()
        .get_merchant_connector_account_from_id(
            db,
            merchant_id,
            merchant_connector_id,
            &key_store,
            key_manager_state,
        )
        .await?;
    core_utils::validate_profile_id_from_auth_layer(profile_id, &mca)?;

    let merchant_context = domain::MerchantContext::NormalMerchant(Box::new(domain::Context(
        merchant_account.clone(),
        key_store.clone(),
    )));
    let payment_connector = req
        .clone()
        .create_domain_model_from_request(&state, &mca, key_manager_state, &merchant_context)
        .await?;

    // Profile id should always be present
    let profile_id = mca.profile_id.clone();

    let request_connector_label = req.connector_label;

    let updated_mca = db
        .update_merchant_connector_account(
            key_manager_state,
            mca,
            payment_connector.into(),
            &key_store,
        )
        .await
        .change_context(
            errors::ApiErrorResponse::DuplicateMerchantConnectorAccount {
                profile_id: profile_id.get_string_repr().to_owned(),
                connector_label: request_connector_label.unwrap_or_default(),
            },
        )
        .attach_printable_lazy(|| {
            format!(
                "Failed while updating MerchantConnectorAccount: id: {:?}",
                merchant_connector_id
            )
        })?;

    let response = updated_mca.foreign_try_into()?;

    Ok(service_api::ApplicationResponse::Json(response))
}

#[cfg(feature = "v1")]
pub async fn delete_connector(
    state: SessionState,
    merchant_id: id_type::MerchantId,
    merchant_connector_id: id_type::MerchantConnectorAccountId,
) -> RouterResponse<api::MerchantConnectorDeleteResponse> {
    let db = state.store.as_ref();
    let key_manager_state = &(&state).into();
    let key_store = db
        .get_merchant_key_store_by_merchant_id(
            key_manager_state,
            &merchant_id,
            &db.get_master_key().to_vec().into(),
        )
        .await
        .to_not_found_response(errors::ApiErrorResponse::MerchantAccountNotFound)?;

    let _merchant_account = db
        .find_merchant_account_by_merchant_id(key_manager_state, &merchant_id, &key_store)
        .await
        .to_not_found_response(errors::ApiErrorResponse::MerchantAccountNotFound)?;

    let mca = db
        .find_by_merchant_connector_account_merchant_id_merchant_connector_id(
            key_manager_state,
            &merchant_id,
            &merchant_connector_id,
            &key_store,
        )
        .await
        .to_not_found_response(errors::ApiErrorResponse::MerchantConnectorAccountNotFound {
            id: merchant_connector_id.get_string_repr().to_string(),
        })?;

    let is_deleted = db
        .delete_merchant_connector_account_by_merchant_id_merchant_connector_id(
            &merchant_id,
            &merchant_connector_id,
        )
        .await
        .to_not_found_response(errors::ApiErrorResponse::MerchantConnectorAccountNotFound {
            id: merchant_connector_id.get_string_repr().to_string(),
        })?;

    // delete the mca from the config as well
    let merchant_default_config_delete = MerchantDefaultConfigUpdate {
        routable_connector: &Some(
            common_enums::RoutableConnectors::from_str(&mca.connector_name).map_err(|_| {
                errors::ApiErrorResponse::InvalidDataValue {
                    field_name: "connector_name",
                }
            })?,
        ),
        merchant_connector_id: &mca.get_id(),
        store: db,
        merchant_id: &merchant_id,
        profile_id: &mca.profile_id,
        transaction_type: &mca.connector_type.into(),
    };

    merchant_default_config_delete
        .retrieve_and_delete_from_default_fallback_routing_algorithm_if_routable_connector_exists()
        .await?;

    let response = api::MerchantConnectorDeleteResponse {
        merchant_id,
        merchant_connector_id,
        deleted: is_deleted,
    };
    Ok(service_api::ApplicationResponse::Json(response))
}

#[cfg(feature = "v2")]
pub async fn delete_connector(
    state: SessionState,
    merchant_context: domain::MerchantContext,
    id: id_type::MerchantConnectorAccountId,
) -> RouterResponse<api::MerchantConnectorDeleteResponse> {
    let db = state.store.as_ref();
    let key_manager_state = &(&state).into();

    let merchant_id = merchant_context.get_merchant_account().get_id();

    let mca = db
        .find_merchant_connector_account_by_id(
            key_manager_state,
            &id,
            merchant_context.get_merchant_key_store(),
        )
        .await
        .to_not_found_response(errors::ApiErrorResponse::MerchantConnectorAccountNotFound {
            id: id.clone().get_string_repr().to_string(),
        })?;

    // Validate if the merchant_id sent in the request is valid
    if mca.merchant_id != *merchant_id {
        return Err(errors::ApiErrorResponse::InvalidRequestData {
            message: format!(
                "Invalid merchant_id {} provided for merchant_connector_account {:?}",
                merchant_id.get_string_repr(),
                id
            ),
        }
        .into());
    }

    let is_deleted = db
        .delete_merchant_connector_account_by_id(&id)
        .await
        .to_not_found_response(errors::ApiErrorResponse::MerchantConnectorAccountNotFound {
            id: id.clone().get_string_repr().to_string(),
        })?;

    let business_profile = db
        .find_business_profile_by_profile_id(
            key_manager_state,
            merchant_context.get_merchant_key_store(),
            &mca.profile_id,
        )
        .await
        .to_not_found_response(errors::ApiErrorResponse::ProfileNotFound {
            id: mca.profile_id.get_string_repr().to_owned(),
        })?;

    let merchant_default_config_delete = DefaultFallbackRoutingConfigUpdate {
        routable_connector: &Some(
            common_enums::RoutableConnectors::from_str(&mca.connector_name.to_string()).map_err(
                |_| errors::ApiErrorResponse::InvalidDataValue {
                    field_name: "connector_name",
                },
            )?,
        ),
        merchant_connector_id: &mca.get_id(),
        store: db,
        business_profile,
        key_store: merchant_context.get_merchant_key_store().to_owned(),
        key_manager_state,
    };

    merchant_default_config_delete
        .retrieve_and_delete_from_default_fallback_routing_algorithm_if_routable_connector_exists()
        .await?;

    let response = api::MerchantConnectorDeleteResponse {
        merchant_id: merchant_id.clone(),
        id,
        deleted: is_deleted,
    };
    Ok(service_api::ApplicationResponse::Json(response))
}

pub async fn kv_for_merchant(
    state: SessionState,
    merchant_id: id_type::MerchantId,
    enable: bool,
) -> RouterResponse<api_models::admin::ToggleKVResponse> {
    let db = state.store.as_ref();
    let key_manager_state = &(&state).into();
    let key_store = db
        .get_merchant_key_store_by_merchant_id(
            key_manager_state,
            &merchant_id,
            &db.get_master_key().to_vec().into(),
        )
        .await
        .to_not_found_response(errors::ApiErrorResponse::MerchantAccountNotFound)?;

    // check if the merchant account exists
    let merchant_account = db
        .find_merchant_account_by_merchant_id(key_manager_state, &merchant_id, &key_store)
        .await
        .to_not_found_response(errors::ApiErrorResponse::MerchantAccountNotFound)?;

    let updated_merchant_account = match (enable, merchant_account.storage_scheme) {
        (true, MerchantStorageScheme::RedisKv) | (false, MerchantStorageScheme::PostgresOnly) => {
            Ok(merchant_account)
        }
        (true, MerchantStorageScheme::PostgresOnly) => {
            if state.conf.as_ref().is_kv_soft_kill_mode() {
                Err(errors::ApiErrorResponse::InvalidRequestData {
                    message: "Kv cannot be enabled when application is in soft_kill_mode"
                        .to_owned(),
                })?
            }

            db.update_merchant(
                key_manager_state,
                merchant_account,
                storage::MerchantAccountUpdate::StorageSchemeUpdate {
                    storage_scheme: MerchantStorageScheme::RedisKv,
                },
                &key_store,
            )
            .await
        }
        (false, MerchantStorageScheme::RedisKv) => {
            db.update_merchant(
                key_manager_state,
                merchant_account,
                storage::MerchantAccountUpdate::StorageSchemeUpdate {
                    storage_scheme: MerchantStorageScheme::PostgresOnly,
                },
                &key_store,
            )
            .await
        }
    }
    .map_err(|error| {
        error
            .change_context(errors::ApiErrorResponse::InternalServerError)
            .attach_printable("failed to switch merchant_storage_scheme")
    })?;
    let kv_status = matches!(
        updated_merchant_account.storage_scheme,
        MerchantStorageScheme::RedisKv
    );

    Ok(service_api::ApplicationResponse::Json(
        api_models::admin::ToggleKVResponse {
            merchant_id: updated_merchant_account.get_id().to_owned(),
            kv_enabled: kv_status,
        },
    ))
}

pub async fn toggle_kv_for_all_merchants(
    state: SessionState,
    enable: bool,
) -> RouterResponse<api_models::admin::ToggleAllKVResponse> {
    let db = state.store.as_ref();
    let storage_scheme = if enable {
        MerchantStorageScheme::RedisKv
    } else {
        MerchantStorageScheme::PostgresOnly
    };

    let total_update = db
        .update_all_merchant_account(storage::MerchantAccountUpdate::StorageSchemeUpdate {
            storage_scheme,
        })
        .await
        .map_err(|error| {
            error
                .change_context(errors::ApiErrorResponse::InternalServerError)
                .attach_printable("Failed to switch merchant_storage_scheme for all merchants")
        })?;

    Ok(service_api::ApplicationResponse::Json(
        api_models::admin::ToggleAllKVResponse {
            total_updated: total_update,
            kv_enabled: enable,
        },
    ))
}

pub async fn check_merchant_account_kv_status(
    state: SessionState,
    merchant_id: id_type::MerchantId,
) -> RouterResponse<api_models::admin::ToggleKVResponse> {
    let db = state.store.as_ref();
    let key_manager_state = &(&state).into();
    let key_store = db
        .get_merchant_key_store_by_merchant_id(
            key_manager_state,
            &merchant_id,
            &db.get_master_key().to_vec().into(),
        )
        .await
        .to_not_found_response(errors::ApiErrorResponse::MerchantAccountNotFound)?;

    // check if the merchant account exists
    let merchant_account = db
        .find_merchant_account_by_merchant_id(key_manager_state, &merchant_id, &key_store)
        .await
        .to_not_found_response(errors::ApiErrorResponse::MerchantAccountNotFound)?;

    let kv_status = matches!(
        merchant_account.storage_scheme,
        MerchantStorageScheme::RedisKv
    );

    Ok(service_api::ApplicationResponse::Json(
        api_models::admin::ToggleKVResponse {
            merchant_id: merchant_account.get_id().to_owned(),
            kv_enabled: kv_status,
        },
    ))
}

pub fn get_frm_config_as_secret(
    frm_configs: Option<Vec<api_models::admin::FrmConfigs>>,
) -> Option<Vec<Secret<serde_json::Value>>> {
    match frm_configs.as_ref() {
        Some(frm_value) => {
            let configs_for_frm_value: Vec<Secret<serde_json::Value>> = frm_value
                .iter()
                .map(|config| {
                    config
                        .encode_to_value()
                        .change_context(errors::ApiErrorResponse::ConfigNotFound)
                        .map(Secret::new)
                })
                .collect::<Result<Vec<_>, _>>()
                .ok()?;
            Some(configs_for_frm_value)
        }
        None => None,
    }
}

#[cfg(feature = "v1")]
pub async fn create_and_insert_business_profile(
    state: &SessionState,
    request: api::ProfileCreate,
    merchant_account: domain::MerchantAccount,
    key_store: &domain::MerchantKeyStore,
) -> RouterResult<domain::Profile> {
    let business_profile_new =
        admin::create_profile_from_merchant_account(state, merchant_account, request, key_store)
            .await?;

    let profile_name = business_profile_new.profile_name.clone();

    state
        .store
        .insert_business_profile(&state.into(), key_store, business_profile_new)
        .await
        .to_duplicate_response(errors::ApiErrorResponse::GenericDuplicateError {
            message: format!(
                "Business Profile with the profile_name {profile_name} already exists"
            ),
        })
        .attach_printable("Failed to insert Business profile because of duplication error")
}

#[cfg(feature = "olap")]
#[async_trait::async_trait]
trait ProfileCreateBridge {
    #[cfg(feature = "v1")]
    async fn create_domain_model_from_request(
        self,
        state: &SessionState,
        merchant_context: &domain::MerchantContext,
    ) -> RouterResult<domain::Profile>;

    #[cfg(feature = "v2")]
    async fn create_domain_model_from_request(
        self,
        state: &SessionState,
        key: &domain::MerchantKeyStore,
        merchant_id: &id_type::MerchantId,
    ) -> RouterResult<domain::Profile>;
}

#[cfg(feature = "olap")]
#[async_trait::async_trait]
impl ProfileCreateBridge for api::ProfileCreate {
    #[cfg(feature = "v1")]
    async fn create_domain_model_from_request(
        self,
        state: &SessionState,
        merchant_context: &domain::MerchantContext,
    ) -> RouterResult<domain::Profile> {
        use common_utils::ext_traits::AsyncExt;

        if let Some(session_expiry) = &self.session_expiry {
            helpers::validate_session_expiry(session_expiry.to_owned())?;
        }

        if let Some(intent_fulfillment_expiry) = self.intent_fulfillment_time {
            helpers::validate_intent_fulfillment_expiry(intent_fulfillment_expiry)?;
        }

        if let Some(ref routing_algorithm) = self.routing_algorithm {
            let _: api_models::routing::StaticRoutingAlgorithm = routing_algorithm
                .clone()
                .parse_value("RoutingAlgorithm")
                .change_context(errors::ApiErrorResponse::InvalidDataValue {
                    field_name: "routing_algorithm",
                })
                .attach_printable("Invalid routing algorithm given")?;
        }

        // Generate a unique profile id
        let profile_id = common_utils::generate_profile_id_of_default_length();
        let profile_name = self.profile_name.unwrap_or("default".to_string());

        let current_time = date_time::now();

        let webhook_details = self.webhook_details.map(ForeignInto::foreign_into);

        let payment_response_hash_key = self
            .payment_response_hash_key
            .or(merchant_context
                .get_merchant_account()
                .payment_response_hash_key
                .clone())
            .unwrap_or(common_utils::crypto::generate_cryptographically_secure_random_string(64));

        let payment_link_config = self.payment_link_config.map(ForeignInto::foreign_into);
        let key_manager_state = state.into();
        let outgoing_webhook_custom_http_headers = self
            .outgoing_webhook_custom_http_headers
            .async_map(|headers| {
                cards::create_encrypted_data(
                    &key_manager_state,
                    merchant_context.get_merchant_key_store(),
                    headers,
                )
            })
            .await
            .transpose()
            .change_context(errors::ApiErrorResponse::InternalServerError)
            .attach_printable("Unable to encrypt outgoing webhook custom HTTP headers")?;

        let payout_link_config = self
            .payout_link_config
            .map(|payout_conf| match payout_conf.config.validate() {
                Ok(_) => Ok(payout_conf.foreign_into()),
                Err(e) => Err(error_stack::report!(
                    errors::ApiErrorResponse::InvalidRequestData {
                        message: e.to_string()
                    }
                )),
            })
            .transpose()?;

        let key = merchant_context
            .get_merchant_key_store()
            .key
            .clone()
            .into_inner();
        let key_manager_state = state.into();

        let card_testing_secret_key = Some(Secret::new(utils::generate_id(
            consts::FINGERPRINT_SECRET_LENGTH,
            "fs",
        )));

        let card_testing_guard_config = self
            .card_testing_guard_config
            .map(CardTestingGuardConfig::foreign_from)
            .or(Some(CardTestingGuardConfig::default()));

        let mut dynamic_routing_algorithm_ref =
            routing_types::DynamicRoutingAlgorithmRef::default();

        if self.is_debit_routing_enabled == Some(true) {
            routing::helpers::create_merchant_in_decision_engine_if_not_exists(
                state,
                &profile_id,
                &mut dynamic_routing_algorithm_ref,
            )
            .await;
        }

        let dynamic_routing_algorithm = serde_json::to_value(dynamic_routing_algorithm_ref)
            .change_context(errors::ApiErrorResponse::InternalServerError)
            .attach_printable("error serializing dynamic_routing_algorithm_ref to JSON Value")?;

        Ok(domain::Profile::from(domain::ProfileSetter {
            profile_id,
            merchant_id: merchant_context.get_merchant_account().get_id().clone(),
            profile_name,
            created_at: current_time,
            modified_at: current_time,
            return_url: self
                .return_url
                .map(|return_url| return_url.to_string())
                .or(merchant_context.get_merchant_account().return_url.clone()),
            enable_payment_response_hash: self.enable_payment_response_hash.unwrap_or(
                merchant_context
                    .get_merchant_account()
                    .enable_payment_response_hash,
            ),
            payment_response_hash_key: Some(payment_response_hash_key),
            redirect_to_merchant_with_http_post: self
                .redirect_to_merchant_with_http_post
                .unwrap_or(
                    merchant_context
                        .get_merchant_account()
                        .redirect_to_merchant_with_http_post,
                ),
            webhook_details: webhook_details.or(merchant_context
                .get_merchant_account()
                .webhook_details
                .clone()),
            metadata: self.metadata,
            routing_algorithm: None,
            intent_fulfillment_time: self
                .intent_fulfillment_time
                .map(i64::from)
                .or(merchant_context
                    .get_merchant_account()
                    .intent_fulfillment_time)
                .or(Some(common_utils::consts::DEFAULT_INTENT_FULFILLMENT_TIME)),
            frm_routing_algorithm: self.frm_routing_algorithm.or(merchant_context
                .get_merchant_account()
                .frm_routing_algorithm
                .clone()),
            #[cfg(feature = "payouts")]
            payout_routing_algorithm: self.payout_routing_algorithm.or(merchant_context
                .get_merchant_account()
                .payout_routing_algorithm
                .clone()),
            #[cfg(not(feature = "payouts"))]
            payout_routing_algorithm: None,
            is_recon_enabled: merchant_context.get_merchant_account().is_recon_enabled,
            applepay_verified_domains: self.applepay_verified_domains,
            payment_link_config,
            session_expiry: self
                .session_expiry
                .map(i64::from)
                .or(Some(common_utils::consts::DEFAULT_SESSION_EXPIRY)),
            authentication_connector_details: self
                .authentication_connector_details
                .map(ForeignInto::foreign_into),
            payout_link_config,
            is_connector_agnostic_mit_enabled: self.is_connector_agnostic_mit_enabled,
            is_extended_card_info_enabled: None,
            extended_card_info_config: None,
            use_billing_as_payment_method_billing: self
                .use_billing_as_payment_method_billing
                .or(Some(true)),
            collect_shipping_details_from_wallet_connector: self
                .collect_shipping_details_from_wallet_connector
                .or(Some(false)),
            collect_billing_details_from_wallet_connector: self
                .collect_billing_details_from_wallet_connector
                .or(Some(false)),
            outgoing_webhook_custom_http_headers,
            tax_connector_id: self.tax_connector_id,
            is_tax_connector_enabled: self.is_tax_connector_enabled,
            always_collect_billing_details_from_wallet_connector: self
                .always_collect_billing_details_from_wallet_connector,
            always_collect_shipping_details_from_wallet_connector: self
                .always_collect_shipping_details_from_wallet_connector,
            dynamic_routing_algorithm: Some(dynamic_routing_algorithm),
            is_network_tokenization_enabled: self.is_network_tokenization_enabled,
            is_auto_retries_enabled: self.is_auto_retries_enabled.unwrap_or_default(),
            max_auto_retries_enabled: self.max_auto_retries_enabled.map(i16::from),
            always_request_extended_authorization: self.always_request_extended_authorization,
            is_click_to_pay_enabled: self.is_click_to_pay_enabled,
            authentication_product_ids: self.authentication_product_ids,
            card_testing_guard_config,
            card_testing_secret_key: card_testing_secret_key
                .async_lift(|inner| async {
                    domain_types::crypto_operation(
                        &key_manager_state,
                        common_utils::type_name!(domain::Profile),
                        domain_types::CryptoOperation::EncryptOptional(inner),
                        km_types::Identifier::Merchant(
                            merchant_context
                                .get_merchant_key_store()
                                .merchant_id
                                .clone(),
                        ),
                        key.peek(),
                    )
                    .await
                    .and_then(|val| val.try_into_optionaloperation())
                })
                .await
                .change_context(errors::ApiErrorResponse::InternalServerError)
                .attach_printable("error while generating card testing secret key")?,
            is_clear_pan_retries_enabled: self.is_clear_pan_retries_enabled.unwrap_or_default(),
            force_3ds_challenge: self.force_3ds_challenge.unwrap_or_default(),
            is_debit_routing_enabled: self.is_debit_routing_enabled.unwrap_or_default(),
            merchant_business_country: self.merchant_business_country,
            is_iframe_redirection_enabled: self.is_iframe_redirection_enabled,
            is_pre_network_tokenization_enabled: self
                .is_pre_network_tokenization_enabled
                .unwrap_or_default(),
            merchant_category_code: self.merchant_category_code,
        }))
    }

    #[cfg(feature = "v2")]
    async fn create_domain_model_from_request(
        self,
        state: &SessionState,
        key_store: &domain::MerchantKeyStore,
        merchant_id: &id_type::MerchantId,
    ) -> RouterResult<domain::Profile> {
        if let Some(session_expiry) = &self.session_expiry {
            helpers::validate_session_expiry(session_expiry.to_owned())?;
        }

        // Generate a unique profile id
        // TODO: the profile_id should be generated from the profile_name
        let profile_id = common_utils::generate_profile_id_of_default_length();
        let profile_name = self.profile_name;

        let current_time = date_time::now();

        let webhook_details = self.webhook_details.map(ForeignInto::foreign_into);

        let payment_response_hash_key = self
            .payment_response_hash_key
            .unwrap_or(common_utils::crypto::generate_cryptographically_secure_random_string(64));

        let payment_link_config = self.payment_link_config.map(ForeignInto::foreign_into);
        let key_manager_state = state.into();
        let outgoing_webhook_custom_http_headers = self
            .outgoing_webhook_custom_http_headers
            .async_map(|headers| {
                cards::create_encrypted_data(&key_manager_state, key_store, headers)
            })
            .await
            .transpose()
            .change_context(errors::ApiErrorResponse::InternalServerError)
            .attach_printable("Unable to encrypt outgoing webhook custom HTTP headers")?;

        let payout_link_config = self
            .payout_link_config
            .map(|payout_conf| match payout_conf.config.validate() {
                Ok(_) => Ok(payout_conf.foreign_into()),
                Err(e) => Err(error_stack::report!(
                    errors::ApiErrorResponse::InvalidRequestData {
                        message: e.to_string()
                    }
                )),
            })
            .transpose()?;

        let key = key_store.key.clone().into_inner();
        let key_manager_state = state.into();

        let card_testing_secret_key = Some(Secret::new(utils::generate_id(
            consts::FINGERPRINT_SECRET_LENGTH,
            "fs",
        )));

        let card_testing_guard_config = self
            .card_testing_guard_config
            .map(CardTestingGuardConfig::foreign_from)
            .or(Some(CardTestingGuardConfig::default()));

        Ok(domain::Profile::from(domain::ProfileSetter {
            id: profile_id,
            merchant_id: merchant_id.clone(),
            profile_name,
            created_at: current_time,
            modified_at: current_time,
            return_url: self.return_url,
            enable_payment_response_hash: self.enable_payment_response_hash.unwrap_or(true),
            payment_response_hash_key: Some(payment_response_hash_key),
            redirect_to_merchant_with_http_post: self
                .redirect_to_merchant_with_http_post
                .unwrap_or(true),
            webhook_details,
            metadata: self.metadata,
            is_recon_enabled: false,
            applepay_verified_domains: self.applepay_verified_domains,
            payment_link_config,
            session_expiry: self
                .session_expiry
                .map(i64::from)
                .or(Some(common_utils::consts::DEFAULT_SESSION_EXPIRY)),
            authentication_connector_details: self
                .authentication_connector_details
                .map(ForeignInto::foreign_into),
            payout_link_config,
            is_connector_agnostic_mit_enabled: self.is_connector_agnostic_mit_enabled,
            is_extended_card_info_enabled: None,
            extended_card_info_config: None,
            use_billing_as_payment_method_billing: self
                .use_billing_as_payment_method_billing
                .or(Some(true)),
            collect_shipping_details_from_wallet_connector: self
                .collect_shipping_details_from_wallet_connector_if_required
                .or(Some(false)),
            collect_billing_details_from_wallet_connector: self
                .collect_billing_details_from_wallet_connector_if_required
                .or(Some(false)),
            outgoing_webhook_custom_http_headers,
            always_collect_billing_details_from_wallet_connector: self
                .always_collect_billing_details_from_wallet_connector,
            always_collect_shipping_details_from_wallet_connector: self
                .always_collect_shipping_details_from_wallet_connector,
            routing_algorithm_id: None,
            frm_routing_algorithm_id: None,
            payout_routing_algorithm_id: None,
            order_fulfillment_time: self
                .order_fulfillment_time
                .map(|order_fulfillment_time| order_fulfillment_time.into_inner())
                .or(Some(common_utils::consts::DEFAULT_ORDER_FULFILLMENT_TIME)),
            order_fulfillment_time_origin: self.order_fulfillment_time_origin,
            default_fallback_routing: None,
            should_collect_cvv_during_payment: None,
            tax_connector_id: self.tax_connector_id,
            is_tax_connector_enabled: self.is_tax_connector_enabled,
            is_network_tokenization_enabled: self.is_network_tokenization_enabled,
            is_click_to_pay_enabled: self.is_click_to_pay_enabled,
            authentication_product_ids: self.authentication_product_ids,
            three_ds_decision_manager_config: None,
            card_testing_guard_config,
            card_testing_secret_key: card_testing_secret_key
                .async_lift(|inner| async {
                    domain_types::crypto_operation(
                        &key_manager_state,
                        common_utils::type_name!(domain::Profile),
                        domain_types::CryptoOperation::EncryptOptional(inner),
                        km_types::Identifier::Merchant(key_store.merchant_id.clone()),
                        key.peek(),
                    )
                    .await
                    .and_then(|val| val.try_into_optionaloperation())
                })
                .await
                .change_context(errors::ApiErrorResponse::InternalServerError)
                .attach_printable("error while generating card testing secret key")?,
            is_clear_pan_retries_enabled: self.is_clear_pan_retries_enabled.unwrap_or_default(),
            is_debit_routing_enabled: self.is_debit_routing_enabled.unwrap_or_default(),
            merchant_business_country: self.merchant_business_country,
            revenue_recovery_retry_algorithm_type: None,
            revenue_recovery_retry_algorithm_data: None,
<<<<<<< HEAD
            is_external_vault_enabled: self.is_external_vault_enabled,
            vault_connector_details: self.vault_connector_details.map(ForeignInto::foreign_into),
=======
            is_iframe_redirection_enabled: None,
            is_external_vault_enabled: self.is_external_vault_enabled,
            external_vault_connector_details: self
                .external_vault_connector_details
                .map(ForeignInto::foreign_into),
            merchant_category_code: self.merchant_category_code,
>>>>>>> e3233c67
        }))
    }
}

#[cfg(feature = "olap")]
pub async fn create_profile(
    state: SessionState,
    request: api::ProfileCreate,
    merchant_context: domain::MerchantContext,
) -> RouterResponse<api_models::admin::ProfileResponse> {
    let db = state.store.as_ref();
    let key_manager_state = &(&state).into();

    #[cfg(feature = "v1")]
    let business_profile = request
        .create_domain_model_from_request(&state, &merchant_context)
        .await?;

    #[cfg(feature = "v2")]
    let business_profile = request
        .create_domain_model_from_request(
            &state,
            merchant_context.get_merchant_key_store(),
            merchant_context.get_merchant_account().get_id(),
        )
        .await?;

    let profile_id = business_profile.get_id().to_owned();

    let business_profile = db
        .insert_business_profile(
            key_manager_state,
            merchant_context.get_merchant_key_store(),
            business_profile,
        )
        .await
        .to_duplicate_response(errors::ApiErrorResponse::GenericDuplicateError {
            message: format!(
                "Business Profile with the profile_id {} already exists",
                profile_id.get_string_repr()
            ),
        })
        .attach_printable("Failed to insert Business profile because of duplication error")?;

    #[cfg(feature = "v1")]
    if merchant_context
        .get_merchant_account()
        .default_profile
        .is_some()
    {
        let unset_default_profile = domain::MerchantAccountUpdate::UnsetDefaultProfile;
        db.update_merchant(
            key_manager_state,
            merchant_context.get_merchant_account().clone(),
            unset_default_profile,
            merchant_context.get_merchant_key_store(),
        )
        .await
        .to_not_found_response(errors::ApiErrorResponse::MerchantAccountNotFound)?;
    }

    Ok(service_api::ApplicationResponse::Json(
        api_models::admin::ProfileResponse::foreign_try_from(business_profile)
            .change_context(errors::ApiErrorResponse::InternalServerError)
            .attach_printable("Failed to parse business profile details")?,
    ))
}

#[cfg(feature = "olap")]
pub async fn list_profile(
    state: SessionState,
    merchant_id: id_type::MerchantId,
    profile_id_list: Option<Vec<id_type::ProfileId>>,
) -> RouterResponse<Vec<api_models::admin::ProfileResponse>> {
    let db = state.store.as_ref();
    let key_store = db
        .get_merchant_key_store_by_merchant_id(
            &(&state).into(),
            &merchant_id,
            &db.get_master_key().to_vec().into(),
        )
        .await
        .to_not_found_response(errors::ApiErrorResponse::MerchantAccountNotFound)?;
    let profiles = db
        .list_profile_by_merchant_id(&(&state).into(), &key_store, &merchant_id)
        .await
        .to_not_found_response(errors::ApiErrorResponse::InternalServerError)?
        .clone();
    let profiles = core_utils::filter_objects_based_on_profile_id_list(profile_id_list, profiles);
    let mut business_profiles = Vec::new();
    for profile in profiles {
        let business_profile = api_models::admin::ProfileResponse::foreign_try_from(profile)
            .change_context(errors::ApiErrorResponse::InternalServerError)
            .attach_printable("Failed to parse business profile details")?;
        business_profiles.push(business_profile);
    }

    Ok(service_api::ApplicationResponse::Json(business_profiles))
}

pub async fn retrieve_profile(
    state: SessionState,
    profile_id: id_type::ProfileId,
    key_store: domain::MerchantKeyStore,
) -> RouterResponse<api_models::admin::ProfileResponse> {
    let db = state.store.as_ref();

    let business_profile = db
        .find_business_profile_by_profile_id(&(&state).into(), &key_store, &profile_id)
        .await
        .to_not_found_response(errors::ApiErrorResponse::ProfileNotFound {
            id: profile_id.get_string_repr().to_owned(),
        })?;

    Ok(service_api::ApplicationResponse::Json(
        api_models::admin::ProfileResponse::foreign_try_from(business_profile)
            .change_context(errors::ApiErrorResponse::InternalServerError)
            .attach_printable("Failed to parse business profile details")?,
    ))
}

pub async fn delete_profile(
    state: SessionState,
    profile_id: id_type::ProfileId,
    merchant_id: &id_type::MerchantId,
) -> RouterResponse<bool> {
    let db = state.store.as_ref();
    let delete_result = db
        .delete_profile_by_profile_id_merchant_id(&profile_id, merchant_id)
        .await
        .to_not_found_response(errors::ApiErrorResponse::ProfileNotFound {
            id: profile_id.get_string_repr().to_owned(),
        })?;

    Ok(service_api::ApplicationResponse::Json(delete_result))
}

#[cfg(feature = "olap")]
#[async_trait::async_trait]
trait ProfileUpdateBridge {
    async fn get_update_profile_object(
        self,
        state: &SessionState,
        key_store: &domain::MerchantKeyStore,
        business_profile: &domain::Profile,
    ) -> RouterResult<domain::ProfileUpdate>;
}

#[cfg(all(feature = "olap", feature = "v1"))]
#[async_trait::async_trait]
impl ProfileUpdateBridge for api::ProfileUpdate {
    async fn get_update_profile_object(
        self,
        state: &SessionState,
        key_store: &domain::MerchantKeyStore,
        business_profile: &domain::Profile,
    ) -> RouterResult<domain::ProfileUpdate> {
        if let Some(session_expiry) = &self.session_expiry {
            helpers::validate_session_expiry(session_expiry.to_owned())?;
        }

        if let Some(intent_fulfillment_expiry) = self.intent_fulfillment_time {
            helpers::validate_intent_fulfillment_expiry(intent_fulfillment_expiry)?;
        }

        let webhook_details = self.webhook_details.map(ForeignInto::foreign_into);

        if let Some(ref routing_algorithm) = self.routing_algorithm {
            let _: api_models::routing::StaticRoutingAlgorithm = routing_algorithm
                .clone()
                .parse_value("RoutingAlgorithm")
                .change_context(errors::ApiErrorResponse::InvalidDataValue {
                    field_name: "routing_algorithm",
                })
                .attach_printable("Invalid routing algorithm given")?;
        }

        let payment_link_config = self
            .payment_link_config
            .map(|payment_link_conf| match payment_link_conf.validate() {
                Ok(_) => Ok(payment_link_conf.foreign_into()),
                Err(e) => Err(report!(errors::ApiErrorResponse::InvalidRequestData {
                    message: e.to_string()
                })),
            })
            .transpose()?;

        let extended_card_info_config = self
            .extended_card_info_config
            .as_ref()
            .map(|config| {
                config.encode_to_value().change_context(
                    errors::ApiErrorResponse::InvalidDataValue {
                        field_name: "extended_card_info_config",
                    },
                )
            })
            .transpose()?
            .map(Secret::new);
        let key_manager_state = state.into();
        let outgoing_webhook_custom_http_headers = self
            .outgoing_webhook_custom_http_headers
            .async_map(|headers| {
                cards::create_encrypted_data(&key_manager_state, key_store, headers)
            })
            .await
            .transpose()
            .change_context(errors::ApiErrorResponse::InternalServerError)
            .attach_printable("Unable to encrypt outgoing webhook custom HTTP headers")?;

        let payout_link_config = self
            .payout_link_config
            .map(|payout_conf| match payout_conf.config.validate() {
                Ok(_) => Ok(payout_conf.foreign_into()),
                Err(e) => Err(report!(errors::ApiErrorResponse::InvalidRequestData {
                    message: e.to_string()
                })),
            })
            .transpose()?;

        let key = key_store.key.clone().into_inner();
        let key_manager_state = state.into();

        let card_testing_secret_key = match business_profile.card_testing_secret_key {
            Some(_) => None,
            None => {
                let card_testing_secret_key = Some(Secret::new(utils::generate_id(
                    consts::FINGERPRINT_SECRET_LENGTH,
                    "fs",
                )));

                card_testing_secret_key
                    .async_lift(|inner| async {
                        domain_types::crypto_operation(
                            &key_manager_state,
                            common_utils::type_name!(domain::Profile),
                            domain_types::CryptoOperation::EncryptOptional(inner),
                            km_types::Identifier::Merchant(key_store.merchant_id.clone()),
                            key.peek(),
                        )
                        .await
                        .and_then(|val| val.try_into_optionaloperation())
                    })
                    .await
                    .change_context(errors::ApiErrorResponse::InternalServerError)
                    .attach_printable("error while generating card testing secret key")?
            }
        };

        let dynamic_routing_algo_ref = if self.is_debit_routing_enabled == Some(true) {
            let mut dynamic_routing_algo_ref: routing_types::DynamicRoutingAlgorithmRef =
                business_profile
                    .dynamic_routing_algorithm
                    .clone()
                    .map(|val| val.parse_value("DynamicRoutingAlgorithmRef"))
                    .transpose()
                    .change_context(errors::ApiErrorResponse::InternalServerError)
                    .attach_printable(
                        "unable to deserialize dynamic routing algorithm ref from business profile",
                    )?
                    .unwrap_or_default();

            routing::helpers::create_merchant_in_decision_engine_if_not_exists(
                state,
                business_profile.get_id(),
                &mut dynamic_routing_algo_ref,
            )
            .await;

            let dynamic_routing_algo_ref_value = serde_json::to_value(dynamic_routing_algo_ref)
                .change_context(errors::ApiErrorResponse::InternalServerError)
                .attach_printable(
                    "error serializing dynamic_routing_algorithm_ref to JSON Value",
                )?;

            Some(dynamic_routing_algo_ref_value)
        } else {
            self.dynamic_routing_algorithm
        };

        Ok(domain::ProfileUpdate::Update(Box::new(
            domain::ProfileGeneralUpdate {
                profile_name: self.profile_name,
                return_url: self.return_url.map(|return_url| return_url.to_string()),
                enable_payment_response_hash: self.enable_payment_response_hash,
                payment_response_hash_key: self.payment_response_hash_key,
                redirect_to_merchant_with_http_post: self.redirect_to_merchant_with_http_post,
                webhook_details,
                metadata: self.metadata,
                routing_algorithm: self.routing_algorithm,
                intent_fulfillment_time: self.intent_fulfillment_time.map(i64::from),
                frm_routing_algorithm: self.frm_routing_algorithm,
                #[cfg(feature = "payouts")]
                payout_routing_algorithm: self.payout_routing_algorithm,
                #[cfg(not(feature = "payouts"))]
                payout_routing_algorithm: None,
                applepay_verified_domains: self.applepay_verified_domains,
                payment_link_config,
                session_expiry: self.session_expiry.map(i64::from),
                authentication_connector_details: self
                    .authentication_connector_details
                    .map(ForeignInto::foreign_into),
                payout_link_config,
                extended_card_info_config,
                use_billing_as_payment_method_billing: self.use_billing_as_payment_method_billing,
                collect_shipping_details_from_wallet_connector: self
                    .collect_shipping_details_from_wallet_connector,
                collect_billing_details_from_wallet_connector: self
                    .collect_billing_details_from_wallet_connector,
                is_connector_agnostic_mit_enabled: self.is_connector_agnostic_mit_enabled,
                outgoing_webhook_custom_http_headers,
                always_collect_billing_details_from_wallet_connector: self
                    .always_collect_billing_details_from_wallet_connector,
                always_collect_shipping_details_from_wallet_connector: self
                    .always_collect_shipping_details_from_wallet_connector,
                tax_connector_id: self.tax_connector_id,
                is_tax_connector_enabled: self.is_tax_connector_enabled,
                dynamic_routing_algorithm: dynamic_routing_algo_ref,
                is_network_tokenization_enabled: self.is_network_tokenization_enabled,
                is_auto_retries_enabled: self.is_auto_retries_enabled,
                max_auto_retries_enabled: self.max_auto_retries_enabled.map(i16::from),
                is_click_to_pay_enabled: self.is_click_to_pay_enabled,
                authentication_product_ids: self.authentication_product_ids,
                card_testing_guard_config: self
                    .card_testing_guard_config
                    .map(ForeignInto::foreign_into),
                card_testing_secret_key,
                is_clear_pan_retries_enabled: self.is_clear_pan_retries_enabled,
                force_3ds_challenge: self.force_3ds_challenge, //
                is_debit_routing_enabled: self.is_debit_routing_enabled,
                merchant_business_country: self.merchant_business_country,
                is_iframe_redirection_enabled: self.is_iframe_redirection_enabled,
                is_pre_network_tokenization_enabled: self.is_pre_network_tokenization_enabled,
                merchant_category_code: self.merchant_category_code,
            },
        )))
    }
}

#[cfg(all(feature = "olap", feature = "v2"))]
#[async_trait::async_trait]
impl ProfileUpdateBridge for api::ProfileUpdate {
    async fn get_update_profile_object(
        self,
        state: &SessionState,
        key_store: &domain::MerchantKeyStore,
        business_profile: &domain::Profile,
    ) -> RouterResult<domain::ProfileUpdate> {
        if let Some(session_expiry) = &self.session_expiry {
            helpers::validate_session_expiry(session_expiry.to_owned())?;
        }

        let webhook_details = self.webhook_details.map(ForeignInto::foreign_into);

        let payment_link_config = self
            .payment_link_config
            .map(|payment_link_conf| match payment_link_conf.validate() {
                Ok(_) => Ok(payment_link_conf.foreign_into()),
                Err(e) => Err(report!(errors::ApiErrorResponse::InvalidRequestData {
                    message: e.to_string()
                })),
            })
            .transpose()?;

        let extended_card_info_config = self
            .extended_card_info_config
            .as_ref()
            .map(|config| {
                config.encode_to_value().change_context(
                    errors::ApiErrorResponse::InvalidDataValue {
                        field_name: "extended_card_info_config",
                    },
                )
            })
            .transpose()?
            .map(Secret::new);
        let key_manager_state = state.into();
        let outgoing_webhook_custom_http_headers = self
            .outgoing_webhook_custom_http_headers
            .async_map(|headers| {
                cards::create_encrypted_data(&key_manager_state, key_store, headers)
            })
            .await
            .transpose()
            .change_context(errors::ApiErrorResponse::InternalServerError)
            .attach_printable("Unable to encrypt outgoing webhook custom HTTP headers")?;

        let payout_link_config = self
            .payout_link_config
            .map(|payout_conf| match payout_conf.config.validate() {
                Ok(_) => Ok(payout_conf.foreign_into()),
                Err(e) => Err(report!(errors::ApiErrorResponse::InvalidRequestData {
                    message: e.to_string()
                })),
            })
            .transpose()?;

        let key = key_store.key.clone().into_inner();
        let key_manager_state = state.into();

        let card_testing_secret_key = match business_profile.card_testing_secret_key {
            Some(_) => None,
            None => {
                let card_testing_secret_key = Some(Secret::new(utils::generate_id(
                    consts::FINGERPRINT_SECRET_LENGTH,
                    "fs",
                )));

                card_testing_secret_key
                    .async_lift(|inner| async {
                        domain_types::crypto_operation(
                            &key_manager_state,
                            common_utils::type_name!(domain::Profile),
                            domain_types::CryptoOperation::EncryptOptional(inner),
                            km_types::Identifier::Merchant(key_store.merchant_id.clone()),
                            key.peek(),
                        )
                        .await
                        .and_then(|val| val.try_into_optionaloperation())
                    })
                    .await
                    .change_context(errors::ApiErrorResponse::InternalServerError)
                    .attach_printable("error while generating card testing secret key")?
            }
        };

        Ok(domain::ProfileUpdate::Update(Box::new(
            domain::ProfileGeneralUpdate {
                profile_name: self.profile_name,
                return_url: self.return_url,
                enable_payment_response_hash: self.enable_payment_response_hash,
                payment_response_hash_key: self.payment_response_hash_key,
                redirect_to_merchant_with_http_post: self.redirect_to_merchant_with_http_post,
                webhook_details,
                metadata: self.metadata,
                applepay_verified_domains: self.applepay_verified_domains,
                payment_link_config,
                session_expiry: self.session_expiry.map(i64::from),
                authentication_connector_details: self
                    .authentication_connector_details
                    .map(ForeignInto::foreign_into),
                payout_link_config,
                extended_card_info_config,
                use_billing_as_payment_method_billing: self.use_billing_as_payment_method_billing,
                collect_shipping_details_from_wallet_connector: self
                    .collect_shipping_details_from_wallet_connector_if_required,
                collect_billing_details_from_wallet_connector: self
                    .collect_billing_details_from_wallet_connector_if_required,
                is_connector_agnostic_mit_enabled: self.is_connector_agnostic_mit_enabled,
                outgoing_webhook_custom_http_headers,
                order_fulfillment_time: self
                    .order_fulfillment_time
                    .map(|order_fulfillment_time| order_fulfillment_time.into_inner()),
                order_fulfillment_time_origin: self.order_fulfillment_time_origin,
                always_collect_billing_details_from_wallet_connector: self
                    .always_collect_billing_details_from_wallet_connector,
                always_collect_shipping_details_from_wallet_connector: self
                    .always_collect_shipping_details_from_wallet_connector,
                is_network_tokenization_enabled: self.is_network_tokenization_enabled,
                is_click_to_pay_enabled: self.is_click_to_pay_enabled,
                authentication_product_ids: self.authentication_product_ids,
                three_ds_decision_manager_config: None,
                card_testing_guard_config: self
                    .card_testing_guard_config
                    .map(ForeignInto::foreign_into),
                card_testing_secret_key,
                is_debit_routing_enabled: self.is_debit_routing_enabled,
                merchant_business_country: self.merchant_business_country,
<<<<<<< HEAD
                is_external_vault_enabled: self.is_external_vault_enabled,
                vault_connector_details: self
                    .vault_connector_details
                    .map(ForeignInto::foreign_into),
=======
                is_iframe_redirection_enabled: None,
                is_external_vault_enabled: self.is_external_vault_enabled,
                external_vault_connector_details: self
                    .external_vault_connector_details
                    .map(ForeignInto::foreign_into),
                merchant_category_code: self.merchant_category_code,
>>>>>>> e3233c67
            },
        )))
    }
}

#[cfg(feature = "olap")]
pub async fn update_profile(
    state: SessionState,
    profile_id: &id_type::ProfileId,
    key_store: domain::MerchantKeyStore,
    request: api::ProfileUpdate,
) -> RouterResponse<api::ProfileResponse> {
    let db = state.store.as_ref();
    let key_manager_state = &(&state).into();

    let business_profile = db
        .find_business_profile_by_profile_id(key_manager_state, &key_store, profile_id)
        .await
        .to_not_found_response(errors::ApiErrorResponse::ProfileNotFound {
            id: profile_id.get_string_repr().to_owned(),
        })?;

    let profile_update = request
        .get_update_profile_object(&state, &key_store, &business_profile)
        .await?;

    let updated_business_profile = db
        .update_profile_by_profile_id(
            key_manager_state,
            &key_store,
            business_profile,
            profile_update,
        )
        .await
        .to_not_found_response(errors::ApiErrorResponse::ProfileNotFound {
            id: profile_id.get_string_repr().to_owned(),
        })?;

    Ok(service_api::ApplicationResponse::Json(
        api_models::admin::ProfileResponse::foreign_try_from(updated_business_profile)
            .change_context(errors::ApiErrorResponse::InternalServerError)
            .attach_printable("Failed to parse business profile details")?,
    ))
}

#[cfg(feature = "v2")]
#[derive(Clone, Debug)]
pub struct ProfileWrapper {
    pub profile: domain::Profile,
}

#[cfg(feature = "v2")]
impl ProfileWrapper {
    pub fn new(profile: domain::Profile) -> Self {
        Self { profile }
    }
    fn get_routing_config_cache_key(self) -> storage_impl::redis::cache::CacheKind<'static> {
        let merchant_id = self.profile.merchant_id.clone();

        let profile_id = self.profile.get_id().to_owned();

        storage_impl::redis::cache::CacheKind::Routing(
            format!(
                "routing_config_{}_{}",
                merchant_id.get_string_repr(),
                profile_id.get_string_repr()
            )
            .into(),
        )
    }

    pub async fn update_profile_and_invalidate_routing_config_for_active_algorithm_id_update(
        self,
        db: &dyn StorageInterface,
        key_manager_state: &KeyManagerState,
        merchant_key_store: &domain::MerchantKeyStore,
        algorithm_id: id_type::RoutingId,
        transaction_type: &storage::enums::TransactionType,
    ) -> RouterResult<()> {
        let routing_cache_key = self.clone().get_routing_config_cache_key();

        let (routing_algorithm_id, payout_routing_algorithm_id) = match transaction_type {
            storage::enums::TransactionType::Payment => (Some(algorithm_id), None),
            #[cfg(feature = "payouts")]
            storage::enums::TransactionType::Payout => (None, Some(algorithm_id)),
            //TODO: Handle ThreeDsAuthentication Transaction Type for Three DS Decision Rule Algorithm configuration
            storage::enums::TransactionType::ThreeDsAuthentication => todo!(),
        };

        let profile_update = domain::ProfileUpdate::RoutingAlgorithmUpdate {
            routing_algorithm_id,
            payout_routing_algorithm_id,
        };

        let profile = self.profile;

        db.update_profile_by_profile_id(
            key_manager_state,
            merchant_key_store,
            profile,
            profile_update,
        )
        .await
        .change_context(errors::ApiErrorResponse::InternalServerError)
        .attach_printable("Failed to update routing algorithm ref in business profile")?;

        storage_impl::redis::cache::redact_from_redis_and_publish(
            db.get_cache_store().as_ref(),
            [routing_cache_key],
        )
        .await
        .change_context(errors::ApiErrorResponse::InternalServerError)
        .attach_printable("Failed to invalidate routing cache")?;
        Ok(())
    }

    pub fn get_routing_algorithm_id<'a>(
        &'a self,
        transaction_data: &'a routing::TransactionData<'_>,
    ) -> Option<id_type::RoutingId> {
        match transaction_data {
            routing::TransactionData::Payment(_) => self.profile.routing_algorithm_id.clone(),
            #[cfg(feature = "payouts")]
            routing::TransactionData::Payout(_) => self.profile.payout_routing_algorithm_id.clone(),
        }
    }
    pub fn get_default_fallback_list_of_connector_under_profile(
        &self,
    ) -> RouterResult<Vec<routing_types::RoutableConnectorChoice>> {
        let fallback_connectors =
            if let Some(default_fallback_routing) = self.profile.default_fallback_routing.clone() {
                default_fallback_routing
                    .expose()
                    .parse_value::<Vec<routing_types::RoutableConnectorChoice>>(
                        "Vec<RoutableConnectorChoice>",
                    )
                    .change_context(errors::ApiErrorResponse::InternalServerError)
                    .attach_printable("Business Profile default config has invalid structure")?
            } else {
                Vec::new()
            };
        Ok(fallback_connectors)
    }
    pub fn get_default_routing_configs_from_profile(
        &self,
    ) -> RouterResult<routing_types::ProfileDefaultRoutingConfig> {
        let profile_id = self.profile.get_id().to_owned();
        let connectors = self.get_default_fallback_list_of_connector_under_profile()?;

        Ok(routing_types::ProfileDefaultRoutingConfig {
            profile_id,
            connectors,
        })
    }

    pub async fn update_default_fallback_routing_of_connectors_under_profile(
        self,
        db: &dyn StorageInterface,
        updated_config: &Vec<routing_types::RoutableConnectorChoice>,
        key_manager_state: &KeyManagerState,
        merchant_key_store: &domain::MerchantKeyStore,
    ) -> RouterResult<()> {
        let default_fallback_routing = Secret::from(
            updated_config
                .encode_to_value()
                .change_context(errors::ApiErrorResponse::InternalServerError)
                .attach_printable("Failed to convert routing ref to value")?,
        );
        let profile_update = domain::ProfileUpdate::DefaultRoutingFallbackUpdate {
            default_fallback_routing: Some(default_fallback_routing),
        };

        db.update_profile_by_profile_id(
            key_manager_state,
            merchant_key_store,
            self.profile,
            profile_update,
        )
        .await
        .change_context(errors::ApiErrorResponse::InternalServerError)
        .attach_printable("Failed to update routing algorithm ref in business profile")?;
        Ok(())
    }
    pub async fn update_revenue_recovery_algorithm_under_profile(
        self,
        db: &dyn StorageInterface,
        key_manager_state: &KeyManagerState,
        merchant_key_store: &domain::MerchantKeyStore,
        revenue_recovery_retry_algorithm_type: common_enums::RevenueRecoveryAlgorithmType,
    ) -> RouterResult<()> {
        let recovery_algorithm_data =
            diesel_models::business_profile::RevenueRecoveryAlgorithmData {
                monitoring_configured_timestamp: date_time::now(),
            };
        let profile_update = domain::ProfileUpdate::RevenueRecoveryAlgorithmUpdate {
            revenue_recovery_retry_algorithm_type,
            revenue_recovery_retry_algorithm_data: Some(recovery_algorithm_data),
        };

        db.update_profile_by_profile_id(
            key_manager_state,
            merchant_key_store,
            self.profile,
            profile_update,
        )
        .await
        .change_context(errors::ApiErrorResponse::InternalServerError)
        .attach_printable(
            "Failed to update revenue recovery retry algorithm in business profile",
        )?;
        Ok(())
    }
}

pub async fn extended_card_info_toggle(
    state: SessionState,
    merchant_id: &id_type::MerchantId,
    profile_id: &id_type::ProfileId,
    ext_card_info_choice: admin_types::ExtendedCardInfoChoice,
) -> RouterResponse<admin_types::ExtendedCardInfoChoice> {
    let db = state.store.as_ref();
    let key_manager_state = &(&state).into();

    let key_store = db
        .get_merchant_key_store_by_merchant_id(
            key_manager_state,
            merchant_id,
            &state.store.get_master_key().to_vec().into(),
        )
        .await
        .to_not_found_response(errors::ApiErrorResponse::MerchantAccountNotFound)
        .attach_printable("Error while fetching the key store by merchant_id")?;

    let business_profile = db
        .find_business_profile_by_profile_id(key_manager_state, &key_store, profile_id)
        .await
        .to_not_found_response(errors::ApiErrorResponse::ProfileNotFound {
            id: profile_id.get_string_repr().to_owned(),
        })?;

    if business_profile.is_extended_card_info_enabled.is_none()
        || business_profile
            .is_extended_card_info_enabled
            .is_some_and(|existing_config| existing_config != ext_card_info_choice.enabled)
    {
        let profile_update = domain::ProfileUpdate::ExtendedCardInfoUpdate {
            is_extended_card_info_enabled: ext_card_info_choice.enabled,
        };

        db.update_profile_by_profile_id(
            key_manager_state,
            &key_store,
            business_profile,
            profile_update,
        )
        .await
        .to_not_found_response(errors::ApiErrorResponse::ProfileNotFound {
            id: profile_id.get_string_repr().to_owned(),
        })?;
    }

    Ok(service_api::ApplicationResponse::Json(ext_card_info_choice))
}

pub async fn connector_agnostic_mit_toggle(
    state: SessionState,
    merchant_id: &id_type::MerchantId,
    profile_id: &id_type::ProfileId,
    connector_agnostic_mit_choice: admin_types::ConnectorAgnosticMitChoice,
) -> RouterResponse<admin_types::ConnectorAgnosticMitChoice> {
    let db = state.store.as_ref();
    let key_manager_state = &(&state).into();

    let key_store = db
        .get_merchant_key_store_by_merchant_id(
            key_manager_state,
            merchant_id,
            &state.store.get_master_key().to_vec().into(),
        )
        .await
        .to_not_found_response(errors::ApiErrorResponse::MerchantAccountNotFound)
        .attach_printable("Error while fetching the key store by merchant_id")?;

    let business_profile = db
        .find_business_profile_by_profile_id(key_manager_state, &key_store, profile_id)
        .await
        .to_not_found_response(errors::ApiErrorResponse::ProfileNotFound {
            id: profile_id.get_string_repr().to_owned(),
        })?;

    if business_profile.merchant_id != *merchant_id {
        Err(errors::ApiErrorResponse::AccessForbidden {
            resource: profile_id.get_string_repr().to_owned(),
        })?
    }

    if business_profile.is_connector_agnostic_mit_enabled
        != Some(connector_agnostic_mit_choice.enabled)
    {
        let profile_update = domain::ProfileUpdate::ConnectorAgnosticMitUpdate {
            is_connector_agnostic_mit_enabled: connector_agnostic_mit_choice.enabled,
        };

        db.update_profile_by_profile_id(
            key_manager_state,
            &key_store,
            business_profile,
            profile_update,
        )
        .await
        .to_not_found_response(errors::ApiErrorResponse::ProfileNotFound {
            id: profile_id.get_string_repr().to_owned(),
        })?;
    }

    Ok(service_api::ApplicationResponse::Json(
        connector_agnostic_mit_choice,
    ))
}

pub async fn transfer_key_store_to_key_manager(
    state: SessionState,
    req: admin_types::MerchantKeyTransferRequest,
) -> RouterResponse<admin_types::TransferKeyResponse> {
    let resp = transfer_encryption_key(&state, req).await?;

    Ok(service_api::ApplicationResponse::Json(
        admin_types::TransferKeyResponse {
            total_transferred: resp,
        },
    ))
}

async fn process_open_banking_connectors(
    state: &SessionState,
    merchant_id: &id_type::MerchantId,
    auth: &types::ConnectorAuthType,
    connector_type: &api_enums::ConnectorType,
    connector: &api_enums::Connector,
    additional_merchant_data: types::AdditionalMerchantData,
    key_store: &domain::MerchantKeyStore,
) -> RouterResult<types::MerchantRecipientData> {
    let new_merchant_data = match additional_merchant_data {
        types::AdditionalMerchantData::OpenBankingRecipientData(merchant_data) => {
            if connector_type != &api_enums::ConnectorType::PaymentProcessor {
                return Err(errors::ApiErrorResponse::InvalidConnectorConfiguration {
                    config:
                        "OpenBanking connector for Payment Initiation should be a payment processor"
                            .to_string(),
                }
                .into());
            }
            match &merchant_data {
                types::MerchantRecipientData::AccountData(acc_data) => {
                    core_utils::validate_bank_account_data(acc_data)?;

                    let connector_name = api_enums::Connector::to_string(connector);

                    let recipient_creation_not_supported = state
                        .conf
                        .locker_based_open_banking_connectors
                        .connector_list
                        .contains(connector_name.as_str());
                    let recipient_id = if recipient_creation_not_supported {
                        locker_recipient_create_call(state, merchant_id, acc_data, key_store).await
                    } else {
                        connector_recipient_create_call(
                            state,
                            merchant_id,
                            connector_name,
                            auth,
                            acc_data,
                        )
                        .await
                    }
                    .attach_printable("failed to get recipient_id")?;

                    let conn_recipient_id = if recipient_creation_not_supported {
                        Some(types::RecipientIdType::LockerId(Secret::new(recipient_id)))
                    } else {
                        Some(types::RecipientIdType::ConnectorId(Secret::new(
                            recipient_id,
                        )))
                    };

                    let account_data = match &acc_data {
                        types::MerchantAccountData::Iban { iban, name, .. } => {
                            types::MerchantAccountData::Iban {
                                iban: iban.clone(),
                                name: name.clone(),
                                connector_recipient_id: conn_recipient_id.clone(),
                            }
                        }
                        types::MerchantAccountData::Bacs {
                            account_number,
                            sort_code,
                            name,
                            ..
                        } => types::MerchantAccountData::Bacs {
                            account_number: account_number.clone(),
                            sort_code: sort_code.clone(),
                            name: name.clone(),
                            connector_recipient_id: conn_recipient_id.clone(),
                        },
                        types::MerchantAccountData::FasterPayments {
                            account_number,
                            sort_code,
                            name,
                            ..
                        } => types::MerchantAccountData::FasterPayments {
                            account_number: account_number.clone(),
                            sort_code: sort_code.clone(),
                            name: name.clone(),
                            connector_recipient_id: conn_recipient_id.clone(),
                        },
                        types::MerchantAccountData::Sepa { iban, name, .. } => {
                            types::MerchantAccountData::Sepa {
                                iban: iban.clone(),
                                name: name.clone(),
                                connector_recipient_id: conn_recipient_id.clone(),
                            }
                        }
                        types::MerchantAccountData::SepaInstant { iban, name, .. } => {
                            types::MerchantAccountData::SepaInstant {
                                iban: iban.clone(),
                                name: name.clone(),
                                connector_recipient_id: conn_recipient_id.clone(),
                            }
                        }
                        types::MerchantAccountData::Elixir {
                            account_number,
                            iban,
                            name,
                            ..
                        } => types::MerchantAccountData::Elixir {
                            account_number: account_number.clone(),
                            iban: iban.clone(),
                            name: name.clone(),
                            connector_recipient_id: conn_recipient_id.clone(),
                        },
                        types::MerchantAccountData::Bankgiro { number, name, .. } => {
                            types::MerchantAccountData::Bankgiro {
                                number: number.clone(),
                                name: name.clone(),
                                connector_recipient_id: conn_recipient_id.clone(),
                            }
                        }
                        types::MerchantAccountData::Plusgiro { number, name, .. } => {
                            types::MerchantAccountData::Plusgiro {
                                number: number.clone(),
                                name: name.clone(),
                                connector_recipient_id: conn_recipient_id.clone(),
                            }
                        }
                    };

                    types::MerchantRecipientData::AccountData(account_data)
                }
                _ => merchant_data.clone(),
            }
        }
    };

    Ok(new_merchant_data)
}

async fn connector_recipient_create_call(
    state: &SessionState,
    merchant_id: &id_type::MerchantId,
    connector_name: String,
    auth: &types::ConnectorAuthType,
    data: &types::MerchantAccountData,
) -> RouterResult<String> {
    let connector = pm_auth_types::api::PaymentAuthConnectorData::get_connector_by_name(
        connector_name.as_str(),
    )?;

    let auth = pm_auth_types::ConnectorAuthType::foreign_try_from(auth.clone())
        .change_context(errors::ApiErrorResponse::InternalServerError)
        .attach_printable("Failed while converting ConnectorAuthType")?;

    let connector_integration: pm_auth_types::api::BoxedConnectorIntegration<
        '_,
        pm_auth_types::api::auth_service::RecipientCreate,
        pm_auth_types::RecipientCreateRequest,
        pm_auth_types::RecipientCreateResponse,
    > = connector.connector.get_connector_integration();

    let req = pm_auth_types::RecipientCreateRequest::from(data);
    let router_data = pm_auth_types::RecipientCreateRouterData {
        flow: std::marker::PhantomData,
        merchant_id: Some(merchant_id.to_owned()),
        connector: Some(connector_name),
        request: req,
        response: Err(pm_auth_types::ErrorResponse {
            status_code: http::StatusCode::INTERNAL_SERVER_ERROR.as_u16(),
            code: consts::NO_ERROR_CODE.to_string(),
            message: consts::UNSUPPORTED_ERROR_MESSAGE.to_string(),
            reason: None,
        }),
        connector_http_status_code: None,
        connector_auth_type: auth,
    };

    let resp = payment_initiation_service::execute_connector_processing_step(
        state,
        connector_integration,
        &router_data,
        &connector.connector_name,
    )
    .await
    .change_context(errors::ApiErrorResponse::InternalServerError)
    .attach_printable("Failed while calling recipient create connector api")?;

    let recipient_create_resp =
        resp.response
            .map_err(|err| errors::ApiErrorResponse::ExternalConnectorError {
                code: err.code,
                message: err.message,
                connector: connector.connector_name.to_string(),
                status_code: err.status_code,
                reason: err.reason,
            })?;

    let recipient_id = recipient_create_resp.recipient_id;

    Ok(recipient_id)
}
async fn locker_recipient_create_call(
    state: &SessionState,
    merchant_id: &id_type::MerchantId,
    data: &types::MerchantAccountData,
    key_store: &domain::MerchantKeyStore,
) -> RouterResult<String> {
    let key_manager_state = &state.into();
    let key = key_store.key.get_inner().peek();
    let identifier = km_types::Identifier::Merchant(key_store.merchant_id.clone());

    let data_json = serde_json::to_string(data)
        .change_context(errors::ApiErrorResponse::InternalServerError)
        .attach_printable("Failed to serialize MerchantAccountData to JSON")?;

    let encrypted_data = domain_types::crypto_operation(
        key_manager_state,
        type_name!(payment_method::PaymentMethod),
        domain_types::CryptoOperation::Encrypt(Secret::<String, masking::WithType>::new(data_json)),
        identifier,
        key,
    )
    .await
    .and_then(|val| val.try_into_operation())
    .change_context(errors::ApiErrorResponse::InternalServerError)
    .attach_printable("Failed to encrypt merchant account data")?;

    let enc_data = hex::encode(encrypted_data.into_encrypted().expose());
    let merchant_id_string = merchant_id.get_string_repr().to_owned();

    let cust_id = id_type::CustomerId::try_from(std::borrow::Cow::from(merchant_id_string))
        .change_context(errors::ApiErrorResponse::InternalServerError)
        .attach_printable("Failed to convert to CustomerId")?;

    let payload = transformers::StoreLockerReq::LockerGeneric(transformers::StoreGenericReq {
        merchant_id: merchant_id.to_owned(),
        merchant_customer_id: cust_id.clone(),
        enc_data,
        ttl: state.conf.locker.ttl_for_storage_in_secs,
    });

    let store_resp = cards::add_card_to_hs_locker(
        state,
        &payload,
        &cust_id,
        api_enums::LockerChoice::HyperswitchCardVault,
    )
    .await
    .change_context(errors::ApiErrorResponse::InternalServerError)
    .attach_printable("Failed to encrypt merchant bank account data")?;

    Ok(store_resp.card_reference)
}

pub async fn enable_platform_account(
    state: SessionState,
    merchant_id: id_type::MerchantId,
) -> RouterResponse<()> {
    let db = state.store.as_ref();
    let key_manager_state = &(&state).into();
    let key_store = db
        .get_merchant_key_store_by_merchant_id(
            key_manager_state,
            &merchant_id,
            &db.get_master_key().to_vec().into(),
        )
        .await
        .to_not_found_response(errors::ApiErrorResponse::MerchantAccountNotFound)?;

    let merchant_account = db
        .find_merchant_account_by_merchant_id(key_manager_state, &merchant_id, &key_store)
        .await
        .to_not_found_response(errors::ApiErrorResponse::MerchantAccountNotFound)?;

    db.update_merchant(
        key_manager_state,
        merchant_account,
        storage::MerchantAccountUpdate::ToPlatformAccount,
        &key_store,
    )
    .await
    .change_context(errors::ApiErrorResponse::InternalServerError)
    .attach_printable("Error while enabling platform merchant account")
    .map(|_| services::ApplicationResponse::StatusOk)
}

impl From<&types::MerchantAccountData> for pm_auth_types::RecipientCreateRequest {
    fn from(data: &types::MerchantAccountData) -> Self {
        let (name, account_data) = match data {
            types::MerchantAccountData::Iban { iban, name, .. } => (
                name.clone(),
                pm_auth_types::RecipientAccountData::Iban(iban.clone()),
            ),
            types::MerchantAccountData::Bacs {
                account_number,
                sort_code,
                name,
                ..
            } => (
                name.clone(),
                pm_auth_types::RecipientAccountData::Bacs {
                    sort_code: sort_code.clone(),
                    account_number: account_number.clone(),
                },
            ),
            types::MerchantAccountData::FasterPayments {
                account_number,
                sort_code,
                name,
                ..
            } => (
                name.clone(),
                pm_auth_types::RecipientAccountData::FasterPayments {
                    sort_code: sort_code.clone(),
                    account_number: account_number.clone(),
                },
            ),
            types::MerchantAccountData::Sepa { iban, name, .. } => (
                name.clone(),
                pm_auth_types::RecipientAccountData::Sepa(iban.clone()),
            ),
            types::MerchantAccountData::SepaInstant { iban, name, .. } => (
                name.clone(),
                pm_auth_types::RecipientAccountData::SepaInstant(iban.clone()),
            ),
            types::MerchantAccountData::Elixir {
                account_number,
                iban,
                name,
                ..
            } => (
                name.clone(),
                pm_auth_types::RecipientAccountData::Elixir {
                    account_number: account_number.clone(),
                    iban: iban.clone(),
                },
            ),
            types::MerchantAccountData::Bankgiro { number, name, .. } => (
                name.clone(),
                pm_auth_types::RecipientAccountData::Bankgiro(number.clone()),
            ),
            types::MerchantAccountData::Plusgiro { number, name, .. } => (
                name.clone(),
                pm_auth_types::RecipientAccountData::Plusgiro(number.clone()),
            ),
        };

        Self {
            name,
            account_data,
            address: None,
        }
    }
}<|MERGE_RESOLUTION|>--- conflicted
+++ resolved
@@ -2038,10 +2038,6 @@
 
         let vault_connector =
             api_enums::convert_vault_connector(self.connector_name.to_string().as_str());
-<<<<<<< HEAD
-
-=======
->>>>>>> e3233c67
         let pm_auth_connector =
             api_enums::convert_pm_auth_connector(self.connector_name.to_string().as_str());
         let authentication_connector =
@@ -4203,17 +4199,12 @@
             merchant_business_country: self.merchant_business_country,
             revenue_recovery_retry_algorithm_type: None,
             revenue_recovery_retry_algorithm_data: None,
-<<<<<<< HEAD
-            is_external_vault_enabled: self.is_external_vault_enabled,
-            vault_connector_details: self.vault_connector_details.map(ForeignInto::foreign_into),
-=======
             is_iframe_redirection_enabled: None,
             is_external_vault_enabled: self.is_external_vault_enabled,
             external_vault_connector_details: self
                 .external_vault_connector_details
                 .map(ForeignInto::foreign_into),
             merchant_category_code: self.merchant_category_code,
->>>>>>> e3233c67
         }))
     }
 }
@@ -4682,19 +4673,12 @@
                 card_testing_secret_key,
                 is_debit_routing_enabled: self.is_debit_routing_enabled,
                 merchant_business_country: self.merchant_business_country,
-<<<<<<< HEAD
-                is_external_vault_enabled: self.is_external_vault_enabled,
-                vault_connector_details: self
-                    .vault_connector_details
-                    .map(ForeignInto::foreign_into),
-=======
                 is_iframe_redirection_enabled: None,
                 is_external_vault_enabled: self.is_external_vault_enabled,
                 external_vault_connector_details: self
                     .external_vault_connector_details
                     .map(ForeignInto::foreign_into),
                 merchant_category_code: self.merchant_category_code,
->>>>>>> e3233c67
             },
         )))
     }
