--- conflicted
+++ resolved
@@ -3813,12 +3813,9 @@
                 .attach_printable("error while generating card testing secret key")?,
             is_clear_pan_retries_enabled: self.is_clear_pan_retries_enabled.unwrap_or_default(),
             force_3ds_challenge: self.force_3ds_challenge.unwrap_or_default(),
-<<<<<<< HEAD
             active_surcharge_algorithm_id: self.active_surcharge_algorithm_id,
-=======
             is_debit_routing_enabled: self.is_debit_routing_enabled.unwrap_or_default(),
             merchant_business_country: self.merchant_business_country,
->>>>>>> 9e5e6be7
         }))
     }
 
@@ -3974,12 +3971,9 @@
                 .change_context(errors::ApiErrorResponse::InternalServerError)
                 .attach_printable("error while generating card testing secret key")?,
             is_clear_pan_retries_enabled: self.is_clear_pan_retries_enabled.unwrap_or_default(),
-<<<<<<< HEAD
             active_surcharge_algorithm_id: self.active_surcharge_algorithm_id,
-=======
             is_debit_routing_enabled: self.is_debit_routing_enabled.unwrap_or_default(),
             merchant_business_country: self.merchant_business_country,
->>>>>>> 9e5e6be7
         }))
     }
 }
@@ -4266,14 +4260,10 @@
                     .map(ForeignInto::foreign_into),
                 card_testing_secret_key,
                 is_clear_pan_retries_enabled: self.is_clear_pan_retries_enabled,
-<<<<<<< HEAD
                 force_3ds_challenge: self.force_3ds_challenge,
-                active_surcharge_algorithm_id: self.active_surcharge_algorithm_id,
-=======
-                force_3ds_challenge: self.force_3ds_challenge, //
                 is_debit_routing_enabled: self.is_debit_routing_enabled.unwrap_or_default(),
                 merchant_business_country: self.merchant_business_country,
->>>>>>> 9e5e6be7
+                active_surcharge_algorithm_id: self.active_surcharge_algorithm_id,
             },
         )))
     }
