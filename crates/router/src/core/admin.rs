use std::str::FromStr;

use api_models::{
    admin::{self as admin_types},
    enums as api_enums, routing as routing_types,
};
use common_enums::{MerchantAccountType, OrganizationType};
use common_utils::{
    date_time,
    ext_traits::{AsyncExt, Encode, OptionExt, ValueExt},
    fp_utils, id_type, pii, type_name,
    types::keymanager::{self as km_types, KeyManagerState, ToEncryptable},
};
use diesel_models::configs;
#[cfg(all(any(feature = "v1", feature = "v2"), feature = "olap"))]
use diesel_models::{business_profile::CardTestingGuardConfig, organization::OrganizationBridge};
use error_stack::{report, FutureExt, ResultExt};
use external_services::http_client::client;
use hyperswitch_domain_models::merchant_connector_account::{
    FromRequestEncryptableMerchantConnectorAccount, UpdateEncryptableMerchantConnectorAccount,
};
use masking::{ExposeInterface, PeekInterface, Secret};
use pm_auth::{connector::plaid::transformers::PlaidAuthType, types as pm_auth_types};
use regex::Regex;
use uuid::Uuid;

#[cfg(any(feature = "v1", feature = "v2"))]
use crate::types::transformers::ForeignFrom;
use crate::{
    consts,
    core::{
        encryption::transfer_encryption_key,
        errors::{self, RouterResponse, RouterResult, StorageErrorExt},
        payment_methods::{cards, transformers},
        payments::helpers,
        pm_auth::helpers::PaymentAuthConnectorDataExt,
        routing, utils as core_utils,
    },
    db::{AccountsStorageInterface, StorageInterface},
    routes::{metrics, SessionState},
    services::{
        self,
        api::{self as service_api},
        authentication, pm_auth as payment_initiation_service,
    },
    types::{
        self,
        api::{self, admin},
        domain::{
            self,
            types::{self as domain_types, AsyncLift},
        },
        storage::{self, enums::MerchantStorageScheme},
        transformers::{ForeignInto, ForeignTryFrom, ForeignTryInto},
    },
    utils,
};

const IBAN_MAX_LENGTH: usize = 34;
const BACS_SORT_CODE_LENGTH: usize = 6;
const BACS_MAX_ACCOUNT_NUMBER_LENGTH: usize = 8;

#[inline]
pub fn create_merchant_publishable_key() -> String {
    format!(
        "pk_{}_{}",
        router_env::env::prefix_for_env(),
        Uuid::new_v4().simple()
    )
}

pub async fn insert_merchant_configs(
    db: &dyn StorageInterface,
    merchant_id: &id_type::MerchantId,
) -> RouterResult<()> {
    db.insert_config(configs::ConfigNew {
        key: merchant_id.get_requires_cvv_key(),
        config: "true".to_string(),
    })
    .await
    .change_context(errors::ApiErrorResponse::InternalServerError)
    .attach_printable("Error while setting requires_cvv config")?;

    db.insert_config(configs::ConfigNew {
        key: merchant_id.get_merchant_fingerprint_secret_key(),
        config: utils::generate_id(consts::FINGERPRINT_SECRET_LENGTH, "fs"),
    })
    .await
    .change_context(errors::ApiErrorResponse::InternalServerError)
    .attach_printable("Error while inserting merchant fingerprint secret")?;

    Ok(())
}

#[cfg(feature = "olap")]
fn add_publishable_key_to_decision_service(
    state: &SessionState,
    merchant_context: &domain::MerchantContext,
) {
    let state = state.clone();
    let publishable_key = merchant_context
        .get_merchant_account()
        .publishable_key
        .clone();
    let merchant_id = merchant_context.get_merchant_account().get_id().clone();

    authentication::decision::spawn_tracked_job(
        async move {
            authentication::decision::add_publishable_key(
                &state,
                publishable_key.into(),
                merchant_id,
                None,
            )
            .await
        },
        authentication::decision::ADD,
    );
}

#[cfg(feature = "olap")]
pub async fn create_organization(
    state: SessionState,
    req: api::OrganizationCreateRequest,
) -> RouterResponse<api::OrganizationResponse> {
    let db_organization = ForeignFrom::foreign_from(req);
    state
        .accounts_store
        .insert_organization(db_organization)
        .await
        .to_duplicate_response(errors::ApiErrorResponse::GenericDuplicateError {
            message: "Organization with the given organization_name already exists".to_string(),
        })
        .attach_printable("Error when creating organization")
        .map(ForeignFrom::foreign_from)
        .map(service_api::ApplicationResponse::Json)
}

#[cfg(feature = "olap")]
pub async fn update_organization(
    state: SessionState,
    org_id: api::OrganizationId,
    req: api::OrganizationUpdateRequest,
) -> RouterResponse<api::OrganizationResponse> {
    let organization_update = diesel_models::organization::OrganizationUpdate::Update {
        organization_name: req.organization_name,
        organization_details: req.organization_details,
        metadata: req.metadata,
        platform_merchant_id: req.platform_merchant_id,
    };
    state
        .accounts_store
        .update_organization_by_org_id(&org_id.organization_id, organization_update)
        .await
        .to_not_found_response(errors::ApiErrorResponse::GenericNotFoundError {
            message: "organization with the given id does not exist".to_string(),
        })
        .attach_printable(format!(
            "Failed to update organization with organization_id: {:?}",
            org_id.organization_id
        ))
        .map(ForeignFrom::foreign_from)
        .map(service_api::ApplicationResponse::Json)
}

#[cfg(feature = "olap")]
pub async fn get_organization(
    state: SessionState,
    org_id: api::OrganizationId,
) -> RouterResponse<api::OrganizationResponse> {
    #[cfg(all(feature = "v1", feature = "olap"))]
    {
        CreateOrValidateOrganization::new(Some(org_id.organization_id))
            .create_or_validate(state.accounts_store.as_ref())
            .await
            .map(ForeignFrom::foreign_from)
            .map(service_api::ApplicationResponse::Json)
    }
    #[cfg(all(feature = "v2", feature = "olap"))]
    {
        CreateOrValidateOrganization::new(org_id.organization_id)
            .create_or_validate(state.accounts_store.as_ref())
            .await
            .map(ForeignFrom::foreign_from)
            .map(service_api::ApplicationResponse::Json)
    }
}

#[cfg(feature = "olap")]
pub async fn create_merchant_account(
    state: SessionState,
    req: api::MerchantAccountCreate,
    org_data_from_auth: Option<authentication::AuthenticationDataWithOrg>,
) -> RouterResponse<api::MerchantAccountResponse> {
    #[cfg(feature = "keymanager_create")]
    use common_utils::{keymanager, types::keymanager::EncryptionTransferRequest};

    let db = state.store.as_ref();

    let key = services::generate_aes256_key()
        .change_context(errors::ApiErrorResponse::InternalServerError)
        .attach_printable("Unable to generate aes 256 key")?;

    let master_key = db.get_master_key();

    let key_manager_state: &KeyManagerState = &(&state).into();
    let merchant_id = req.get_merchant_reference_id();
    let identifier = km_types::Identifier::Merchant(merchant_id.clone());
    #[cfg(feature = "keymanager_create")]
    {
        use base64::Engine;

        use crate::consts::BASE64_ENGINE;

        if key_manager_state.enabled {
            keymanager::transfer_key_to_key_manager(
                key_manager_state,
                EncryptionTransferRequest {
                    identifier: identifier.clone(),
                    key: BASE64_ENGINE.encode(key),
                },
            )
            .await
            .change_context(errors::ApiErrorResponse::DuplicateMerchantAccount)
            .attach_printable("Failed to insert key to KeyManager")?;
        }
    }

    let key_store = domain::MerchantKeyStore {
        merchant_id: merchant_id.clone(),
        key: domain_types::crypto_operation(
            key_manager_state,
            type_name!(domain::MerchantKeyStore),
            domain_types::CryptoOperation::Encrypt(key.to_vec().into()),
            identifier.clone(),
            master_key,
        )
        .await
        .and_then(|val| val.try_into_operation())
        .change_context(errors::ApiErrorResponse::InternalServerError)
        .attach_printable("Failed to decrypt data from key store")?,
        created_at: date_time::now(),
    };

    let domain_merchant_account = req
        .create_domain_model_from_request(
            &state,
            key_store.clone(),
            &merchant_id,
            org_data_from_auth,
        )
        .await?;
    let key_manager_state = &(&state).into();
    db.insert_merchant_key_store(
        key_manager_state,
        key_store.clone(),
        &master_key.to_vec().into(),
    )
    .await
    .to_duplicate_response(errors::ApiErrorResponse::DuplicateMerchantAccount)?;

    let merchant_account = db
        .insert_merchant(key_manager_state, domain_merchant_account, &key_store)
        .await
        .to_duplicate_response(errors::ApiErrorResponse::DuplicateMerchantAccount)?;

    // Call to DE here
    // Check if creation should be based on default profile
    #[cfg(all(feature = "dynamic_routing", feature = "v1"))]
    {
        if state.conf.open_router.enabled {
            merchant_account
                .default_profile
                .as_ref()
                .async_map(|profile_id| {
                    routing::helpers::create_decision_engine_merchant(&state, profile_id)
                })
                .await
                .transpose()
                .map_err(|err| {
                    crate::logger::error!("Failed to create merchant in Decision Engine {err:?}");
                })
                .ok();
        }
    }

    let merchant_context = domain::MerchantContext::NormalMerchant(Box::new(domain::Context(
        merchant_account.clone(),
        key_store.clone(),
    )));
    add_publishable_key_to_decision_service(&state, &merchant_context);

    insert_merchant_configs(db, &merchant_id).await?;

    Ok(service_api::ApplicationResponse::Json(
        api::MerchantAccountResponse::foreign_try_from(merchant_account)
            .change_context(errors::ApiErrorResponse::InternalServerError)
            .attach_printable("Failed while generating response")?,
    ))
}

#[cfg(feature = "olap")]
#[async_trait::async_trait]
trait MerchantAccountCreateBridge {
    async fn create_domain_model_from_request(
        self,
        state: &SessionState,
        key: domain::MerchantKeyStore,
        identifier: &id_type::MerchantId,
        org_data_from_auth: Option<authentication::AuthenticationDataWithOrg>,
    ) -> RouterResult<domain::MerchantAccount>;
}

#[cfg(all(feature = "v1", feature = "olap"))]
#[async_trait::async_trait]
impl MerchantAccountCreateBridge for api::MerchantAccountCreate {
    async fn create_domain_model_from_request(
        self,
        state: &SessionState,
        key_store: domain::MerchantKeyStore,
        identifier: &id_type::MerchantId,
        org_data_from_auth: Option<authentication::AuthenticationDataWithOrg>,
    ) -> RouterResult<domain::MerchantAccount> {
        let db = &*state.accounts_store;
        let publishable_key = create_merchant_publishable_key();

        let primary_business_details = self.get_primary_details_as_value().change_context(
            errors::ApiErrorResponse::InvalidDataValue {
                field_name: "primary_business_details",
            },
        )?;

        let webhook_details = self.webhook_details.clone().map(ForeignInto::foreign_into);

        let pm_collect_link_config = self.get_pm_link_config_as_value().change_context(
            errors::ApiErrorResponse::InvalidDataValue {
                field_name: "pm_collect_link_config",
            },
        )?;

        let merchant_details = self.get_merchant_details_as_secret().change_context(
            errors::ApiErrorResponse::InvalidDataValue {
                field_name: "merchant_details",
            },
        )?;

        self.parse_routing_algorithm()
            .change_context(errors::ApiErrorResponse::InvalidDataValue {
                field_name: "routing_algorithm",
            })
            .attach_printable("Invalid routing algorithm given")?;

        let metadata = self.get_metadata_as_secret().change_context(
            errors::ApiErrorResponse::InvalidDataValue {
                field_name: "metadata",
            },
        )?;

        // Get the enable payment response hash as a boolean, where the default value is true
        let enable_payment_response_hash = self.get_enable_payment_response_hash();

        let payment_response_hash_key = self.get_payment_response_hash_key();

        let parent_merchant_id = get_parent_merchant(
            state,
            self.sub_merchants_enabled,
            self.parent_merchant_id.as_ref(),
            &key_store,
        )
        .await?;

        let org_id = match (&self.organization_id, &org_data_from_auth) {
            (Some(req_org_id), Some(auth)) => {
                if req_org_id != &auth.organization_id {
                    return Err(errors::ApiErrorResponse::InvalidRequestData {
                        message: "Mismatched organization_id in request and authenticated context"
                            .to_string(),
                    }
                    .into());
                }
                Some(req_org_id.clone())
            }
            (None, Some(auth)) => Some(auth.organization_id.clone()),
            (req_org_id, _) => req_org_id.clone(),
        };

        let organization = CreateOrValidateOrganization::new(org_id)
            .create_or_validate(db)
            .await?;

        let merchant_account_type = match organization.get_organization_type() {
            OrganizationType::Standard => MerchantAccountType::Standard,

            OrganizationType::Platform => {
                let accounts = state
                    .store
                    .list_merchant_accounts_by_organization_id(
                        &state.into(),
                        &organization.get_organization_id(),
                    )
                    .await
                    .to_not_found_response(errors::ApiErrorResponse::MerchantAccountNotFound)?;

                let platform_account_exists = accounts
                    .iter()
                    .any(|account| account.merchant_account_type == MerchantAccountType::Platform);

                if platform_account_exists {
                    MerchantAccountType::Connected
                } else {
                    MerchantAccountType::Platform
                }
            }
        };

        let key = key_store.key.clone().into_inner();
        let key_manager_state = state.into();

        let merchant_account = async {
            Ok::<_, error_stack::Report<common_utils::errors::CryptoError>>(
                domain::MerchantAccountSetter {
                    merchant_id: identifier.clone(),
                    merchant_name: self
                        .merchant_name
                        .async_lift(|inner| async {
                            domain_types::crypto_operation(
                                &key_manager_state,
                                type_name!(domain::MerchantAccount),
                                domain_types::CryptoOperation::EncryptOptional(inner),
                                km_types::Identifier::Merchant(key_store.merchant_id.clone()),
                                key.peek(),
                            )
                            .await
                            .and_then(|val| val.try_into_optionaloperation())
                        })
                        .await?,
                    merchant_details: merchant_details
                        .async_lift(|inner| async {
                            domain_types::crypto_operation(
                                &key_manager_state,
                                type_name!(domain::MerchantAccount),
                                domain_types::CryptoOperation::EncryptOptional(inner),
                                km_types::Identifier::Merchant(key_store.merchant_id.clone()),
                                key.peek(),
                            )
                            .await
                            .and_then(|val| val.try_into_optionaloperation())
                        })
                        .await?,
                    return_url: self.return_url.map(|a| a.to_string()),
                    webhook_details,
                    routing_algorithm: Some(serde_json::json!({
                        "algorithm_id": null,
                        "timestamp": 0
                    })),
                    sub_merchants_enabled: self.sub_merchants_enabled,
                    parent_merchant_id,
                    enable_payment_response_hash,
                    payment_response_hash_key,
                    redirect_to_merchant_with_http_post: self
                        .redirect_to_merchant_with_http_post
                        .unwrap_or_default(),
                    publishable_key,
                    locker_id: self.locker_id,
                    metadata,
                    storage_scheme: MerchantStorageScheme::PostgresOnly,
                    primary_business_details,
                    created_at: date_time::now(),
                    modified_at: date_time::now(),
                    intent_fulfillment_time: None,
                    frm_routing_algorithm: self.frm_routing_algorithm,
                    #[cfg(feature = "payouts")]
                    payout_routing_algorithm: self.payout_routing_algorithm,
                    #[cfg(not(feature = "payouts"))]
                    payout_routing_algorithm: None,
                    organization_id: organization.get_organization_id(),
                    is_recon_enabled: false,
                    default_profile: None,
                    recon_status: diesel_models::enums::ReconStatus::NotRequested,
                    payment_link_config: None,
                    pm_collect_link_config,
                    version: common_types::consts::API_VERSION,
                    is_platform_account: false,
                    product_type: self.product_type,
                    merchant_account_type,
                },
            )
        }
        .await
        .change_context(errors::ApiErrorResponse::InternalServerError)?;

        let mut domain_merchant_account = domain::MerchantAccount::from(merchant_account);

        CreateProfile::new(self.primary_business_details.clone())
            .create_profiles(state, &mut domain_merchant_account, &key_store)
            .await?;

        Ok(domain_merchant_account)
    }
}

#[cfg(feature = "olap")]
enum CreateOrValidateOrganization {
    /// Creates a new organization
    #[cfg(feature = "v1")]
    Create,
    /// Validates if this organization exists in the records
    Validate {
        organization_id: id_type::OrganizationId,
    },
}

#[cfg(feature = "olap")]
impl CreateOrValidateOrganization {
    #[cfg(all(feature = "v1", feature = "olap"))]
    /// Create an action to either create or validate the given organization_id
    /// If organization_id is passed, then validate if this organization exists
    /// If not passed, create a new organization
    fn new(organization_id: Option<id_type::OrganizationId>) -> Self {
        if let Some(organization_id) = organization_id {
            Self::Validate { organization_id }
        } else {
            Self::Create
        }
    }

    #[cfg(all(feature = "v2", feature = "olap"))]
    /// Create an action to validate the provided organization_id
    fn new(organization_id: id_type::OrganizationId) -> Self {
        Self::Validate { organization_id }
    }

    #[cfg(feature = "olap")]
    /// Apply the action, whether to create the organization or validate the given organization_id
    async fn create_or_validate(
        &self,
        db: &dyn AccountsStorageInterface,
    ) -> RouterResult<diesel_models::organization::Organization> {
        match self {
            #[cfg(feature = "v1")]
            Self::Create => {
                let new_organization = api_models::organization::OrganizationNew::new(
                    OrganizationType::Standard,
                    None,
                );
                let db_organization = ForeignFrom::foreign_from(new_organization);
                db.insert_organization(db_organization)
                    .await
                    .to_duplicate_response(errors::ApiErrorResponse::InternalServerError)
                    .attach_printable("Error when creating organization")
            }
            Self::Validate { organization_id } => db
                .find_organization_by_org_id(organization_id)
                .await
                .to_not_found_response(errors::ApiErrorResponse::GenericNotFoundError {
                    message: "organization with the given id does not exist".to_string(),
                }),
        }
    }
}

#[cfg(all(feature = "v1", feature = "olap"))]
enum CreateProfile {
    /// Create profiles from primary business details
    /// If there is only one profile created, then set this profile as default
    CreateFromPrimaryBusinessDetails {
        primary_business_details: Vec<admin_types::PrimaryBusinessDetails>,
    },
    /// Create a default profile, set this as default profile
    CreateDefaultProfile,
}

#[cfg(all(feature = "v1", feature = "olap"))]
impl CreateProfile {
    /// Create a new profile action from the given information
    /// If primary business details exist, then create profiles from them
    /// If primary business details are empty, then create default profile
    fn new(primary_business_details: Option<Vec<admin_types::PrimaryBusinessDetails>>) -> Self {
        match primary_business_details {
            Some(primary_business_details) if !primary_business_details.is_empty() => {
                Self::CreateFromPrimaryBusinessDetails {
                    primary_business_details,
                }
            }
            _ => Self::CreateDefaultProfile,
        }
    }

    async fn create_profiles(
        &self,
        state: &SessionState,
        merchant_account: &mut domain::MerchantAccount,
        key_store: &domain::MerchantKeyStore,
    ) -> RouterResult<()> {
        match self {
            Self::CreateFromPrimaryBusinessDetails {
                primary_business_details,
            } => {
                let business_profiles = Self::create_profiles_for_each_business_details(
                    state,
                    merchant_account.clone(),
                    primary_business_details,
                    key_store,
                )
                .await?;

                // Update the default business profile in merchant account
                if business_profiles.len() == 1 {
                    merchant_account.default_profile = business_profiles
                        .first()
                        .map(|business_profile| business_profile.get_id().to_owned())
                }
            }
            Self::CreateDefaultProfile => {
                let business_profile = self
                    .create_default_business_profile(state, merchant_account.clone(), key_store)
                    .await?;

                merchant_account.default_profile = Some(business_profile.get_id().to_owned());
            }
        }

        Ok(())
    }

    /// Create default profile
    async fn create_default_business_profile(
        &self,
        state: &SessionState,
        merchant_account: domain::MerchantAccount,
        key_store: &domain::MerchantKeyStore,
    ) -> RouterResult<domain::Profile> {
        let business_profile = create_and_insert_business_profile(
            state,
            api_models::admin::ProfileCreate::default(),
            merchant_account.clone(),
            key_store,
        )
        .await?;

        Ok(business_profile)
    }

    /// Create profile for each primary_business_details,
    /// If there is no default profile in merchant account and only one primary_business_detail
    /// is available, then create a default profile.
    async fn create_profiles_for_each_business_details(
        state: &SessionState,
        merchant_account: domain::MerchantAccount,
        primary_business_details: &Vec<admin_types::PrimaryBusinessDetails>,
        key_store: &domain::MerchantKeyStore,
    ) -> RouterResult<Vec<domain::Profile>> {
        let mut business_profiles_vector = Vec::with_capacity(primary_business_details.len());

        // This must ideally be run in a transaction,
        // if there is an error in inserting some profile, because of unique constraints
        // the whole query must be rolled back
        for business_profile in primary_business_details {
            let profile_name =
                format!("{}_{}", business_profile.country, business_profile.business);

            let profile_create_request = api_models::admin::ProfileCreate {
                profile_name: Some(profile_name),
                ..Default::default()
            };

            create_and_insert_business_profile(
                state,
                profile_create_request,
                merchant_account.clone(),
                key_store,
            )
            .await
            .map_err(|profile_insert_error| {
                crate::logger::warn!("Profile already exists {profile_insert_error:?}");
            })
            .map(|business_profile| business_profiles_vector.push(business_profile))
            .ok();
        }

        Ok(business_profiles_vector)
    }
}

#[cfg(all(feature = "v2", feature = "olap"))]
#[async_trait::async_trait]
impl MerchantAccountCreateBridge for api::MerchantAccountCreate {
    async fn create_domain_model_from_request(
        self,
        state: &SessionState,
        key_store: domain::MerchantKeyStore,
        identifier: &id_type::MerchantId,
        _org_data: Option<authentication::AuthenticationDataWithOrg>,
    ) -> RouterResult<domain::MerchantAccount> {
        let publishable_key = create_merchant_publishable_key();
        let db = &*state.accounts_store;

        let metadata = self.get_metadata_as_secret().change_context(
            errors::ApiErrorResponse::InvalidDataValue {
                field_name: "metadata",
            },
        )?;

        let merchant_details = self.get_merchant_details_as_secret().change_context(
            errors::ApiErrorResponse::InvalidDataValue {
                field_name: "merchant_details",
            },
        )?;

        let organization = CreateOrValidateOrganization::new(self.organization_id.clone())
            .create_or_validate(db)
            .await?;

        let merchant_account_type = match organization.get_organization_type() {
            OrganizationType::Standard => MerchantAccountType::Standard,
            // Blocking v2 merchant account create for platform
            OrganizationType::Platform => {
                return Err(errors::ApiErrorResponse::InvalidRequestData {
                    message: "Merchant account creation is not allowed for a platform organization"
                        .to_string(),
                }
                .into())
            }
        };

        let key = key_store.key.into_inner();
        let id = identifier.to_owned();
        let key_manager_state = state.into();
        let identifier = km_types::Identifier::Merchant(id.clone());

        async {
            Ok::<_, error_stack::Report<common_utils::errors::CryptoError>>(
                domain::MerchantAccount::from(domain::MerchantAccountSetter {
                    id,
                    merchant_name: Some(
                        domain_types::crypto_operation(
                            &key_manager_state,
                            type_name!(domain::MerchantAccount),
                            domain_types::CryptoOperation::Encrypt(
                                self.merchant_name
                                    .map(|merchant_name| merchant_name.into_inner()),
                            ),
                            identifier.clone(),
                            key.peek(),
                        )
                        .await
                        .and_then(|val| val.try_into_operation())?,
                    ),
                    merchant_details: merchant_details
                        .async_lift(|inner| async {
                            domain_types::crypto_operation(
                                &key_manager_state,
                                type_name!(domain::MerchantAccount),
                                domain_types::CryptoOperation::EncryptOptional(inner),
                                identifier.clone(),
                                key.peek(),
                            )
                            .await
                            .and_then(|val| val.try_into_optionaloperation())
                        })
                        .await?,
                    publishable_key,
                    metadata,
                    storage_scheme: MerchantStorageScheme::PostgresOnly,
                    created_at: date_time::now(),
                    modified_at: date_time::now(),
                    organization_id: organization.get_organization_id(),
                    recon_status: diesel_models::enums::ReconStatus::NotRequested,
                    is_platform_account: false,
                    version: common_types::consts::API_VERSION,
                    product_type: self.product_type,
                    merchant_account_type,
                }),
            )
        }
        .await
        .change_context(errors::ApiErrorResponse::InternalServerError)
        .attach_printable("failed to encrypt merchant details")
    }
}

#[cfg(all(feature = "olap", feature = "v2"))]
pub async fn list_merchant_account(
    state: SessionState,
    organization_id: api_models::organization::OrganizationId,
) -> RouterResponse<Vec<api::MerchantAccountResponse>> {
    let merchant_accounts = state
        .store
        .list_merchant_accounts_by_organization_id(
            &(&state).into(),
            &organization_id.organization_id,
        )
        .await
        .to_not_found_response(errors::ApiErrorResponse::MerchantAccountNotFound)?;

    let merchant_accounts = merchant_accounts
        .into_iter()
        .map(|merchant_account| {
            api::MerchantAccountResponse::foreign_try_from(merchant_account).change_context(
                errors::ApiErrorResponse::InvalidDataValue {
                    field_name: "merchant_account",
                },
            )
        })
        .collect::<Result<Vec<_>, _>>()?;

    Ok(services::ApplicationResponse::Json(merchant_accounts))
}

#[cfg(all(feature = "olap", feature = "v1"))]
pub async fn list_merchant_account(
    state: SessionState,
    req: api_models::admin::MerchantAccountListRequest,
    org_data_from_auth: Option<authentication::AuthenticationDataWithOrg>,
) -> RouterResponse<Vec<api::MerchantAccountResponse>> {
    if let Some(auth) = org_data_from_auth {
        if auth.organization_id != req.organization_id {
            return Err(errors::ApiErrorResponse::InvalidRequestData {
                message: "Organization ID in request and authentication do not match".to_string(),
            }
            .into());
        }
    }
    let merchant_accounts = state
        .store
        .list_merchant_accounts_by_organization_id(&(&state).into(), &req.organization_id)
        .await
        .to_not_found_response(errors::ApiErrorResponse::MerchantAccountNotFound)?;

    let merchant_accounts = merchant_accounts
        .into_iter()
        .map(|merchant_account| {
            api::MerchantAccountResponse::foreign_try_from(merchant_account).change_context(
                errors::ApiErrorResponse::InvalidDataValue {
                    field_name: "merchant_account",
                },
            )
        })
        .collect::<Result<Vec<_>, _>>()?;

    Ok(services::ApplicationResponse::Json(merchant_accounts))
}

pub async fn get_merchant_account(
    state: SessionState,
    req: api::MerchantId,
    _profile_id: Option<id_type::ProfileId>,
) -> RouterResponse<api::MerchantAccountResponse> {
    let db = state.store.as_ref();
    let key_manager_state = &(&state).into();
    let key_store = db
        .get_merchant_key_store_by_merchant_id(
            key_manager_state,
            &req.merchant_id,
            &db.get_master_key().to_vec().into(),
        )
        .await
        .to_not_found_response(errors::ApiErrorResponse::MerchantAccountNotFound)?;

    let merchant_account = db
        .find_merchant_account_by_merchant_id(key_manager_state, &req.merchant_id, &key_store)
        .await
        .to_not_found_response(errors::ApiErrorResponse::MerchantAccountNotFound)?;

    Ok(service_api::ApplicationResponse::Json(
        api::MerchantAccountResponse::foreign_try_from(merchant_account)
            .change_context(errors::ApiErrorResponse::InternalServerError)
            .attach_printable("Failed to construct response")?,
    ))
}

#[cfg(feature = "v1")]
/// For backwards compatibility, whenever new business labels are passed in
/// primary_business_details, create a profile
pub async fn create_profile_from_business_labels(
    state: &SessionState,
    db: &dyn StorageInterface,
    key_store: &domain::MerchantKeyStore,
    merchant_id: &id_type::MerchantId,
    new_business_details: Vec<admin_types::PrimaryBusinessDetails>,
) -> RouterResult<()> {
    let key_manager_state = &state.into();
    let merchant_account = db
        .find_merchant_account_by_merchant_id(key_manager_state, merchant_id, key_store)
        .await
        .to_not_found_response(errors::ApiErrorResponse::MerchantAccountNotFound)?;

    let old_business_details = merchant_account
        .primary_business_details
        .clone()
        .parse_value::<Vec<admin_types::PrimaryBusinessDetails>>("PrimaryBusinessDetails")
        .change_context(errors::ApiErrorResponse::InvalidDataValue {
            field_name: "routing_algorithm",
        })
        .attach_printable("Invalid routing algorithm given")?;

    // find the diff between two vectors
    let business_profiles_to_create = new_business_details
        .into_iter()
        .filter(|business_details| !old_business_details.contains(business_details))
        .collect::<Vec<_>>();

    for business_profile in business_profiles_to_create {
        let profile_name = format!("{}_{}", business_profile.country, business_profile.business);

        let profile_create_request = admin_types::ProfileCreate {
            profile_name: Some(profile_name),
            ..Default::default()
        };

        let profile_create_result = create_and_insert_business_profile(
            state,
            profile_create_request,
            merchant_account.clone(),
            key_store,
        )
        .await
        .map_err(|profile_insert_error| {
            // If there is any duplicate error, we need not take any action
            crate::logger::warn!("Profile already exists {profile_insert_error:?}");
        });

        // If a profile is created, then unset the default profile
        if profile_create_result.is_ok() && merchant_account.default_profile.is_some() {
            let unset_default_profile = domain::MerchantAccountUpdate::UnsetDefaultProfile;
            db.update_merchant(
                key_manager_state,
                merchant_account.clone(),
                unset_default_profile,
                key_store,
            )
            .await
            .to_not_found_response(errors::ApiErrorResponse::MerchantAccountNotFound)?;
        }
    }

    Ok(())
}

#[cfg(any(feature = "v1", feature = "v2", feature = "olap"))]
#[async_trait::async_trait]
trait MerchantAccountUpdateBridge {
    async fn get_update_merchant_object(
        self,
        state: &SessionState,
        merchant_id: &id_type::MerchantId,
        key_store: &domain::MerchantKeyStore,
    ) -> RouterResult<storage::MerchantAccountUpdate>;
}

#[cfg(feature = "v1")]
#[async_trait::async_trait]
impl MerchantAccountUpdateBridge for api::MerchantAccountUpdate {
    async fn get_update_merchant_object(
        self,
        state: &SessionState,
        merchant_id: &id_type::MerchantId,
        key_store: &domain::MerchantKeyStore,
    ) -> RouterResult<storage::MerchantAccountUpdate> {
        let key_manager_state = &state.into();
        let key = key_store.key.get_inner().peek();

        let db = state.store.as_ref();

        let primary_business_details = self.get_primary_details_as_value().change_context(
            errors::ApiErrorResponse::InvalidDataValue {
                field_name: "primary_business_details",
            },
        )?;

        let pm_collect_link_config = self.get_pm_link_config_as_value().change_context(
            errors::ApiErrorResponse::InvalidDataValue {
                field_name: "pm_collect_link_config",
            },
        )?;

        let merchant_details = self.get_merchant_details_as_secret().change_context(
            errors::ApiErrorResponse::InvalidDataValue {
                field_name: "merchant_details",
            },
        )?;

        self.parse_routing_algorithm().change_context(
            errors::ApiErrorResponse::InvalidDataValue {
                field_name: "routing_algorithm",
            },
        )?;

        let webhook_details = self.webhook_details.map(ForeignInto::foreign_into);

        let parent_merchant_id = get_parent_merchant(
            state,
            self.sub_merchants_enabled,
            self.parent_merchant_id.as_ref(),
            key_store,
        )
        .await?;

        // This supports changing the business profile by passing in the profile_id
        let business_profile_id_update = if let Some(ref profile_id) = self.default_profile {
            // Validate whether profile_id passed in request is valid and is linked to the merchant
            core_utils::validate_and_get_business_profile(
                state.store.as_ref(),
                key_manager_state,
                key_store,
                Some(profile_id),
                merchant_id,
            )
            .await?
            .map(|business_profile| Some(business_profile.get_id().to_owned()))
        } else {
            None
        };

        #[cfg(any(feature = "v1", feature = "v2"))]
        // In order to support backwards compatibility, if a business_labels are passed in the update
        // call, then create new profiles with the profile_name as business_label
        self.primary_business_details
            .clone()
            .async_map(|primary_business_details| async {
                let _ = create_profile_from_business_labels(
                    state,
                    db,
                    key_store,
                    merchant_id,
                    primary_business_details,
                )
                .await;
            })
            .await;

        let identifier = km_types::Identifier::Merchant(key_store.merchant_id.clone());
        Ok(storage::MerchantAccountUpdate::Update {
            merchant_name: self
                .merchant_name
                .map(Secret::new)
                .async_lift(|inner| async {
                    domain_types::crypto_operation(
                        key_manager_state,
                        type_name!(storage::MerchantAccount),
                        domain_types::CryptoOperation::EncryptOptional(inner),
                        identifier.clone(),
                        key,
                    )
                    .await
                    .and_then(|val| val.try_into_optionaloperation())
                })
                .await
                .change_context(errors::ApiErrorResponse::InternalServerError)
                .attach_printable("Unable to encrypt merchant name")?,
            merchant_details: merchant_details
                .async_lift(|inner| async {
                    domain_types::crypto_operation(
                        key_manager_state,
                        type_name!(storage::MerchantAccount),
                        domain_types::CryptoOperation::EncryptOptional(inner),
                        identifier.clone(),
                        key,
                    )
                    .await
                    .and_then(|val| val.try_into_optionaloperation())
                })
                .await
                .change_context(errors::ApiErrorResponse::InternalServerError)
                .attach_printable("Unable to encrypt merchant details")?,
            return_url: self.return_url.map(|a| a.to_string()),
            webhook_details,
            sub_merchants_enabled: self.sub_merchants_enabled,
            parent_merchant_id,
            enable_payment_response_hash: self.enable_payment_response_hash,
            payment_response_hash_key: self.payment_response_hash_key,
            redirect_to_merchant_with_http_post: self.redirect_to_merchant_with_http_post,
            locker_id: self.locker_id,
            metadata: self.metadata,
            publishable_key: None,
            primary_business_details,
            frm_routing_algorithm: self.frm_routing_algorithm,
            intent_fulfillment_time: None,
            #[cfg(feature = "payouts")]
            payout_routing_algorithm: self.payout_routing_algorithm,
            #[cfg(not(feature = "payouts"))]
            payout_routing_algorithm: None,
            default_profile: business_profile_id_update,
            payment_link_config: None,
            pm_collect_link_config,
            routing_algorithm: self.routing_algorithm,
        })
    }
}

#[cfg(feature = "v2")]
#[async_trait::async_trait]
impl MerchantAccountUpdateBridge for api::MerchantAccountUpdate {
    async fn get_update_merchant_object(
        self,
        state: &SessionState,
        _merchant_id: &id_type::MerchantId,
        key_store: &domain::MerchantKeyStore,
    ) -> RouterResult<storage::MerchantAccountUpdate> {
        let key_manager_state = &state.into();
        let key = key_store.key.get_inner().peek();

        let merchant_details = self.get_merchant_details_as_secret().change_context(
            errors::ApiErrorResponse::InvalidDataValue {
                field_name: "merchant_details",
            },
        )?;

        let metadata = self.get_metadata_as_secret().change_context(
            errors::ApiErrorResponse::InvalidDataValue {
                field_name: "metadata",
            },
        )?;

        let identifier = km_types::Identifier::Merchant(key_store.merchant_id.clone());
        Ok(storage::MerchantAccountUpdate::Update {
            merchant_name: self
                .merchant_name
                .map(Secret::new)
                .async_lift(|inner| async {
                    domain_types::crypto_operation(
                        key_manager_state,
                        type_name!(storage::MerchantAccount),
                        domain_types::CryptoOperation::EncryptOptional(inner),
                        identifier.clone(),
                        key,
                    )
                    .await
                    .and_then(|val| val.try_into_optionaloperation())
                })
                .await
                .change_context(errors::ApiErrorResponse::InternalServerError)
                .attach_printable("Unable to encrypt merchant name")?,
            merchant_details: merchant_details
                .async_lift(|inner| async {
                    domain_types::crypto_operation(
                        key_manager_state,
                        type_name!(storage::MerchantAccount),
                        domain_types::CryptoOperation::EncryptOptional(inner),
                        identifier.clone(),
                        key,
                    )
                    .await
                    .and_then(|val| val.try_into_optionaloperation())
                })
                .await
                .change_context(errors::ApiErrorResponse::InternalServerError)
                .attach_printable("Unable to encrypt merchant details")?,
            metadata: metadata.map(Box::new),
            publishable_key: None,
        })
    }
}

pub async fn merchant_account_update(
    state: SessionState,
    merchant_id: &id_type::MerchantId,
    _profile_id: Option<id_type::ProfileId>,
    req: api::MerchantAccountUpdate,
) -> RouterResponse<api::MerchantAccountResponse> {
    let db = state.store.as_ref();
    let key_manager_state = &(&state).into();
    let key_store = db
        .get_merchant_key_store_by_merchant_id(
            key_manager_state,
            merchant_id,
            &db.get_master_key().to_vec().into(),
        )
        .await
        .to_not_found_response(errors::ApiErrorResponse::MerchantAccountNotFound)?;

    let merchant_account_storage_object = req
        .get_update_merchant_object(&state, merchant_id, &key_store)
        .await
        .attach_printable("Failed to create merchant account update object")?;

    let response = db
        .update_specific_fields_in_merchant(
            key_manager_state,
            merchant_id,
            merchant_account_storage_object,
            &key_store,
        )
        .await
        .to_not_found_response(errors::ApiErrorResponse::MerchantAccountNotFound)?;

    Ok(service_api::ApplicationResponse::Json(
        api::MerchantAccountResponse::foreign_try_from(response)
            .change_context(errors::ApiErrorResponse::InternalServerError)
            .attach_printable("Failed while generating response")?,
    ))
}

pub async fn merchant_account_delete(
    state: SessionState,
    merchant_id: id_type::MerchantId,
) -> RouterResponse<api::MerchantAccountDeleteResponse> {
    let mut is_deleted = false;
    let db = state.store.as_ref();
    let key_manager_state = &(&state).into();
    let merchant_key_store = db
        .get_merchant_key_store_by_merchant_id(
            key_manager_state,
            &merchant_id,
            &state.store.get_master_key().to_vec().into(),
        )
        .await
        .to_not_found_response(errors::ApiErrorResponse::MerchantAccountNotFound)?;

    let merchant_account = db
        .find_merchant_account_by_merchant_id(key_manager_state, &merchant_id, &merchant_key_store)
        .await
        .to_not_found_response(errors::ApiErrorResponse::MerchantAccountNotFound)?;

    let is_merchant_account_deleted = db
        .delete_merchant_account_by_merchant_id(&merchant_id)
        .await
        .to_not_found_response(errors::ApiErrorResponse::MerchantAccountNotFound)?;
    if is_merchant_account_deleted {
        let is_merchant_key_store_deleted = db
            .delete_merchant_key_store_by_merchant_id(&merchant_id)
            .await
            .to_not_found_response(errors::ApiErrorResponse::MerchantAccountNotFound)?;
        is_deleted = is_merchant_account_deleted && is_merchant_key_store_deleted;
    }

    // Call to DE here
    #[cfg(all(feature = "dynamic_routing", feature = "v1"))]
    {
        if state.conf.open_router.enabled && is_deleted {
            merchant_account
                .default_profile
                .as_ref()
                .async_map(|profile_id| {
                    routing::helpers::delete_decision_engine_merchant(&state, profile_id)
                })
                .await
                .transpose()
                .map_err(|err| {
                    crate::logger::error!("Failed to delete merchant in Decision Engine {err:?}");
                })
                .ok();
        }
    }

    let state = state.clone();
    authentication::decision::spawn_tracked_job(
        async move {
            authentication::decision::revoke_api_key(
                &state,
                merchant_account.publishable_key.into(),
            )
            .await
        },
        authentication::decision::REVOKE,
    );

    match db
        .delete_config_by_key(merchant_id.get_requires_cvv_key().as_str())
        .await
    {
        Ok(_) => Ok::<_, errors::ApiErrorResponse>(()),
        Err(err) => {
            if err.current_context().is_db_not_found() {
                crate::logger::error!("requires_cvv config not found in db: {err:?}");
                Ok(())
            } else {
                Err(err
                    .change_context(errors::ApiErrorResponse::InternalServerError)
                    .attach_printable("Failed while deleting requires_cvv config"))?
            }
        }
    }
    .ok();

    let response = api::MerchantAccountDeleteResponse {
        merchant_id,
        deleted: is_deleted,
    };
    Ok(service_api::ApplicationResponse::Json(response))
}

#[cfg(feature = "v1")]
async fn get_parent_merchant(
    state: &SessionState,
    sub_merchants_enabled: Option<bool>,
    parent_merchant: Option<&id_type::MerchantId>,
    key_store: &domain::MerchantKeyStore,
) -> RouterResult<Option<id_type::MerchantId>> {
    Ok(match sub_merchants_enabled {
        Some(true) => {
            Some(
                parent_merchant.ok_or_else(|| {
                    report!(errors::ValidationError::MissingRequiredField {
                        field_name: "parent_merchant_id".to_string()
                    })
                    .change_context(errors::ApiErrorResponse::PreconditionFailed {
                        message: "If `sub_merchants_enabled` is `true`, then `parent_merchant_id` is mandatory".to_string(),
                    })
                })
                .map(|id| validate_merchant_id(state, id,key_store).change_context(
                    errors::ApiErrorResponse::InvalidDataValue { field_name: "parent_merchant_id" }
                ))?
                .await?
                .get_id().to_owned()
            )
        }
        _ => None,
    })
}

#[cfg(feature = "v1")]
async fn validate_merchant_id(
    state: &SessionState,
    merchant_id: &id_type::MerchantId,
    key_store: &domain::MerchantKeyStore,
) -> RouterResult<domain::MerchantAccount> {
    let db = &*state.store;
    db.find_merchant_account_by_merchant_id(&state.into(), merchant_id, key_store)
        .await
        .to_not_found_response(errors::ApiErrorResponse::MerchantAccountNotFound)
}

struct ConnectorAuthTypeAndMetadataValidation<'a> {
    connector_name: &'a api_models::enums::Connector,
    auth_type: &'a types::ConnectorAuthType,
    connector_meta_data: &'a Option<pii::SecretSerdeValue>,
}

impl ConnectorAuthTypeAndMetadataValidation<'_> {
    pub fn validate_auth_and_metadata_type(
        &self,
    ) -> Result<(), error_stack::Report<errors::ApiErrorResponse>> {
        let connector_auth_type_validation = ConnectorAuthTypeValidation {
            auth_type: self.auth_type,
        };
        connector_auth_type_validation.validate_connector_auth_type()?;
        self.validate_auth_and_metadata_type_with_connector()
            .map_err(|err| match *err.current_context() {
                errors::ConnectorError::InvalidConnectorName => {
                    err.change_context(errors::ApiErrorResponse::InvalidRequestData {
                        message: "The connector name is invalid".to_string(),
                    })
                }
                errors::ConnectorError::InvalidConnectorConfig { config: field_name } => err
                    .change_context(errors::ApiErrorResponse::InvalidRequestData {
                        message: format!("The {} is invalid", field_name),
                    }),
                errors::ConnectorError::FailedToObtainAuthType => {
                    err.change_context(errors::ApiErrorResponse::InvalidRequestData {
                        message: "The auth type is invalid for the connector".to_string(),
                    })
                }
                _ => err.change_context(errors::ApiErrorResponse::InvalidRequestData {
                    message: "The request body is invalid".to_string(),
                }),
            })
    }

    fn validate_auth_and_metadata_type_with_connector(
        &self,
    ) -> Result<(), error_stack::Report<errors::ConnectorError>> {
        use crate::connector::*;

        match self.connector_name {
            api_enums::Connector::Vgs => {
                vgs::transformers::VgsAuthType::try_from(self.auth_type)?;
                Ok(())
            }
            api_enums::Connector::Adyenplatform => {
                adyenplatform::transformers::AdyenplatformAuthType::try_from(self.auth_type)?;
                Ok(())
            }
            // api_enums::Connector::Payone => {payone::transformers::PayoneAuthType::try_from(val)?;Ok(())} Added as a template code for future usage
            #[cfg(feature = "dummy_connector")]
            api_enums::Connector::DummyBillingConnector
            | api_enums::Connector::DummyConnector1
            | api_enums::Connector::DummyConnector2
            | api_enums::Connector::DummyConnector3
            | api_enums::Connector::DummyConnector4
            | api_enums::Connector::DummyConnector5
            | api_enums::Connector::DummyConnector6
            | api_enums::Connector::DummyConnector7 => {
                dummyconnector::transformers::DummyConnectorAuthType::try_from(self.auth_type)?;
                Ok(())
            }
            api_enums::Connector::Aci => {
                aci::transformers::AciAuthType::try_from(self.auth_type)?;
                Ok(())
            }
            api_enums::Connector::Adyen => {
                adyen::transformers::AdyenAuthType::try_from(self.auth_type)?;
                adyen::transformers::AdyenConnectorMetadataObject::try_from(
                    self.connector_meta_data,
                )?;
                Ok(())
            }
            api_enums::Connector::Airwallex => {
                airwallex::transformers::AirwallexAuthType::try_from(self.auth_type)?;
                Ok(())
            }
            api_enums::Connector::Archipel => {
                archipel::transformers::ArchipelAuthType::try_from(self.auth_type)?;
                archipel::transformers::ArchipelConfigData::try_from(self.connector_meta_data)?;
                Ok(())
            }
            api_enums::Connector::Authorizedotnet => {
                authorizedotnet::transformers::AuthorizedotnetAuthType::try_from(self.auth_type)?;
                Ok(())
            }
            api_enums::Connector::Bankofamerica => {
                bankofamerica::transformers::BankOfAmericaAuthType::try_from(self.auth_type)?;
                Ok(())
            }
            api_enums::Connector::Barclaycard => {
                barclaycard::transformers::BarclaycardAuthType::try_from(self.auth_type)?;
                Ok(())
            }
            api_enums::Connector::Billwerk => {
                billwerk::transformers::BillwerkAuthType::try_from(self.auth_type)?;
                Ok(())
            }
            api_enums::Connector::Bitpay => {
                bitpay::transformers::BitpayAuthType::try_from(self.auth_type)?;
                Ok(())
            }
            api_enums::Connector::Bambora => {
                bambora::transformers::BamboraAuthType::try_from(self.auth_type)?;
                Ok(())
            }
            api_enums::Connector::Bamboraapac => {
                bamboraapac::transformers::BamboraapacAuthType::try_from(self.auth_type)?;
                Ok(())
            }
            api_enums::Connector::Boku => {
                boku::transformers::BokuAuthType::try_from(self.auth_type)?;
                Ok(())
            }
            api_enums::Connector::Bluesnap => {
                bluesnap::transformers::BluesnapAuthType::try_from(self.auth_type)?;
                Ok(())
            }
            api_enums::Connector::Braintree => {
                braintree::transformers::BraintreeAuthType::try_from(self.auth_type)?;
                braintree::transformers::BraintreeMeta::try_from(self.connector_meta_data)?;
                Ok(())
            }
            api_enums::Connector::Cashtocode => {
                cashtocode::transformers::CashtocodeAuthType::try_from(self.auth_type)?;
                Ok(())
            }
            api_enums::Connector::Chargebee => {
                chargebee::transformers::ChargebeeAuthType::try_from(self.auth_type)?;
                chargebee::transformers::ChargebeeMetadata::try_from(self.connector_meta_data)?;
                Ok(())
            }
            api_enums::Connector::Checkout => {
                checkout::transformers::CheckoutAuthType::try_from(self.auth_type)?;
                Ok(())
            }
            api_enums::Connector::Coinbase => {
                coinbase::transformers::CoinbaseAuthType::try_from(self.auth_type)?;
                coinbase::transformers::CoinbaseConnectorMeta::try_from(self.connector_meta_data)?;
                Ok(())
            }
            api_enums::Connector::Coingate => {
                coingate::transformers::CoingateAuthType::try_from(self.auth_type)?;
                coingate::transformers::CoingateConnectorMetadataObject::try_from(
                    self.connector_meta_data,
                )?;
                Ok(())
            }
            api_enums::Connector::Cryptopay => {
                cryptopay::transformers::CryptopayAuthType::try_from(self.auth_type)?;
                Ok(())
            }
            api_enums::Connector::CtpMastercard => Ok(()),
            api_enums::Connector::CtpVisa => Ok(()),
            api_enums::Connector::Cybersource => {
                cybersource::transformers::CybersourceAuthType::try_from(self.auth_type)?;
                cybersource::transformers::CybersourceConnectorMetadataObject::try_from(
                    self.connector_meta_data,
                )?;
                Ok(())
            }
            api_enums::Connector::Datatrans => {
                datatrans::transformers::DatatransAuthType::try_from(self.auth_type)?;
                Ok(())
            }
            api_enums::Connector::Deutschebank => {
                deutschebank::transformers::DeutschebankAuthType::try_from(self.auth_type)?;
                Ok(())
            }
            api_enums::Connector::Digitalvirgo => {
                digitalvirgo::transformers::DigitalvirgoAuthType::try_from(self.auth_type)?;
                Ok(())
            }
            api_enums::Connector::Dlocal => {
                dlocal::transformers::DlocalAuthType::try_from(self.auth_type)?;
                Ok(())
            }
            api_enums::Connector::Ebanx => {
                ebanx::transformers::EbanxAuthType::try_from(self.auth_type)?;
                Ok(())
            }
            api_enums::Connector::Elavon => {
                elavon::transformers::ElavonAuthType::try_from(self.auth_type)?;
                Ok(())
            }
            api_enums::Connector::Facilitapay => {
                facilitapay::transformers::FacilitapayAuthType::try_from(self.auth_type)?;
                Ok(())
            }
            api_enums::Connector::Fiserv => {
                fiserv::transformers::FiservAuthType::try_from(self.auth_type)?;
                fiserv::transformers::FiservSessionObject::try_from(self.connector_meta_data)?;
                Ok(())
            }
            api_enums::Connector::Fiservemea => {
                fiservemea::transformers::FiservemeaAuthType::try_from(self.auth_type)?;
                Ok(())
            }
            api_enums::Connector::Fiuu => {
                fiuu::transformers::FiuuAuthType::try_from(self.auth_type)?;
                Ok(())
            }
            api_enums::Connector::Forte => {
                forte::transformers::ForteAuthType::try_from(self.auth_type)?;
                Ok(())
            }
            api_enums::Connector::Getnet => {
                getnet::transformers::GetnetAuthType::try_from(self.auth_type)?;
                Ok(())
            }
            api_enums::Connector::Globalpay => {
                globalpay::transformers::GlobalpayAuthType::try_from(self.auth_type)?;
                globalpay::transformers::GlobalPayMeta::try_from(self.connector_meta_data)?;
                Ok(())
            }
            api_enums::Connector::Globepay => {
                globepay::transformers::GlobepayAuthType::try_from(self.auth_type)?;
                Ok(())
            }
            api_enums::Connector::Gocardless => {
                gocardless::transformers::GocardlessAuthType::try_from(self.auth_type)?;
                Ok(())
            }
            api_enums::Connector::Gpayments => {
                gpayments::transformers::GpaymentsAuthType::try_from(self.auth_type)?;
                gpayments::transformers::GpaymentsMetaData::try_from(self.connector_meta_data)?;
                Ok(())
            }
            api_enums::Connector::Hipay => {
                hipay::transformers::HipayAuthType::try_from(self.auth_type)?;
                Ok(())
            }
            api_enums::Connector::Helcim => {
                helcim::transformers::HelcimAuthType::try_from(self.auth_type)?;
                Ok(())
            }
            api_enums::Connector::Iatapay => {
                iatapay::transformers::IatapayAuthType::try_from(self.auth_type)?;
                Ok(())
            }
            api_enums::Connector::Inespay => {
                inespay::transformers::InespayAuthType::try_from(self.auth_type)?;
                Ok(())
            }
            api_enums::Connector::Itaubank => {
                itaubank::transformers::ItaubankAuthType::try_from(self.auth_type)?;
                Ok(())
            }
            api_enums::Connector::Jpmorgan => {
                jpmorgan::transformers::JpmorganAuthType::try_from(self.auth_type)?;
                Ok(())
            }
            api_enums::Connector::Juspaythreedsserver => Ok(()),
            api_enums::Connector::Klarna => {
                klarna::transformers::KlarnaAuthType::try_from(self.auth_type)?;
                klarna::transformers::KlarnaConnectorMetadataObject::try_from(
                    self.connector_meta_data,
                )?;
                Ok(())
            }
            api_enums::Connector::Mifinity => {
                mifinity::transformers::MifinityAuthType::try_from(self.auth_type)?;
                mifinity::transformers::MifinityConnectorMetadataObject::try_from(
                    self.connector_meta_data,
                )?;
                Ok(())
            }
            api_enums::Connector::Mollie => {
                mollie::transformers::MollieAuthType::try_from(self.auth_type)?;
                Ok(())
            }
            api_enums::Connector::Moneris => {
                moneris::transformers::MonerisAuthType::try_from(self.auth_type)?;
                Ok(())
            }
            api_enums::Connector::Multisafepay => {
                multisafepay::transformers::MultisafepayAuthType::try_from(self.auth_type)?;
                Ok(())
            }
            api_enums::Connector::Netcetera => {
                netcetera::transformers::NetceteraAuthType::try_from(self.auth_type)?;
                netcetera::transformers::NetceteraMetaData::try_from(self.connector_meta_data)?;
                Ok(())
            }
            api_enums::Connector::Nexinets => {
                nexinets::transformers::NexinetsAuthType::try_from(self.auth_type)?;
                Ok(())
            }
            api_enums::Connector::Nexixpay => {
                nexixpay::transformers::NexixpayAuthType::try_from(self.auth_type)?;
                Ok(())
            }
            api_enums::Connector::Nmi => {
                nmi::transformers::NmiAuthType::try_from(self.auth_type)?;
                Ok(())
            }
            api_enums::Connector::Nomupay => {
                nomupay::transformers::NomupayAuthType::try_from(self.auth_type)?;
                Ok(())
            }
            api_enums::Connector::Noon => {
                noon::transformers::NoonAuthType::try_from(self.auth_type)?;
                Ok(())
            }
            // api_enums::Connector::Nordea => {
            //     nordea::transformers::NordeaAuthType::try_from(self.auth_type)?;
            //     Ok(())
            // }
            api_enums::Connector::Novalnet => {
                novalnet::transformers::NovalnetAuthType::try_from(self.auth_type)?;
                Ok(())
            }
            api_enums::Connector::Nuvei => {
                nuvei::transformers::NuveiAuthType::try_from(self.auth_type)?;
                Ok(())
            }
            api_enums::Connector::Opennode => {
                opennode::transformers::OpennodeAuthType::try_from(self.auth_type)?;
                Ok(())
            }
            api_enums::Connector::Paybox => {
                paybox::transformers::PayboxAuthType::try_from(self.auth_type)?;
                Ok(())
            }
            api_enums::Connector::Payme => {
                payme::transformers::PaymeAuthType::try_from(self.auth_type)?;
                Ok(())
            }
            api_enums::Connector::Paypal => {
                paypal::transformers::PaypalAuthType::try_from(self.auth_type)?;
                Ok(())
            }
            api_enums::Connector::Payone => {
                payone::transformers::PayoneAuthType::try_from(self.auth_type)?;
                Ok(())
            }
            api_enums::Connector::Paystack => {
                paystack::transformers::PaystackAuthType::try_from(self.auth_type)?;
                Ok(())
            }
            api_enums::Connector::Payu => {
                payu::transformers::PayuAuthType::try_from(self.auth_type)?;
                Ok(())
            }
            api_enums::Connector::Placetopay => {
                placetopay::transformers::PlacetopayAuthType::try_from(self.auth_type)?;
                Ok(())
            }
            api_enums::Connector::Powertranz => {
                powertranz::transformers::PowertranzAuthType::try_from(self.auth_type)?;
                Ok(())
            }
            api_enums::Connector::Prophetpay => {
                prophetpay::transformers::ProphetpayAuthType::try_from(self.auth_type)?;
                Ok(())
            }
            api_enums::Connector::Rapyd => {
                rapyd::transformers::RapydAuthType::try_from(self.auth_type)?;
                Ok(())
            }
            api_enums::Connector::Razorpay => {
                razorpay::transformers::RazorpayAuthType::try_from(self.auth_type)?;
                Ok(())
            }
            api_enums::Connector::Recurly => {
                recurly::transformers::RecurlyAuthType::try_from(self.auth_type)?;
                Ok(())
            }
            api_enums::Connector::Redsys => {
                redsys::transformers::RedsysAuthType::try_from(self.auth_type)?;
                Ok(())
            }
            api_enums::Connector::Shift4 => {
                shift4::transformers::Shift4AuthType::try_from(self.auth_type)?;
                Ok(())
            }
            api_enums::Connector::Square => {
                square::transformers::SquareAuthType::try_from(self.auth_type)?;
                Ok(())
            }
            api_enums::Connector::Stax => {
                stax::transformers::StaxAuthType::try_from(self.auth_type)?;
                Ok(())
            }
            api_enums::Connector::Taxjar => {
                taxjar::transformers::TaxjarAuthType::try_from(self.auth_type)?;
                Ok(())
            }
            api_enums::Connector::Stripe => {
                stripe::transformers::StripeAuthType::try_from(self.auth_type)?;
                Ok(())
            }
            api_enums::Connector::Stripebilling => {
                stripebilling::transformers::StripebillingAuthType::try_from(self.auth_type)?;
                Ok(())
            }
            api_enums::Connector::Trustpay => {
                trustpay::transformers::TrustpayAuthType::try_from(self.auth_type)?;
                Ok(())
            }
            // api_enums::Connector::Tokenio => {
            //     tokenio::transformers::TokenioAuthType::try_from(self.auth_type)?;
            //     Ok(())
            // }
            api_enums::Connector::Tsys => {
                tsys::transformers::TsysAuthType::try_from(self.auth_type)?;
                Ok(())
            }
            api_enums::Connector::Volt => {
                volt::transformers::VoltAuthType::try_from(self.auth_type)?;
                Ok(())
            }
            api_enums::Connector::Wellsfargo => {
                wellsfargo::transformers::WellsfargoAuthType::try_from(self.auth_type)?;
                Ok(())
            }
            api_enums::Connector::Wise => {
                wise::transformers::WiseAuthType::try_from(self.auth_type)?;
                Ok(())
            }
            api_enums::Connector::Worldline => {
                worldline::transformers::WorldlineAuthType::try_from(self.auth_type)?;
                Ok(())
            }
            api_enums::Connector::Worldpay => {
                worldpay::transformers::WorldpayAuthType::try_from(self.auth_type)?;
                Ok(())
            }
            api_enums::Connector::Worldpayxml => {
                worldpayxml::transformers::WorldpayxmlAuthType::try_from(self.auth_type)?;
                Ok(())
            }
            api_enums::Connector::Xendit => {
                xendit::transformers::XenditAuthType::try_from(self.auth_type)?;
                Ok(())
            }
            api_enums::Connector::Zen => {
                zen::transformers::ZenAuthType::try_from(self.auth_type)?;
                Ok(())
            }
            api_enums::Connector::Zsl => {
                zsl::transformers::ZslAuthType::try_from(self.auth_type)?;
                Ok(())
            }
            api_enums::Connector::Signifyd => {
                signifyd::transformers::SignifydAuthType::try_from(self.auth_type)?;
                Ok(())
            }
            api_enums::Connector::Riskified => {
                riskified::transformers::RiskifiedAuthType::try_from(self.auth_type)?;
                Ok(())
            }
            api_enums::Connector::Plaid => {
                PlaidAuthType::foreign_try_from(self.auth_type)?;
                Ok(())
            }
            api_enums::Connector::Threedsecureio => {
                threedsecureio::transformers::ThreedsecureioAuthType::try_from(self.auth_type)?;
                Ok(())
            }
        }
    }
}

struct ConnectorAuthTypeValidation<'a> {
    auth_type: &'a types::ConnectorAuthType,
}

impl ConnectorAuthTypeValidation<'_> {
    fn validate_connector_auth_type(
        &self,
    ) -> Result<(), error_stack::Report<errors::ApiErrorResponse>> {
        let validate_non_empty_field = |field_value: &str, field_name: &str| {
            if field_value.trim().is_empty() {
                Err(errors::ApiErrorResponse::InvalidDataFormat {
                    field_name: format!("connector_account_details.{}", field_name),
                    expected_format: "a non empty String".to_string(),
                }
                .into())
            } else {
                Ok(())
            }
        };
        match self.auth_type {
            hyperswitch_domain_models::router_data::ConnectorAuthType::TemporaryAuth => Ok(()),
            hyperswitch_domain_models::router_data::ConnectorAuthType::HeaderKey { api_key } => {
                validate_non_empty_field(api_key.peek(), "api_key")
            }
            hyperswitch_domain_models::router_data::ConnectorAuthType::BodyKey {
                api_key,
                key1,
            } => {
                validate_non_empty_field(api_key.peek(), "api_key")?;
                validate_non_empty_field(key1.peek(), "key1")
            }
            hyperswitch_domain_models::router_data::ConnectorAuthType::SignatureKey {
                api_key,
                key1,
                api_secret,
            } => {
                validate_non_empty_field(api_key.peek(), "api_key")?;
                validate_non_empty_field(key1.peek(), "key1")?;
                validate_non_empty_field(api_secret.peek(), "api_secret")
            }
            hyperswitch_domain_models::router_data::ConnectorAuthType::MultiAuthKey {
                api_key,
                key1,
                api_secret,
                key2,
            } => {
                validate_non_empty_field(api_key.peek(), "api_key")?;
                validate_non_empty_field(key1.peek(), "key1")?;
                validate_non_empty_field(api_secret.peek(), "api_secret")?;
                validate_non_empty_field(key2.peek(), "key2")
            }
            hyperswitch_domain_models::router_data::ConnectorAuthType::CurrencyAuthKey {
                auth_key_map,
            } => {
                if auth_key_map.is_empty() {
                    Err(errors::ApiErrorResponse::InvalidDataFormat {
                        field_name: "connector_account_details.auth_key_map".to_string(),
                        expected_format: "a non empty map".to_string(),
                    }
                    .into())
                } else {
                    Ok(())
                }
            }
            hyperswitch_domain_models::router_data::ConnectorAuthType::CertificateAuth {
                certificate,
                private_key,
            } => {
                client::create_identity_from_certificate_and_key(
                    certificate.to_owned(),
                    private_key.to_owned(),
                )
                .change_context(errors::ApiErrorResponse::InvalidDataFormat {
                    field_name:
                        "connector_account_details.certificate or connector_account_details.private_key"
                            .to_string(),
                    expected_format:
                        "a valid base64 encoded string of PEM encoded Certificate and Private Key"
                            .to_string(),
                })?;
                Ok(())
            }
            hyperswitch_domain_models::router_data::ConnectorAuthType::NoKey => Ok(()),
        }
    }
}

struct ConnectorStatusAndDisabledValidation<'a> {
    status: &'a Option<api_enums::ConnectorStatus>,
    disabled: &'a Option<bool>,
    auth: &'a types::ConnectorAuthType,
    current_status: &'a api_enums::ConnectorStatus,
}

impl ConnectorStatusAndDisabledValidation<'_> {
    fn validate_status_and_disabled(
        &self,
    ) -> RouterResult<(api_enums::ConnectorStatus, Option<bool>)> {
        let connector_status = match (self.status, self.auth) {
            (
                Some(common_enums::ConnectorStatus::Active),
                types::ConnectorAuthType::TemporaryAuth,
            ) => {
                return Err(errors::ApiErrorResponse::InvalidRequestData {
                    message: "Connector status cannot be active when using TemporaryAuth"
                        .to_string(),
                }
                .into());
            }
            (Some(status), _) => status,
            (None, types::ConnectorAuthType::TemporaryAuth) => {
                &common_enums::ConnectorStatus::Inactive
            }
            (None, _) => self.current_status,
        };

        let disabled = match (self.disabled, connector_status) {
            (Some(false), common_enums::ConnectorStatus::Inactive) => {
                return Err(errors::ApiErrorResponse::InvalidRequestData {
                    message: "Connector cannot be enabled when connector_status is inactive or when using TemporaryAuth"
                        .to_string(),
                }
                .into());
            }
            (Some(disabled), _) => Some(*disabled),
            (None, common_enums::ConnectorStatus::Inactive) => Some(true),
            // Enable the connector if nothing is passed in the request
            (None, _) => Some(false),
        };

        Ok((*connector_status, disabled))
    }
}

struct ConnectorMetadata<'a> {
    connector_metadata: &'a Option<pii::SecretSerdeValue>,
}

impl ConnectorMetadata<'_> {
    fn validate_apple_pay_certificates_in_mca_metadata(&self) -> RouterResult<()> {
        self.connector_metadata
            .clone()
            .map(api_models::payments::ConnectorMetadata::from_value)
            .transpose()
            .change_context(errors::ApiErrorResponse::InvalidDataFormat {
                field_name: "metadata".to_string(),
                expected_format: "connector metadata".to_string(),
            })?
            .and_then(|metadata| metadata.get_apple_pay_certificates())
            .map(|(certificate, certificate_key)| {
                client::create_identity_from_certificate_and_key(certificate, certificate_key)
            })
            .transpose()
            .change_context(errors::ApiErrorResponse::InvalidDataValue {
                field_name: "certificate/certificate key",
            })?;
        Ok(())
    }
}

struct PMAuthConfigValidation<'a> {
    connector_type: &'a api_enums::ConnectorType,
    pm_auth_config: &'a Option<pii::SecretSerdeValue>,
    db: &'a dyn StorageInterface,
    merchant_id: &'a id_type::MerchantId,
    profile_id: &'a id_type::ProfileId,
    key_store: &'a domain::MerchantKeyStore,
    key_manager_state: &'a KeyManagerState,
}

impl PMAuthConfigValidation<'_> {
    async fn validate_pm_auth(&self, val: &pii::SecretSerdeValue) -> RouterResponse<()> {
        let config = serde_json::from_value::<api_models::pm_auth::PaymentMethodAuthConfig>(
            val.clone().expose(),
        )
        .change_context(errors::ApiErrorResponse::InvalidRequestData {
            message: "invalid data received for payment method auth config".to_string(),
        })
        .attach_printable("Failed to deserialize Payment Method Auth config")?;

        let all_mcas = self
            .db
            .find_merchant_connector_account_by_merchant_id_and_disabled_list(
                self.key_manager_state,
                self.merchant_id,
                true,
                self.key_store,
            )
            .await
            .change_context(errors::ApiErrorResponse::MerchantConnectorAccountNotFound {
                id: self.merchant_id.get_string_repr().to_owned(),
            })?;
        for conn_choice in config.enabled_payment_methods {
            let pm_auth_mca = all_mcas
                .iter()
                .find(|mca| mca.get_id() == conn_choice.mca_id)
                .ok_or(errors::ApiErrorResponse::GenericNotFoundError {
                    message: "payment method auth connector account not found".to_string(),
                })?;

            if &pm_auth_mca.profile_id != self.profile_id {
                return Err(errors::ApiErrorResponse::GenericNotFoundError {
                    message: "payment method auth profile_id differs from connector profile_id"
                        .to_string(),
                }
                .into());
            }
        }

        Ok(services::ApplicationResponse::StatusOk)
    }

    async fn validate_pm_auth_config(&self) -> RouterResult<()> {
        if self.connector_type != &api_enums::ConnectorType::PaymentMethodAuth {
            if let Some(val) = self.pm_auth_config.clone() {
                self.validate_pm_auth(&val).await?;
            }
        }
        Ok(())
    }
}

struct ConnectorTypeAndConnectorName<'a> {
    connector_type: &'a api_enums::ConnectorType,
    connector_name: &'a api_enums::Connector,
}

impl ConnectorTypeAndConnectorName<'_> {
    fn get_routable_connector(&self) -> RouterResult<Option<api_enums::RoutableConnectors>> {
        let mut routable_connector =
            api_enums::RoutableConnectors::from_str(&self.connector_name.to_string()).ok();

        let vault_connector =
            api_enums::convert_vault_connector(self.connector_name.to_string().as_str());
        let pm_auth_connector =
            api_enums::convert_pm_auth_connector(self.connector_name.to_string().as_str());
        let authentication_connector =
            api_enums::convert_authentication_connector(self.connector_name.to_string().as_str());
        let tax_connector =
            api_enums::convert_tax_connector(self.connector_name.to_string().as_str());
        let billing_connector =
            api_enums::convert_billing_connector(self.connector_name.to_string().as_str());

        if pm_auth_connector.is_some() {
            if self.connector_type != &api_enums::ConnectorType::PaymentMethodAuth
                && self.connector_type != &api_enums::ConnectorType::PaymentProcessor
            {
                return Err(errors::ApiErrorResponse::InvalidRequestData {
                    message: "Invalid connector type given".to_string(),
                }
                .into());
            }
        } else if authentication_connector.is_some() {
            if self.connector_type != &api_enums::ConnectorType::AuthenticationProcessor {
                return Err(errors::ApiErrorResponse::InvalidRequestData {
                    message: "Invalid connector type given".to_string(),
                }
                .into());
            }
        } else if tax_connector.is_some() {
            if self.connector_type != &api_enums::ConnectorType::TaxProcessor {
                return Err(errors::ApiErrorResponse::InvalidRequestData {
                    message: "Invalid connector type given".to_string(),
                }
                .into());
            }
        } else if billing_connector.is_some() {
            if self.connector_type != &api_enums::ConnectorType::BillingProcessor {
                return Err(errors::ApiErrorResponse::InvalidRequestData {
                    message: "Invalid connector type given".to_string(),
                }
                .into());
            }
        } else if vault_connector.is_some() {
            if self.connector_type != &api_enums::ConnectorType::VaultProcessor {
                return Err(errors::ApiErrorResponse::InvalidRequestData {
                    message: "Invalid connector type given".to_string(),
                }
                .into());
            }
        } else {
            let routable_connector_option = self
                .connector_name
                .to_string()
                .parse::<api_enums::RoutableConnectors>()
                .change_context(errors::ApiErrorResponse::InvalidRequestData {
                    message: "Invalid connector name given".to_string(),
                })?;
            routable_connector = Some(routable_connector_option);
        };
        Ok(routable_connector)
    }
}
#[cfg(feature = "v1")]
struct MerchantDefaultConfigUpdate<'a> {
    routable_connector: &'a Option<api_enums::RoutableConnectors>,
    merchant_connector_id: &'a id_type::MerchantConnectorAccountId,
    store: &'a dyn StorageInterface,
    merchant_id: &'a id_type::MerchantId,
    profile_id: &'a id_type::ProfileId,
    transaction_type: &'a api_enums::TransactionType,
}
#[cfg(feature = "v1")]
impl MerchantDefaultConfigUpdate<'_> {
    async fn retrieve_and_update_default_fallback_routing_algorithm_if_routable_connector_exists(
        &self,
    ) -> RouterResult<()> {
        let mut default_routing_config = routing::helpers::get_merchant_default_config(
            self.store,
            self.merchant_id.get_string_repr(),
            self.transaction_type,
        )
        .await?;

        let mut default_routing_config_for_profile = routing::helpers::get_merchant_default_config(
            self.store,
            self.profile_id.get_string_repr(),
            self.transaction_type,
        )
        .await?;

        if let Some(routable_connector_val) = self.routable_connector {
            let choice = routing_types::RoutableConnectorChoice {
                choice_kind: routing_types::RoutableChoiceKind::FullStruct,
                connector: *routable_connector_val,
                merchant_connector_id: Some(self.merchant_connector_id.clone()),
            };
            if !default_routing_config.contains(&choice) {
                default_routing_config.push(choice.clone());
                routing::helpers::update_merchant_default_config(
                    self.store,
                    self.merchant_id.get_string_repr(),
                    default_routing_config.clone(),
                    self.transaction_type,
                )
                .await?;
            }
            if !default_routing_config_for_profile.contains(&choice.clone()) {
                default_routing_config_for_profile.push(choice);
                routing::helpers::update_merchant_default_config(
                    self.store,
                    self.profile_id.get_string_repr(),
                    default_routing_config_for_profile.clone(),
                    self.transaction_type,
                )
                .await?;
            }
        }
        Ok(())
    }

    async fn retrieve_and_delete_from_default_fallback_routing_algorithm_if_routable_connector_exists(
        &self,
    ) -> RouterResult<()> {
        let mut default_routing_config = routing::helpers::get_merchant_default_config(
            self.store,
            self.merchant_id.get_string_repr(),
            self.transaction_type,
        )
        .await?;

        let mut default_routing_config_for_profile = routing::helpers::get_merchant_default_config(
            self.store,
            self.profile_id.get_string_repr(),
            self.transaction_type,
        )
        .await?;

        if let Some(routable_connector_val) = self.routable_connector {
            let choice = routing_types::RoutableConnectorChoice {
                choice_kind: routing_types::RoutableChoiceKind::FullStruct,
                connector: *routable_connector_val,
                merchant_connector_id: Some(self.merchant_connector_id.clone()),
            };
            if default_routing_config.contains(&choice) {
                default_routing_config.retain(|mca| {
                    mca.merchant_connector_id.as_ref() != Some(self.merchant_connector_id)
                });
                routing::helpers::update_merchant_default_config(
                    self.store,
                    self.merchant_id.get_string_repr(),
                    default_routing_config.clone(),
                    self.transaction_type,
                )
                .await?;
            }
            if default_routing_config_for_profile.contains(&choice.clone()) {
                default_routing_config_for_profile.retain(|mca| {
                    mca.merchant_connector_id.as_ref() != Some(self.merchant_connector_id)
                });
                routing::helpers::update_merchant_default_config(
                    self.store,
                    self.profile_id.get_string_repr(),
                    default_routing_config_for_profile.clone(),
                    self.transaction_type,
                )
                .await?;
            }
        }
        Ok(())
    }
}
#[cfg(feature = "v2")]
struct DefaultFallbackRoutingConfigUpdate<'a> {
    routable_connector: &'a Option<api_enums::RoutableConnectors>,
    merchant_connector_id: &'a id_type::MerchantConnectorAccountId,
    store: &'a dyn StorageInterface,
    business_profile: domain::Profile,
    key_store: hyperswitch_domain_models::merchant_key_store::MerchantKeyStore,
    key_manager_state: &'a KeyManagerState,
}
#[cfg(feature = "v2")]
impl DefaultFallbackRoutingConfigUpdate<'_> {
    async fn retrieve_and_update_default_fallback_routing_algorithm_if_routable_connector_exists(
        &self,
    ) -> RouterResult<()> {
        let profile_wrapper = ProfileWrapper::new(self.business_profile.clone());
        let default_routing_config_for_profile =
            &mut profile_wrapper.get_default_fallback_list_of_connector_under_profile()?;
        if let Some(routable_connector_val) = self.routable_connector {
            let choice = routing_types::RoutableConnectorChoice {
                choice_kind: routing_types::RoutableChoiceKind::FullStruct,
                connector: *routable_connector_val,
                merchant_connector_id: Some(self.merchant_connector_id.clone()),
            };
            if !default_routing_config_for_profile.contains(&choice.clone()) {
                default_routing_config_for_profile.push(choice);

                profile_wrapper
                    .update_default_fallback_routing_of_connectors_under_profile(
                        self.store,
                        default_routing_config_for_profile,
                        self.key_manager_state,
                        &self.key_store,
                    )
                    .await?
            }
        }
        Ok(())
    }

    async fn retrieve_and_delete_from_default_fallback_routing_algorithm_if_routable_connector_exists(
        &self,
    ) -> RouterResult<()> {
        let profile_wrapper = ProfileWrapper::new(self.business_profile.clone());
        let default_routing_config_for_profile =
            &mut profile_wrapper.get_default_fallback_list_of_connector_under_profile()?;
        if let Some(routable_connector_val) = self.routable_connector {
            let choice = routing_types::RoutableConnectorChoice {
                choice_kind: routing_types::RoutableChoiceKind::FullStruct,
                connector: *routable_connector_val,
                merchant_connector_id: Some(self.merchant_connector_id.clone()),
            };
            if default_routing_config_for_profile.contains(&choice.clone()) {
                default_routing_config_for_profile.retain(|mca| {
                    mca.merchant_connector_id.as_ref() != Some(self.merchant_connector_id)
                });

                profile_wrapper
                    .update_default_fallback_routing_of_connectors_under_profile(
                        self.store,
                        default_routing_config_for_profile,
                        self.key_manager_state,
                        &self.key_store,
                    )
                    .await?
            }
        }
        Ok(())
    }
}
#[cfg(any(feature = "v1", feature = "v2", feature = "olap"))]
#[async_trait::async_trait]
trait MerchantConnectorAccountUpdateBridge {
    async fn get_merchant_connector_account_from_id(
        self,
        db: &dyn StorageInterface,
        merchant_id: &id_type::MerchantId,
        merchant_connector_id: &id_type::MerchantConnectorAccountId,
        key_store: &domain::MerchantKeyStore,
        key_manager_state: &KeyManagerState,
    ) -> RouterResult<domain::MerchantConnectorAccount>;

    async fn create_domain_model_from_request(
        self,
        state: &SessionState,
        mca: &domain::MerchantConnectorAccount,
        key_manager_state: &KeyManagerState,
        merchant_context: &domain::MerchantContext,
    ) -> RouterResult<domain::MerchantConnectorAccountUpdate>;
}

#[cfg(all(feature = "v2", feature = "olap"))]
#[async_trait::async_trait]
impl MerchantConnectorAccountUpdateBridge for api_models::admin::MerchantConnectorUpdate {
    async fn get_merchant_connector_account_from_id(
        self,
        db: &dyn StorageInterface,
        _merchant_id: &id_type::MerchantId,
        merchant_connector_id: &id_type::MerchantConnectorAccountId,
        key_store: &domain::MerchantKeyStore,
        key_manager_state: &KeyManagerState,
    ) -> RouterResult<domain::MerchantConnectorAccount> {
        db.find_merchant_connector_account_by_id(
            key_manager_state,
            merchant_connector_id,
            key_store,
        )
        .await
        .to_not_found_response(errors::ApiErrorResponse::MerchantAccountNotFound)
    }

    async fn create_domain_model_from_request(
        self,
        state: &SessionState,
        mca: &domain::MerchantConnectorAccount,
        key_manager_state: &KeyManagerState,
        merchant_context: &domain::MerchantContext,
    ) -> RouterResult<domain::MerchantConnectorAccountUpdate> {
        let frm_configs = self.get_frm_config_as_secret();

        let payment_methods_enabled = self.payment_methods_enabled;

        let auth = types::ConnectorAuthType::from_secret_value(
            self.connector_account_details
                .clone()
                .unwrap_or(mca.connector_account_details.clone().into_inner()),
        )
        .change_context(errors::ApiErrorResponse::InvalidDataFormat {
            field_name: "connector_account_details".to_string(),
            expected_format: "auth_type and api_key".to_string(),
        })?;

        let metadata = self.metadata.clone().or(mca.metadata.clone());

        let connector_auth_type_and_metadata_validation = ConnectorAuthTypeAndMetadataValidation {
            connector_name: &mca.connector_name,
            auth_type: &auth,
            connector_meta_data: &metadata,
        };

        connector_auth_type_and_metadata_validation.validate_auth_and_metadata_type()?;
        let connector_status_and_disabled_validation = ConnectorStatusAndDisabledValidation {
            status: &self.status,
            disabled: &self.disabled,
            auth: &auth,
            current_status: &mca.status,
        };

        let (connector_status, disabled) =
            connector_status_and_disabled_validation.validate_status_and_disabled()?;

        let pm_auth_config_validation = PMAuthConfigValidation {
            connector_type: &self.connector_type,
            pm_auth_config: &self.pm_auth_config,
            db: state.store.as_ref(),
            merchant_id: merchant_context.get_merchant_account().get_id(),
            profile_id: &mca.profile_id.clone(),
            key_store: merchant_context.get_merchant_key_store(),
            key_manager_state,
        };

        pm_auth_config_validation.validate_pm_auth_config().await?;

        let merchant_recipient_data = if let Some(data) = &self.additional_merchant_data {
            Some(
                process_open_banking_connectors(
                    state,
                    merchant_context.get_merchant_account().get_id(),
                    &auth,
                    &self.connector_type,
                    &mca.connector_name,
                    types::AdditionalMerchantData::foreign_from(data.clone()),
                )
                .await?,
            )
        } else {
            None
        }
        .map(|data| {
            serde_json::to_value(types::AdditionalMerchantData::OpenBankingRecipientData(
                data,
            ))
        })
        .transpose()
        .change_context(errors::ApiErrorResponse::InternalServerError)
        .attach_printable("Failed to serialize MerchantRecipientData")?;

        let encrypted_data = domain_types::crypto_operation(
            key_manager_state,
            type_name!(domain::MerchantConnectorAccount),
            domain_types::CryptoOperation::BatchEncrypt(
                UpdateEncryptableMerchantConnectorAccount::to_encryptable(
                    UpdateEncryptableMerchantConnectorAccount {
                        connector_account_details: self.connector_account_details,
                        connector_wallets_details:
                            helpers::get_connector_wallets_details_with_apple_pay_certificates(
                                &self.metadata,
                                &self.connector_wallets_details,
                            )
                            .await?,
                        additional_merchant_data: merchant_recipient_data.map(Secret::new),
                    },
                ),
            ),
            km_types::Identifier::Merchant(
                merchant_context
                    .get_merchant_key_store()
                    .merchant_id
                    .clone(),
            ),
            merchant_context.get_merchant_key_store().key.peek(),
        )
        .await
        .and_then(|val| val.try_into_batchoperation())
        .change_context(errors::ApiErrorResponse::InternalServerError)
        .attach_printable("Failed while decrypting connector account details".to_string())?;

        let encrypted_data =
            UpdateEncryptableMerchantConnectorAccount::from_encryptable(encrypted_data)
                .change_context(errors::ApiErrorResponse::InternalServerError)
                .attach_printable("Failed while decrypting connector account details")?;

        let feature_metadata = self
            .feature_metadata
            .as_ref()
            .map(ForeignTryFrom::foreign_try_from)
            .transpose()?;

        Ok(storage::MerchantConnectorAccountUpdate::Update {
            connector_type: Some(self.connector_type),
            connector_label: self.connector_label.clone(),
            connector_account_details: Box::new(encrypted_data.connector_account_details),
            disabled,
            payment_methods_enabled,
            metadata: self.metadata,
            frm_configs,
            connector_webhook_details: match &self.connector_webhook_details {
                Some(connector_webhook_details) => Box::new(
                    connector_webhook_details
                        .encode_to_value()
                        .change_context(errors::ApiErrorResponse::InternalServerError)
                        .map(Some)?
                        .map(Secret::new),
                ),
                None => Box::new(None),
            },
            applepay_verified_domains: None,
            pm_auth_config: Box::new(self.pm_auth_config),
            status: Some(connector_status),
            additional_merchant_data: Box::new(encrypted_data.additional_merchant_data),
            connector_wallets_details: Box::new(encrypted_data.connector_wallets_details),
            feature_metadata: Box::new(feature_metadata),
        })
    }
}

#[cfg(all(feature = "v1", feature = "olap"))]
#[async_trait::async_trait]
impl MerchantConnectorAccountUpdateBridge for api_models::admin::MerchantConnectorUpdate {
    async fn get_merchant_connector_account_from_id(
        self,
        db: &dyn StorageInterface,
        merchant_id: &id_type::MerchantId,
        merchant_connector_id: &id_type::MerchantConnectorAccountId,
        key_store: &domain::MerchantKeyStore,
        key_manager_state: &KeyManagerState,
    ) -> RouterResult<domain::MerchantConnectorAccount> {
        db.find_by_merchant_connector_account_merchant_id_merchant_connector_id(
            key_manager_state,
            merchant_id,
            merchant_connector_id,
            key_store,
        )
        .await
        .to_not_found_response(
            errors::ApiErrorResponse::MerchantConnectorAccountNotFound {
                id: merchant_connector_id.get_string_repr().to_string(),
            },
        )
    }

    async fn create_domain_model_from_request(
        self,
        state: &SessionState,
        mca: &domain::MerchantConnectorAccount,
        key_manager_state: &KeyManagerState,
        merchant_context: &domain::MerchantContext,
    ) -> RouterResult<domain::MerchantConnectorAccountUpdate> {
        let payment_methods_enabled = self.payment_methods_enabled.map(|pm_enabled| {
            pm_enabled
                .iter()
                .flat_map(Encode::encode_to_value)
                .map(Secret::new)
                .collect::<Vec<pii::SecretSerdeValue>>()
        });

        let frm_configs = get_frm_config_as_secret(self.frm_configs);

        let auth: types::ConnectorAuthType = self
            .connector_account_details
            .clone()
            .unwrap_or(mca.connector_account_details.clone().into_inner())
            .parse_value("ConnectorAuthType")
            .change_context(errors::ApiErrorResponse::InvalidDataFormat {
                field_name: "connector_account_details".to_string(),
                expected_format: "auth_type and api_key".to_string(),
            })?;
        let metadata = self.metadata.clone().or(mca.metadata.clone());

        let connector_name = mca.connector_name.as_ref();
        let connector_enum = api_models::enums::Connector::from_str(connector_name)
            .change_context(errors::ApiErrorResponse::InvalidDataValue {
                field_name: "connector",
            })
            .attach_printable_lazy(|| {
                format!("unable to parse connector name {connector_name:?}")
            })?;
        let connector_auth_type_and_metadata_validation = ConnectorAuthTypeAndMetadataValidation {
            connector_name: &connector_enum,
            auth_type: &auth,
            connector_meta_data: &metadata,
        };
        connector_auth_type_and_metadata_validation.validate_auth_and_metadata_type()?;
        let connector_status_and_disabled_validation = ConnectorStatusAndDisabledValidation {
            status: &self.status,
            disabled: &self.disabled,
            auth: &auth,
            current_status: &mca.status,
        };
        let (connector_status, disabled) =
            connector_status_and_disabled_validation.validate_status_and_disabled()?;

        if self.connector_type != api_enums::ConnectorType::PaymentMethodAuth {
            if let Some(val) = self.pm_auth_config.clone() {
                validate_pm_auth(
                    val,
                    state,
                    merchant_context.get_merchant_account().get_id(),
                    merchant_context.clone(),
                    &mca.profile_id,
                )
                .await?;
            }
        }

        let merchant_recipient_data = if let Some(data) = &self.additional_merchant_data {
            Some(
                process_open_banking_connectors(
                    state,
                    merchant_context.get_merchant_account().get_id(),
                    &auth,
                    &self.connector_type,
                    &connector_enum,
                    types::AdditionalMerchantData::foreign_from(data.clone()),
                )
                .await?,
            )
        } else {
            None
        }
        .map(|data| {
            serde_json::to_value(types::AdditionalMerchantData::OpenBankingRecipientData(
                data,
            ))
        })
        .transpose()
        .change_context(errors::ApiErrorResponse::InternalServerError)
        .attach_printable("Failed to serialize MerchantRecipientData")?;

        let encrypted_data = domain_types::crypto_operation(
            key_manager_state,
            type_name!(domain::MerchantConnectorAccount),
            domain_types::CryptoOperation::BatchEncrypt(
                UpdateEncryptableMerchantConnectorAccount::to_encryptable(
                    UpdateEncryptableMerchantConnectorAccount {
                        connector_account_details: self.connector_account_details,
                        connector_wallets_details:
                            helpers::get_connector_wallets_details_with_apple_pay_certificates(
                                &self.metadata,
                                &self.connector_wallets_details,
                            )
                            .await?,
                        additional_merchant_data: merchant_recipient_data.map(Secret::new),
                    },
                ),
            ),
            km_types::Identifier::Merchant(
                merchant_context
                    .get_merchant_key_store()
                    .merchant_id
                    .clone(),
            ),
            merchant_context.get_merchant_key_store().key.peek(),
        )
        .await
        .and_then(|val| val.try_into_batchoperation())
        .change_context(errors::ApiErrorResponse::InternalServerError)
        .attach_printable("Failed while decrypting connector account details".to_string())?;

        let encrypted_data =
            UpdateEncryptableMerchantConnectorAccount::from_encryptable(encrypted_data)
                .change_context(errors::ApiErrorResponse::InternalServerError)
                .attach_printable("Failed while decrypting connector account details")?;

        Ok(storage::MerchantConnectorAccountUpdate::Update {
            connector_type: Some(self.connector_type),
            connector_name: None,
            merchant_connector_id: None,
            connector_label: self.connector_label.clone(),
            connector_account_details: Box::new(encrypted_data.connector_account_details),
            test_mode: self.test_mode,
            disabled,
            payment_methods_enabled,
            metadata: self.metadata,
            frm_configs,
            connector_webhook_details: match &self.connector_webhook_details {
                Some(connector_webhook_details) => Box::new(
                    connector_webhook_details
                        .encode_to_value()
                        .change_context(errors::ApiErrorResponse::InternalServerError)
                        .map(Some)?
                        .map(Secret::new),
                ),
                None => Box::new(None),
            },
            applepay_verified_domains: None,
            pm_auth_config: Box::new(self.pm_auth_config),
            status: Some(connector_status),
            additional_merchant_data: Box::new(encrypted_data.additional_merchant_data),
            connector_wallets_details: Box::new(encrypted_data.connector_wallets_details),
        })
    }
}

#[cfg(any(feature = "v1", feature = "v2", feature = "olap"))]
#[async_trait::async_trait]
trait MerchantConnectorAccountCreateBridge {
    async fn create_domain_model_from_request(
        self,
        state: &SessionState,
        key_store: domain::MerchantKeyStore,
        business_profile: &domain::Profile,
        key_manager_state: &KeyManagerState,
    ) -> RouterResult<domain::MerchantConnectorAccount>;

    async fn validate_and_get_business_profile(
        self,
        merchant_context: &domain::MerchantContext,
        db: &dyn StorageInterface,
        key_manager_state: &KeyManagerState,
    ) -> RouterResult<domain::Profile>;
}

#[cfg(all(feature = "v2", feature = "olap",))]
#[async_trait::async_trait]
impl MerchantConnectorAccountCreateBridge for api::MerchantConnectorCreate {
    async fn create_domain_model_from_request(
        self,
        state: &SessionState,
        key_store: domain::MerchantKeyStore,
        business_profile: &domain::Profile,
        key_manager_state: &KeyManagerState,
    ) -> RouterResult<domain::MerchantConnectorAccount> {
        // If connector label is not passed in the request, generate one
        let connector_label = self.get_connector_label(business_profile.profile_name.clone());
        let frm_configs = self.get_frm_config_as_secret();
        let payment_methods_enabled = self.payment_methods_enabled;
        // Validate Merchant api details and return error if not in correct format
        let auth = types::ConnectorAuthType::from_option_secret_value(
            self.connector_account_details.clone(),
        )
        .change_context(errors::ApiErrorResponse::InvalidDataFormat {
            field_name: "connector_account_details".to_string(),
            expected_format: "auth_type and api_key".to_string(),
        })?;

        let connector_auth_type_and_metadata_validation = ConnectorAuthTypeAndMetadataValidation {
            connector_name: &self.connector_name,
            auth_type: &auth,
            connector_meta_data: &self.metadata,
        };
        connector_auth_type_and_metadata_validation.validate_auth_and_metadata_type()?;
        let connector_status_and_disabled_validation = ConnectorStatusAndDisabledValidation {
            status: &self.status,
            disabled: &self.disabled,
            auth: &auth,
            current_status: &api_enums::ConnectorStatus::Active,
        };
        let (connector_status, disabled) =
            connector_status_and_disabled_validation.validate_status_and_disabled()?;

        let identifier = km_types::Identifier::Merchant(business_profile.merchant_id.clone());
        let merchant_recipient_data = if let Some(data) = &self.additional_merchant_data {
            Some(
                process_open_banking_connectors(
                    state,
                    &business_profile.merchant_id,
                    &auth,
                    &self.connector_type,
                    &self.connector_name,
                    types::AdditionalMerchantData::foreign_from(data.clone()),
                )
                .await?,
            )
        } else {
            None
        }
        .map(|data| {
            serde_json::to_value(types::AdditionalMerchantData::OpenBankingRecipientData(
                data,
            ))
        })
        .transpose()
        .change_context(errors::ApiErrorResponse::InternalServerError)
        .attach_printable("Failed to serialize MerchantRecipientData")?;

        let encrypted_data = domain_types::crypto_operation(
            key_manager_state,
            type_name!(domain::MerchantConnectorAccount),
            domain_types::CryptoOperation::BatchEncrypt(
                FromRequestEncryptableMerchantConnectorAccount::to_encryptable(
                    FromRequestEncryptableMerchantConnectorAccount {
                        connector_account_details: self.connector_account_details.ok_or(
                            errors::ApiErrorResponse::MissingRequiredField {
                                field_name: "connector_account_details",
                            },
                        )?,
                        connector_wallets_details:
                            helpers::get_connector_wallets_details_with_apple_pay_certificates(
                                &self.metadata,
                                &self.connector_wallets_details,
                            )
                            .await?,
                        additional_merchant_data: merchant_recipient_data.map(Secret::new),
                    },
                ),
            ),
            identifier.clone(),
            key_store.key.peek(),
        )
        .await
        .and_then(|val| val.try_into_batchoperation())
        .change_context(errors::ApiErrorResponse::InternalServerError)
        .attach_printable("Failed while decrypting connector account details".to_string())?;

        let encrypted_data =
            FromRequestEncryptableMerchantConnectorAccount::from_encryptable(encrypted_data)
                .change_context(errors::ApiErrorResponse::InternalServerError)
                .attach_printable("Failed while decrypting connector account details")?;

        let feature_metadata = self
            .feature_metadata
            .as_ref()
            .map(ForeignTryFrom::foreign_try_from)
            .transpose()?;
        Ok(domain::MerchantConnectorAccount {
            merchant_id: business_profile.merchant_id.clone(),
            connector_type: self.connector_type,
            connector_name: self.connector_name,
            connector_account_details: encrypted_data.connector_account_details,
            payment_methods_enabled,
            disabled,
            metadata: self.metadata.clone(),
            frm_configs,
            connector_label: Some(connector_label.clone()),
            created_at: date_time::now(),
            modified_at: date_time::now(),
            id: common_utils::generate_merchant_connector_account_id_of_default_length(),
            connector_webhook_details: match self.connector_webhook_details {
                Some(connector_webhook_details) => {
                    connector_webhook_details.encode_to_value(
                    )
                    .change_context(errors::ApiErrorResponse::InternalServerError)
                    .attach_printable(format!("Failed to serialize api_models::admin::MerchantConnectorWebhookDetails for Merchant: {:?}", business_profile.merchant_id))
                    .map(Some)?
                    .map(Secret::new)
                }
                None => None,
            },
            profile_id: business_profile.get_id().to_owned(),
            applepay_verified_domains: None,
            pm_auth_config: self.pm_auth_config.clone(),
            status: connector_status,
            connector_wallets_details: encrypted_data.connector_wallets_details,
            additional_merchant_data: encrypted_data.additional_merchant_data,
            version: common_types::consts::API_VERSION,
            feature_metadata,
        })
    }

    async fn validate_and_get_business_profile(
        self,
        merchant_context: &domain::MerchantContext,
        db: &dyn StorageInterface,
        key_manager_state: &KeyManagerState,
    ) -> RouterResult<domain::Profile> {
        let profile_id = self.profile_id;
        // Check whether this profile belongs to the merchant

        let business_profile = core_utils::validate_and_get_business_profile(
            db,
            key_manager_state,
            merchant_context.get_merchant_key_store(),
            Some(&profile_id),
            merchant_context.get_merchant_account().get_id(),
        )
        .await?
        .get_required_value("Profile")
        .change_context(errors::ApiErrorResponse::ProfileNotFound {
            id: profile_id.get_string_repr().to_owned(),
        })?;

        Ok(business_profile)
    }
}

#[cfg(feature = "v1")]
struct PaymentMethodsEnabled<'a> {
    payment_methods_enabled: &'a Option<Vec<api_models::admin::PaymentMethodsEnabled>>,
}

#[cfg(feature = "v1")]
impl PaymentMethodsEnabled<'_> {
    fn get_payment_methods_enabled(&self) -> RouterResult<Option<Vec<pii::SecretSerdeValue>>> {
        let mut vec = Vec::new();
        let payment_methods_enabled = match self.payment_methods_enabled.clone() {
            Some(val) => {
                for pm in val.into_iter() {
                    let pm_value = pm
                        .encode_to_value()
                        .change_context(errors::ApiErrorResponse::InternalServerError)
                        .attach_printable(
                            "Failed while encoding to serde_json::Value, PaymentMethod",
                        )?;
                    vec.push(Secret::new(pm_value))
                }
                Some(vec)
            }
            None => None,
        };
        Ok(payment_methods_enabled)
    }
}

#[cfg(all(feature = "v1", feature = "olap"))]
#[async_trait::async_trait]
impl MerchantConnectorAccountCreateBridge for api::MerchantConnectorCreate {
    async fn create_domain_model_from_request(
        self,
        state: &SessionState,
        key_store: domain::MerchantKeyStore,
        business_profile: &domain::Profile,
        key_manager_state: &KeyManagerState,
    ) -> RouterResult<domain::MerchantConnectorAccount> {
        // If connector label is not passed in the request, generate one
        let connector_label = self
            .connector_label
            .clone()
            .or(core_utils::get_connector_label(
                self.business_country,
                self.business_label.as_ref(),
                self.business_sub_label.as_ref(),
                &self.connector_name.to_string(),
            ))
            .unwrap_or(format!(
                "{}_{}",
                self.connector_name, business_profile.profile_name
            ));
        let payment_methods_enabled = PaymentMethodsEnabled {
            payment_methods_enabled: &self.payment_methods_enabled,
        };
        let payment_methods_enabled = payment_methods_enabled.get_payment_methods_enabled()?;
        let frm_configs = self.get_frm_config_as_secret();
        // Validate Merchant api details and return error if not in correct format
        let auth = types::ConnectorAuthType::from_option_secret_value(
            self.connector_account_details.clone(),
        )
        .change_context(errors::ApiErrorResponse::InvalidDataFormat {
            field_name: "connector_account_details".to_string(),
            expected_format: "auth_type and api_key".to_string(),
        })?;

        let connector_auth_type_and_metadata_validation = ConnectorAuthTypeAndMetadataValidation {
            connector_name: &self.connector_name,
            auth_type: &auth,
            connector_meta_data: &self.metadata,
        };
        connector_auth_type_and_metadata_validation.validate_auth_and_metadata_type()?;
        let connector_status_and_disabled_validation = ConnectorStatusAndDisabledValidation {
            status: &self.status,
            disabled: &self.disabled,
            auth: &auth,
            current_status: &api_enums::ConnectorStatus::Active,
        };
        let (connector_status, disabled) =
            connector_status_and_disabled_validation.validate_status_and_disabled()?;
        let identifier = km_types::Identifier::Merchant(business_profile.merchant_id.clone());
        let merchant_recipient_data = if let Some(data) = &self.additional_merchant_data {
            Some(
                process_open_banking_connectors(
                    state,
                    &business_profile.merchant_id,
                    &auth,
                    &self.connector_type,
                    &self.connector_name,
                    types::AdditionalMerchantData::foreign_from(data.clone()),
                )
                .await?,
            )
        } else {
            None
        }
        .map(|data| {
            serde_json::to_value(types::AdditionalMerchantData::OpenBankingRecipientData(
                data,
            ))
        })
        .transpose()
        .change_context(errors::ApiErrorResponse::InternalServerError)
        .attach_printable("Failed to serialize MerchantRecipientData")?;

        let encrypted_data = domain_types::crypto_operation(
            key_manager_state,
            type_name!(domain::MerchantConnectorAccount),
            domain_types::CryptoOperation::BatchEncrypt(
                FromRequestEncryptableMerchantConnectorAccount::to_encryptable(
                    FromRequestEncryptableMerchantConnectorAccount {
                        connector_account_details: self.connector_account_details.ok_or(
                            errors::ApiErrorResponse::MissingRequiredField {
                                field_name: "connector_account_details",
                            },
                        )?,
                        connector_wallets_details:
                            helpers::get_connector_wallets_details_with_apple_pay_certificates(
                                &self.metadata,
                                &self.connector_wallets_details,
                            )
                            .await?,
                        additional_merchant_data: merchant_recipient_data.map(Secret::new),
                    },
                ),
            ),
            identifier.clone(),
            key_store.key.peek(),
        )
        .await
        .and_then(|val| val.try_into_batchoperation())
        .change_context(errors::ApiErrorResponse::InternalServerError)
        .attach_printable("Failed while decrypting connector account details".to_string())?;

        let encrypted_data =
            FromRequestEncryptableMerchantConnectorAccount::from_encryptable(encrypted_data)
                .change_context(errors::ApiErrorResponse::InternalServerError)
                .attach_printable("Failed while decrypting connector account details")?;

        Ok(domain::MerchantConnectorAccount {
            merchant_id: business_profile.merchant_id.clone(),
            connector_type: self.connector_type,
            connector_name: self.connector_name.to_string(),
            merchant_connector_id: common_utils::generate_merchant_connector_account_id_of_default_length(),
            connector_account_details: encrypted_data.connector_account_details,
            payment_methods_enabled,
            disabled,
            metadata: self.metadata.clone(),
            frm_configs,
            connector_label: Some(connector_label.clone()),
            created_at: date_time::now(),
            modified_at: date_time::now(),
            connector_webhook_details: match self.connector_webhook_details {
                Some(connector_webhook_details) => {
                    connector_webhook_details.encode_to_value(
                    )
                    .change_context(errors::ApiErrorResponse::InternalServerError)
                    .attach_printable(format!("Failed to serialize api_models::admin::MerchantConnectorWebhookDetails for Merchant: {:?}", business_profile.merchant_id))
                    .map(Some)?
                    .map(Secret::new)
                }
                None => None,
            },
            profile_id: business_profile.get_id().to_owned(),
            applepay_verified_domains: None,
            pm_auth_config: self.pm_auth_config.clone(),
            status: connector_status,
            connector_wallets_details: encrypted_data.connector_wallets_details,
            test_mode: self.test_mode,
            business_country: self.business_country,
            business_label: self.business_label.clone(),
            business_sub_label: self.business_sub_label.clone(),
            additional_merchant_data: encrypted_data.additional_merchant_data,
            version: common_types::consts::API_VERSION,
        })
    }

    /// If profile_id is not passed, use default profile if available, or
    /// If business_details (business_country and business_label) are passed, get the business_profile
    /// or return a `MissingRequiredField` error
    async fn validate_and_get_business_profile(
        self,
        merchant_context: &domain::MerchantContext,
        db: &dyn StorageInterface,
        key_manager_state: &KeyManagerState,
    ) -> RouterResult<domain::Profile> {
        match self.profile_id.or(merchant_context
            .get_merchant_account()
            .default_profile
            .clone())
        {
            Some(profile_id) => {
                // Check whether this business profile belongs to the merchant

                let business_profile = core_utils::validate_and_get_business_profile(
                    db,
                    key_manager_state,
                    merchant_context.get_merchant_key_store(),
                    Some(&profile_id),
                    merchant_context.get_merchant_account().get_id(),
                )
                .await?
                .get_required_value("Profile")
                .change_context(errors::ApiErrorResponse::ProfileNotFound {
                    id: profile_id.get_string_repr().to_owned(),
                })?;

                Ok(business_profile)
            }
            None => match self.business_country.zip(self.business_label) {
                Some((business_country, business_label)) => {
                    let profile_name = format!("{business_country}_{business_label}");
                    let business_profile = db
                        .find_business_profile_by_profile_name_merchant_id(
                            key_manager_state,
                            merchant_context.get_merchant_key_store(),
                            &profile_name,
                            merchant_context.get_merchant_account().get_id(),
                        )
                        .await
                        .to_not_found_response(errors::ApiErrorResponse::ProfileNotFound {
                            id: profile_name,
                        })?;

                    Ok(business_profile)
                }
                _ => Err(report!(errors::ApiErrorResponse::MissingRequiredField {
                    field_name: "profile_id or business_country, business_label"
                })),
            },
        }
    }
}

pub async fn create_connector(
    state: SessionState,
    req: api::MerchantConnectorCreate,
    merchant_context: domain::MerchantContext,
    auth_profile_id: Option<id_type::ProfileId>,
) -> RouterResponse<api_models::admin::MerchantConnectorResponse> {
    let store = state.store.as_ref();
    let key_manager_state = &(&state).into();
    #[cfg(feature = "dummy_connector")]
    fp_utils::when(
        req.connector_name
            .validate_dummy_connector_create(state.conf.dummy_connector.enabled),
        || {
            Err(errors::ApiErrorResponse::InvalidRequestData {
                message: "Invalid connector name".to_string(),
            })
        },
    )?;

    let connector_metadata = ConnectorMetadata {
        connector_metadata: &req.metadata,
    };

    let merchant_id = merchant_context.get_merchant_account().get_id();

    connector_metadata.validate_apple_pay_certificates_in_mca_metadata()?;

    #[cfg(feature = "v1")]
    helpers::validate_business_details(
        req.business_country,
        req.business_label.as_ref(),
        &merchant_context,
    )?;

    let business_profile = req
        .clone()
        .validate_and_get_business_profile(&merchant_context, store, key_manager_state)
        .await?;

    #[cfg(feature = "v2")]
    if req.connector_type == common_enums::ConnectorType::BillingProcessor {
        let profile_wrapper = ProfileWrapper::new(business_profile.clone());
        profile_wrapper
            .update_revenue_recovery_algorithm_under_profile(
                store,
                key_manager_state,
                merchant_context.get_merchant_key_store(),
                common_enums::RevenueRecoveryAlgorithmType::Monitoring,
            )
            .await?;
    }
    core_utils::validate_profile_id_from_auth_layer(auth_profile_id, &business_profile)?;

    let pm_auth_config_validation = PMAuthConfigValidation {
        connector_type: &req.connector_type,
        pm_auth_config: &req.pm_auth_config,
        db: store,
        merchant_id,
        profile_id: business_profile.get_id(),
        key_store: merchant_context.get_merchant_key_store(),
        key_manager_state,
    };
    pm_auth_config_validation.validate_pm_auth_config().await?;

    let connector_type_and_connector_enum = ConnectorTypeAndConnectorName {
        connector_type: &req.connector_type,
        connector_name: &req.connector_name,
    };
    let routable_connector = connector_type_and_connector_enum.get_routable_connector()?;

    // The purpose of this merchant account update is just to update the
    // merchant account `modified_at` field for KGraph cache invalidation
    state
        .store
        .update_specific_fields_in_merchant(
            key_manager_state,
            merchant_id,
            storage::MerchantAccountUpdate::ModifiedAtUpdate,
            merchant_context.get_merchant_key_store(),
        )
        .await
        .change_context(errors::ApiErrorResponse::InternalServerError)
        .attach_printable("error updating the merchant account when creating payment connector")?;

    let merchant_connector_account = req
        .clone()
        .create_domain_model_from_request(
            &state,
            merchant_context.get_merchant_key_store().clone(),
            &business_profile,
            key_manager_state,
        )
        .await?;

    let mca = state
        .store
        .insert_merchant_connector_account(
            key_manager_state,
            merchant_connector_account.clone(),
            merchant_context.get_merchant_key_store(),
        )
        .await
        .to_duplicate_response(
            errors::ApiErrorResponse::DuplicateMerchantConnectorAccount {
                profile_id: business_profile.get_id().get_string_repr().to_owned(),
                connector_label: merchant_connector_account
                    .connector_label
                    .unwrap_or_default(),
            },
        )?;

    #[cfg(feature = "v1")]
    //update merchant default config
    let merchant_default_config_update = MerchantDefaultConfigUpdate {
        routable_connector: &routable_connector,
        merchant_connector_id: &mca.get_id(),
        store,
        merchant_id,
        profile_id: business_profile.get_id(),
        transaction_type: &req.get_transaction_type(),
    };

    #[cfg(feature = "v2")]
    //update merchant default config
    let merchant_default_config_update = DefaultFallbackRoutingConfigUpdate {
        routable_connector: &routable_connector,
        merchant_connector_id: &mca.get_id(),
        store,
        business_profile,
        key_store: merchant_context.get_merchant_key_store().to_owned(),
        key_manager_state,
    };

    merchant_default_config_update
        .retrieve_and_update_default_fallback_routing_algorithm_if_routable_connector_exists()
        .await?;

    metrics::MCA_CREATE.add(
        1,
        router_env::metric_attributes!(
            ("connector", req.connector_name.to_string()),
            ("merchant", merchant_id.clone()),
        ),
    );

    let mca_response = mca.foreign_try_into()?;
    Ok(service_api::ApplicationResponse::Json(mca_response))
}

#[cfg(feature = "v1")]
async fn validate_pm_auth(
    val: pii::SecretSerdeValue,
    state: &SessionState,
    merchant_id: &id_type::MerchantId,
    merchant_context: domain::MerchantContext,
    profile_id: &id_type::ProfileId,
) -> RouterResponse<()> {
    let config =
        serde_json::from_value::<api_models::pm_auth::PaymentMethodAuthConfig>(val.expose())
            .change_context(errors::ApiErrorResponse::InvalidRequestData {
                message: "invalid data received for payment method auth config".to_string(),
            })
            .attach_printable("Failed to deserialize Payment Method Auth config")?;

    let all_mcas = state
        .store
        .find_merchant_connector_account_by_merchant_id_and_disabled_list(
            &state.into(),
            merchant_id,
            true,
            merchant_context.get_merchant_key_store(),
        )
        .await
        .change_context(errors::ApiErrorResponse::MerchantConnectorAccountNotFound {
            id: merchant_context
                .get_merchant_account()
                .get_id()
                .get_string_repr()
                .to_owned(),
        })?;

    for conn_choice in config.enabled_payment_methods {
        let pm_auth_mca = all_mcas
            .iter()
            .find(|mca| mca.get_id() == conn_choice.mca_id)
            .ok_or(errors::ApiErrorResponse::GenericNotFoundError {
                message: "payment method auth connector account not found".to_string(),
            })?;

        if &pm_auth_mca.profile_id != profile_id {
            return Err(errors::ApiErrorResponse::GenericNotFoundError {
                message: "payment method auth profile_id differs from connector profile_id"
                    .to_string(),
            }
            .into());
        }
    }

    Ok(services::ApplicationResponse::StatusOk)
}

#[cfg(feature = "v1")]
pub async fn retrieve_connector(
    state: SessionState,
    merchant_id: id_type::MerchantId,
    profile_id: Option<id_type::ProfileId>,
    merchant_connector_id: id_type::MerchantConnectorAccountId,
) -> RouterResponse<api_models::admin::MerchantConnectorResponse> {
    let store = state.store.as_ref();
    let key_manager_state = &(&state).into();
    let key_store = store
        .get_merchant_key_store_by_merchant_id(
            key_manager_state,
            &merchant_id,
            &store.get_master_key().to_vec().into(),
        )
        .await
        .to_not_found_response(errors::ApiErrorResponse::MerchantAccountNotFound)?;

    let _merchant_account = store
        .find_merchant_account_by_merchant_id(key_manager_state, &merchant_id, &key_store)
        .await
        .to_not_found_response(errors::ApiErrorResponse::MerchantAccountNotFound)?;

    let mca = store
        .find_by_merchant_connector_account_merchant_id_merchant_connector_id(
            key_manager_state,
            &merchant_id,
            &merchant_connector_id,
            &key_store,
        )
        .await
        .to_not_found_response(errors::ApiErrorResponse::MerchantConnectorAccountNotFound {
            id: merchant_connector_id.get_string_repr().to_string(),
        })?;
    core_utils::validate_profile_id_from_auth_layer(profile_id, &mca)?;

    Ok(service_api::ApplicationResponse::Json(
        mca.foreign_try_into()?,
    ))
}

#[cfg(feature = "v2")]
pub async fn retrieve_connector(
    state: SessionState,
    merchant_context: domain::MerchantContext,
    id: id_type::MerchantConnectorAccountId,
) -> RouterResponse<api_models::admin::MerchantConnectorResponse> {
    let store = state.store.as_ref();
    let key_manager_state = &(&state).into();

    let merchant_id = merchant_context.get_merchant_account().get_id();

    let mca = store
        .find_merchant_connector_account_by_id(
            key_manager_state,
            &id,
            merchant_context.get_merchant_key_store(),
        )
        .await
        .to_not_found_response(errors::ApiErrorResponse::MerchantConnectorAccountNotFound {
            id: id.clone().get_string_repr().to_string(),
        })?;

    // Validate if the merchant_id sent in the request is valid
    if mca.merchant_id != *merchant_id {
        return Err(errors::ApiErrorResponse::InvalidRequestData {
            message: format!(
                "Invalid merchant_id {} provided for merchant_connector_account {:?}",
                merchant_id.get_string_repr(),
                id
            ),
        }
        .into());
    }

    Ok(service_api::ApplicationResponse::Json(
        mca.foreign_try_into()?,
    ))
}

#[cfg(all(feature = "olap", feature = "v2"))]
pub async fn list_connectors_for_a_profile(
    state: SessionState,
    key_store: domain::MerchantKeyStore,
    profile_id: id_type::ProfileId,
) -> RouterResponse<Vec<api_models::admin::MerchantConnectorListResponse>> {
    let store = state.store.as_ref();
    let key_manager_state = &(&state).into();

    let merchant_connector_accounts = store
        .list_connector_account_by_profile_id(key_manager_state, &profile_id, &key_store)
        .await
        .to_not_found_response(errors::ApiErrorResponse::InternalServerError)?;
    let mut response = vec![];

    for mca in merchant_connector_accounts.into_iter() {
        response.push(mca.foreign_try_into()?);
    }

    Ok(service_api::ApplicationResponse::Json(response))
}

pub async fn list_payment_connectors(
    state: SessionState,
    merchant_id: id_type::MerchantId,
    profile_id_list: Option<Vec<id_type::ProfileId>>,
) -> RouterResponse<Vec<api_models::admin::MerchantConnectorListResponse>> {
    let store = state.store.as_ref();
    let key_manager_state = &(&state).into();
    let key_store = store
        .get_merchant_key_store_by_merchant_id(
            key_manager_state,
            &merchant_id,
            &store.get_master_key().to_vec().into(),
        )
        .await
        .to_not_found_response(errors::ApiErrorResponse::MerchantAccountNotFound)?;

    // Validate merchant account
    store
        .find_merchant_account_by_merchant_id(key_manager_state, &merchant_id, &key_store)
        .await
        .to_not_found_response(errors::ApiErrorResponse::MerchantAccountNotFound)?;

    let merchant_connector_accounts = store
        .find_merchant_connector_account_by_merchant_id_and_disabled_list(
            key_manager_state,
            &merchant_id,
            true,
            &key_store,
        )
        .await
        .to_not_found_response(errors::ApiErrorResponse::InternalServerError)?;
    let merchant_connector_accounts = core_utils::filter_objects_based_on_profile_id_list(
        profile_id_list,
        merchant_connector_accounts,
    );
    let mut response = vec![];

    // The can be eliminated once [#79711](https://github.com/rust-lang/rust/issues/79711) is stabilized
    for mca in merchant_connector_accounts.into_iter() {
        response.push(mca.foreign_try_into()?);
    }

    Ok(service_api::ApplicationResponse::Json(response))
}

pub async fn update_connector(
    state: SessionState,
    merchant_id: &id_type::MerchantId,
    profile_id: Option<id_type::ProfileId>,
    merchant_connector_id: &id_type::MerchantConnectorAccountId,
    req: api_models::admin::MerchantConnectorUpdate,
) -> RouterResponse<api_models::admin::MerchantConnectorResponse> {
    let db = state.store.as_ref();
    let key_manager_state = &(&state).into();
    let key_store = db
        .get_merchant_key_store_by_merchant_id(
            key_manager_state,
            merchant_id,
            &db.get_master_key().to_vec().into(),
        )
        .await
        .to_not_found_response(errors::ApiErrorResponse::MerchantAccountNotFound)?;

    let merchant_account = db
        .find_merchant_account_by_merchant_id(key_manager_state, merchant_id, &key_store)
        .await
        .to_not_found_response(errors::ApiErrorResponse::MerchantAccountNotFound)?;

    let mca = req
        .clone()
        .get_merchant_connector_account_from_id(
            db,
            merchant_id,
            merchant_connector_id,
            &key_store,
            key_manager_state,
        )
        .await?;
    core_utils::validate_profile_id_from_auth_layer(profile_id, &mca)?;

    let merchant_context = domain::MerchantContext::NormalMerchant(Box::new(domain::Context(
        merchant_account.clone(),
        key_store.clone(),
    )));
    let payment_connector = req
        .clone()
        .create_domain_model_from_request(&state, &mca, key_manager_state, &merchant_context)
        .await?;

    // Profile id should always be present
    let profile_id = mca.profile_id.clone();

    let request_connector_label = req.connector_label;

    let updated_mca = db
        .update_merchant_connector_account(
            key_manager_state,
            mca,
            payment_connector.into(),
            &key_store,
        )
        .await
        .change_context(
            errors::ApiErrorResponse::DuplicateMerchantConnectorAccount {
                profile_id: profile_id.get_string_repr().to_owned(),
                connector_label: request_connector_label.unwrap_or_default(),
            },
        )
        .attach_printable_lazy(|| {
            format!(
                "Failed while updating MerchantConnectorAccount: id: {:?}",
                merchant_connector_id
            )
        })?;

    let response = updated_mca.foreign_try_into()?;

    Ok(service_api::ApplicationResponse::Json(response))
}

#[cfg(feature = "v1")]
pub async fn delete_connector(
    state: SessionState,
    merchant_id: id_type::MerchantId,
    merchant_connector_id: id_type::MerchantConnectorAccountId,
) -> RouterResponse<api::MerchantConnectorDeleteResponse> {
    let db = state.store.as_ref();
    let key_manager_state = &(&state).into();
    let key_store = db
        .get_merchant_key_store_by_merchant_id(
            key_manager_state,
            &merchant_id,
            &db.get_master_key().to_vec().into(),
        )
        .await
        .to_not_found_response(errors::ApiErrorResponse::MerchantAccountNotFound)?;

    let _merchant_account = db
        .find_merchant_account_by_merchant_id(key_manager_state, &merchant_id, &key_store)
        .await
        .to_not_found_response(errors::ApiErrorResponse::MerchantAccountNotFound)?;

    let mca = db
        .find_by_merchant_connector_account_merchant_id_merchant_connector_id(
            key_manager_state,
            &merchant_id,
            &merchant_connector_id,
            &key_store,
        )
        .await
        .to_not_found_response(errors::ApiErrorResponse::MerchantConnectorAccountNotFound {
            id: merchant_connector_id.get_string_repr().to_string(),
        })?;

    let is_deleted = db
        .delete_merchant_connector_account_by_merchant_id_merchant_connector_id(
            &merchant_id,
            &merchant_connector_id,
        )
        .await
        .to_not_found_response(errors::ApiErrorResponse::MerchantConnectorAccountNotFound {
            id: merchant_connector_id.get_string_repr().to_string(),
        })?;

    // delete the mca from the config as well
    let merchant_default_config_delete = MerchantDefaultConfigUpdate {
        routable_connector: &Some(
            common_enums::RoutableConnectors::from_str(&mca.connector_name).map_err(|_| {
                errors::ApiErrorResponse::InvalidDataValue {
                    field_name: "connector_name",
                }
            })?,
        ),
        merchant_connector_id: &mca.get_id(),
        store: db,
        merchant_id: &merchant_id,
        profile_id: &mca.profile_id,
        transaction_type: &mca.connector_type.into(),
    };

    merchant_default_config_delete
        .retrieve_and_delete_from_default_fallback_routing_algorithm_if_routable_connector_exists()
        .await?;

    let response = api::MerchantConnectorDeleteResponse {
        merchant_id,
        merchant_connector_id,
        deleted: is_deleted,
    };
    Ok(service_api::ApplicationResponse::Json(response))
}

#[cfg(feature = "v2")]
pub async fn delete_connector(
    state: SessionState,
    merchant_context: domain::MerchantContext,
    id: id_type::MerchantConnectorAccountId,
) -> RouterResponse<api::MerchantConnectorDeleteResponse> {
    let db = state.store.as_ref();
    let key_manager_state = &(&state).into();

    let merchant_id = merchant_context.get_merchant_account().get_id();

    let mca = db
        .find_merchant_connector_account_by_id(
            key_manager_state,
            &id,
            merchant_context.get_merchant_key_store(),
        )
        .await
        .to_not_found_response(errors::ApiErrorResponse::MerchantConnectorAccountNotFound {
            id: id.clone().get_string_repr().to_string(),
        })?;

    // Validate if the merchant_id sent in the request is valid
    if mca.merchant_id != *merchant_id {
        return Err(errors::ApiErrorResponse::InvalidRequestData {
            message: format!(
                "Invalid merchant_id {} provided for merchant_connector_account {:?}",
                merchant_id.get_string_repr(),
                id
            ),
        }
        .into());
    }

    let is_deleted = db
        .delete_merchant_connector_account_by_id(&id)
        .await
        .to_not_found_response(errors::ApiErrorResponse::MerchantConnectorAccountNotFound {
            id: id.clone().get_string_repr().to_string(),
        })?;

    let business_profile = db
        .find_business_profile_by_profile_id(
            key_manager_state,
            merchant_context.get_merchant_key_store(),
            &mca.profile_id,
        )
        .await
        .to_not_found_response(errors::ApiErrorResponse::ProfileNotFound {
            id: mca.profile_id.get_string_repr().to_owned(),
        })?;

    let merchant_default_config_delete = DefaultFallbackRoutingConfigUpdate {
        routable_connector: &Some(
            common_enums::RoutableConnectors::from_str(&mca.connector_name.to_string()).map_err(
                |_| errors::ApiErrorResponse::InvalidDataValue {
                    field_name: "connector_name",
                },
            )?,
        ),
        merchant_connector_id: &mca.get_id(),
        store: db,
        business_profile,
        key_store: merchant_context.get_merchant_key_store().to_owned(),
        key_manager_state,
    };

    merchant_default_config_delete
        .retrieve_and_delete_from_default_fallback_routing_algorithm_if_routable_connector_exists()
        .await?;

    let response = api::MerchantConnectorDeleteResponse {
        merchant_id: merchant_id.clone(),
        id,
        deleted: is_deleted,
    };
    Ok(service_api::ApplicationResponse::Json(response))
}

pub async fn kv_for_merchant(
    state: SessionState,
    merchant_id: id_type::MerchantId,
    enable: bool,
) -> RouterResponse<api_models::admin::ToggleKVResponse> {
    let db = state.store.as_ref();
    let key_manager_state = &(&state).into();
    let key_store = db
        .get_merchant_key_store_by_merchant_id(
            key_manager_state,
            &merchant_id,
            &db.get_master_key().to_vec().into(),
        )
        .await
        .to_not_found_response(errors::ApiErrorResponse::MerchantAccountNotFound)?;

    // check if the merchant account exists
    let merchant_account = db
        .find_merchant_account_by_merchant_id(key_manager_state, &merchant_id, &key_store)
        .await
        .to_not_found_response(errors::ApiErrorResponse::MerchantAccountNotFound)?;

    let updated_merchant_account = match (enable, merchant_account.storage_scheme) {
        (true, MerchantStorageScheme::RedisKv) | (false, MerchantStorageScheme::PostgresOnly) => {
            Ok(merchant_account)
        }
        (true, MerchantStorageScheme::PostgresOnly) => {
            if state.conf.as_ref().is_kv_soft_kill_mode() {
                Err(errors::ApiErrorResponse::InvalidRequestData {
                    message: "Kv cannot be enabled when application is in soft_kill_mode"
                        .to_owned(),
                })?
            }

            db.update_merchant(
                key_manager_state,
                merchant_account,
                storage::MerchantAccountUpdate::StorageSchemeUpdate {
                    storage_scheme: MerchantStorageScheme::RedisKv,
                },
                &key_store,
            )
            .await
        }
        (false, MerchantStorageScheme::RedisKv) => {
            db.update_merchant(
                key_manager_state,
                merchant_account,
                storage::MerchantAccountUpdate::StorageSchemeUpdate {
                    storage_scheme: MerchantStorageScheme::PostgresOnly,
                },
                &key_store,
            )
            .await
        }
    }
    .map_err(|error| {
        error
            .change_context(errors::ApiErrorResponse::InternalServerError)
            .attach_printable("failed to switch merchant_storage_scheme")
    })?;
    let kv_status = matches!(
        updated_merchant_account.storage_scheme,
        MerchantStorageScheme::RedisKv
    );

    Ok(service_api::ApplicationResponse::Json(
        api_models::admin::ToggleKVResponse {
            merchant_id: updated_merchant_account.get_id().to_owned(),
            kv_enabled: kv_status,
        },
    ))
}

pub async fn toggle_kv_for_all_merchants(
    state: SessionState,
    enable: bool,
) -> RouterResponse<api_models::admin::ToggleAllKVResponse> {
    let db = state.store.as_ref();
    let storage_scheme = if enable {
        MerchantStorageScheme::RedisKv
    } else {
        MerchantStorageScheme::PostgresOnly
    };

    let total_update = db
        .update_all_merchant_account(storage::MerchantAccountUpdate::StorageSchemeUpdate {
            storage_scheme,
        })
        .await
        .map_err(|error| {
            error
                .change_context(errors::ApiErrorResponse::InternalServerError)
                .attach_printable("Failed to switch merchant_storage_scheme for all merchants")
        })?;

    Ok(service_api::ApplicationResponse::Json(
        api_models::admin::ToggleAllKVResponse {
            total_updated: total_update,
            kv_enabled: enable,
        },
    ))
}

pub async fn check_merchant_account_kv_status(
    state: SessionState,
    merchant_id: id_type::MerchantId,
) -> RouterResponse<api_models::admin::ToggleKVResponse> {
    let db = state.store.as_ref();
    let key_manager_state = &(&state).into();
    let key_store = db
        .get_merchant_key_store_by_merchant_id(
            key_manager_state,
            &merchant_id,
            &db.get_master_key().to_vec().into(),
        )
        .await
        .to_not_found_response(errors::ApiErrorResponse::MerchantAccountNotFound)?;

    // check if the merchant account exists
    let merchant_account = db
        .find_merchant_account_by_merchant_id(key_manager_state, &merchant_id, &key_store)
        .await
        .to_not_found_response(errors::ApiErrorResponse::MerchantAccountNotFound)?;

    let kv_status = matches!(
        merchant_account.storage_scheme,
        MerchantStorageScheme::RedisKv
    );

    Ok(service_api::ApplicationResponse::Json(
        api_models::admin::ToggleKVResponse {
            merchant_id: merchant_account.get_id().to_owned(),
            kv_enabled: kv_status,
        },
    ))
}

pub fn get_frm_config_as_secret(
    frm_configs: Option<Vec<api_models::admin::FrmConfigs>>,
) -> Option<Vec<Secret<serde_json::Value>>> {
    match frm_configs.as_ref() {
        Some(frm_value) => {
            let configs_for_frm_value: Vec<Secret<serde_json::Value>> = frm_value
                .iter()
                .map(|config| {
                    config
                        .encode_to_value()
                        .change_context(errors::ApiErrorResponse::ConfigNotFound)
                        .map(Secret::new)
                })
                .collect::<Result<Vec<_>, _>>()
                .ok()?;
            Some(configs_for_frm_value)
        }
        None => None,
    }
}

#[cfg(feature = "v1")]
pub async fn create_and_insert_business_profile(
    state: &SessionState,
    request: api::ProfileCreate,
    merchant_account: domain::MerchantAccount,
    key_store: &domain::MerchantKeyStore,
) -> RouterResult<domain::Profile> {
    let business_profile_new =
        admin::create_profile_from_merchant_account(state, merchant_account, request, key_store)
            .await?;

    let profile_name = business_profile_new.profile_name.clone();

    state
        .store
        .insert_business_profile(&state.into(), key_store, business_profile_new)
        .await
        .to_duplicate_response(errors::ApiErrorResponse::GenericDuplicateError {
            message: format!(
                "Business Profile with the profile_name {profile_name} already exists"
            ),
        })
        .attach_printable("Failed to insert Business profile because of duplication error")
}

#[cfg(feature = "olap")]
#[async_trait::async_trait]
trait ProfileCreateBridge {
    #[cfg(feature = "v1")]
    async fn create_domain_model_from_request(
        self,
        state: &SessionState,
        merchant_context: &domain::MerchantContext,
    ) -> RouterResult<domain::Profile>;

    #[cfg(feature = "v2")]
    async fn create_domain_model_from_request(
        self,
        state: &SessionState,
        key: &domain::MerchantKeyStore,
        merchant_id: &id_type::MerchantId,
    ) -> RouterResult<domain::Profile>;
}

#[cfg(feature = "olap")]
#[async_trait::async_trait]
impl ProfileCreateBridge for api::ProfileCreate {
    #[cfg(feature = "v1")]
    async fn create_domain_model_from_request(
        self,
        state: &SessionState,
        merchant_context: &domain::MerchantContext,
    ) -> RouterResult<domain::Profile> {
        use common_utils::ext_traits::AsyncExt;

        if let Some(session_expiry) = &self.session_expiry {
            helpers::validate_session_expiry(session_expiry.to_owned())?;
        }

        if let Some(intent_fulfillment_expiry) = self.intent_fulfillment_time {
            helpers::validate_intent_fulfillment_expiry(intent_fulfillment_expiry)?;
        }

        if let Some(ref routing_algorithm) = self.routing_algorithm {
            let _: api_models::routing::StaticRoutingAlgorithm = routing_algorithm
                .clone()
                .parse_value("RoutingAlgorithm")
                .change_context(errors::ApiErrorResponse::InvalidDataValue {
                    field_name: "routing_algorithm",
                })
                .attach_printable("Invalid routing algorithm given")?;
        }

        // Generate a unique profile id
        let profile_id = common_utils::generate_profile_id_of_default_length();
        let profile_name = self.profile_name.unwrap_or("default".to_string());

        let current_time = date_time::now();

        let webhook_details = self.webhook_details.map(ForeignInto::foreign_into);

        let payment_response_hash_key = self
            .payment_response_hash_key
            .or(merchant_context
                .get_merchant_account()
                .payment_response_hash_key
                .clone())
            .unwrap_or(common_utils::crypto::generate_cryptographically_secure_random_string(64));

        let payment_link_config = self.payment_link_config.map(ForeignInto::foreign_into);
        let key_manager_state = state.into();
        let outgoing_webhook_custom_http_headers = self
            .outgoing_webhook_custom_http_headers
            .async_map(|headers| {
                cards::create_encrypted_data(
                    &key_manager_state,
                    merchant_context.get_merchant_key_store(),
                    headers,
                )
            })
            .await
            .transpose()
            .change_context(errors::ApiErrorResponse::InternalServerError)
            .attach_printable("Unable to encrypt outgoing webhook custom HTTP headers")?;

        let payout_link_config = self
            .payout_link_config
            .map(|payout_conf| match payout_conf.config.validate() {
                Ok(_) => Ok(payout_conf.foreign_into()),
                Err(e) => Err(error_stack::report!(
                    errors::ApiErrorResponse::InvalidRequestData {
                        message: e.to_string()
                    }
                )),
            })
            .transpose()?;

        let key = merchant_context
            .get_merchant_key_store()
            .key
            .clone()
            .into_inner();
        let key_manager_state = state.into();

        let card_testing_secret_key = Some(Secret::new(utils::generate_id(
            consts::FINGERPRINT_SECRET_LENGTH,
            "fs",
        )));

        let card_testing_guard_config = self
            .card_testing_guard_config
            .map(CardTestingGuardConfig::foreign_from)
            .or(Some(CardTestingGuardConfig::default()));

        Ok(domain::Profile::from(domain::ProfileSetter {
            profile_id,
            merchant_id: merchant_context.get_merchant_account().get_id().clone(),
            profile_name,
            created_at: current_time,
            modified_at: current_time,
            return_url: self
                .return_url
                .map(|return_url| return_url.to_string())
                .or(merchant_context.get_merchant_account().return_url.clone()),
            enable_payment_response_hash: self.enable_payment_response_hash.unwrap_or(
                merchant_context
                    .get_merchant_account()
                    .enable_payment_response_hash,
            ),
            payment_response_hash_key: Some(payment_response_hash_key),
            redirect_to_merchant_with_http_post: self
                .redirect_to_merchant_with_http_post
                .unwrap_or(
                    merchant_context
                        .get_merchant_account()
                        .redirect_to_merchant_with_http_post,
                ),
            webhook_details: webhook_details.or(merchant_context
                .get_merchant_account()
                .webhook_details
                .clone()),
            metadata: self.metadata,
            routing_algorithm: None,
            intent_fulfillment_time: self
                .intent_fulfillment_time
                .map(i64::from)
                .or(merchant_context
                    .get_merchant_account()
                    .intent_fulfillment_time)
                .or(Some(common_utils::consts::DEFAULT_INTENT_FULFILLMENT_TIME)),
            frm_routing_algorithm: self.frm_routing_algorithm.or(merchant_context
                .get_merchant_account()
                .frm_routing_algorithm
                .clone()),
            #[cfg(feature = "payouts")]
            payout_routing_algorithm: self.payout_routing_algorithm.or(merchant_context
                .get_merchant_account()
                .payout_routing_algorithm
                .clone()),
            #[cfg(not(feature = "payouts"))]
            payout_routing_algorithm: None,
            is_recon_enabled: merchant_context.get_merchant_account().is_recon_enabled,
            applepay_verified_domains: self.applepay_verified_domains,
            payment_link_config,
            session_expiry: self
                .session_expiry
                .map(i64::from)
                .or(Some(common_utils::consts::DEFAULT_SESSION_EXPIRY)),
            authentication_connector_details: self
                .authentication_connector_details
                .map(ForeignInto::foreign_into),
            payout_link_config,
            is_connector_agnostic_mit_enabled: self.is_connector_agnostic_mit_enabled,
            is_extended_card_info_enabled: None,
            extended_card_info_config: None,
            use_billing_as_payment_method_billing: self
                .use_billing_as_payment_method_billing
                .or(Some(true)),
            collect_shipping_details_from_wallet_connector: self
                .collect_shipping_details_from_wallet_connector
                .or(Some(false)),
            collect_billing_details_from_wallet_connector: self
                .collect_billing_details_from_wallet_connector
                .or(Some(false)),
            outgoing_webhook_custom_http_headers,
            tax_connector_id: self.tax_connector_id,
            is_tax_connector_enabled: self.is_tax_connector_enabled,
            always_collect_billing_details_from_wallet_connector: self
                .always_collect_billing_details_from_wallet_connector,
            always_collect_shipping_details_from_wallet_connector: self
                .always_collect_shipping_details_from_wallet_connector,
            dynamic_routing_algorithm: None,
            is_network_tokenization_enabled: self.is_network_tokenization_enabled,
            is_auto_retries_enabled: self.is_auto_retries_enabled.unwrap_or_default(),
            max_auto_retries_enabled: self.max_auto_retries_enabled.map(i16::from),
            always_request_extended_authorization: self.always_request_extended_authorization,
            is_click_to_pay_enabled: self.is_click_to_pay_enabled,
            authentication_product_ids: self.authentication_product_ids,
            card_testing_guard_config,
            card_testing_secret_key: card_testing_secret_key
                .async_lift(|inner| async {
                    domain_types::crypto_operation(
                        &key_manager_state,
                        common_utils::type_name!(domain::Profile),
                        domain_types::CryptoOperation::EncryptOptional(inner),
                        km_types::Identifier::Merchant(
                            merchant_context
                                .get_merchant_key_store()
                                .merchant_id
                                .clone(),
                        ),
                        key.peek(),
                    )
                    .await
                    .and_then(|val| val.try_into_optionaloperation())
                })
                .await
                .change_context(errors::ApiErrorResponse::InternalServerError)
                .attach_printable("error while generating card testing secret key")?,
            is_clear_pan_retries_enabled: self.is_clear_pan_retries_enabled.unwrap_or_default(),
            force_3ds_challenge: self.force_3ds_challenge.unwrap_or_default(),
            active_surcharge_algorithm_id: self.active_surcharge_algorithm_id,
            is_debit_routing_enabled: self.is_debit_routing_enabled.unwrap_or_default(),
            merchant_business_country: self.merchant_business_country,
            is_iframe_redirection_enabled: self.is_iframe_redirection_enabled,
            is_pre_network_tokenization_enabled: self
                .is_pre_network_tokenization_enabled
                .unwrap_or_default(),
        }))
    }

    #[cfg(feature = "v2")]
    async fn create_domain_model_from_request(
        self,
        state: &SessionState,
        key_store: &domain::MerchantKeyStore,
        merchant_id: &id_type::MerchantId,
    ) -> RouterResult<domain::Profile> {
        if let Some(session_expiry) = &self.session_expiry {
            helpers::validate_session_expiry(session_expiry.to_owned())?;
        }

        // Generate a unique profile id
        // TODO: the profile_id should be generated from the profile_name
        let profile_id = common_utils::generate_profile_id_of_default_length();
        let profile_name = self.profile_name;

        let current_time = date_time::now();

        let webhook_details = self.webhook_details.map(ForeignInto::foreign_into);

        let payment_response_hash_key = self
            .payment_response_hash_key
            .unwrap_or(common_utils::crypto::generate_cryptographically_secure_random_string(64));

        let payment_link_config = self.payment_link_config.map(ForeignInto::foreign_into);
        let key_manager_state = state.into();
        let outgoing_webhook_custom_http_headers = self
            .outgoing_webhook_custom_http_headers
            .async_map(|headers| {
                cards::create_encrypted_data(&key_manager_state, key_store, headers)
            })
            .await
            .transpose()
            .change_context(errors::ApiErrorResponse::InternalServerError)
            .attach_printable("Unable to encrypt outgoing webhook custom HTTP headers")?;

        let payout_link_config = self
            .payout_link_config
            .map(|payout_conf| match payout_conf.config.validate() {
                Ok(_) => Ok(payout_conf.foreign_into()),
                Err(e) => Err(error_stack::report!(
                    errors::ApiErrorResponse::InvalidRequestData {
                        message: e.to_string()
                    }
                )),
            })
            .transpose()?;

        let key = key_store.key.clone().into_inner();
        let key_manager_state = state.into();

        let card_testing_secret_key = Some(Secret::new(utils::generate_id(
            consts::FINGERPRINT_SECRET_LENGTH,
            "fs",
        )));

        let card_testing_guard_config = self
            .card_testing_guard_config
            .map(CardTestingGuardConfig::foreign_from)
            .or(Some(CardTestingGuardConfig::default()));

        Ok(domain::Profile::from(domain::ProfileSetter {
            id: profile_id,
            merchant_id: merchant_id.clone(),
            profile_name,
            created_at: current_time,
            modified_at: current_time,
            return_url: self.return_url,
            enable_payment_response_hash: self.enable_payment_response_hash.unwrap_or(true),
            payment_response_hash_key: Some(payment_response_hash_key),
            redirect_to_merchant_with_http_post: self
                .redirect_to_merchant_with_http_post
                .unwrap_or(true),
            webhook_details,
            metadata: self.metadata,
            is_recon_enabled: false,
            applepay_verified_domains: self.applepay_verified_domains,
            payment_link_config,
            session_expiry: self
                .session_expiry
                .map(i64::from)
                .or(Some(common_utils::consts::DEFAULT_SESSION_EXPIRY)),
            authentication_connector_details: self
                .authentication_connector_details
                .map(ForeignInto::foreign_into),
            payout_link_config,
            is_connector_agnostic_mit_enabled: self.is_connector_agnostic_mit_enabled,
            is_extended_card_info_enabled: None,
            extended_card_info_config: None,
            use_billing_as_payment_method_billing: self
                .use_billing_as_payment_method_billing
                .or(Some(true)),
            collect_shipping_details_from_wallet_connector: self
                .collect_shipping_details_from_wallet_connector_if_required
                .or(Some(false)),
            collect_billing_details_from_wallet_connector: self
                .collect_billing_details_from_wallet_connector_if_required
                .or(Some(false)),
            outgoing_webhook_custom_http_headers,
            always_collect_billing_details_from_wallet_connector: self
                .always_collect_billing_details_from_wallet_connector,
            always_collect_shipping_details_from_wallet_connector: self
                .always_collect_shipping_details_from_wallet_connector,
            routing_algorithm_id: None,
            frm_routing_algorithm_id: None,
            payout_routing_algorithm_id: None,
            order_fulfillment_time: self
                .order_fulfillment_time
                .map(|order_fulfillment_time| order_fulfillment_time.into_inner())
                .or(Some(common_utils::consts::DEFAULT_ORDER_FULFILLMENT_TIME)),
            order_fulfillment_time_origin: self.order_fulfillment_time_origin,
            default_fallback_routing: None,
            should_collect_cvv_during_payment: None,
            tax_connector_id: self.tax_connector_id,
            is_tax_connector_enabled: self.is_tax_connector_enabled,
            is_network_tokenization_enabled: self.is_network_tokenization_enabled,
            is_click_to_pay_enabled: self.is_click_to_pay_enabled,
            authentication_product_ids: self.authentication_product_ids,
            three_ds_decision_manager_config: None,
            card_testing_guard_config,
            card_testing_secret_key: card_testing_secret_key
                .async_lift(|inner| async {
                    domain_types::crypto_operation(
                        &key_manager_state,
                        common_utils::type_name!(domain::Profile),
                        domain_types::CryptoOperation::EncryptOptional(inner),
                        km_types::Identifier::Merchant(key_store.merchant_id.clone()),
                        key.peek(),
                    )
                    .await
                    .and_then(|val| val.try_into_optionaloperation())
                })
                .await
                .change_context(errors::ApiErrorResponse::InternalServerError)
                .attach_printable("error while generating card testing secret key")?,
            is_clear_pan_retries_enabled: self.is_clear_pan_retries_enabled.unwrap_or_default(),
            active_surcharge_algorithm_id: self.active_surcharge_algorithm_id,
            is_debit_routing_enabled: self.is_debit_routing_enabled.unwrap_or_default(),
            merchant_business_country: self.merchant_business_country,
            revenue_recovery_retry_algorithm_type: None,
            revenue_recovery_retry_algorithm_data: None,
            is_iframe_redirection_enabled: None,
            is_external_vault_enabled: self.is_external_vault_enabled,
            external_vault_connector_details: self
                .external_vault_connector_details
                .map(ForeignInto::foreign_into),
        }))
    }
}

#[cfg(feature = "olap")]
pub async fn create_profile(
    state: SessionState,
    request: api::ProfileCreate,
    merchant_context: domain::MerchantContext,
) -> RouterResponse<api_models::admin::ProfileResponse> {
    let db = state.store.as_ref();
    let key_manager_state = &(&state).into();

    #[cfg(feature = "v1")]
    let business_profile = request
        .create_domain_model_from_request(&state, &merchant_context)
        .await?;

    #[cfg(feature = "v2")]
    let business_profile = request
        .create_domain_model_from_request(
            &state,
            merchant_context.get_merchant_key_store(),
            merchant_context.get_merchant_account().get_id(),
        )
        .await?;

    let profile_id = business_profile.get_id().to_owned();

    let business_profile = db
        .insert_business_profile(
            key_manager_state,
            merchant_context.get_merchant_key_store(),
            business_profile,
        )
        .await
        .to_duplicate_response(errors::ApiErrorResponse::GenericDuplicateError {
            message: format!(
                "Business Profile with the profile_id {} already exists",
                profile_id.get_string_repr()
            ),
        })
        .attach_printable("Failed to insert Business profile because of duplication error")?;

    #[cfg(feature = "v1")]
    if merchant_context
        .get_merchant_account()
        .default_profile
        .is_some()
    {
        let unset_default_profile = domain::MerchantAccountUpdate::UnsetDefaultProfile;
        db.update_merchant(
            key_manager_state,
            merchant_context.get_merchant_account().clone(),
            unset_default_profile,
            merchant_context.get_merchant_key_store(),
        )
        .await
        .to_not_found_response(errors::ApiErrorResponse::MerchantAccountNotFound)?;
    }

    Ok(service_api::ApplicationResponse::Json(
        api_models::admin::ProfileResponse::foreign_try_from(business_profile)
            .change_context(errors::ApiErrorResponse::InternalServerError)
            .attach_printable("Failed to parse business profile details")?,
    ))
}

#[cfg(feature = "olap")]
pub async fn list_profile(
    state: SessionState,
    merchant_id: id_type::MerchantId,
    profile_id_list: Option<Vec<id_type::ProfileId>>,
) -> RouterResponse<Vec<api_models::admin::ProfileResponse>> {
    let db = state.store.as_ref();
    let key_store = db
        .get_merchant_key_store_by_merchant_id(
            &(&state).into(),
            &merchant_id,
            &db.get_master_key().to_vec().into(),
        )
        .await
        .to_not_found_response(errors::ApiErrorResponse::MerchantAccountNotFound)?;
    let profiles = db
        .list_profile_by_merchant_id(&(&state).into(), &key_store, &merchant_id)
        .await
        .to_not_found_response(errors::ApiErrorResponse::InternalServerError)?
        .clone();
    let profiles = core_utils::filter_objects_based_on_profile_id_list(profile_id_list, profiles);
    let mut business_profiles = Vec::new();
    for profile in profiles {
        let business_profile = api_models::admin::ProfileResponse::foreign_try_from(profile)
            .change_context(errors::ApiErrorResponse::InternalServerError)
            .attach_printable("Failed to parse business profile details")?;
        business_profiles.push(business_profile);
    }

    Ok(service_api::ApplicationResponse::Json(business_profiles))
}

pub async fn retrieve_profile(
    state: SessionState,
    profile_id: id_type::ProfileId,
    key_store: domain::MerchantKeyStore,
) -> RouterResponse<api_models::admin::ProfileResponse> {
    let db = state.store.as_ref();

    let business_profile = db
        .find_business_profile_by_profile_id(&(&state).into(), &key_store, &profile_id)
        .await
        .to_not_found_response(errors::ApiErrorResponse::ProfileNotFound {
            id: profile_id.get_string_repr().to_owned(),
        })?;

    Ok(service_api::ApplicationResponse::Json(
        api_models::admin::ProfileResponse::foreign_try_from(business_profile)
            .change_context(errors::ApiErrorResponse::InternalServerError)
            .attach_printable("Failed to parse business profile details")?,
    ))
}

pub async fn delete_profile(
    state: SessionState,
    profile_id: id_type::ProfileId,
    merchant_id: &id_type::MerchantId,
) -> RouterResponse<bool> {
    let db = state.store.as_ref();
    let delete_result = db
        .delete_profile_by_profile_id_merchant_id(&profile_id, merchant_id)
        .await
        .to_not_found_response(errors::ApiErrorResponse::ProfileNotFound {
            id: profile_id.get_string_repr().to_owned(),
        })?;

    Ok(service_api::ApplicationResponse::Json(delete_result))
}

#[cfg(feature = "olap")]
#[async_trait::async_trait]
trait ProfileUpdateBridge {
    async fn get_update_profile_object(
        self,
        state: &SessionState,
        key_store: &domain::MerchantKeyStore,
        business_profile: &domain::Profile,
    ) -> RouterResult<domain::ProfileUpdate>;
}

#[cfg(all(feature = "olap", feature = "v1"))]
#[async_trait::async_trait]
impl ProfileUpdateBridge for api::ProfileUpdate {
    async fn get_update_profile_object(
        self,
        state: &SessionState,
        key_store: &domain::MerchantKeyStore,
        business_profile: &domain::Profile,
    ) -> RouterResult<domain::ProfileUpdate> {
        if let Some(session_expiry) = &self.session_expiry {
            helpers::validate_session_expiry(session_expiry.to_owned())?;
        }

        if let Some(intent_fulfillment_expiry) = self.intent_fulfillment_time {
            helpers::validate_intent_fulfillment_expiry(intent_fulfillment_expiry)?;
        }

        let webhook_details = self.webhook_details.map(ForeignInto::foreign_into);

        if let Some(ref routing_algorithm) = self.routing_algorithm {
            let _: api_models::routing::StaticRoutingAlgorithm = routing_algorithm
                .clone()
                .parse_value("RoutingAlgorithm")
                .change_context(errors::ApiErrorResponse::InvalidDataValue {
                    field_name: "routing_algorithm",
                })
                .attach_printable("Invalid routing algorithm given")?;
        }

        let payment_link_config = self
            .payment_link_config
            .map(|payment_link_conf| match payment_link_conf.validate() {
                Ok(_) => Ok(payment_link_conf.foreign_into()),
                Err(e) => Err(report!(errors::ApiErrorResponse::InvalidRequestData {
                    message: e.to_string()
                })),
            })
            .transpose()?;

        let extended_card_info_config = self
            .extended_card_info_config
            .as_ref()
            .map(|config| {
                config.encode_to_value().change_context(
                    errors::ApiErrorResponse::InvalidDataValue {
                        field_name: "extended_card_info_config",
                    },
                )
            })
            .transpose()?
            .map(Secret::new);
        let key_manager_state = state.into();
        let outgoing_webhook_custom_http_headers = self
            .outgoing_webhook_custom_http_headers
            .async_map(|headers| {
                cards::create_encrypted_data(&key_manager_state, key_store, headers)
            })
            .await
            .transpose()
            .change_context(errors::ApiErrorResponse::InternalServerError)
            .attach_printable("Unable to encrypt outgoing webhook custom HTTP headers")?;

        let payout_link_config = self
            .payout_link_config
            .map(|payout_conf| match payout_conf.config.validate() {
                Ok(_) => Ok(payout_conf.foreign_into()),
                Err(e) => Err(report!(errors::ApiErrorResponse::InvalidRequestData {
                    message: e.to_string()
                })),
            })
            .transpose()?;

        let key = key_store.key.clone().into_inner();
        let key_manager_state = state.into();

        let card_testing_secret_key = match business_profile.card_testing_secret_key {
            Some(_) => None,
            None => {
                let card_testing_secret_key = Some(Secret::new(utils::generate_id(
                    consts::FINGERPRINT_SECRET_LENGTH,
                    "fs",
                )));

                card_testing_secret_key
                    .async_lift(|inner| async {
                        domain_types::crypto_operation(
                            &key_manager_state,
                            common_utils::type_name!(domain::Profile),
                            domain_types::CryptoOperation::EncryptOptional(inner),
                            km_types::Identifier::Merchant(key_store.merchant_id.clone()),
                            key.peek(),
                        )
                        .await
                        .and_then(|val| val.try_into_optionaloperation())
                    })
                    .await
                    .change_context(errors::ApiErrorResponse::InternalServerError)
                    .attach_printable("error while generating card testing secret key")?
            }
        };

        Ok(domain::ProfileUpdate::Update(Box::new(
            domain::ProfileGeneralUpdate {
                profile_name: self.profile_name,
                return_url: self.return_url.map(|return_url| return_url.to_string()),
                enable_payment_response_hash: self.enable_payment_response_hash,
                payment_response_hash_key: self.payment_response_hash_key,
                redirect_to_merchant_with_http_post: self.redirect_to_merchant_with_http_post,
                webhook_details,
                metadata: self.metadata,
                routing_algorithm: self.routing_algorithm,
                intent_fulfillment_time: self.intent_fulfillment_time.map(i64::from),
                frm_routing_algorithm: self.frm_routing_algorithm,
                #[cfg(feature = "payouts")]
                payout_routing_algorithm: self.payout_routing_algorithm,
                #[cfg(not(feature = "payouts"))]
                payout_routing_algorithm: None,
                applepay_verified_domains: self.applepay_verified_domains,
                payment_link_config,
                session_expiry: self.session_expiry.map(i64::from),
                authentication_connector_details: self
                    .authentication_connector_details
                    .map(ForeignInto::foreign_into),
                payout_link_config,
                extended_card_info_config,
                use_billing_as_payment_method_billing: self.use_billing_as_payment_method_billing,
                collect_shipping_details_from_wallet_connector: self
                    .collect_shipping_details_from_wallet_connector,
                collect_billing_details_from_wallet_connector: self
                    .collect_billing_details_from_wallet_connector,
                is_connector_agnostic_mit_enabled: self.is_connector_agnostic_mit_enabled,
                outgoing_webhook_custom_http_headers,
                always_collect_billing_details_from_wallet_connector: self
                    .always_collect_billing_details_from_wallet_connector,
                always_collect_shipping_details_from_wallet_connector: self
                    .always_collect_shipping_details_from_wallet_connector,
                tax_connector_id: self.tax_connector_id,
                is_tax_connector_enabled: self.is_tax_connector_enabled,
                dynamic_routing_algorithm: self.dynamic_routing_algorithm,
                is_network_tokenization_enabled: self.is_network_tokenization_enabled,
                is_auto_retries_enabled: self.is_auto_retries_enabled,
                max_auto_retries_enabled: self.max_auto_retries_enabled.map(i16::from),
                is_click_to_pay_enabled: self.is_click_to_pay_enabled,
                authentication_product_ids: self.authentication_product_ids,
                card_testing_guard_config: self
                    .card_testing_guard_config
                    .map(ForeignInto::foreign_into),
                card_testing_secret_key,
                is_clear_pan_retries_enabled: self.is_clear_pan_retries_enabled,
<<<<<<< HEAD
                force_3ds_challenge: self.force_3ds_challenge,
                is_debit_routing_enabled: self.is_debit_routing_enabled.unwrap_or_default(),
=======
                force_3ds_challenge: self.force_3ds_challenge, //
                is_debit_routing_enabled: self.is_debit_routing_enabled,
>>>>>>> d91cf70a
                merchant_business_country: self.merchant_business_country,
                active_surcharge_algorithm_id: self.active_surcharge_algorithm_id,
                is_iframe_redirection_enabled: self.is_iframe_redirection_enabled,
                is_pre_network_tokenization_enabled: self.is_pre_network_tokenization_enabled,
            },
        )))
    }
}

#[cfg(all(feature = "olap", feature = "v2"))]
#[async_trait::async_trait]
impl ProfileUpdateBridge for api::ProfileUpdate {
    async fn get_update_profile_object(
        self,
        state: &SessionState,
        key_store: &domain::MerchantKeyStore,
        business_profile: &domain::Profile,
    ) -> RouterResult<domain::ProfileUpdate> {
        if let Some(session_expiry) = &self.session_expiry {
            helpers::validate_session_expiry(session_expiry.to_owned())?;
        }

        let webhook_details = self.webhook_details.map(ForeignInto::foreign_into);

        let payment_link_config = self
            .payment_link_config
            .map(|payment_link_conf| match payment_link_conf.validate() {
                Ok(_) => Ok(payment_link_conf.foreign_into()),
                Err(e) => Err(report!(errors::ApiErrorResponse::InvalidRequestData {
                    message: e.to_string()
                })),
            })
            .transpose()?;

        let extended_card_info_config = self
            .extended_card_info_config
            .as_ref()
            .map(|config| {
                config.encode_to_value().change_context(
                    errors::ApiErrorResponse::InvalidDataValue {
                        field_name: "extended_card_info_config",
                    },
                )
            })
            .transpose()?
            .map(Secret::new);
        let key_manager_state = state.into();
        let outgoing_webhook_custom_http_headers = self
            .outgoing_webhook_custom_http_headers
            .async_map(|headers| {
                cards::create_encrypted_data(&key_manager_state, key_store, headers)
            })
            .await
            .transpose()
            .change_context(errors::ApiErrorResponse::InternalServerError)
            .attach_printable("Unable to encrypt outgoing webhook custom HTTP headers")?;

        let payout_link_config = self
            .payout_link_config
            .map(|payout_conf| match payout_conf.config.validate() {
                Ok(_) => Ok(payout_conf.foreign_into()),
                Err(e) => Err(report!(errors::ApiErrorResponse::InvalidRequestData {
                    message: e.to_string()
                })),
            })
            .transpose()?;

        let key = key_store.key.clone().into_inner();
        let key_manager_state = state.into();

        let card_testing_secret_key = match business_profile.card_testing_secret_key {
            Some(_) => None,
            None => {
                let card_testing_secret_key = Some(Secret::new(utils::generate_id(
                    consts::FINGERPRINT_SECRET_LENGTH,
                    "fs",
                )));

                card_testing_secret_key
                    .async_lift(|inner| async {
                        domain_types::crypto_operation(
                            &key_manager_state,
                            common_utils::type_name!(domain::Profile),
                            domain_types::CryptoOperation::EncryptOptional(inner),
                            km_types::Identifier::Merchant(key_store.merchant_id.clone()),
                            key.peek(),
                        )
                        .await
                        .and_then(|val| val.try_into_optionaloperation())
                    })
                    .await
                    .change_context(errors::ApiErrorResponse::InternalServerError)
                    .attach_printable("error while generating card testing secret key")?
            }
        };

        Ok(domain::ProfileUpdate::Update(Box::new(
            domain::ProfileGeneralUpdate {
                profile_name: self.profile_name,
                return_url: self.return_url,
                enable_payment_response_hash: self.enable_payment_response_hash,
                payment_response_hash_key: self.payment_response_hash_key,
                redirect_to_merchant_with_http_post: self.redirect_to_merchant_with_http_post,
                webhook_details,
                metadata: self.metadata,
                applepay_verified_domains: self.applepay_verified_domains,
                payment_link_config,
                session_expiry: self.session_expiry.map(i64::from),
                authentication_connector_details: self
                    .authentication_connector_details
                    .map(ForeignInto::foreign_into),
                payout_link_config,
                extended_card_info_config,
                use_billing_as_payment_method_billing: self.use_billing_as_payment_method_billing,
                collect_shipping_details_from_wallet_connector: self
                    .collect_shipping_details_from_wallet_connector_if_required,
                collect_billing_details_from_wallet_connector: self
                    .collect_billing_details_from_wallet_connector_if_required,
                is_connector_agnostic_mit_enabled: self.is_connector_agnostic_mit_enabled,
                outgoing_webhook_custom_http_headers,
                order_fulfillment_time: self
                    .order_fulfillment_time
                    .map(|order_fulfillment_time| order_fulfillment_time.into_inner()),
                order_fulfillment_time_origin: self.order_fulfillment_time_origin,
                always_collect_billing_details_from_wallet_connector: self
                    .always_collect_billing_details_from_wallet_connector,
                always_collect_shipping_details_from_wallet_connector: self
                    .always_collect_shipping_details_from_wallet_connector,
                is_network_tokenization_enabled: self.is_network_tokenization_enabled,
                is_click_to_pay_enabled: self.is_click_to_pay_enabled,
                authentication_product_ids: self.authentication_product_ids,
                three_ds_decision_manager_config: None,
                card_testing_guard_config: self
                    .card_testing_guard_config
                    .map(ForeignInto::foreign_into),
                card_testing_secret_key,
                is_debit_routing_enabled: self.is_debit_routing_enabled,
                merchant_business_country: self.merchant_business_country,
                is_iframe_redirection_enabled: None,
                is_external_vault_enabled: self.is_external_vault_enabled,
                external_vault_connector_details: self
                    .external_vault_connector_details
                    .map(ForeignInto::foreign_into),
            },
        )))
    }
}

#[cfg(feature = "olap")]
pub async fn update_profile(
    state: SessionState,
    profile_id: &id_type::ProfileId,
    key_store: domain::MerchantKeyStore,
    request: api::ProfileUpdate,
) -> RouterResponse<api::ProfileResponse> {
    let db = state.store.as_ref();
    let key_manager_state = &(&state).into();

    let business_profile = db
        .find_business_profile_by_profile_id(key_manager_state, &key_store, profile_id)
        .await
        .to_not_found_response(errors::ApiErrorResponse::ProfileNotFound {
            id: profile_id.get_string_repr().to_owned(),
        })?;

    let profile_update = request
        .get_update_profile_object(&state, &key_store, &business_profile)
        .await?;

    let updated_business_profile = db
        .update_profile_by_profile_id(
            key_manager_state,
            &key_store,
            business_profile,
            profile_update,
        )
        .await
        .to_not_found_response(errors::ApiErrorResponse::ProfileNotFound {
            id: profile_id.get_string_repr().to_owned(),
        })?;

    Ok(service_api::ApplicationResponse::Json(
        api_models::admin::ProfileResponse::foreign_try_from(updated_business_profile)
            .change_context(errors::ApiErrorResponse::InternalServerError)
            .attach_printable("Failed to parse business profile details")?,
    ))
}

#[cfg(feature = "v2")]
#[derive(Clone, Debug)]
pub struct ProfileWrapper {
    pub profile: domain::Profile,
}

#[cfg(feature = "v2")]
impl ProfileWrapper {
    pub fn new(profile: domain::Profile) -> Self {
        Self { profile }
    }
    fn get_routing_config_cache_key(self) -> storage_impl::redis::cache::CacheKind<'static> {
        let merchant_id = self.profile.merchant_id.clone();

        let profile_id = self.profile.get_id().to_owned();

        storage_impl::redis::cache::CacheKind::Routing(
            format!(
                "routing_config_{}_{}",
                merchant_id.get_string_repr(),
                profile_id.get_string_repr()
            )
            .into(),
        )
    }

    pub async fn update_profile_and_invalidate_routing_config_for_active_algorithm_id_update(
        self,
        db: &dyn StorageInterface,
        key_manager_state: &KeyManagerState,
        merchant_key_store: &domain::MerchantKeyStore,
        algorithm_id: id_type::RoutingId,
        transaction_type: &storage::enums::TransactionType,
    ) -> RouterResult<()> {
        let routing_cache_key = self.clone().get_routing_config_cache_key();

        let (routing_algorithm_id, payout_routing_algorithm_id) = match transaction_type {
            storage::enums::TransactionType::Payment => (Some(algorithm_id), None),
            #[cfg(feature = "payouts")]
            storage::enums::TransactionType::Payout => (None, Some(algorithm_id)),
        };

        let profile_update = domain::ProfileUpdate::RoutingAlgorithmUpdate {
            routing_algorithm_id,
            payout_routing_algorithm_id,
        };

        let profile = self.profile;

        db.update_profile_by_profile_id(
            key_manager_state,
            merchant_key_store,
            profile,
            profile_update,
        )
        .await
        .change_context(errors::ApiErrorResponse::InternalServerError)
        .attach_printable("Failed to update routing algorithm ref in business profile")?;

        storage_impl::redis::cache::redact_from_redis_and_publish(
            db.get_cache_store().as_ref(),
            [routing_cache_key],
        )
        .await
        .change_context(errors::ApiErrorResponse::InternalServerError)
        .attach_printable("Failed to invalidate routing cache")?;
        Ok(())
    }

    pub fn get_routing_algorithm_id<'a>(
        &'a self,
        transaction_data: &'a routing::TransactionData<'_>,
    ) -> Option<id_type::RoutingId> {
        match transaction_data {
            routing::TransactionData::Payment(_) => self.profile.routing_algorithm_id.clone(),
            #[cfg(feature = "payouts")]
            routing::TransactionData::Payout(_) => self.profile.payout_routing_algorithm_id.clone(),
        }
    }
    pub fn get_default_fallback_list_of_connector_under_profile(
        &self,
    ) -> RouterResult<Vec<routing_types::RoutableConnectorChoice>> {
        let fallback_connectors =
            if let Some(default_fallback_routing) = self.profile.default_fallback_routing.clone() {
                default_fallback_routing
                    .expose()
                    .parse_value::<Vec<routing_types::RoutableConnectorChoice>>(
                        "Vec<RoutableConnectorChoice>",
                    )
                    .change_context(errors::ApiErrorResponse::InternalServerError)
                    .attach_printable("Business Profile default config has invalid structure")?
            } else {
                Vec::new()
            };
        Ok(fallback_connectors)
    }
    pub fn get_default_routing_configs_from_profile(
        &self,
    ) -> RouterResult<routing_types::ProfileDefaultRoutingConfig> {
        let profile_id = self.profile.get_id().to_owned();
        let connectors = self.get_default_fallback_list_of_connector_under_profile()?;

        Ok(routing_types::ProfileDefaultRoutingConfig {
            profile_id,
            connectors,
        })
    }

    pub async fn update_default_fallback_routing_of_connectors_under_profile(
        self,
        db: &dyn StorageInterface,
        updated_config: &Vec<routing_types::RoutableConnectorChoice>,
        key_manager_state: &KeyManagerState,
        merchant_key_store: &domain::MerchantKeyStore,
    ) -> RouterResult<()> {
        let default_fallback_routing = Secret::from(
            updated_config
                .encode_to_value()
                .change_context(errors::ApiErrorResponse::InternalServerError)
                .attach_printable("Failed to convert routing ref to value")?,
        );
        let profile_update = domain::ProfileUpdate::DefaultRoutingFallbackUpdate {
            default_fallback_routing: Some(default_fallback_routing),
        };

        db.update_profile_by_profile_id(
            key_manager_state,
            merchant_key_store,
            self.profile,
            profile_update,
        )
        .await
        .change_context(errors::ApiErrorResponse::InternalServerError)
        .attach_printable("Failed to update routing algorithm ref in business profile")?;
        Ok(())
    }
    pub async fn update_revenue_recovery_algorithm_under_profile(
        self,
        db: &dyn StorageInterface,
        key_manager_state: &KeyManagerState,
        merchant_key_store: &domain::MerchantKeyStore,
        revenue_recovery_retry_algorithm_type: common_enums::RevenueRecoveryAlgorithmType,
    ) -> RouterResult<()> {
        let recovery_algorithm_data =
            diesel_models::business_profile::RevenueRecoveryAlgorithmData {
                monitoring_configured_timestamp: date_time::now(),
            };
        let profile_update = domain::ProfileUpdate::RevenueRecoveryAlgorithmUpdate {
            revenue_recovery_retry_algorithm_type,
            revenue_recovery_retry_algorithm_data: Some(recovery_algorithm_data),
        };

        db.update_profile_by_profile_id(
            key_manager_state,
            merchant_key_store,
            self.profile,
            profile_update,
        )
        .await
        .change_context(errors::ApiErrorResponse::InternalServerError)
        .attach_printable(
            "Failed to update revenue recovery retry algorithm in business profile",
        )?;
        Ok(())
    }
}

pub async fn extended_card_info_toggle(
    state: SessionState,
    merchant_id: &id_type::MerchantId,
    profile_id: &id_type::ProfileId,
    ext_card_info_choice: admin_types::ExtendedCardInfoChoice,
) -> RouterResponse<admin_types::ExtendedCardInfoChoice> {
    let db = state.store.as_ref();
    let key_manager_state = &(&state).into();

    let key_store = db
        .get_merchant_key_store_by_merchant_id(
            key_manager_state,
            merchant_id,
            &state.store.get_master_key().to_vec().into(),
        )
        .await
        .to_not_found_response(errors::ApiErrorResponse::MerchantAccountNotFound)
        .attach_printable("Error while fetching the key store by merchant_id")?;

    let business_profile = db
        .find_business_profile_by_profile_id(key_manager_state, &key_store, profile_id)
        .await
        .to_not_found_response(errors::ApiErrorResponse::ProfileNotFound {
            id: profile_id.get_string_repr().to_owned(),
        })?;

    if business_profile.is_extended_card_info_enabled.is_none()
        || business_profile
            .is_extended_card_info_enabled
            .is_some_and(|existing_config| existing_config != ext_card_info_choice.enabled)
    {
        let profile_update = domain::ProfileUpdate::ExtendedCardInfoUpdate {
            is_extended_card_info_enabled: ext_card_info_choice.enabled,
        };

        db.update_profile_by_profile_id(
            key_manager_state,
            &key_store,
            business_profile,
            profile_update,
        )
        .await
        .to_not_found_response(errors::ApiErrorResponse::ProfileNotFound {
            id: profile_id.get_string_repr().to_owned(),
        })?;
    }

    Ok(service_api::ApplicationResponse::Json(ext_card_info_choice))
}

pub async fn connector_agnostic_mit_toggle(
    state: SessionState,
    merchant_id: &id_type::MerchantId,
    profile_id: &id_type::ProfileId,
    connector_agnostic_mit_choice: admin_types::ConnectorAgnosticMitChoice,
) -> RouterResponse<admin_types::ConnectorAgnosticMitChoice> {
    let db = state.store.as_ref();
    let key_manager_state = &(&state).into();

    let key_store = db
        .get_merchant_key_store_by_merchant_id(
            key_manager_state,
            merchant_id,
            &state.store.get_master_key().to_vec().into(),
        )
        .await
        .to_not_found_response(errors::ApiErrorResponse::MerchantAccountNotFound)
        .attach_printable("Error while fetching the key store by merchant_id")?;

    let business_profile = db
        .find_business_profile_by_profile_id(key_manager_state, &key_store, profile_id)
        .await
        .to_not_found_response(errors::ApiErrorResponse::ProfileNotFound {
            id: profile_id.get_string_repr().to_owned(),
        })?;

    if business_profile.merchant_id != *merchant_id {
        Err(errors::ApiErrorResponse::AccessForbidden {
            resource: profile_id.get_string_repr().to_owned(),
        })?
    }

    if business_profile.is_connector_agnostic_mit_enabled
        != Some(connector_agnostic_mit_choice.enabled)
    {
        let profile_update = domain::ProfileUpdate::ConnectorAgnosticMitUpdate {
            is_connector_agnostic_mit_enabled: connector_agnostic_mit_choice.enabled,
        };

        db.update_profile_by_profile_id(
            key_manager_state,
            &key_store,
            business_profile,
            profile_update,
        )
        .await
        .to_not_found_response(errors::ApiErrorResponse::ProfileNotFound {
            id: profile_id.get_string_repr().to_owned(),
        })?;
    }

    Ok(service_api::ApplicationResponse::Json(
        connector_agnostic_mit_choice,
    ))
}

pub async fn transfer_key_store_to_key_manager(
    state: SessionState,
    req: admin_types::MerchantKeyTransferRequest,
) -> RouterResponse<admin_types::TransferKeyResponse> {
    let resp = transfer_encryption_key(&state, req).await?;

    Ok(service_api::ApplicationResponse::Json(
        admin_types::TransferKeyResponse {
            total_transferred: resp,
        },
    ))
}

async fn process_open_banking_connectors(
    state: &SessionState,
    merchant_id: &id_type::MerchantId,
    auth: &types::ConnectorAuthType,
    connector_type: &api_enums::ConnectorType,
    connector: &api_enums::Connector,
    additional_merchant_data: types::AdditionalMerchantData,
) -> RouterResult<types::MerchantRecipientData> {
    let new_merchant_data = match additional_merchant_data {
        types::AdditionalMerchantData::OpenBankingRecipientData(merchant_data) => {
            if connector_type != &api_enums::ConnectorType::PaymentProcessor {
                return Err(errors::ApiErrorResponse::InvalidConnectorConfiguration {
                    config:
                        "OpenBanking connector for Payment Initiation should be a payment processor"
                            .to_string(),
                }
                .into());
            }
            match &merchant_data {
                types::MerchantRecipientData::AccountData(acc_data) => {
                    validate_bank_account_data(acc_data)?;

                    let connector_name = api_enums::Connector::to_string(connector);

                    let recipient_creation_not_supported = state
                        .conf
                        .locker_based_open_banking_connectors
                        .connector_list
                        .contains(connector_name.as_str());

                    let recipient_id = if recipient_creation_not_supported {
                        locker_recipient_create_call(state, merchant_id, acc_data).await
                    } else {
                        connector_recipient_create_call(
                            state,
                            merchant_id,
                            connector_name,
                            auth,
                            acc_data,
                        )
                        .await
                    }
                    .attach_printable("failed to get recipient_id")?;

                    let conn_recipient_id = if recipient_creation_not_supported {
                        Some(types::RecipientIdType::LockerId(Secret::new(recipient_id)))
                    } else {
                        Some(types::RecipientIdType::ConnectorId(Secret::new(
                            recipient_id,
                        )))
                    };

                    let account_data = match &acc_data {
                        types::MerchantAccountData::Iban { iban, name, .. } => {
                            types::MerchantAccountData::Iban {
                                iban: iban.clone(),
                                name: name.clone(),
                                connector_recipient_id: conn_recipient_id.clone(),
                            }
                        }
                        types::MerchantAccountData::Bacs {
                            account_number,
                            sort_code,
                            name,
                            ..
                        } => types::MerchantAccountData::Bacs {
                            account_number: account_number.clone(),
                            sort_code: sort_code.clone(),
                            name: name.clone(),
                            connector_recipient_id: conn_recipient_id.clone(),
                        },
                    };

                    types::MerchantRecipientData::AccountData(account_data)
                }
                _ => merchant_data.clone(),
            }
        }
    };

    Ok(new_merchant_data)
}

fn validate_bank_account_data(data: &types::MerchantAccountData) -> RouterResult<()> {
    match data {
        types::MerchantAccountData::Iban { iban, .. } => {
            // IBAN check algorithm
            if iban.peek().len() > IBAN_MAX_LENGTH {
                return Err(errors::ApiErrorResponse::InvalidRequestData {
                    message: "IBAN length must be up to 34 characters".to_string(),
                }
                .into());
            }
            let pattern = Regex::new(r"^[A-Z0-9]*$")
                .change_context(errors::ApiErrorResponse::InternalServerError)
                .attach_printable("failed to create regex pattern")?;

            let mut iban = iban.peek().to_string();

            if !pattern.is_match(iban.as_str()) {
                return Err(errors::ApiErrorResponse::InvalidRequestData {
                    message: "IBAN data must be alphanumeric".to_string(),
                }
                .into());
            }

            // MOD check
            let first_4 = iban.chars().take(4).collect::<String>();
            iban.push_str(first_4.as_str());
            let len = iban.len();

            let rearranged_iban = iban
                .chars()
                .rev()
                .take(len - 4)
                .collect::<String>()
                .chars()
                .rev()
                .collect::<String>();

            let mut result = String::new();

            rearranged_iban.chars().for_each(|c| {
                if c.is_ascii_uppercase() {
                    let digit = (u32::from(c) - u32::from('A')) + 10;
                    result.push_str(&format!("{:02}", digit));
                } else {
                    result.push(c);
                }
            });

            let num = result
                .parse::<u128>()
                .change_context(errors::ApiErrorResponse::InternalServerError)
                .attach_printable("failed to validate IBAN")?;

            if num % 97 != 1 {
                return Err(errors::ApiErrorResponse::InvalidRequestData {
                    message: "Invalid IBAN".to_string(),
                }
                .into());
            }

            Ok(())
        }
        types::MerchantAccountData::Bacs {
            account_number,
            sort_code,
            ..
        } => {
            if account_number.peek().len() > BACS_MAX_ACCOUNT_NUMBER_LENGTH
                || sort_code.peek().len() != BACS_SORT_CODE_LENGTH
            {
                return Err(errors::ApiErrorResponse::InvalidRequestData {
                    message: "Invalid BACS numbers".to_string(),
                }
                .into());
            }

            Ok(())
        }
    }
}

async fn connector_recipient_create_call(
    state: &SessionState,
    merchant_id: &id_type::MerchantId,
    connector_name: String,
    auth: &types::ConnectorAuthType,
    data: &types::MerchantAccountData,
) -> RouterResult<String> {
    let connector = pm_auth_types::api::PaymentAuthConnectorData::get_connector_by_name(
        connector_name.as_str(),
    )?;

    let auth = pm_auth_types::ConnectorAuthType::foreign_try_from(auth.clone())
        .change_context(errors::ApiErrorResponse::InternalServerError)
        .attach_printable("Failed while converting ConnectorAuthType")?;

    let connector_integration: pm_auth_types::api::BoxedConnectorIntegration<
        '_,
        pm_auth_types::api::auth_service::RecipientCreate,
        pm_auth_types::RecipientCreateRequest,
        pm_auth_types::RecipientCreateResponse,
    > = connector.connector.get_connector_integration();

    let req = match data {
        types::MerchantAccountData::Iban { iban, name, .. } => {
            pm_auth_types::RecipientCreateRequest {
                name: name.clone(),
                account_data: pm_auth_types::RecipientAccountData::Iban(iban.clone()),
                address: None,
            }
        }
        types::MerchantAccountData::Bacs {
            account_number,
            sort_code,
            name,
            ..
        } => pm_auth_types::RecipientCreateRequest {
            name: name.clone(),
            account_data: pm_auth_types::RecipientAccountData::Bacs {
                sort_code: sort_code.clone(),
                account_number: account_number.clone(),
            },
            address: None,
        },
    };

    let router_data = pm_auth_types::RecipientCreateRouterData {
        flow: std::marker::PhantomData,
        merchant_id: Some(merchant_id.to_owned()),
        connector: Some(connector_name),
        request: req,
        response: Err(pm_auth_types::ErrorResponse {
            status_code: http::StatusCode::INTERNAL_SERVER_ERROR.as_u16(),
            code: consts::NO_ERROR_CODE.to_string(),
            message: consts::UNSUPPORTED_ERROR_MESSAGE.to_string(),
            reason: None,
        }),
        connector_http_status_code: None,
        connector_auth_type: auth,
    };

    let resp = payment_initiation_service::execute_connector_processing_step(
        state,
        connector_integration,
        &router_data,
        &connector.connector_name,
    )
    .await
    .change_context(errors::ApiErrorResponse::InternalServerError)
    .attach_printable("Failed while calling recipient create connector api")?;

    let recipient_create_resp =
        resp.response
            .map_err(|err| errors::ApiErrorResponse::ExternalConnectorError {
                code: err.code,
                message: err.message,
                connector: connector.connector_name.to_string(),
                status_code: err.status_code,
                reason: err.reason,
            })?;

    let recipient_id = recipient_create_resp.recipient_id;

    Ok(recipient_id)
}

async fn locker_recipient_create_call(
    state: &SessionState,
    merchant_id: &id_type::MerchantId,
    data: &types::MerchantAccountData,
) -> RouterResult<String> {
    let enc_data = serde_json::to_string(data)
        .change_context(errors::ApiErrorResponse::InternalServerError)
        .attach_printable("Failed to convert to MerchantAccountData json to String")?;

    let merchant_id_string = merchant_id.get_string_repr().to_owned();

    let cust_id = id_type::CustomerId::try_from(std::borrow::Cow::from(merchant_id_string))
        .change_context(errors::ApiErrorResponse::InternalServerError)
        .attach_printable("Failed to convert to CustomerId")?;

    let payload = transformers::StoreLockerReq::LockerGeneric(transformers::StoreGenericReq {
        merchant_id: merchant_id.to_owned(),
        merchant_customer_id: cust_id.clone(),
        enc_data,
        ttl: state.conf.locker.ttl_for_storage_in_secs,
    });

    let store_resp = cards::add_card_to_hs_locker(
        state,
        &payload,
        &cust_id,
        api_enums::LockerChoice::HyperswitchCardVault,
    )
    .await
    .change_context(errors::ApiErrorResponse::InternalServerError)
    .attach_printable("Failed to encrypt merchant bank account data")?;

    Ok(store_resp.card_reference)
}

pub async fn enable_platform_account(
    state: SessionState,
    merchant_id: id_type::MerchantId,
) -> RouterResponse<()> {
    let db = state.store.as_ref();
    let key_manager_state = &(&state).into();
    let key_store = db
        .get_merchant_key_store_by_merchant_id(
            key_manager_state,
            &merchant_id,
            &db.get_master_key().to_vec().into(),
        )
        .await
        .to_not_found_response(errors::ApiErrorResponse::MerchantAccountNotFound)?;

    let merchant_account = db
        .find_merchant_account_by_merchant_id(key_manager_state, &merchant_id, &key_store)
        .await
        .to_not_found_response(errors::ApiErrorResponse::MerchantAccountNotFound)?;

    db.update_merchant(
        key_manager_state,
        merchant_account,
        storage::MerchantAccountUpdate::ToPlatformAccount,
        &key_store,
    )
    .await
    .change_context(errors::ApiErrorResponse::InternalServerError)
    .attach_printable("Error while enabling platform merchant account")
    .map(|_| services::ApplicationResponse::StatusOk)
}<|MERGE_RESOLUTION|>--- conflicted
+++ resolved
@@ -4464,13 +4464,8 @@
                     .map(ForeignInto::foreign_into),
                 card_testing_secret_key,
                 is_clear_pan_retries_enabled: self.is_clear_pan_retries_enabled,
-<<<<<<< HEAD
                 force_3ds_challenge: self.force_3ds_challenge,
-                is_debit_routing_enabled: self.is_debit_routing_enabled.unwrap_or_default(),
-=======
-                force_3ds_challenge: self.force_3ds_challenge, //
                 is_debit_routing_enabled: self.is_debit_routing_enabled,
->>>>>>> d91cf70a
                 merchant_business_country: self.merchant_business_country,
                 active_surcharge_algorithm_id: self.active_surcharge_algorithm_id,
                 is_iframe_redirection_enabled: self.is_iframe_redirection_enabled,
