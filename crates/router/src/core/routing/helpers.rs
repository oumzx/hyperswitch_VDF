--- conflicted
+++ resolved
@@ -2049,6 +2049,19 @@
         )
         .await;
     }
+    //Check for payload
+    if let Some(payload) = payload {
+        return create_specific_dynamic_routing_setup(
+            state,
+            key_store,
+            business_profile,
+            feature_to_enable,
+            dynamic_routing_algo_ref,
+            dynamic_routing_type,
+            payload,
+        )
+        .await;
+    }
     // Algorithm wasn't created yet
     let Some(mut algo_type) = algo_type else {
         return default_specific_dynamic_routing_setup(
@@ -2131,6 +2144,7 @@
     let algorithm_id = common_utils::generate_routing_id_of_default_length();
     let timestamp = common_utils::date_time::now();
 
+
     let algo = match dynamic_routing_type {
         routing_types::DynamicRoutingType::SuccessRateBasedRouting => {
             let default_success_based_routing_config =
@@ -2161,6 +2175,7 @@
                 } else {
                     routing_types::EliminationRoutingConfig::default()
                 };
+
 
             routing_algorithm::RoutingAlgorithm {
                 algorithm_id: algorithm_id.clone(),
@@ -2249,15 +2264,10 @@
 
     let algo = match dynamic_routing_type {
         routing_types::DynamicRoutingType::SuccessRateBasedRouting => {
-<<<<<<< HEAD
             let (description, success_config) = match &payload {
                 routing_types::DynamicRoutingPayload::SuccessBasedRoutingPayload(config) => {
                     (Some(config.detail.description.clone()), &config.config)
                 }
-=======
-            let success_config = match &payload {
-                routing_types::DynamicRoutingPayload::SuccessBasedRoutingPayload(config) => config,
->>>>>>> 58abb604
                 _ => {
                     return Err((errors::ApiErrorResponse::InvalidRequestData {
                         message: "Invalid payload type for Success Rate Based Routing".to_string(),
@@ -2271,11 +2281,7 @@
                 profile_id: profile_id.clone(),
                 merchant_id,
                 name: SUCCESS_BASED_DYNAMIC_ROUTING_ALGORITHM.to_string(),
-<<<<<<< HEAD
                 description,
-=======
-                description: None,
->>>>>>> 58abb604
                 kind: diesel_models::enums::RoutingAlgorithmKind::Dynamic,
                 algorithm_data: serde_json::json!(success_config),
                 created_at: timestamp,
@@ -2285,15 +2291,10 @@
             }
         }
         routing_types::DynamicRoutingType::EliminationRouting => {
-<<<<<<< HEAD
             let (description, elimination_config) = match &payload {
                 routing_types::DynamicRoutingPayload::EliminationRoutingPayload(config) => {
                     (Some(config.detail.description.clone()), &config.config)
                 }
-=======
-            let elimination_config = match &payload {
-                routing_types::DynamicRoutingPayload::EliminationRoutingPayload(config) => config,
->>>>>>> 58abb604
                 _ => {
                     return Err((errors::ApiErrorResponse::InvalidRequestData {
                         message: "Invalid payload type for Elimination Routing".to_string(),
@@ -2307,11 +2308,7 @@
                 profile_id: profile_id.clone(),
                 merchant_id,
                 name: ELIMINATION_BASED_DYNAMIC_ROUTING_ALGORITHM.to_string(),
-<<<<<<< HEAD
                 description,
-=======
-                description: None,
->>>>>>> 58abb604
                 kind: diesel_models::enums::RoutingAlgorithmKind::Dynamic,
                 algorithm_data: serde_json::json!(elimination_config),
                 created_at: timestamp,
@@ -2460,11 +2457,7 @@
             let success_based_routing_config = payload
                 .and_then(|p| match p {
                     routing_types::DynamicRoutingPayload::SuccessBasedRoutingPayload(config) => {
-<<<<<<< HEAD
                         Some(config.config)
-=======
-                        Some(config)
->>>>>>> 58abb604
                     }
                     _ => None,
                 })
@@ -2488,11 +2481,7 @@
             let elimination_based_routing_config = payload
                 .and_then(|p| match p {
                     routing_types::DynamicRoutingPayload::EliminationRoutingPayload(config) => {
-<<<<<<< HEAD
                         Some(config.config)
-=======
-                        Some(config)
->>>>>>> 58abb604
                     }
                     _ => None,
                 })
