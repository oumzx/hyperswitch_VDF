use common_utils::date_time;
#[cfg(feature = "email")]
use diesel_models::{api_keys::ApiKey, enums as storage_enums};
use error_stack::{report, IntoReport, ResultExt};
use masking::{PeekInterface, StrongSecret};
use router_env::{instrument, tracing};

use crate::{
    configs::settings,
    consts,
    core::errors::{self, RouterResponse, StorageErrorExt},
    routes::{metrics, AppState},
    services::ApplicationResponse,
    types::{api, storage, transformers::ForeignInto},
    utils,
};

#[cfg(feature = "email")]
const API_KEY_EXPIRY_TAG: &str = "API_KEY";
#[cfg(feature = "email")]
const API_KEY_EXPIRY_NAME: &str = "API_KEY_EXPIRY";
#[cfg(feature = "email")]
const API_KEY_EXPIRY_RUNNER: diesel_models::ProcessTrackerRunner =
    diesel_models::ProcessTrackerRunner::ApiKeyExpiryWorkflow;
<<<<<<< HEAD

#[cfg(feature = "aws_kms")]
use external_services::aws_kms::decrypt::AwsKmsDecrypt;

static HASH_KEY: tokio::sync::OnceCell<StrongSecret<[u8; PlaintextApiKey::HASH_KEY_LEN]>> =
    tokio::sync::OnceCell::const_new();

pub async fn get_hash_key(
    api_key_config: &settings::ApiKeys,
    #[cfg(feature = "aws_kms")] aws_kms_client: &aws_kms::core::AwsKmsClient,
    #[cfg(feature = "hashicorp-vault")]
    hc_client: &external_services::hashicorp_vault::core::HashiCorpVault,
) -> errors::RouterResult<&'static StrongSecret<[u8; PlaintextApiKey::HASH_KEY_LEN]>> {
    HASH_KEY
        .get_or_try_init(|| async {
            let hash_key = {
                #[cfg(feature = "aws_kms")]
                {
                    api_key_config.kms_encrypted_hash_key.clone()
                }
                #[cfg(not(feature = "aws_kms"))]
                {
                    masking::Secret::<_, masking::WithType>::new(api_key_config.hash_key.clone())
                }
            };

            #[cfg(feature = "hashicorp-vault")]
            let hash_key = hash_key
                .fetch_inner::<external_services::hashicorp_vault::core::Kv2>(hc_client)
                .await
                .change_context(errors::ApiErrorResponse::InternalServerError)?;

            #[cfg(feature = "aws_kms")]
            let hash_key = hash_key
                .decrypt_inner(aws_kms_client)
                .await
                .change_context(errors::ApiErrorResponse::InternalServerError)
                .attach_printable("Failed to AWS KMS decrypt API key hashing key")?;
=======
>>>>>>> b74435b6

static HASH_KEY: once_cell::sync::OnceCell<StrongSecret<[u8; PlaintextApiKey::HASH_KEY_LEN]>> =
    once_cell::sync::OnceCell::new();

impl settings::ApiKeys {
    pub fn get_hash_key(
        &self,
    ) -> errors::RouterResult<&'static StrongSecret<[u8; PlaintextApiKey::HASH_KEY_LEN]>> {
        HASH_KEY.get_or_try_init(|| {
            <[u8; PlaintextApiKey::HASH_KEY_LEN]>::try_from(
                hex::decode(self.hash_key.peek())
                    .into_report()
                    .change_context(errors::ApiErrorResponse::InternalServerError)
                    .attach_printable("API key hash key has invalid hexadecimal data")?
                    .as_slice(),
            )
            .into_report()
            .change_context(errors::ApiErrorResponse::InternalServerError)
            .attach_printable("The API hashing key has incorrect length")
            .map(StrongSecret::new)
        })
    }
}

// Defining new types `PlaintextApiKey` and `HashedApiKey` in the hopes of reducing the possibility
// of plaintext API key being stored in the data store.
pub struct PlaintextApiKey(StrongSecret<String>);

#[derive(Debug, PartialEq, Eq)]
pub struct HashedApiKey(String);

impl PlaintextApiKey {
    const HASH_KEY_LEN: usize = 32;

    const PREFIX_LEN: usize = 12;

    pub fn new(length: usize) -> Self {
        let env = router_env::env::prefix_for_env();
        let key = common_utils::crypto::generate_cryptographically_secure_random_string(length);
        Self(format!("{env}_{key}").into())
    }

    pub fn new_key_id() -> String {
        let env = router_env::env::prefix_for_env();
        utils::generate_id(consts::ID_LENGTH, env)
    }

    pub fn prefix(&self) -> String {
        self.0.peek().chars().take(Self::PREFIX_LEN).collect()
    }

    pub fn peek(&self) -> &str {
        self.0.peek()
    }

    pub fn keyed_hash(&self, key: &[u8; Self::HASH_KEY_LEN]) -> HashedApiKey {
        /*
        Decisions regarding API key hashing algorithm chosen:

        - Since API key hash verification would be done for each request, there is a requirement
          for the hashing to be quick.
        - Password hashing algorithms would not be suitable for this purpose as they're designed to
          prevent brute force attacks, considering that the same password could be shared  across
          multiple sites by the user.
        - Moreover, password hash verification happens once per user session, so the delay involved
          is negligible, considering the security benefits it provides.
          While with API keys (assuming uniqueness of keys across the application), the delay
          involved in hashing (with the use of a password hashing algorithm) becomes significant,
          considering that it must be done per request.
        - Since we are the only ones generating API keys and are able to guarantee their uniqueness,
          a simple hash algorithm is sufficient for this purpose.

        Hash algorithms considered:
        - Password hashing algorithms: Argon2id and PBKDF2
        - Simple hashing algorithms: HMAC-SHA256, HMAC-SHA512, BLAKE3

        After benchmarking the simple hashing algorithms, we decided to go with the BLAKE3 keyed
        hashing algorithm, with a randomly generated key for the hash key.
        */

        HashedApiKey(
            blake3::keyed_hash(key, self.0.peek().as_bytes())
                .to_hex()
                .to_string(),
        )
    }
}

#[instrument(skip_all)]
pub async fn create_api_key(
    state: AppState,
    api_key: api::CreateApiKeyRequest,
    merchant_id: String,
) -> RouterResponse<api::CreateApiKeyResponse> {
    let api_key_config = state.conf.api_keys.get_inner();
    let store = state.store.as_ref();
    // We are not fetching merchant account as the merchant key store is needed to search for a
    // merchant account.
    // Instead, we're only fetching merchant key store, as it is sufficient to identify
    // non-existence of a merchant account.
    store
        .get_merchant_key_store_by_merchant_id(
            merchant_id.as_str(),
            &store.get_master_key().to_vec().into(),
        )
        .await
        .to_not_found_response(errors::ApiErrorResponse::MerchantAccountNotFound)?;

    let hash_key = api_key_config.get_hash_key()?;
    let plaintext_api_key = PlaintextApiKey::new(consts::API_KEY_LENGTH);
    let api_key = storage::ApiKeyNew {
        key_id: PlaintextApiKey::new_key_id(),
        merchant_id: merchant_id.to_owned(),
        name: api_key.name,
        description: api_key.description,
        hashed_api_key: plaintext_api_key.keyed_hash(hash_key.peek()).into(),
        prefix: plaintext_api_key.prefix(),
        created_at: date_time::now(),
        expires_at: api_key.expiration.into(),
        last_used: None,
    };

    let api_key = store
        .insert_api_key(api_key)
        .await
        .change_context(errors::ApiErrorResponse::InternalServerError)
        .attach_printable("Failed to insert new API key")?;

    metrics::API_KEY_CREATED.add(
        &metrics::CONTEXT,
        1,
        &[metrics::request::add_attributes("merchant", merchant_id)],
    );

    // Add process to process_tracker for email reminder, only if expiry is set to future date
    // If the `api_key` is set to expire in less than 7 days, the merchant is not notified about it's expiry
    #[cfg(feature = "email")]
    {
        if api_key.expires_at.is_some() {
            let expiry_reminder_days = state.conf.api_keys.get_inner().expiry_reminder_days.clone();

            add_api_key_expiry_task(store, &api_key, expiry_reminder_days)
                .await
                .into_report()
                .change_context(errors::ApiErrorResponse::InternalServerError)
                .attach_printable("Failed to insert API key expiry reminder to process tracker")?;
        }
    }

    Ok(ApplicationResponse::Json(
        (api_key, plaintext_api_key).foreign_into(),
    ))
}

// Add api_key_expiry task to the process_tracker table.
// Construct ProcessTrackerNew struct with all required fields, and schedule the first email.
// After first email has been sent, update the schedule_time based on retry_count in execute_workflow().
// A task is not scheduled if the time for the first email is in the past.
#[cfg(feature = "email")]
#[instrument(skip_all)]
pub async fn add_api_key_expiry_task(
    store: &dyn crate::db::StorageInterface,
    api_key: &ApiKey,
    expiry_reminder_days: Vec<u8>,
) -> Result<(), errors::ProcessTrackerError> {
    let current_time = common_utils::date_time::now();

    let schedule_time = expiry_reminder_days
        .first()
        .and_then(|expiry_reminder_day| {
            api_key.expires_at.map(|expires_at| {
                expires_at.saturating_sub(time::Duration::days(i64::from(*expiry_reminder_day)))
            })
        })
        .ok_or(errors::ApiErrorResponse::InternalServerError)
        .into_report()
        .attach_printable("Failed to obtain initial process tracker schedule time")?;

    if schedule_time <= current_time {
        return Ok(());
    }

    let api_key_expiry_tracker = storage::ApiKeyExpiryTrackingData {
        key_id: api_key.key_id.clone(),
        merchant_id: api_key.merchant_id.clone(),
        // We need API key expiry too, because we need to decide on the schedule_time in
        // execute_workflow() where we won't be having access to the Api key object.
        api_key_expiry: api_key.expires_at,
        expiry_reminder_days: expiry_reminder_days.clone(),
    };

    let process_tracker_id = generate_task_id_for_api_key_expiry_workflow(api_key.key_id.as_str());
    let process_tracker_entry = storage::ProcessTrackerNew::new(
        process_tracker_id,
        API_KEY_EXPIRY_NAME,
        API_KEY_EXPIRY_RUNNER,
        [API_KEY_EXPIRY_TAG],
        api_key_expiry_tracker,
        schedule_time,
    )
    .change_context(errors::ApiErrorResponse::InternalServerError)
    .attach_printable("Failed to construct API key expiry process tracker task")?;

    store
        .insert_process(process_tracker_entry)
        .await
        .change_context(errors::ApiErrorResponse::InternalServerError)
        .attach_printable_lazy(|| {
            format!(
                "Failed while inserting API key expiry reminder to process_tracker: api_key_id: {}",
                api_key.key_id
            )
        })?;
    metrics::TASKS_ADDED_COUNT.add(
        &metrics::CONTEXT,
        1,
        &[metrics::request::add_attributes("flow", "ApiKeyExpiry")],
    );

    Ok(())
}

#[instrument(skip_all)]
pub async fn retrieve_api_key(
    state: AppState,
    merchant_id: &str,
    key_id: &str,
) -> RouterResponse<api::RetrieveApiKeyResponse> {
    let store = state.store.as_ref();
    let api_key = store
        .find_api_key_by_merchant_id_key_id_optional(merchant_id, key_id)
        .await
        .change_context(errors::ApiErrorResponse::InternalServerError) // If retrieve failed
        .attach_printable("Failed to retrieve new API key")?
        .ok_or(report!(errors::ApiErrorResponse::ApiKeyNotFound))?; // If retrieve returned `None`

    Ok(ApplicationResponse::Json(api_key.foreign_into()))
}

#[instrument(skip_all)]
pub async fn update_api_key(
    state: AppState,
    api_key: api::UpdateApiKeyRequest,
) -> RouterResponse<api::RetrieveApiKeyResponse> {
    let merchant_id = api_key.merchant_id.clone();
    let key_id = api_key.key_id.clone();
    let store = state.store.as_ref();

    let api_key = store
        .update_api_key(
            merchant_id.to_owned(),
            key_id.to_owned(),
            api_key.foreign_into(),
        )
        .await
        .to_not_found_response(errors::ApiErrorResponse::ApiKeyNotFound)?;

    #[cfg(feature = "email")]
    {
        let expiry_reminder_days = state.conf.api_keys.get_inner().expiry_reminder_days.clone();

        let task_id = generate_task_id_for_api_key_expiry_workflow(&key_id);
        // In order to determine how to update the existing process in the process_tracker table,
        // we need access to the current entry in the table.
        let existing_process_tracker_task = store
            .find_process_by_id(task_id.as_str())
            .await
            .change_context(errors::ApiErrorResponse::InternalServerError) // If retrieve failed
            .attach_printable(
                "Failed to retrieve API key expiry reminder task from process tracker",
            )?;

        // If process exist
        if existing_process_tracker_task.is_some() {
            if api_key.expires_at.is_some() {
                // Process exist in process, update the process with new schedule_time
                update_api_key_expiry_task(store, &api_key, expiry_reminder_days)
                    .await
                    .into_report()
                    .change_context(errors::ApiErrorResponse::InternalServerError)
                    .attach_printable(
                        "Failed to update API key expiry reminder task in process tracker",
                    )?;
            }
            // If an expiry is set to 'never'
            else {
                // Process exist in process, revoke it
                revoke_api_key_expiry_task(store, &key_id)
                    .await
                    .into_report()
                    .change_context(errors::ApiErrorResponse::InternalServerError)
                    .attach_printable(
                        "Failed to revoke API key expiry reminder task in process tracker",
                    )?;
            }
        }
        // This case occurs if the expiry for an API key is set to 'never' during its creation. If so,
        // process in tracker was not created.
        else if api_key.expires_at.is_some() {
            // Process doesn't exist in process_tracker table, so create new entry with
            // schedule_time based on new expiry set.
            add_api_key_expiry_task(store, &api_key, expiry_reminder_days)
                .await
                .into_report()
                .change_context(errors::ApiErrorResponse::InternalServerError)
                .attach_printable(
                    "Failed to insert API key expiry reminder task to process tracker",
                )?;
        }
    }

    Ok(ApplicationResponse::Json(api_key.foreign_into()))
}

// Update api_key_expiry task in the process_tracker table.
// Construct Update variant of ProcessTrackerUpdate with new tracking_data.
// A task is not scheduled if the time for the first email is in the past.
#[cfg(feature = "email")]
#[instrument(skip_all)]
pub async fn update_api_key_expiry_task(
    store: &dyn crate::db::StorageInterface,
    api_key: &ApiKey,
    expiry_reminder_days: Vec<u8>,
) -> Result<(), errors::ProcessTrackerError> {
    let current_time = common_utils::date_time::now();

    let schedule_time = expiry_reminder_days
        .first()
        .and_then(|expiry_reminder_day| {
            api_key.expires_at.map(|expires_at| {
                expires_at.saturating_sub(time::Duration::days(i64::from(*expiry_reminder_day)))
            })
        });

    if let Some(schedule_time) = schedule_time {
        if schedule_time <= current_time {
            return Ok(());
        }
    }

    let task_id = generate_task_id_for_api_key_expiry_workflow(api_key.key_id.as_str());

    let task_ids = vec![task_id.clone()];

    let updated_tracking_data = &storage::ApiKeyExpiryTrackingData {
        key_id: api_key.key_id.clone(),
        merchant_id: api_key.merchant_id.clone(),
        api_key_expiry: api_key.expires_at,
        expiry_reminder_days,
    };

    let updated_api_key_expiry_workflow_model = serde_json::to_value(updated_tracking_data)
        .into_report()
        .change_context(errors::ApiErrorResponse::InternalServerError)
        .attach_printable_lazy(|| {
            format!("unable to serialize API key expiry tracker: {updated_tracking_data:?}")
        })?;

    let updated_process_tracker_data = storage::ProcessTrackerUpdate::Update {
        name: None,
        retry_count: Some(0),
        schedule_time,
        tracking_data: Some(updated_api_key_expiry_workflow_model),
        business_status: Some("Pending".to_string()),
        status: Some(storage_enums::ProcessTrackerStatus::New),
        updated_at: Some(current_time),
    };
    store
        .process_tracker_update_process_status_by_ids(task_ids, updated_process_tracker_data)
        .await
        .change_context(errors::ApiErrorResponse::InternalServerError)?;

    Ok(())
}

#[instrument(skip_all)]
pub async fn revoke_api_key(
    state: AppState,
    merchant_id: &str,
    key_id: &str,
) -> RouterResponse<api::RevokeApiKeyResponse> {
    let store = state.store.as_ref();
    let revoked = store
        .revoke_api_key(merchant_id, key_id)
        .await
        .to_not_found_response(errors::ApiErrorResponse::ApiKeyNotFound)?;

    metrics::API_KEY_REVOKED.add(&metrics::CONTEXT, 1, &[]);

    #[cfg(feature = "email")]
    {
        let task_id = generate_task_id_for_api_key_expiry_workflow(key_id);
        // In order to determine how to update the existing process in the process_tracker table,
        // we need access to the current entry in the table.
        let existing_process_tracker_task = store
            .find_process_by_id(task_id.as_str())
            .await
            .change_context(errors::ApiErrorResponse::InternalServerError) // If retrieve failed
            .attach_printable(
                "Failed to retrieve API key expiry reminder task from process tracker",
            )?;

        // If process exist, then revoke it
        if existing_process_tracker_task.is_some() {
            revoke_api_key_expiry_task(store, key_id)
                .await
                .into_report()
                .change_context(errors::ApiErrorResponse::InternalServerError)
                .attach_printable(
                    "Failed to revoke API key expiry reminder task in process tracker",
                )?;
        }
    }

    Ok(ApplicationResponse::Json(api::RevokeApiKeyResponse {
        merchant_id: merchant_id.to_owned(),
        key_id: key_id.to_owned(),
        revoked,
    }))
}

// Function to revoke api_key_expiry task in the process_tracker table when API key is revoked.
// Construct StatusUpdate variant of ProcessTrackerUpdate by setting status to 'finish'.
#[cfg(feature = "email")]
#[instrument(skip_all)]
pub async fn revoke_api_key_expiry_task(
    store: &dyn crate::db::StorageInterface,
    key_id: &str,
) -> Result<(), errors::ProcessTrackerError> {
    let task_id = generate_task_id_for_api_key_expiry_workflow(key_id);
    let task_ids = vec![task_id];
    let updated_process_tracker_data = storage::ProcessTrackerUpdate::StatusUpdate {
        status: storage_enums::ProcessTrackerStatus::Finish,
        business_status: Some("Revoked".to_string()),
    };

    store
        .process_tracker_update_process_status_by_ids(task_ids, updated_process_tracker_data)
        .await
        .change_context(errors::ApiErrorResponse::InternalServerError)?;

    Ok(())
}

#[instrument(skip_all)]
pub async fn list_api_keys(
    state: AppState,
    merchant_id: String,
    limit: Option<i64>,
    offset: Option<i64>,
) -> RouterResponse<Vec<api::RetrieveApiKeyResponse>> {
    let store = state.store.as_ref();
    let api_keys = store
        .list_api_keys_by_merchant_id(&merchant_id, limit, offset)
        .await
        .change_context(errors::ApiErrorResponse::InternalServerError)
        .attach_printable("Failed to list merchant API keys")?;
    let api_keys = api_keys
        .into_iter()
        .map(ForeignInto::foreign_into)
        .collect();

    Ok(ApplicationResponse::Json(api_keys))
}

#[cfg(feature = "email")]
fn generate_task_id_for_api_key_expiry_workflow(key_id: &str) -> String {
    format!("{API_KEY_EXPIRY_RUNNER}_{API_KEY_EXPIRY_NAME}_{key_id}")
}

impl From<&str> for PlaintextApiKey {
    fn from(s: &str) -> Self {
        Self(s.to_owned().into())
    }
}

impl From<String> for PlaintextApiKey {
    fn from(s: String) -> Self {
        Self(s.into())
    }
}

impl From<HashedApiKey> for storage::HashedApiKey {
    fn from(hashed_api_key: HashedApiKey) -> Self {
        hashed_api_key.0.into()
    }
}

impl From<storage::HashedApiKey> for HashedApiKey {
    fn from(hashed_api_key: storage::HashedApiKey) -> Self {
        Self(hashed_api_key.into_inner())
    }
}

#[cfg(test)]
mod tests {
    #![allow(clippy::expect_used, clippy::unwrap_used)]
    use super::*;

    #[tokio::test]
    async fn test_hashing_and_verification() {
        let settings = settings::Settings::new().expect("invalid settings");

        let plaintext_api_key = PlaintextApiKey::new(consts::API_KEY_LENGTH);
        let hash_key = settings.api_keys.get_inner().get_hash_key().unwrap();
        let hashed_api_key = plaintext_api_key.keyed_hash(hash_key.peek());

        assert_ne!(
            plaintext_api_key.0.peek().as_bytes(),
            hashed_api_key.0.as_bytes()
        );

        let new_hashed_api_key = plaintext_api_key.keyed_hash(hash_key.peek());
        assert_eq!(hashed_api_key, new_hashed_api_key)
    }
}<|MERGE_RESOLUTION|>--- conflicted
+++ resolved
@@ -22,47 +22,6 @@
 #[cfg(feature = "email")]
 const API_KEY_EXPIRY_RUNNER: diesel_models::ProcessTrackerRunner =
     diesel_models::ProcessTrackerRunner::ApiKeyExpiryWorkflow;
-<<<<<<< HEAD
-
-#[cfg(feature = "aws_kms")]
-use external_services::aws_kms::decrypt::AwsKmsDecrypt;
-
-static HASH_KEY: tokio::sync::OnceCell<StrongSecret<[u8; PlaintextApiKey::HASH_KEY_LEN]>> =
-    tokio::sync::OnceCell::const_new();
-
-pub async fn get_hash_key(
-    api_key_config: &settings::ApiKeys,
-    #[cfg(feature = "aws_kms")] aws_kms_client: &aws_kms::core::AwsKmsClient,
-    #[cfg(feature = "hashicorp-vault")]
-    hc_client: &external_services::hashicorp_vault::core::HashiCorpVault,
-) -> errors::RouterResult<&'static StrongSecret<[u8; PlaintextApiKey::HASH_KEY_LEN]>> {
-    HASH_KEY
-        .get_or_try_init(|| async {
-            let hash_key = {
-                #[cfg(feature = "aws_kms")]
-                {
-                    api_key_config.kms_encrypted_hash_key.clone()
-                }
-                #[cfg(not(feature = "aws_kms"))]
-                {
-                    masking::Secret::<_, masking::WithType>::new(api_key_config.hash_key.clone())
-                }
-            };
-
-            #[cfg(feature = "hashicorp-vault")]
-            let hash_key = hash_key
-                .fetch_inner::<external_services::hashicorp_vault::core::Kv2>(hc_client)
-                .await
-                .change_context(errors::ApiErrorResponse::InternalServerError)?;
-
-            #[cfg(feature = "aws_kms")]
-            let hash_key = hash_key
-                .decrypt_inner(aws_kms_client)
-                .await
-                .change_context(errors::ApiErrorResponse::InternalServerError)
-                .attach_printable("Failed to AWS KMS decrypt API key hashing key")?;
-=======
->>>>>>> b74435b6
 
 static HASH_KEY: once_cell::sync::OnceCell<StrongSecret<[u8; PlaintextApiKey::HASH_KEY_LEN]>> =
     once_cell::sync::OnceCell::new();
