--- conflicted
+++ resolved
@@ -47,7 +47,7 @@
     consts,
     core::{
         errors::{self, RouterResult, StorageErrorExt},
-        payments::{helpers as payment_helpers, PaymentData},
+        payments::PaymentData,
     },
     db::StorageInterface,
     routes::SessionState,
@@ -2034,22 +2034,11 @@
     }
 }
 
-<<<<<<< HEAD
-#[cfg(all(feature = "v2", feature = "payment_methods_v2"))]
-=======
 #[cfg(feature = "v2")]
->>>>>>> e3233c67
 pub async fn construct_vault_router_data<F>(
     state: &SessionState,
     merchant_account: &domain::MerchantAccount,
     merchant_connector_account: &payment_helpers::MerchantConnectorAccountType,
-<<<<<<< HEAD
-    pmd: &domain::PaymentMethodVaultingData,
-) -> RouterResult<VaultRouterData<F>> {
-    let connector_name = merchant_connector_account
-        .get_connector_name()
-        .unwrap_or_default(); // always get the connector name from the merchant_connector_account
-=======
     payment_method_vaulting_data: Option<domain::PaymentMethodVaultingData>,
     connector_vault_id: Option<String>,
     connector_customer_id: Option<String>,
@@ -2058,73 +2047,11 @@
         .get_connector_name()
         .ok_or(errors::ApiErrorResponse::InternalServerError)
         .attach_printable("Connector name not present for external vault")?; // always get the connector name from the merchant_connector_account
->>>>>>> e3233c67
     let connector_auth_type: types::ConnectorAuthType = merchant_connector_account
         .get_connector_account_details()
         .parse_value("ConnectorAuthType")
         .change_context(errors::ApiErrorResponse::InternalServerError)?;
 
-<<<<<<< HEAD
-    let address = PaymentAddress::new(None, None, None, None);
-
-    let test_mode: Option<bool> = merchant_connector_account.is_test_mode_on();
-
-    let router_data = types::RouterData {
-        flow: PhantomData,
-        merchant_id: merchant_account.get_id().to_owned(),
-        customer_id: None,
-        tenant_id: state.tenant.tenant_id.clone(),
-        connector_customer: None,
-        connector: connector_name.to_string(),
-        payment_id: common_utils::id_type::PaymentId::get_irrelevant_id("vault")
-            .get_string_repr()
-            .to_owned(),
-        attempt_id: "".to_string(),
-        status: enums::AttemptStatus::Failure,
-        payment_method: enums::PaymentMethod::default(),
-        connector_auth_type,
-        description: None,
-        address,
-        auth_type: enums::AuthenticationType::default(),
-        connector_meta_data: merchant_connector_account.get_metadata(),
-        connector_wallets_details: merchant_connector_account.get_connector_wallets_details(),
-        amount_captured: None,
-        minor_amount_captured: None,
-        payment_method_status: None,
-        request: types::VaultRequestData {
-            payment_method_vaulting_data: Some(pmd.clone()),
-            connector_vault_id: None,
-        },
-        response: Ok(types::VaultResponseData::default()),
-        access_token: None,
-        session_token: None,
-        reference_id: None,
-        payment_method_token: None,
-        recurring_mandate_payment_data: None,
-        preprocessing_id: None,
-        connector_request_reference_id: "".to_string(),
-        payout_method_data: None,
-        quote_id: None,
-        test_mode,
-        payment_method_balance: None,
-        connector_api_version: None,
-        connector_http_status_code: None,
-        external_latency: None,
-        apple_pay_flow: None,
-        frm_metadata: None,
-        refund_id: None,
-        dispute_id: None,
-        connector_response: None,
-        integrity_check: Ok(()),
-        additional_merchant_data: None,
-        header_payload: None,
-        connector_mandate_request_reference_id: None,
-        authentication_id: None,
-        psd2_sca_exemption_type: None,
-    };
-
-    Ok(router_data)
-=======
     let resource_common_data = VaultConnectorFlowData {
         merchant_id: merchant_account.get_id().to_owned(),
     };
@@ -2341,5 +2268,4 @@
         .into());
     }
     Ok(())
->>>>>>> e3233c67
 }