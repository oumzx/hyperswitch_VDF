--- conflicted
+++ resolved
@@ -113,18 +113,8 @@
             card_number,
             other_fields: _,
         } => {
-<<<<<<< HEAD
-            let _router_data = do_pre_auth_connector_call(
-                state,
-                card_number,
-                three_ds_connector_account.connector_name.clone(),
-                three_ds_connector_account,
-            )
-            .await?;
-=======
             let _router_data =
                 do_pre_auth_connector_call(state, card_number, three_ds_connector_account).await?;
->>>>>>> fa74127e
             // todo!("Some operation");
         }
     };
