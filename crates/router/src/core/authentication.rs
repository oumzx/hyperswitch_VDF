--- conflicted
+++ resolved
@@ -1,6 +1,5 @@
 pub mod post_authn;
 pub mod pre_authn;
-<<<<<<< HEAD
 pub mod types;
 pub(crate) mod utils;
 
@@ -59,7 +58,7 @@
 
 async fn call_payment_method_3ds_service(_card_number: CardNumber) -> RouterResult<()> {
     Ok(())
-=======
+}
 pub mod transformers;
 
 use api_models::payments;
@@ -145,5 +144,4 @@
         acs_url: submit_evidence_response.acs_url,
         challenge_request: submit_evidence_response.challenge_request,
     })
->>>>>>> ffa78e56
 }