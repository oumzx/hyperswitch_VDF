--- conflicted
+++ resolved
@@ -864,33 +864,6 @@
     key_store: &domain::MerchantKeyStore,
     profile: &domain::Profile,
 ) -> RouterResponse<api::PaymentMethodResponse> {
-    let response = create_payment_method_core(
-        state,
-        request_state,
-        req,
-        merchant_account,
-        key_store,
-        profile,
-    )
-    .await?;
-
-    Ok(services::ApplicationResponse::Json(response))
-}
-
-#[cfg(all(feature = "v2", feature = "payment_methods_v2"))]
-#[instrument(skip_all)]
-pub async fn create_payment_method_core(
-    state: &SessionState,
-<<<<<<< HEAD
-    request_state: &routes::app::ReqState,
-=======
-    _request_state: &routes::app::ReqState,
->>>>>>> 5cdfe832
-    req: api::PaymentMethodCreate,
-    merchant_account: &domain::MerchantAccount,
-    key_store: &domain::MerchantKeyStore,
-    profile: &domain::Profile,
-) -> RouterResult<api::PaymentMethodResponse> {
     use common_utils::ext_traits::ValueExt;
 
     req.validate()?;
@@ -1592,7 +1565,6 @@
         .await
         .transpose()?
         .map(From::from);
-<<<<<<< HEAD
 
     let connector_mandate_details_update = connector_token_details
         .map(|connector_token| {
@@ -1600,15 +1572,6 @@
         })
         .map(From::from);
 
-=======
-
-    let connector_mandate_details_update = connector_token_details
-        .map(|connector_token| {
-            create_connector_token_details_update(connector_token, payment_method)
-        })
-        .map(From::from);
-
->>>>>>> 5cdfe832
     let pm_update = storage::PaymentMethodUpdate::GenericUpdate {
         status: Some(enums::PaymentMethodStatus::Active),
         locker_id: vault_id,
@@ -2036,8 +1999,6 @@
 #[async_trait::async_trait]
 impl EncryptableData for payment_methods::PaymentMethodSessionRequest {
     type Output = hyperswitch_domain_models::payment_methods::DecryptedPaymentMethodSession;
-<<<<<<< HEAD
-=======
 
     async fn encrypt_data(
         &self,
@@ -2088,7 +2049,6 @@
 #[async_trait::async_trait]
 impl EncryptableData for payment_methods::PaymentMethodsSessionUpdateRequest {
     type Output = hyperswitch_domain_models::payment_methods::DecryptedPaymentMethodSession;
->>>>>>> 5cdfe832
 
     async fn encrypt_data(
         &self,
@@ -2126,59 +2086,6 @@
 
         let encrypted_data =
         hyperswitch_domain_models::payment_methods::FromRequestEncryptablePaymentMethodSession::from_encryptable(
-<<<<<<< HEAD
-            batch_encrypted_data,
-        )
-        .change_context(errors::ApiErrorResponse::InternalServerError)
-        .attach_printable("Failed while encrypting payment methods session detailss")?;
-
-        Ok(encrypted_data)
-    }
-}
-
-#[cfg(feature = "v2")]
-#[async_trait::async_trait]
-impl EncryptableData for payment_methods::PaymentMethodsSessionUpdateRequest {
-    type Output = hyperswitch_domain_models::payment_methods::DecryptedPaymentMethodSession;
-
-    async fn encrypt_data(
-        &self,
-        key_manager_state: &common_utils::types::keymanager::KeyManagerState,
-        key_store: &domain::MerchantKeyStore,
-    ) -> RouterResult<Self::Output> {
-        use common_utils::types::keymanager::ToEncryptable;
-
-        let encrypted_billing_address = self
-            .billing
-            .clone()
-            .map(|address| address.encode_to_value())
-            .transpose()
-            .change_context(errors::ApiErrorResponse::InternalServerError)
-            .attach_printable("Failed to encode billing address")?
-            .map(Secret::new);
-
-        let batch_encrypted_data = domain_types::crypto_operation(
-            key_manager_state,
-            common_utils::type_name!(hyperswitch_domain_models::payment_methods::PaymentMethodSession),
-            domain_types::CryptoOperation::BatchEncrypt(
-                hyperswitch_domain_models::payment_methods::FromRequestEncryptablePaymentMethodSession::to_encryptable(
-                    hyperswitch_domain_models::payment_methods::FromRequestEncryptablePaymentMethodSession {
-                       billing: encrypted_billing_address,
-                    },
-                ),
-            ),
-            common_utils::types::keymanager::Identifier::Merchant(key_store.merchant_id.clone()),
-            key_store.key.peek(),
-        )
-        .await
-        .and_then(|val| val.try_into_batchoperation())
-        .change_context(errors::ApiErrorResponse::InternalServerError)
-        .attach_printable("Failed while encrypting payment methods session details".to_string())?;
-
-        let encrypted_data =
-        hyperswitch_domain_models::payment_methods::FromRequestEncryptablePaymentMethodSession::from_encryptable(
-=======
->>>>>>> 5cdfe832
             batch_encrypted_data,
         )
         .change_context(errors::ApiErrorResponse::InternalServerError)
@@ -2535,11 +2442,7 @@
     let payment_method = create_payment_method_core(
         &state,
         &req_state,
-<<<<<<< HEAD
-        create_payment_method_request.clone(),
-=======
         create_payment_method_request,
->>>>>>> 5cdfe832
         &merchant_account,
         &key_store,
         &profile,
@@ -2572,26 +2475,7 @@
             tokenization_type: common_enums::TokenizationType::SingleUse,
             ..
         }) => {
-<<<<<<< HEAD
-            // todo!("single use tokenization are not implemented")
-            Box::pin(add_token_call_to_store(
-                state.clone(),
-                req_state.clone(),
-                merchant_account.clone(),
-                profile.clone(),
-                key_store.clone(),
-                &create_payment_method_request,
-                &payment_method,
-                &payment_method_session
-            ))
-            .await?;
-            
-            // Some(connector_router_data)
-            // let 
-            None
-=======
             todo!("single use tokenization are not implemented")
->>>>>>> 5cdfe832
         }
         None => None,
     };
