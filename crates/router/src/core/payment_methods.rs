pub mod cards;
#[cfg(all(
    any(feature = "v1", feature = "v2"),
    not(feature = "payment_methods_v2")
))]
pub mod migration;
pub mod network_tokenization;
pub mod surcharge_decision_configs;
pub mod transformers;
pub mod utils;
mod validator;
pub mod vault;

use std::borrow::Cow;
#[cfg(all(any(feature = "v1", feature = "v2"), not(feature = "customer_v2")))]
use std::collections::HashSet;
#[cfg(all(feature = "v2", feature = "payment_methods_v2"))]
use std::str::FromStr;

#[cfg(all(feature = "v2", feature = "payment_methods_v2"))]
pub use api_models::enums as api_enums;
pub use api_models::enums::Connector;
use api_models::payment_methods;
#[cfg(feature = "payouts")]
pub use api_models::{enums::PayoutConnectors, payouts as payout_types};
#[cfg(all(any(feature = "v1", feature = "v2"), not(feature = "customer_v2")))]
use common_utils::ext_traits::Encode;
use common_utils::{consts::DEFAULT_LOCALE, id_type};
#[cfg(all(feature = "v2", feature = "payment_methods_v2"))]
use common_utils::{
    crypto::Encryptable,
    ext_traits::{AsyncExt, Encode, ValueExt},
    fp_utils::when,
    generate_id, types as util_types,
};
use diesel_models::{
    enums, GenericLinkNew, PaymentMethodCollectLink, PaymentMethodCollectLinkData,
};
use error_stack::{report, ResultExt};
#[cfg(all(any(feature = "v1", feature = "v2"), not(feature = "customer_v2")))]
use hyperswitch_domain_models::api::{GenericLinks, GenericLinksData};
#[cfg(all(
    feature = "v2",
    feature = "payment_methods_v2",
    feature = "customer_v2"
))]
use hyperswitch_domain_models::mandates::CommonMandateReference;
#[cfg(all(feature = "v2", feature = "payment_methods_v2"))]
use hyperswitch_domain_models::payment_method_data;
use hyperswitch_domain_models::payments::{payment_attempt::PaymentAttempt, PaymentIntent};
use masking::{PeekInterface, Secret};
use router_env::{instrument, tracing};
use time::Duration;

use super::{
    errors::{RouterResponse, StorageErrorExt},
    pm_auth,
};
#[cfg(all(feature = "v2", feature = "payment_methods_v2"))]
use crate::{
    configs::settings,
    core::{payment_methods::transformers as pm_transforms, payments as payments_core},
    headers, logger,
    routes::{self, payment_methods as pm_routes},
    services::encryption,
    types::{
        api::{self, payment_methods::PaymentMethodCreateExt},
        domain::types as domain_types,
        payment_methods as pm_types,
        storage::{ephemeral_key, PaymentMethodListContext},
        transformers::{ForeignFrom, ForeignTryFrom},
    },
    utils::ext_traits::OptionExt,
};
use crate::{
    consts,
    core::{
        errors::{self, RouterResult},
        payments::helpers as payment_helpers,
    },
    routes::{app::StorageInterface, SessionState},
    services,
    types::{
        domain,
        storage::{self, enums as storage_enums},
    },
};

const PAYMENT_METHOD_STATUS_UPDATE_TASK: &str = "PAYMENT_METHOD_STATUS_UPDATE";
const PAYMENT_METHOD_STATUS_TAG: &str = "PAYMENT_METHOD_STATUS";

#[instrument(skip_all)]
pub async fn retrieve_payment_method_core(
    pm_data: &Option<domain::PaymentMethodData>,
    state: &SessionState,
    payment_intent: &PaymentIntent,
    payment_attempt: &PaymentAttempt,
    merchant_key_store: &domain::MerchantKeyStore,
    business_profile: Option<&domain::Profile>,
) -> RouterResult<(Option<domain::PaymentMethodData>, Option<String>)> {
    match pm_data {
        pm_opt @ Some(pm @ domain::PaymentMethodData::Card(_)) => {
            let payment_token = payment_helpers::store_payment_method_data_in_vault(
                state,
                payment_attempt,
                payment_intent,
                enums::PaymentMethod::Card,
                pm,
                merchant_key_store,
                business_profile,
            )
            .await?;
            Ok((pm_opt.to_owned(), payment_token))
        }
        pm_opt @ Some(pm @ domain::PaymentMethodData::BankDebit(_)) => {
            let payment_token = payment_helpers::store_payment_method_data_in_vault(
                state,
                payment_attempt,
                payment_intent,
                enums::PaymentMethod::BankDebit,
                pm,
                merchant_key_store,
                business_profile,
            )
            .await?;

            Ok((pm_opt.to_owned(), payment_token))
        }
        pm @ Some(domain::PaymentMethodData::PayLater(_)) => Ok((pm.to_owned(), None)),
        pm @ Some(domain::PaymentMethodData::Crypto(_)) => Ok((pm.to_owned(), None)),
        pm @ Some(domain::PaymentMethodData::Upi(_)) => Ok((pm.to_owned(), None)),
        pm @ Some(domain::PaymentMethodData::Voucher(_)) => Ok((pm.to_owned(), None)),
        pm @ Some(domain::PaymentMethodData::Reward) => Ok((pm.to_owned(), None)),
        pm @ Some(domain::PaymentMethodData::RealTimePayment(_)) => Ok((pm.to_owned(), None)),
        pm @ Some(domain::PaymentMethodData::CardRedirect(_)) => Ok((pm.to_owned(), None)),
        pm @ Some(domain::PaymentMethodData::GiftCard(_)) => Ok((pm.to_owned(), None)),
        pm @ Some(domain::PaymentMethodData::OpenBanking(_)) => Ok((pm.to_owned(), None)),
        pm @ Some(domain::PaymentMethodData::MobilePayment(_)) => Ok((pm.to_owned(), None)),
        pm @ Some(domain::PaymentMethodData::NetworkToken(_)) => Ok((pm.to_owned(), None)),
        pm_opt @ Some(pm @ domain::PaymentMethodData::BankTransfer(_)) => {
            let payment_token = payment_helpers::store_payment_method_data_in_vault(
                state,
                payment_attempt,
                payment_intent,
                enums::PaymentMethod::BankTransfer,
                pm,
                merchant_key_store,
                business_profile,
            )
            .await?;

            Ok((pm_opt.to_owned(), payment_token))
        }
        pm_opt @ Some(pm @ domain::PaymentMethodData::Wallet(_)) => {
            let payment_token = payment_helpers::store_payment_method_data_in_vault(
                state,
                payment_attempt,
                payment_intent,
                enums::PaymentMethod::Wallet,
                pm,
                merchant_key_store,
                business_profile,
            )
            .await?;

            Ok((pm_opt.to_owned(), payment_token))
        }
        pm_opt @ Some(pm @ domain::PaymentMethodData::BankRedirect(_)) => {
            let payment_token = payment_helpers::store_payment_method_data_in_vault(
                state,
                payment_attempt,
                payment_intent,
                enums::PaymentMethod::BankRedirect,
                pm,
                merchant_key_store,
                business_profile,
            )
            .await?;

            Ok((pm_opt.to_owned(), payment_token))
        }
        _ => Ok((None, None)),
    }
}

pub async fn initiate_pm_collect_link(
    state: SessionState,
    merchant_account: domain::MerchantAccount,
    key_store: domain::MerchantKeyStore,
    req: payment_methods::PaymentMethodCollectLinkRequest,
) -> RouterResponse<payment_methods::PaymentMethodCollectLinkResponse> {
    // Validate request and initiate flow
    let pm_collect_link_data =
        validator::validate_request_and_initiate_payment_method_collect_link(
            &state,
            &merchant_account,
            &key_store,
            &req,
        )
        .await?;

    // Create DB entrie
    let pm_collect_link = create_pm_collect_db_entry(
        &state,
        &merchant_account,
        &pm_collect_link_data,
        req.return_url.clone(),
    )
    .await?;
    let customer_id = id_type::CustomerId::try_from(Cow::from(pm_collect_link.primary_reference))
        .change_context(errors::ApiErrorResponse::InvalidDataValue {
        field_name: "customer_id",
    })?;

    // Return response
    let url = pm_collect_link.url.peek();
    let response = payment_methods::PaymentMethodCollectLinkResponse {
        pm_collect_link_id: pm_collect_link.link_id,
        customer_id,
        expiry: pm_collect_link.expiry,
        link: url::Url::parse(url)
            .change_context(errors::ApiErrorResponse::InternalServerError)
            .attach_printable_lazy(|| {
                format!("Failed to parse the payment method collect link - {}", url)
            })?
            .into(),
        return_url: pm_collect_link.return_url,
        ui_config: pm_collect_link.link_data.ui_config,
        enabled_payment_methods: pm_collect_link.link_data.enabled_payment_methods,
    };
    Ok(services::ApplicationResponse::Json(response))
}

pub async fn create_pm_collect_db_entry(
    state: &SessionState,
    merchant_account: &domain::MerchantAccount,
    pm_collect_link_data: &PaymentMethodCollectLinkData,
    return_url: Option<String>,
) -> RouterResult<PaymentMethodCollectLink> {
    let db: &dyn StorageInterface = &*state.store;

    let link_data = serde_json::to_value(pm_collect_link_data)
        .map_err(|_| report!(errors::ApiErrorResponse::InternalServerError))
        .attach_printable("Failed to convert PaymentMethodCollectLinkData to Value")?;

    let pm_collect_link = GenericLinkNew {
        link_id: pm_collect_link_data.pm_collect_link_id.to_string(),
        primary_reference: pm_collect_link_data
            .customer_id
            .get_string_repr()
            .to_string(),
        merchant_id: merchant_account.get_id().to_owned(),
        link_type: common_enums::GenericLinkType::PaymentMethodCollect,
        link_data,
        url: pm_collect_link_data.link.clone(),
        return_url,
        expiry: common_utils::date_time::now()
            + Duration::seconds(pm_collect_link_data.session_expiry.into()),
        ..Default::default()
    };

    db.insert_pm_collect_link(pm_collect_link)
        .await
        .to_duplicate_response(errors::ApiErrorResponse::GenericDuplicateError {
            message: "payment method collect link already exists".to_string(),
        })
}

#[cfg(all(feature = "v2", feature = "customer_v2"))]
pub async fn render_pm_collect_link(
    _state: SessionState,
    _merchant_account: domain::MerchantAccount,
    _key_store: domain::MerchantKeyStore,
    _req: payment_methods::PaymentMethodCollectLinkRenderRequest,
) -> RouterResponse<services::GenericLinkFormData> {
    todo!()
}

#[cfg(all(any(feature = "v1", feature = "v2"), not(feature = "customer_v2")))]
pub async fn render_pm_collect_link(
    state: SessionState,
    merchant_account: domain::MerchantAccount,
    key_store: domain::MerchantKeyStore,
    req: payment_methods::PaymentMethodCollectLinkRenderRequest,
) -> RouterResponse<services::GenericLinkFormData> {
    let db: &dyn StorageInterface = &*state.store;

    // Fetch pm collect link
    let pm_collect_link = db
        .find_pm_collect_link_by_link_id(&req.pm_collect_link_id)
        .await
        .to_not_found_response(errors::ApiErrorResponse::GenericNotFoundError {
            message: "payment method collect link not found".to_string(),
        })?;

    // Check status and return form data accordingly
    let has_expired = common_utils::date_time::now() > pm_collect_link.expiry;
    let status = pm_collect_link.link_status;
    let link_data = pm_collect_link.link_data;
    let default_config = &state.conf.generic_link.payment_method_collect;
    let default_ui_config = default_config.ui_config.clone();
    let ui_config_data = common_utils::link_utils::GenericLinkUiConfigFormData {
        merchant_name: link_data
            .ui_config
            .merchant_name
            .unwrap_or(default_ui_config.merchant_name),
        logo: link_data.ui_config.logo.unwrap_or(default_ui_config.logo),
        theme: link_data
            .ui_config
            .theme
            .clone()
            .unwrap_or(default_ui_config.theme.clone()),
    };
    match status {
        common_utils::link_utils::PaymentMethodCollectStatus::Initiated => {
            // if expired, send back expired status page
            if has_expired {
                let expired_link_data = services::GenericExpiredLinkData {
                    title: "Payment collect link has expired".to_string(),
                    message: "This payment collect link has expired.".to_string(),
                    theme: link_data.ui_config.theme.unwrap_or(default_ui_config.theme),
                };
                Ok(services::ApplicationResponse::GenericLinkForm(Box::new(
                    GenericLinks {
                        allowed_domains: HashSet::from([]),
                        data: GenericLinksData::ExpiredLink(expired_link_data),
                        locale: DEFAULT_LOCALE.to_string(),
                    },
                )))

            // else, send back form link
            } else {
                let customer_id = id_type::CustomerId::try_from(Cow::from(
                    pm_collect_link.primary_reference.clone(),
                ))
                .change_context(errors::ApiErrorResponse::InvalidDataValue {
                    field_name: "customer_id",
                })?;
                // Fetch customer

                let customer = db
                    .find_customer_by_customer_id_merchant_id(
                        &(&state).into(),
                        &customer_id,
                        &req.merchant_id,
                        &key_store,
                        merchant_account.storage_scheme,
                    )
                    .await
                    .change_context(errors::ApiErrorResponse::InvalidRequestData {
                        message: format!(
                            "Customer [{}] not found for link_id - {}",
                            pm_collect_link.primary_reference, pm_collect_link.link_id
                        ),
                    })
                    .attach_printable(format!(
                        "customer [{}] not found",
                        pm_collect_link.primary_reference
                    ))?;

                let js_data = payment_methods::PaymentMethodCollectLinkDetails {
                    publishable_key: Secret::new(merchant_account.publishable_key),
                    client_secret: link_data.client_secret.clone(),
                    pm_collect_link_id: pm_collect_link.link_id,
                    customer_id: customer.customer_id,
                    session_expiry: pm_collect_link.expiry,
                    return_url: pm_collect_link.return_url,
                    ui_config: ui_config_data,
                    enabled_payment_methods: link_data.enabled_payment_methods,
                };

                let serialized_css_content = String::new();

                let serialized_js_content = format!(
                    "window.__PM_COLLECT_DETAILS = {}",
                    js_data
                        .encode_to_string_of_json()
                        .change_context(errors::ApiErrorResponse::InternalServerError)
                        .attach_printable("Failed to serialize PaymentMethodCollectLinkDetails")?
                );

                let generic_form_data = services::GenericLinkFormData {
                    js_data: serialized_js_content,
                    css_data: serialized_css_content,
                    sdk_url: default_config.sdk_url.to_string(),
                    html_meta_tags: String::new(),
                };
                Ok(services::ApplicationResponse::GenericLinkForm(Box::new(
                    GenericLinks {
                        allowed_domains: HashSet::from([]),
                        data: GenericLinksData::PaymentMethodCollect(generic_form_data),
                        locale: DEFAULT_LOCALE.to_string(),
                    },
                )))
            }
        }

        // Send back status page
        status => {
            let js_data = payment_methods::PaymentMethodCollectLinkStatusDetails {
                pm_collect_link_id: pm_collect_link.link_id,
                customer_id: link_data.customer_id,
                session_expiry: pm_collect_link.expiry,
                return_url: pm_collect_link
                    .return_url
                    .as_ref()
                    .map(|url| url::Url::parse(url))
                    .transpose()
                    .change_context(errors::ApiErrorResponse::InternalServerError)
                    .attach_printable(
                        "Failed to parse return URL for payment method collect's status link",
                    )?,
                ui_config: ui_config_data,
                status,
            };

            let serialized_css_content = String::new();

            let serialized_js_content = format!(
                "window.__PM_COLLECT_DETAILS = {}",
                js_data
                    .encode_to_string_of_json()
                    .change_context(errors::ApiErrorResponse::InternalServerError)
                    .attach_printable(
                        "Failed to serialize PaymentMethodCollectLinkStatusDetails"
                    )?
            );

            let generic_status_data = services::GenericLinkStatusData {
                js_data: serialized_js_content,
                css_data: serialized_css_content,
            };
            Ok(services::ApplicationResponse::GenericLinkForm(Box::new(
                GenericLinks {
                    allowed_domains: HashSet::from([]),
                    data: GenericLinksData::PaymentMethodCollectStatus(generic_status_data),
                    locale: DEFAULT_LOCALE.to_string(),
                },
            )))
        }
    }
}

fn generate_task_id_for_payment_method_status_update_workflow(
    key_id: &str,
    runner: storage::ProcessTrackerRunner,
    task: &str,
) -> String {
    format!("{runner}_{task}_{key_id}")
}

#[cfg(all(
    any(feature = "v1", feature = "v2"),
    not(feature = "payment_methods_v2")
))]
pub async fn add_payment_method_status_update_task(
    db: &dyn StorageInterface,
    payment_method: &domain::PaymentMethod,
    prev_status: enums::PaymentMethodStatus,
    curr_status: enums::PaymentMethodStatus,
    merchant_id: &id_type::MerchantId,
) -> Result<(), errors::ProcessTrackerError> {
    let created_at = payment_method.created_at;
    let schedule_time =
        created_at.saturating_add(Duration::seconds(consts::DEFAULT_SESSION_EXPIRY));

    let tracking_data = storage::PaymentMethodStatusTrackingData {
        payment_method_id: payment_method.get_id().clone(),
        prev_status,
        curr_status,
        merchant_id: merchant_id.to_owned(),
    };

    let runner = storage::ProcessTrackerRunner::PaymentMethodStatusUpdateWorkflow;
    let task = PAYMENT_METHOD_STATUS_UPDATE_TASK;
    let tag = [PAYMENT_METHOD_STATUS_TAG];

    let process_tracker_id = generate_task_id_for_payment_method_status_update_workflow(
        payment_method.get_id().as_str(),
        runner,
        task,
    );
    let process_tracker_entry = storage::ProcessTrackerNew::new(
        process_tracker_id,
        task,
        runner,
        tag,
        tracking_data,
        schedule_time,
    )
    .change_context(errors::ApiErrorResponse::InternalServerError)
    .attach_printable("Failed to construct PAYMENT_METHOD_STATUS_UPDATE process tracker task")?;

    db
        .insert_process(process_tracker_entry)
        .await
        .change_context(errors::ApiErrorResponse::InternalServerError)
        .attach_printable_lazy(|| {
            format!(
                "Failed while inserting PAYMENT_METHOD_STATUS_UPDATE reminder to process_tracker for payment_method_id: {}",
                payment_method.get_id().clone()
            )
        })?;

    Ok(())
}

#[cfg(feature = "v2")]
#[allow(clippy::too_many_arguments)]
#[instrument(skip_all)]
pub async fn retrieve_payment_method_with_token(
    _state: &SessionState,
    _merchant_key_store: &domain::MerchantKeyStore,
    _token_data: &storage::PaymentTokenData,
    _payment_intent: &PaymentIntent,
    _card_token_data: Option<&domain::CardToken>,
    _customer: &Option<domain::Customer>,
    _storage_scheme: common_enums::enums::MerchantStorageScheme,
    _mandate_id: Option<api_models::payments::MandateIds>,
    _payment_method_info: Option<domain::PaymentMethod>,
    _business_profile: &domain::Profile,
) -> RouterResult<storage::PaymentMethodDataWithId> {
    todo!()
}

#[cfg(all(
    any(feature = "v1", feature = "v2"),
    not(feature = "payment_methods_v2")
))]
#[instrument(skip_all)]
#[allow(clippy::too_many_arguments)]
pub async fn retrieve_payment_method_with_token(
    state: &SessionState,
    merchant_key_store: &domain::MerchantKeyStore,
    token_data: &storage::PaymentTokenData,
    payment_intent: &PaymentIntent,
    payment_attempt: &PaymentAttempt,
    card_token_data: Option<&domain::CardToken>,
    customer: &Option<domain::Customer>,
    storage_scheme: common_enums::enums::MerchantStorageScheme,
    mandate_id: Option<api_models::payments::MandateIds>,
    payment_method_info: Option<domain::PaymentMethod>,
    business_profile: &domain::Profile,
) -> RouterResult<storage::PaymentMethodDataWithId> {
    let token = match token_data {
        storage::PaymentTokenData::TemporaryGeneric(generic_token) => {
            payment_helpers::retrieve_payment_method_with_temporary_token(
                state,
                &generic_token.token,
                payment_intent,
                payment_attempt,
                merchant_key_store,
                card_token_data,
            )
            .await?
            .map(
                |(payment_method_data, payment_method)| storage::PaymentMethodDataWithId {
                    payment_method_data: Some(payment_method_data),
                    payment_method: Some(payment_method),
                    payment_method_id: None,
                },
            )
            .unwrap_or_default()
        }

        storage::PaymentTokenData::Temporary(generic_token) => {
            payment_helpers::retrieve_payment_method_with_temporary_token(
                state,
                &generic_token.token,
                payment_intent,
                payment_attempt,
                merchant_key_store,
                card_token_data,
            )
            .await?
            .map(
                |(payment_method_data, payment_method)| storage::PaymentMethodDataWithId {
                    payment_method_data: Some(payment_method_data),
                    payment_method: Some(payment_method),
                    payment_method_id: None,
                },
            )
            .unwrap_or_default()
        }

        storage::PaymentTokenData::Permanent(card_token) => {
            payment_helpers::retrieve_card_with_permanent_token(
                state,
                card_token.locker_id.as_ref().unwrap_or(&card_token.token),
                card_token
                    .payment_method_id
                    .as_ref()
                    .unwrap_or(&card_token.token),
                payment_intent,
                card_token_data,
                merchant_key_store,
                storage_scheme,
                mandate_id,
                payment_method_info,
                business_profile,
                payment_attempt.connector.clone(),
            )
            .await
            .map(|card| Some((card, enums::PaymentMethod::Card)))?
            .map(
                |(payment_method_data, payment_method)| storage::PaymentMethodDataWithId {
                    payment_method_data: Some(payment_method_data),
                    payment_method: Some(payment_method),
                    payment_method_id: Some(
                        card_token
                            .payment_method_id
                            .as_ref()
                            .unwrap_or(&card_token.token)
                            .to_string(),
                    ),
                },
            )
            .unwrap_or_default()
        }

        storage::PaymentTokenData::PermanentCard(card_token) => {
            payment_helpers::retrieve_card_with_permanent_token(
                state,
                card_token.locker_id.as_ref().unwrap_or(&card_token.token),
                card_token
                    .payment_method_id
                    .as_ref()
                    .unwrap_or(&card_token.token),
                payment_intent,
                card_token_data,
                merchant_key_store,
                storage_scheme,
                mandate_id,
                payment_method_info,
                business_profile,
                payment_attempt.connector.clone(),
            )
            .await
            .map(|card| Some((card, enums::PaymentMethod::Card)))?
            .map(
                |(payment_method_data, payment_method)| storage::PaymentMethodDataWithId {
                    payment_method_data: Some(payment_method_data),
                    payment_method: Some(payment_method),
                    payment_method_id: Some(
                        card_token
                            .payment_method_id
                            .as_ref()
                            .unwrap_or(&card_token.token)
                            .to_string(),
                    ),
                },
            )
            .unwrap_or_default()
        }

        storage::PaymentTokenData::AuthBankDebit(auth_token) => {
            pm_auth::retrieve_payment_method_from_auth_service(
                state,
                merchant_key_store,
                auth_token,
                payment_intent,
                customer,
            )
            .await?
            .map(
                |(payment_method_data, payment_method)| storage::PaymentMethodDataWithId {
                    payment_method_data: Some(payment_method_data),
                    payment_method: Some(payment_method),
                    payment_method_id: None,
                },
            )
            .unwrap_or_default()
        }

        storage::PaymentTokenData::WalletToken(_) => storage::PaymentMethodDataWithId {
            payment_method: None,
            payment_method_data: None,
            payment_method_id: None,
        },
    };
    Ok(token)
}

#[cfg(all(feature = "v2", feature = "payment_methods_v2"))]
#[instrument(skip_all)]
pub(crate) fn get_payment_method_create_request(
    payment_method_data: &api_models::payments::PaymentMethodData,
    payment_method_type: storage_enums::PaymentMethod,
    payment_method_subtype: storage_enums::PaymentMethodType,
    customer_id: id_type::GlobalCustomerId,
    billing_address: Option<&api_models::payments::Address>,
    payment_method_session: Option<&domain::payment_methods::PaymentMethodSession>,
) -> RouterResult<payment_methods::PaymentMethodCreate> {
    match payment_method_data {
        api_models::payments::PaymentMethodData::Card(card) => {
            let card_detail = payment_methods::CardDetail {
                card_number: card.card_number.clone(),
                card_exp_month: card.card_exp_month.clone(),
                card_exp_year: card.card_exp_year.clone(),
                card_holder_name: card.card_holder_name.clone(),
                nick_name: card.nick_name.clone(),
                card_issuing_country: card
                    .card_issuing_country
                    .as_ref()
                    .map(|c| api_enums::CountryAlpha2::from_str(c))
                    .transpose()
                    .ok()
                    .flatten(),
                card_network: card.card_network.clone(),
                card_issuer: card.card_issuer.clone(),
                card_type: card
                    .card_type
                    .as_ref()
                    .map(|c| payment_methods::CardType::from_str(c))
                    .transpose()
                    .ok()
                    .flatten(),
                card_cvc: Some(card.card_cvc.clone()),
            };
            let payment_method_request = payment_methods::PaymentMethodCreate {
                payment_method_type,
                payment_method_subtype,
                metadata: None,
                customer_id: customer_id.clone(),
                payment_method_data: payment_methods::PaymentMethodCreateData::Card(card_detail),
                billing: billing_address.map(ToOwned::to_owned),
                psp_tokenization: payment_method_session
                    .and_then(|pm_session| pm_session.psp_tokenization.clone()),
                network_tokenization: payment_method_session
                    .and_then(|pm_session| pm_session.network_tokenization.clone()),
            };
            Ok(payment_method_request)
        }
        _ => Err(report!(errors::ApiErrorResponse::UnprocessableEntity {
            message: "only card payment methods are supported for tokenization".to_string()
        })
        .attach_printable("Payment method data is incorrect")),
    }
}

#[cfg(all(
    any(feature = "v1", feature = "v2"),
    not(feature = "payment_methods_v2")
))]
#[instrument(skip_all)]
pub(crate) async fn get_payment_method_create_request(
    payment_method_data: Option<&domain::PaymentMethodData>,
    payment_method: Option<storage_enums::PaymentMethod>,
    payment_method_type: Option<storage_enums::PaymentMethodType>,
    customer_id: &Option<id_type::CustomerId>,
    billing_name: Option<Secret<String>>,
    payment_method_billing_address: Option<&hyperswitch_domain_models::address::Address>,
) -> RouterResult<payment_methods::PaymentMethodCreate> {
    match payment_method_data {
        Some(pm_data) => match payment_method {
            Some(payment_method) => match pm_data {
                domain::PaymentMethodData::Card(card) => {
                    let card_detail = payment_methods::CardDetail {
                        card_number: card.card_number.clone(),
                        card_exp_month: card.card_exp_month.clone(),
                        card_exp_year: card.card_exp_year.clone(),
                        card_holder_name: billing_name,
                        nick_name: card.nick_name.clone(),
                        card_issuing_country: card.card_issuing_country.clone(),
                        card_network: card.card_network.clone(),
                        card_issuer: card.card_issuer.clone(),
                        card_type: card.card_type.clone(),
                    };
                    let payment_method_request = payment_methods::PaymentMethodCreate {
                        payment_method: Some(payment_method),
                        payment_method_type,
                        payment_method_issuer: card.card_issuer.clone(),
                        payment_method_issuer_code: None,
                        #[cfg(feature = "payouts")]
                        bank_transfer: None,
                        #[cfg(feature = "payouts")]
                        wallet: None,
                        card: Some(card_detail),
                        metadata: None,
                        customer_id: customer_id.clone(),
                        card_network: card
                            .card_network
                            .as_ref()
                            .map(|card_network| card_network.to_string()),
                        client_secret: None,
                        payment_method_data: None,
                        //TODO: why are we using api model in router internally
                        billing: payment_method_billing_address.cloned().map(From::from),
                        connector_mandate_details: None,
                        network_transaction_id: None,
                    };
                    Ok(payment_method_request)
                }
                _ => {
                    let payment_method_request = payment_methods::PaymentMethodCreate {
                        payment_method: Some(payment_method),
                        payment_method_type,
                        payment_method_issuer: None,
                        payment_method_issuer_code: None,
                        #[cfg(feature = "payouts")]
                        bank_transfer: None,
                        #[cfg(feature = "payouts")]
                        wallet: None,
                        card: None,
                        metadata: None,
                        customer_id: customer_id.clone(),
                        card_network: None,
                        client_secret: None,
                        payment_method_data: None,
                        billing: None,
                        connector_mandate_details: None,
                        network_transaction_id: None,
                    };

                    Ok(payment_method_request)
                }
            },
            None => Err(report!(errors::ApiErrorResponse::MissingRequiredField {
                field_name: "payment_method_type"
            })
            .attach_printable("PaymentMethodType Required")),
        },
        None => Err(report!(errors::ApiErrorResponse::MissingRequiredField {
            field_name: "payment_method_data"
        })
        .attach_printable("PaymentMethodData required Or Card is already saved")),
    }
}

#[cfg(all(feature = "v2", feature = "payment_methods_v2"))]
#[instrument(skip_all)]
pub async fn create_payment_method(
    state: &SessionState,
    request_state: &routes::app::ReqState,
    req: api::PaymentMethodCreate,
    merchant_account: &domain::MerchantAccount,
    key_store: &domain::MerchantKeyStore,
    profile: &domain::Profile,
) -> RouterResponse<api::PaymentMethodResponse> {
    let response = create_payment_method_core(
        state,
        request_state,
        req,
        merchant_account,
        key_store,
        profile,
    )
    .await?;

    Ok(services::ApplicationResponse::Json(response))
}

#[cfg(all(feature = "v2", feature = "payment_methods_v2"))]
#[instrument(skip_all)]
pub async fn create_payment_method_core(
    state: &SessionState,
    _request_state: &routes::app::ReqState,
    req: api::PaymentMethodCreate,
    merchant_account: &domain::MerchantAccount,
    key_store: &domain::MerchantKeyStore,
    profile: &domain::Profile,
) -> RouterResult<api::PaymentMethodResponse> {
    use common_utils::ext_traits::ValueExt;

    req.validate()?;

    let db = &*state.store;
    let merchant_id = merchant_account.get_id();
    let customer_id = req.customer_id.to_owned();
    let key_manager_state = &(state).into();

    db.find_customer_by_global_id(
        key_manager_state,
        &customer_id,
        merchant_account.get_id(),
        key_store,
        merchant_account.storage_scheme,
    )
    .await
    .to_not_found_response(errors::ApiErrorResponse::CustomerNotFound)
    .attach_printable("Customer not found for the payment method")?;

    let payment_method_billing_address = req
        .billing
        .clone()
        .async_map(|billing| cards::create_encrypted_data(key_manager_state, key_store, billing))
        .await
        .transpose()
        .change_context(errors::ApiErrorResponse::InternalServerError)
        .attach_printable("Unable to encrypt Payment method billing address")?
        .map(|encoded_address| {
            encoded_address.deserialize_inner_value(|value| value.parse_value("Address"))
        })
        .transpose()
        .change_context(errors::ApiErrorResponse::InternalServerError)
        .attach_printable("Unable to parse Payment method billing address")?;

    let payment_method_id =
        id_type::GlobalPaymentMethodId::generate(&state.conf.cell_information.id)
            .change_context(errors::ApiErrorResponse::InternalServerError)
            .attach_printable("Unable to generate GlobalPaymentMethodId")?;

    let mut payment_method = create_payment_method_for_intent(
        state,
        req.metadata.clone(),
        &customer_id,
        payment_method_id,
        merchant_id,
        key_store,
        merchant_account.storage_scheme,
        payment_method_billing_address.map(Into::into),
    )
    .await
    .attach_printable("Failed to add Payment method to DB")?;

    let payment_method_data =
        pm_types::PaymentMethodVaultingData::from(req.payment_method_data.clone());

    let payment_method_data =
        populate_bin_details_for_payment_method(state, &payment_method_data).await;

    let vaulting_result = vault_payment_method(
        state,
        &payment_method_data,
        merchant_account,
        key_store,
        None,
    )
    .await;

    let network_tokenization_resp = network_tokenize_and_vault_the_pmd(
        state,
        &payment_method_data,
        merchant_account,
        key_store,
        req.network_tokenization.clone(),
        profile.is_network_tokenization_enabled,
        &customer_id,
    )
    .await
    .map_err(|e| {
        services::logger::error!(
            "Failed to network tokenize the payment method for customer: {}. Error: {} ",
            customer_id.get_string_repr(),
            e
        );
    })
    .ok();

    let (response, payment_method) = match vaulting_result {
        Ok((vaulting_resp, fingerprint_id)) => {
            payment_method.set_payment_method_type(req.payment_method_type);
            payment_method.set_payment_method_subtype(req.payment_method_subtype);

            let pm_update = create_pm_additional_data_update(
                Some(&payment_method_data),
                state,
                key_store,
                Some(vaulting_resp.vault_id.get_string_repr().clone()),
                Some(fingerprint_id),
                &payment_method,
                None,
                network_tokenization_resp,
            )
            .await
            .attach_printable("Unable to create Payment method data")?;

            let payment_method = db
                .update_payment_method(
                    &(state.into()),
                    key_store,
                    payment_method,
                    pm_update,
                    merchant_account.storage_scheme,
                )
                .await
                .change_context(errors::ApiErrorResponse::InternalServerError)
                .attach_printable("Failed to update payment method in db")?;

            let resp = pm_transforms::generate_payment_method_response(&payment_method)?;

            Ok((resp, payment_method))
        }
        Err(e) => {
            let pm_update = storage::PaymentMethodUpdate::StatusUpdate {
                status: Some(enums::PaymentMethodStatus::Inactive),
            };

            db.update_payment_method(
                &(state.into()),
                key_store,
                payment_method,
                pm_update,
                merchant_account.storage_scheme,
            )
            .await
            .change_context(errors::ApiErrorResponse::InternalServerError)
            .attach_printable("Failed to update payment method in db")?;

            Err(e)
        }
    }?;

<<<<<<< HEAD
    if let Some(common_types::payment_methods::PspTokenization {
        tokenization_type: common_enums::TokenizationType::MultiUse,
        ..
    }) = req.psp_tokenization
    {
        let zero_auth_request = construct_zero_auth_payments_request(&req, &payment_method)?;
        Box::pin(create_zero_auth_payment(
            state.clone(),
            request_state.clone(),
            merchant_account.clone(),
            profile.clone(),
            key_store.clone(),
            zero_auth_request,
        ))
        .await?;

        //TODO: add metrics
    };

    if let Some(common_types::payment_methods::PspTokenization {
        tokenization_type: common_enums::TokenizationType::SingleUse,
        ..
    }) = req.psp_tokenization
    {
        Box::pin(add_token_call_to_store(
            state.clone(),
            request_state.clone(),
            merchant_account.clone(),
            profile.clone(),
            key_store.clone(),
            &req,
            &payment_method,
        ))
        .await?;
    }

    Ok(services::ApplicationResponse::Json(response))
=======
    Ok(response)
>>>>>>> 0a289e6c
}

#[cfg(all(feature = "v2", feature = "payment_methods_v2"))]
#[derive(Clone, Debug)]
pub struct NetworkTokenPaymentMethodDetails {
    network_token_requestor_reference_id: String,
    network_token_locker_id: String,
    network_token_pmd: Encryptable<Secret<serde_json::Value>>,
}

#[cfg(all(feature = "v2", feature = "payment_methods_v2"))]
pub async fn network_tokenize_and_vault_the_pmd(
    state: &SessionState,
    payment_method_data: &pm_types::PaymentMethodVaultingData,
    merchant_account: &domain::MerchantAccount,
    key_store: &domain::MerchantKeyStore,
    network_tokenization: Option<common_types::payment_methods::NetworkTokenization>,
    network_tokenization_enabled_for_profile: bool,
    customer_id: &id_type::GlobalCustomerId,
) -> RouterResult<NetworkTokenPaymentMethodDetails> {
    when(!network_tokenization_enabled_for_profile, || {
        Err(report!(errors::ApiErrorResponse::NotSupported {
            message: "Network Tokenization is not enabled for this payment method".to_string()
        }))
    })?;

    let is_network_tokenization_enabled_for_pm = network_tokenization
        .as_ref()
        .map(|nt| matches!(nt.enable, common_enums::NetworkTokenizationToggle::Enable))
        .unwrap_or(false);

    let card_data = match payment_method_data {
        pm_types::PaymentMethodVaultingData::Card(data)
            if is_network_tokenization_enabled_for_pm =>
        {
            Ok(data)
        }
        _ => Err(report!(errors::ApiErrorResponse::NotSupported {
            message: "Network Tokenization is not supported for this payment method".to_string()
        })),
    }?;

    let (resp, network_token_req_ref_id) =
        network_tokenization::make_card_network_tokenization_request(state, card_data, customer_id)
            .await
            .change_context(errors::ApiErrorResponse::InternalServerError)
            .attach_printable("Failed to generate network token")?;

    let network_token_vaulting_data = pm_types::PaymentMethodVaultingData::NetworkToken(resp);
    let vaulting_resp = vault::add_payment_method_to_vault(
        state,
        merchant_account,
        &network_token_vaulting_data,
        None,
    )
    .await
    .change_context(errors::ApiErrorResponse::InternalServerError)
    .attach_printable("Failed to vault the network token data")?;

    let key_manager_state = &(state).into();
    let network_token = match network_token_vaulting_data {
        pm_types::PaymentMethodVaultingData::Card(card) => {
            payment_method_data::PaymentMethodsData::Card(
                payment_method_data::CardDetailsPaymentMethod::from(card.clone()),
            )
        }
        pm_types::PaymentMethodVaultingData::NetworkToken(network_token) => {
            payment_method_data::PaymentMethodsData::NetworkToken(
                payment_method_data::NetworkTokenDetailsPaymentMethod::from(network_token.clone()),
            )
        }
    };

    let network_token_pmd =
        cards::create_encrypted_data(key_manager_state, key_store, network_token)
            .await
            .change_context(errors::ApiErrorResponse::InternalServerError)
            .attach_printable("Unable to encrypt Payment method data")?;

    Ok(NetworkTokenPaymentMethodDetails {
        network_token_requestor_reference_id: network_token_req_ref_id,
        network_token_locker_id: vaulting_resp.vault_id.get_string_repr().clone(),
        network_token_pmd,
    })
}

#[cfg(all(feature = "v2", feature = "payment_methods_v2"))]
pub async fn populate_bin_details_for_payment_method(
    state: &SessionState,
    payment_method_data: &pm_types::PaymentMethodVaultingData,
) -> pm_types::PaymentMethodVaultingData {
    match payment_method_data {
        pm_types::PaymentMethodVaultingData::Card(card) => {
            let card_isin = card.card_number.get_card_isin();

            if card.card_issuer.is_some()
                && card.card_network.is_some()
                && card.card_type.is_some()
                && card.card_issuing_country.is_some()
            {
                pm_types::PaymentMethodVaultingData::Card(card.clone())
            } else {
                let card_info = state
                    .store
                    .get_card_info(&card_isin)
                    .await
                    .map_err(|error| services::logger::error!(card_info_error=?error))
                    .ok()
                    .flatten();

                pm_types::PaymentMethodVaultingData::Card(payment_methods::CardDetail {
                    card_number: card.card_number.clone(),
                    card_exp_month: card.card_exp_month.clone(),
                    card_exp_year: card.card_exp_year.clone(),
                    card_holder_name: card.card_holder_name.clone(),
                    nick_name: card.nick_name.clone(),
                    card_issuing_country: card_info.as_ref().and_then(|val| {
                        val.card_issuing_country
                            .as_ref()
                            .map(|c| api_enums::CountryAlpha2::from_str(c))
                            .transpose()
                            .ok()
                            .flatten()
                    }),
                    card_network: card_info.as_ref().and_then(|val| val.card_network.clone()),
                    card_issuer: card_info.as_ref().and_then(|val| val.card_issuer.clone()),
                    card_type: card_info.as_ref().and_then(|val| {
                        val.card_type
                            .as_ref()
                            .map(|c| payment_methods::CardType::from_str(c))
                            .transpose()
                            .ok()
                            .flatten()
                    }),
                    card_cvc: card.card_cvc.clone(),
                })
            }
        }
        _ => payment_method_data.clone(),
    }
}

#[cfg(all(feature = "v2", feature = "payment_methods_v2"))]
#[instrument(skip_all)]
pub async fn payment_method_intent_create(
    state: &SessionState,
    req: api::PaymentMethodIntentCreate,
    merchant_account: &domain::MerchantAccount,
    key_store: &domain::MerchantKeyStore,
) -> RouterResponse<api::PaymentMethodResponse> {
    let db = &*state.store;
    let merchant_id = merchant_account.get_id();
    let customer_id = req.customer_id.to_owned();
    let key_manager_state = &(state).into();

    db.find_customer_by_global_id(
        key_manager_state,
        &customer_id,
        merchant_account.get_id(),
        key_store,
        merchant_account.storage_scheme,
    )
    .await
    .to_not_found_response(errors::ApiErrorResponse::CustomerNotFound)
    .attach_printable("Customer not found for the payment method")?;

    let payment_method_billing_address = req
        .billing
        .clone()
        .async_map(|billing| cards::create_encrypted_data(key_manager_state, key_store, billing))
        .await
        .transpose()
        .change_context(errors::ApiErrorResponse::InternalServerError)
        .attach_printable("Unable to encrypt Payment method billing address")?
        .map(|encoded_address| {
            encoded_address.deserialize_inner_value(|value| value.parse_value("Address"))
        })
        .transpose()
        .change_context(errors::ApiErrorResponse::InternalServerError)
        .attach_printable("Unable to parse Payment method billing address")?;

    // create pm entry

    let payment_method_id =
        id_type::GlobalPaymentMethodId::generate(&state.conf.cell_information.id)
            .change_context(errors::ApiErrorResponse::InternalServerError)
            .attach_printable("Unable to generate GlobalPaymentMethodId")?;

    let payment_method = create_payment_method_for_intent(
        state,
        req.metadata.clone(),
        &customer_id,
        payment_method_id,
        merchant_id,
        key_store,
        merchant_account.storage_scheme,
        payment_method_billing_address.map(Into::into),
    )
    .await
    .attach_printable("Failed to add Payment method to DB")?;

    let resp = pm_transforms::generate_payment_method_response(&payment_method)?;

    Ok(services::ApplicationResponse::Json(resp))
}

#[cfg(feature = "v2")]
trait PerformFilteringOnEnabledPaymentMethods {
    fn perform_filtering(self) -> FilteredPaymentMethodsEnabled;
}

#[cfg(feature = "v2")]
impl PerformFilteringOnEnabledPaymentMethods
    for hyperswitch_domain_models::merchant_connector_account::FlattenedPaymentMethodsEnabled
{
    fn perform_filtering(self) -> FilteredPaymentMethodsEnabled {
        FilteredPaymentMethodsEnabled(self.payment_methods_enabled)
    }
}

#[cfg(all(feature = "v2", feature = "payment_methods_v2"))]
#[instrument(skip_all)]
pub async fn list_payment_methods_for_session(
    state: SessionState,
    merchant_account: domain::MerchantAccount,
    key_store: domain::MerchantKeyStore,
    profile: domain::Profile,
    payment_method_session_id: id_type::GlobalPaymentMethodSessionId,
) -> RouterResponse<api::PaymentMethodListResponse> {
    let key_manager_state = &(&state).into();

    let db = &*state.store;

    let payment_method_session = db
        .get_payment_methods_session(key_manager_state, &key_store, &payment_method_session_id)
        .await
        .change_context(errors::ApiErrorResponse::PaymentMethodNotFound)
        .attach_printable("Unable to find payment method")?;

    let payment_connector_accounts = db
        .list_enabled_connector_accounts_by_profile_id(
            key_manager_state,
            profile.get_id(),
            &key_store,
            common_enums::ConnectorType::PaymentProcessor,
        )
        .await
        .change_context(errors::ApiErrorResponse::InternalServerError)
        .attach_printable("error when fetching merchant connector accounts")?;

    let customer_payment_methods = list_customer_payment_method_core(
        &state,
        &merchant_account,
        &key_store,
        &payment_method_session.customer_id,
    )
    .await?;

    let response =
        hyperswitch_domain_models::merchant_connector_account::FlattenedPaymentMethodsEnabled::from_payment_connectors_list(payment_connector_accounts)
            .perform_filtering()
            .get_required_fields(RequiredFieldsInput::new(state.conf.required_fields.clone()))
            .generate_response(customer_payment_methods.customer_payment_methods);

    Ok(hyperswitch_domain_models::api::ApplicationResponse::Json(
        response,
    ))
}

#[cfg(feature = "v2")]
/// Container for the inputs required for the required fields
struct RequiredFieldsInput {
    required_fields_config: settings::RequiredFields,
}

#[cfg(feature = "v2")]
impl RequiredFieldsInput {
    fn new(required_fields_config: settings::RequiredFields) -> Self {
        Self {
            required_fields_config,
        }
    }
}

#[cfg(feature = "v2")]
/// Container for the filtered payment methods
struct FilteredPaymentMethodsEnabled(
    Vec<hyperswitch_domain_models::merchant_connector_account::PaymentMethodsEnabledForConnector>,
);

#[cfg(feature = "v2")]
trait GetRequiredFields {
    fn get_required_fields(
        &self,
        payment_method_enabled: &hyperswitch_domain_models::merchant_connector_account::PaymentMethodsEnabledForConnector,
    ) -> Option<&settings::RequiredFieldFinal>;
}

#[cfg(feature = "v2")]
impl GetRequiredFields for settings::RequiredFields {
    fn get_required_fields(
        &self,
        payment_method_enabled: &hyperswitch_domain_models::merchant_connector_account::PaymentMethodsEnabledForConnector,
    ) -> Option<&settings::RequiredFieldFinal> {
        self.0
            .get(&payment_method_enabled.payment_method)
            .and_then(|required_fields_for_payment_method| {
                required_fields_for_payment_method.0.get(
                    &payment_method_enabled
                        .payment_methods_enabled
                        .payment_method_subtype,
                )
            })
            .map(|connector_fields| &connector_fields.fields)
            .and_then(|connector_hashmap| connector_hashmap.get(&payment_method_enabled.connector))
    }
}

#[cfg(feature = "v2")]
impl FilteredPaymentMethodsEnabled {
    fn get_required_fields(
        self,
        input: RequiredFieldsInput,
    ) -> RequiredFieldsForEnabledPaymentMethodTypes {
        let required_fields_config = input.required_fields_config;

        let required_fields_info = self
            .0
            .into_iter()
            .map(|payment_methods_enabled| {
                let required_fields =
                    required_fields_config.get_required_fields(&payment_methods_enabled);

                let required_fields = required_fields
                    .map(|required_fields| {
                        let common_required_fields = required_fields
                            .common
                            .iter()
                            .flatten()
                            .map(ToOwned::to_owned);

                        // Collect mandate required fields because this is for zero auth mandates only
                        let mandate_required_fields = required_fields
                            .mandate
                            .iter()
                            .flatten()
                            .map(ToOwned::to_owned);

                        // Combine both common and mandate required fields
                        common_required_fields
                            .chain(mandate_required_fields)
                            .collect::<Vec<_>>()
                    })
                    .unwrap_or_default();

                RequiredFieldsForEnabledPaymentMethod {
                    required_fields,
                    payment_method_type: payment_methods_enabled.payment_method,
                    payment_method_subtype: payment_methods_enabled
                        .payment_methods_enabled
                        .payment_method_subtype,
                }
            })
            .collect();

        RequiredFieldsForEnabledPaymentMethodTypes(required_fields_info)
    }
}

#[cfg(feature = "v2")]
/// Element container to hold the filtered payment methods with required fields
struct RequiredFieldsForEnabledPaymentMethod {
    required_fields: Vec<payment_methods::RequiredFieldInfo>,
    payment_method_subtype: common_enums::PaymentMethodType,
    payment_method_type: common_enums::PaymentMethod,
}

#[cfg(feature = "v2")]
/// Container to hold the filtered payment methods enabled with required fields
struct RequiredFieldsForEnabledPaymentMethodTypes(Vec<RequiredFieldsForEnabledPaymentMethod>);

#[cfg(feature = "v2")]
impl RequiredFieldsForEnabledPaymentMethodTypes {
    fn generate_response(
        self,
        customer_payment_methods: Vec<payment_methods::CustomerPaymentMethod>,
    ) -> payment_methods::PaymentMethodListResponse {
        let response_payment_methods = self
            .0
            .into_iter()
            .map(
                |payment_methods_enabled| payment_methods::ResponsePaymentMethodTypes {
                    payment_method_type: payment_methods_enabled.payment_method_type,
                    payment_method_subtype: payment_methods_enabled.payment_method_subtype,
                    required_fields: payment_methods_enabled.required_fields,
                    extra_information: None,
                },
            )
            .collect();

        payment_methods::PaymentMethodListResponse {
            payment_methods_enabled: response_payment_methods,
            customer_payment_methods,
        }
    }
}

#[cfg(all(feature = "v2", feature = "payment_methods_v2"))]
#[instrument(skip_all)]
#[allow(clippy::too_many_arguments)]
pub async fn create_payment_method_for_intent(
    state: &SessionState,
    metadata: Option<common_utils::pii::SecretSerdeValue>,
    customer_id: &id_type::GlobalCustomerId,
    payment_method_id: id_type::GlobalPaymentMethodId,
    merchant_id: &id_type::MerchantId,
    key_store: &domain::MerchantKeyStore,
    storage_scheme: enums::MerchantStorageScheme,
    payment_method_billing_address: Option<
        Encryptable<hyperswitch_domain_models::address::Address>,
    >,
) -> errors::CustomResult<domain::PaymentMethod, errors::ApiErrorResponse> {
    let db = &*state.store;

    let current_time = common_utils::date_time::now();

    let response = db
        .insert_payment_method(
            &state.into(),
            key_store,
            domain::PaymentMethod {
                customer_id: customer_id.to_owned(),
                merchant_id: merchant_id.to_owned(),
                id: payment_method_id,
                locker_id: None,
                payment_method_type: None,
                payment_method_subtype: None,
                payment_method_data: None,
                connector_mandate_details: None,
                customer_acceptance: None,
                client_secret: None,
                status: enums::PaymentMethodStatus::AwaitingData,
                network_transaction_id: None,
                created_at: current_time,
                last_modified: current_time,
                last_used_at: current_time,
                payment_method_billing_address,
                updated_by: None,
                version: domain::consts::API_VERSION,
                locker_fingerprint_id: None,
                network_token_locker_id: None,
                network_token_payment_method_data: None,
                network_token_requestor_reference_id: None,
            },
            storage_scheme,
        )
        .await
        .change_context(errors::ApiErrorResponse::InternalServerError)
        .attach_printable("Failed to add payment method in db")?;

    Ok(response)
}

#[cfg(feature = "v2")]
/// Update the connector_mandate_details of the payment method with
/// new token details for the payment
fn create_connector_token_details_update(
    token_details: payment_methods::ConnectorTokenDetails,
    payment_method: &domain::PaymentMethod,
) -> hyperswitch_domain_models::mandates::CommonMandateReference {
    let connector_id = token_details.connector_id.clone();

    let reference_record =
        hyperswitch_domain_models::mandates::ConnectorTokenReferenceRecord::foreign_from(
            token_details,
        );

    let connector_token_details = payment_method.connector_mandate_details.clone();

    match connector_token_details {
        Some(mut connector_mandate_reference) => {
            connector_mandate_reference
                .insert_payment_token_reference_record(&connector_id, reference_record);

            connector_mandate_reference
        }
        None => {
            let reference_record_hash_map =
                std::collections::HashMap::from([(connector_id, reference_record)]);
            let payments_mandate_reference =
                hyperswitch_domain_models::mandates::PaymentsTokenReference(
                    reference_record_hash_map,
                );
            hyperswitch_domain_models::mandates::CommonMandateReference {
                payments: Some(payments_mandate_reference),
                payouts: None,
            }
        }
    }
}

#[cfg(all(feature = "v2", feature = "payment_methods_v2"))]
#[allow(clippy::too_many_arguments)]
pub async fn create_pm_additional_data_update(
    payment_method_vaulting_data: Option<&pm_types::PaymentMethodVaultingData>,
    state: &SessionState,
    key_store: &domain::MerchantKeyStore,
    vault_id: Option<String>,
    vault_fingerprint_id: Option<String>,
    payment_method: &domain::PaymentMethod,
    connector_token_details: Option<payment_methods::ConnectorTokenDetails>,
    nt_data: Option<NetworkTokenPaymentMethodDetails>,
) -> RouterResult<storage::PaymentMethodUpdate> {
    let encrypted_payment_method_data = payment_method_vaulting_data
        .map(
            |payment_method_vaulting_data| match payment_method_vaulting_data {
                pm_types::PaymentMethodVaultingData::Card(card) => {
                    payment_method_data::PaymentMethodsData::Card(
                        payment_method_data::CardDetailsPaymentMethod::from(card.clone()),
                    )
                }
                pm_types::PaymentMethodVaultingData::NetworkToken(network_token) => {
                    payment_method_data::PaymentMethodsData::NetworkToken(
                        payment_method_data::NetworkTokenDetailsPaymentMethod::from(
                            network_token.clone(),
                        ),
                    )
                }
            },
        )
        .async_map(|payment_method_details| async {
            let key_manager_state = &(state).into();

            cards::create_encrypted_data(key_manager_state, key_store, payment_method_details)
                .await
                .change_context(errors::ApiErrorResponse::InternalServerError)
                .attach_printable("Unable to encrypt Payment method data")
        })
        .await
        .transpose()?
        .map(From::from);

    let connector_mandate_details_update = connector_token_details
        .map(|connector_token| {
            create_connector_token_details_update(connector_token, payment_method)
        })
        .map(From::from);

    let pm_update = storage::PaymentMethodUpdate::GenericUpdate {
        status: Some(enums::PaymentMethodStatus::Active),
        locker_id: vault_id,
        // Payment method type remains the same, only card details are updated
        payment_method_type_v2: None,
        payment_method_subtype: None,
        payment_method_data: encrypted_payment_method_data,
        network_token_requestor_reference_id: nt_data
            .clone()
            .map(|data| data.network_token_requestor_reference_id),
        network_token_locker_id: nt_data.clone().map(|data| data.network_token_locker_id),
        network_token_payment_method_data: nt_data.map(|data| data.network_token_pmd.into()),
        connector_mandate_details: connector_mandate_details_update,
        locker_fingerprint_id: vault_fingerprint_id,
    };

    Ok(pm_update)
}

#[cfg(all(feature = "v2", feature = "payment_methods_v2"))]
#[instrument(skip_all)]
pub async fn vault_payment_method(
    state: &SessionState,
    pmd: &pm_types::PaymentMethodVaultingData,
    merchant_account: &domain::MerchantAccount,
    key_store: &domain::MerchantKeyStore,
    existing_vault_id: Option<domain::VaultId>,
) -> RouterResult<(pm_types::AddVaultResponse, String)> {
    let db = &*state.store;

    // get fingerprint_id from vault
    let fingerprint_id_from_vault = vault::get_fingerprint_id_from_vault(state, pmd)
        .await
        .change_context(errors::ApiErrorResponse::InternalServerError)
        .attach_printable("Failed to get fingerprint_id from vault")?;

    // throw back error if payment method is duplicated
    when(
        db.find_payment_method_by_fingerprint_id(
            &(state.into()),
            key_store,
            &fingerprint_id_from_vault,
        )
        .await
        .change_context(errors::ApiErrorResponse::InternalServerError)
        .attach_printable("Failed to find payment method by fingerprint_id")
        .inspect_err(|e| logger::error!("Vault Fingerprint_id error: {:?}", e))
        .is_ok(),
        || {
            Err(report!(errors::ApiErrorResponse::DuplicatePaymentMethod)
                .attach_printable("Cannot vault duplicate payment method"))
        },
    )?;

    let resp_from_vault =
        vault::add_payment_method_to_vault(state, merchant_account, pmd, existing_vault_id)
            .await
            .change_context(errors::ApiErrorResponse::InternalServerError)
            .attach_printable("Failed to add payment method in vault")?;

    Ok((resp_from_vault, fingerprint_id_from_vault))
}

// TODO: check if this function will be used for listing the customer payment methods for payments
#[allow(unused)]
#[cfg(all(
    feature = "v2",
    feature = "payment_methods_v2",
    feature = "customer_v2"
))]
fn get_pm_list_context(
    payment_method_type: enums::PaymentMethod,
    payment_method: &domain::PaymentMethod,
    is_payment_associated: bool,
) -> Result<Option<PaymentMethodListContext>, error_stack::Report<errors::ApiErrorResponse>> {
    let payment_method_data = payment_method
        .payment_method_data
        .clone()
        .map(|payment_method_data| payment_method_data.into_inner());

    let payment_method_retrieval_context = match payment_method_data {
        Some(payment_methods::PaymentMethodsData::Card(card)) => {
            Some(PaymentMethodListContext::Card {
                card_details: api::CardDetailFromLocker::from(card),
                token_data: is_payment_associated.then_some(
                    storage::PaymentTokenData::permanent_card(
                        Some(payment_method.get_id().clone()),
                        payment_method
                            .locker_id
                            .as_ref()
                            .map(|id| id.get_string_repr().to_owned())
                            .or_else(|| Some(payment_method.get_id().get_string_repr().to_owned())),
                        payment_method
                            .locker_id
                            .as_ref()
                            .map(|id| id.get_string_repr().to_owned())
                            .unwrap_or_else(|| {
                                payment_method.get_id().get_string_repr().to_owned()
                            }),
                    ),
                ),
            })
        }
        Some(payment_methods::PaymentMethodsData::BankDetails(bank_details)) => {
            let get_bank_account_token_data =
                || -> errors::CustomResult<payment_methods::BankAccountTokenData, errors::ApiErrorResponse> {
                    let connector_details = bank_details
                        .connector_details
                        .first()
                        .cloned()
                        .ok_or(errors::ApiErrorResponse::InternalServerError)
                        .attach_printable("Failed to obtain bank account connector details")?;

                    let payment_method_subtype = payment_method
                        .get_payment_method_subtype()
                        .get_required_value("payment_method_subtype")
                        .attach_printable("PaymentMethodType not found")?;

                    Ok(payment_methods::BankAccountTokenData {
                        payment_method_type: payment_method_subtype,
                        payment_method: payment_method_type,
                        connector_details,
                    })
                };

            // Retrieve the pm_auth connector details so that it can be tokenized
            let bank_account_token_data = get_bank_account_token_data()
                .inspect_err(|error| logger::error!(?error))
                .ok();
            bank_account_token_data.map(|data| {
                let token_data = storage::PaymentTokenData::AuthBankDebit(data);

                PaymentMethodListContext::Bank {
                    token_data: is_payment_associated.then_some(token_data),
                }
            })
        }
        Some(payment_methods::PaymentMethodsData::WalletDetails(_)) | None => {
            Some(PaymentMethodListContext::TemporaryToken {
                token_data: is_payment_associated.then_some(
                    storage::PaymentTokenData::temporary_generic(generate_id(
                        consts::ID_LENGTH,
                        "token",
                    )),
                ),
            })
        }
    };

    Ok(payment_method_retrieval_context)
}

#[cfg(all(
    feature = "v2",
    feature = "payment_methods_v2",
    feature = "customer_v2"
))]
pub async fn list_customer_payment_method_core(
    state: &SessionState,
    merchant_account: &domain::MerchantAccount,
    key_store: &domain::MerchantKeyStore,
    customer_id: &id_type::GlobalCustomerId,
) -> RouterResult<api::CustomerPaymentMethodsListResponse> {
    let db = &*state.store;
    let key_manager_state = &(state).into();

    let saved_payment_methods = db
        .find_payment_method_by_global_customer_id_merchant_id_status(
            key_manager_state,
            key_store,
            customer_id,
            merchant_account.get_id(),
            common_enums::PaymentMethodStatus::Active,
            None,
            merchant_account.storage_scheme,
        )
        .await
        .to_not_found_response(errors::ApiErrorResponse::PaymentMethodNotFound)?;

    let customer_payment_methods = saved_payment_methods
        .into_iter()
        .map(ForeignTryFrom::foreign_try_from)
        .collect::<Result<Vec<api::CustomerPaymentMethod>, _>>()
        .change_context(errors::ApiErrorResponse::InternalServerError)?;

    let response = api::CustomerPaymentMethodsListResponse {
        customer_payment_methods,
    };

    Ok(response)
}

#[cfg(all(feature = "v2", feature = "payment_methods_v2"))]
#[instrument(skip_all)]
pub async fn retrieve_payment_method(
    state: SessionState,
    pm: api::PaymentMethodId,
    key_store: domain::MerchantKeyStore,
    merchant_account: domain::MerchantAccount,
) -> RouterResponse<api::PaymentMethodResponse> {
    let db = state.store.as_ref();
    let pm_id = id_type::GlobalPaymentMethodId::generate_from_string(pm.payment_method_id)
        .change_context(errors::ApiErrorResponse::InternalServerError)
        .attach_printable("Unable to generate GlobalPaymentMethodId")?;

    let payment_method = db
        .find_payment_method(
            &((&state).into()),
            &key_store,
            &pm_id,
            merchant_account.storage_scheme,
        )
        .await
        .to_not_found_response(errors::ApiErrorResponse::PaymentMethodNotFound)?;

    transformers::generate_payment_method_response(&payment_method)
        .map(services::ApplicationResponse::Json)
}

#[cfg(all(feature = "v2", feature = "payment_methods_v2"))]
#[instrument(skip_all)]
pub async fn update_payment_method(
    state: SessionState,
    merchant_account: domain::MerchantAccount,
    key_store: domain::MerchantKeyStore,
    req: api::PaymentMethodUpdate,
    payment_method_id: &id_type::GlobalPaymentMethodId,
) -> RouterResponse<api::PaymentMethodResponse> {
    let response = update_payment_method_core(
        &state,
        &merchant_account,
        &key_store,
        req,
        payment_method_id,
    )
    .await?;

    Ok(services::ApplicationResponse::Json(response))
}

#[cfg(all(feature = "v2", feature = "payment_methods_v2"))]
#[instrument(skip_all)]
pub async fn update_payment_method_core(
    state: &SessionState,
    merchant_account: &domain::MerchantAccount,
    key_store: &domain::MerchantKeyStore,
    request: api::PaymentMethodUpdate,
    payment_method_id: &id_type::GlobalPaymentMethodId,
) -> RouterResult<api::PaymentMethodResponse> {
    let db = state.store.as_ref();

    let payment_method = db
        .find_payment_method(
            &((state).into()),
            key_store,
            payment_method_id,
            merchant_account.storage_scheme,
        )
        .await
        .to_not_found_response(errors::ApiErrorResponse::PaymentMethodNotFound)?;
    let current_vault_id = payment_method.locker_id.clone();

    when(
        payment_method.status == enums::PaymentMethodStatus::AwaitingData,
        || {
            Err(errors::ApiErrorResponse::InvalidRequestData {
                message: "This Payment method is awaiting data and hence cannot be updated"
                    .to_string(),
            })
        },
    )?;

    let pmd = vault::retrieve_payment_method_from_vault(state, merchant_account, &payment_method)
        .await
        .change_context(errors::ApiErrorResponse::InternalServerError)
        .attach_printable("Failed to retrieve payment method from vault")?
        .data;

    let vault_request_data = request.payment_method_data.map(|payment_method_data| {
        pm_transforms::generate_pm_vaulting_req_from_update_request(pmd, payment_method_data)
    });

    let (vaulting_response, fingerprint_id) = match vault_request_data {
        // cannot use async map because of problems related to lifetimes
        // to overcome this, we will have to use a move closure and add some clones
        Some(ref vault_request_data) => {
            Some(
                vault_payment_method(
                    state,
                    vault_request_data,
                    merchant_account,
                    key_store,
                    // using current vault_id for now,
                    // will have to refactor this to generate new one on each vaulting later on
                    current_vault_id,
                )
                .await
                .attach_printable("Failed to add payment method in vault")?,
            )
        }
        None => None,
    }
    .unzip();

    let vault_id = vaulting_response
        .map(|vaulting_response| vaulting_response.vault_id.get_string_repr().clone());

    let pm_update = create_pm_additional_data_update(
        vault_request_data.as_ref(),
        state,
        key_store,
        vault_id,
        fingerprint_id,
        &payment_method,
        request.connector_token_details,
        None,
    )
    .await
    .attach_printable("Unable to create Payment method data")?;

    let payment_method = db
        .update_payment_method(
            &((state).into()),
            key_store,
            payment_method,
            pm_update,
            merchant_account.storage_scheme,
        )
        .await
        .change_context(errors::ApiErrorResponse::InternalServerError)
        .attach_printable("Failed to update payment method in db")?;

    let response = pm_transforms::generate_payment_method_response(&payment_method)?;

    // Add a PT task to handle payment_method delete from vault

    Ok(response)
}

#[cfg(all(feature = "v2", feature = "payment_methods_v2"))]
#[instrument(skip_all)]
pub async fn delete_payment_method(
    state: SessionState,
    pm_id: api::PaymentMethodId,
    key_store: domain::MerchantKeyStore,
    merchant_account: domain::MerchantAccount,
) -> RouterResponse<api::PaymentMethodDeleteResponse> {
    let db = state.store.as_ref();
    let key_manager_state = &(&state).into();

    let pm_id = id_type::GlobalPaymentMethodId::generate_from_string(pm_id.payment_method_id)
        .change_context(errors::ApiErrorResponse::InternalServerError)
        .attach_printable("Unable to generate GlobalPaymentMethodId")?;

    let payment_method = db
        .find_payment_method(
            &((&state).into()),
            &key_store,
            &pm_id,
            merchant_account.storage_scheme,
        )
        .await
        .to_not_found_response(errors::ApiErrorResponse::PaymentMethodNotFound)?;

    when(
        payment_method.status == enums::PaymentMethodStatus::Inactive,
        || Err(errors::ApiErrorResponse::PaymentMethodNotFound),
    )?;

    let vault_id = payment_method
        .locker_id
        .clone()
        .get_required_value("locker_id")
        .attach_printable("Missing locker_id in PaymentMethod")?;

    let _customer = db
        .find_customer_by_global_id(
            key_manager_state,
            &payment_method.customer_id,
            merchant_account.get_id(),
            &key_store,
            merchant_account.storage_scheme,
        )
        .await
        .to_not_found_response(errors::ApiErrorResponse::InternalServerError)
        .attach_printable("Customer not found for the payment method")?;

    // Soft delete
    let pm_update = storage::PaymentMethodUpdate::StatusUpdate {
        status: Some(enums::PaymentMethodStatus::Inactive),
    };

    db.update_payment_method(
        &((&state).into()),
        &key_store,
        payment_method,
        pm_update,
        merchant_account.storage_scheme,
    )
    .await
    .change_context(errors::ApiErrorResponse::InternalServerError)
    .attach_printable("Failed to update payment method in db")?;

    vault::delete_payment_method_data_from_vault(&state, &merchant_account, vault_id)
        .await
        .change_context(errors::ApiErrorResponse::InternalServerError)
        .attach_printable("Failed to delete payment method from vault")?;

    let response = api::PaymentMethodDeleteResponse { id: pm_id };

    Ok(services::ApplicationResponse::Json(response))
}

#[cfg(feature = "v2")]
#[async_trait::async_trait]
trait EncryptableData {
    type Output;
    async fn encrypt_data(
        &self,
        key_manager_state: &common_utils::types::keymanager::KeyManagerState,
        key_store: &domain::MerchantKeyStore,
    ) -> RouterResult<Self::Output>;
}

#[cfg(feature = "v2")]
#[async_trait::async_trait]
impl EncryptableData for payment_methods::PaymentMethodSessionRequest {
    type Output = hyperswitch_domain_models::payment_methods::DecryptedPaymentMethodSession;

    async fn encrypt_data(
        &self,
        key_manager_state: &common_utils::types::keymanager::KeyManagerState,
        key_store: &domain::MerchantKeyStore,
    ) -> RouterResult<Self::Output> {
        use common_utils::types::keymanager::ToEncryptable;

        let encrypted_billing_address = self
            .billing
            .clone()
            .map(|address| address.encode_to_value())
            .transpose()
            .change_context(errors::ApiErrorResponse::InternalServerError)
            .attach_printable("Failed to encode billing address")?
            .map(Secret::new);

        let batch_encrypted_data = domain_types::crypto_operation(
            key_manager_state,
            common_utils::type_name!(hyperswitch_domain_models::payment_methods::PaymentMethodSession),
            domain_types::CryptoOperation::BatchEncrypt(
                hyperswitch_domain_models::payment_methods::FromRequestEncryptablePaymentMethodSession::to_encryptable(
                    hyperswitch_domain_models::payment_methods::FromRequestEncryptablePaymentMethodSession {
                       billing: encrypted_billing_address,
                    },
                ),
            ),
            common_utils::types::keymanager::Identifier::Merchant(key_store.merchant_id.clone()),
            key_store.key.peek(),
        )
        .await
        .and_then(|val| val.try_into_batchoperation())
        .change_context(errors::ApiErrorResponse::InternalServerError)
        .attach_printable("Failed while encrypting payment methods session details".to_string())?;

        let encrypted_data =
        hyperswitch_domain_models::payment_methods::FromRequestEncryptablePaymentMethodSession::from_encryptable(
            batch_encrypted_data,
        )
        .change_context(errors::ApiErrorResponse::InternalServerError)
        .attach_printable("Failed while encrypting payment methods session detailss")?;

        Ok(encrypted_data)
    }
}

#[cfg(feature = "v2")]
#[async_trait::async_trait]
impl EncryptableData for payment_methods::PaymentMethodsSessionUpdateRequest {
    type Output = hyperswitch_domain_models::payment_methods::DecryptedPaymentMethodSession;

    async fn encrypt_data(
        &self,
        key_manager_state: &common_utils::types::keymanager::KeyManagerState,
        key_store: &domain::MerchantKeyStore,
    ) -> RouterResult<Self::Output> {
        use common_utils::types::keymanager::ToEncryptable;

        let encrypted_billing_address = self
            .billing
            .clone()
            .map(|address| address.encode_to_value())
            .transpose()
            .change_context(errors::ApiErrorResponse::InternalServerError)
            .attach_printable("Failed to encode billing address")?
            .map(Secret::new);

        let batch_encrypted_data = domain_types::crypto_operation(
            key_manager_state,
            common_utils::type_name!(hyperswitch_domain_models::payment_methods::PaymentMethodSession),
            domain_types::CryptoOperation::BatchEncrypt(
                hyperswitch_domain_models::payment_methods::FromRequestEncryptablePaymentMethodSession::to_encryptable(
                    hyperswitch_domain_models::payment_methods::FromRequestEncryptablePaymentMethodSession {
                       billing: encrypted_billing_address,
                    },
                ),
            ),
            common_utils::types::keymanager::Identifier::Merchant(key_store.merchant_id.clone()),
            key_store.key.peek(),
        )
        .await
        .and_then(|val| val.try_into_batchoperation())
        .change_context(errors::ApiErrorResponse::InternalServerError)
        .attach_printable("Failed while encrypting payment methods session details".to_string())?;

        let encrypted_data =
        hyperswitch_domain_models::payment_methods::FromRequestEncryptablePaymentMethodSession::from_encryptable(
            batch_encrypted_data,
        )
        .change_context(errors::ApiErrorResponse::InternalServerError)
        .attach_printable("Failed while encrypting payment methods session detailss")?;

        Ok(encrypted_data)
    }
}

#[cfg(feature = "v2")]
pub async fn payment_methods_session_create(
    state: SessionState,
    merchant_account: domain::MerchantAccount,
    key_store: domain::MerchantKeyStore,
    request: payment_methods::PaymentMethodSessionRequest,
) -> RouterResponse<payment_methods::PaymentMethodSessionResponse> {
    let db = state.store.as_ref();
    let key_manager_state = &(&state).into();

    db.find_customer_by_global_id(
        key_manager_state,
        &request.customer_id,
        merchant_account.get_id(),
        &key_store,
        merchant_account.storage_scheme,
    )
    .await
    .to_not_found_response(errors::ApiErrorResponse::CustomerNotFound)?;

    let payment_methods_session_id =
        id_type::GlobalPaymentMethodSessionId::generate(&state.conf.cell_information.id)
            .change_context(errors::ApiErrorResponse::InternalServerError)
            .attach_printable("Unable to generate GlobalPaymentMethodSessionId")?;

    let encrypted_data = request
        .encrypt_data(key_manager_state, &key_store)
        .await
        .change_context(errors::ApiErrorResponse::InternalServerError)
        .attach_printable("Failed to encrypt payment methods session data")?;

    let billing = encrypted_data
        .billing
        .as_ref()
        .map(|data| {
            data.clone()
                .deserialize_inner_value(|value| value.parse_value("Address"))
        })
        .transpose()
        .change_context(errors::ApiErrorResponse::InternalServerError)
        .attach_printable("Unable to decode billing address")?;

    // If not passed in the request, use the default value from constants
    let expires_in = request
        .expires_in
        .unwrap_or(consts::DEFAULT_PAYMENT_METHOD_SESSION_EXPIRY)
        .into();

    let expires_at = common_utils::date_time::now().saturating_add(Duration::seconds(expires_in));

    let client_secret = payment_helpers::create_client_secret(
        &state,
        merchant_account.get_id(),
        util_types::authentication::ResourceId::PaymentMethodSession(
            payment_methods_session_id.clone(),
        ),
    )
    .await
    .change_context(errors::ApiErrorResponse::InternalServerError)
    .attach_printable("Unable to create client secret")?;

    let payment_method_session_domain_model =
        hyperswitch_domain_models::payment_methods::PaymentMethodSession {
            id: payment_methods_session_id,
            customer_id: request.customer_id,
            billing,
            psp_tokenization: request.psp_tokenization,
            network_tokenization: request.network_tokenization,
            expires_at,
            return_url: request.return_url,
            associated_payment_methods: None,
            associated_payment: None,
        };

    db.insert_payment_methods_session(
        key_manager_state,
        &key_store,
        payment_method_session_domain_model.clone(),
        expires_in,
    )
    .await
    .change_context(errors::ApiErrorResponse::InternalServerError)
    .attach_printable("Failed to insert payment methods session in db")?;

    let response = transformers::generate_payment_method_session_response(
        payment_method_session_domain_model,
        client_secret.secret,
        None,
    );

    Ok(services::ApplicationResponse::Json(response))
}

#[cfg(feature = "v2")]
pub async fn payment_methods_session_update(
    state: SessionState,
    merchant_account: domain::MerchantAccount,
    key_store: domain::MerchantKeyStore,
    payment_method_session_id: id_type::GlobalPaymentMethodSessionId,
    request: payment_methods::PaymentMethodsSessionUpdateRequest,
) -> RouterResponse<payment_methods::PaymentMethodSessionResponse> {
    let db = state.store.as_ref();
    let key_manager_state = &(&state).into();

    let existing_payment_method_session_state = db
        .get_payment_methods_session(key_manager_state, &key_store, &payment_method_session_id)
        .await
        .to_not_found_response(errors::ApiErrorResponse::GenericNotFoundError {
            message: "payment methods session does not exist or has expired".to_string(),
        })
        .attach_printable("Failed to retrieve payment methods session from db")?;

    let encrypted_data = request
        .encrypt_data(key_manager_state, &key_store)
        .await
        .change_context(errors::ApiErrorResponse::InternalServerError)
        .attach_printable("Failed to encrypt payment methods session data")?;

    let billing = encrypted_data
        .billing
        .as_ref()
        .map(|data| {
            data.clone()
                .deserialize_inner_value(|value| value.parse_value("Address"))
        })
        .transpose()
        .change_context(errors::ApiErrorResponse::InternalServerError)
        .attach_printable("Unable to decode billing address")?;

    let payment_method_session_domain_model =
        hyperswitch_domain_models::payment_methods::PaymentMethodsSessionUpdateEnum::GeneralUpdate{
            billing,
            psp_tokenization: request.psp_tokenization,
            network_tokenization: request.network_tokenization,
        };

    let update_state_change = db
        .update_payment_method_session(
            key_manager_state,
            &key_store,
            &payment_method_session_id,
            payment_method_session_domain_model,
            existing_payment_method_session_state.clone(),
        )
        .await
        .change_context(errors::ApiErrorResponse::InternalServerError)
        .attach_printable("Failed to update payment methods session in db")?;

    let response = transformers::generate_payment_method_session_response(
        update_state_change,
        Secret::new("CLIENT_SECRET_REDACTED".to_string()),
        None, // TODO: send associated payments response based on the expandable param
    );

    Ok(services::ApplicationResponse::Json(response))
}
#[cfg(feature = "v2")]
pub async fn payment_methods_session_retrieve(
    state: SessionState,
    _merchant_account: domain::MerchantAccount,
    key_store: domain::MerchantKeyStore,
    payment_method_session_id: id_type::GlobalPaymentMethodSessionId,
) -> RouterResponse<payment_methods::PaymentMethodSessionResponse> {
    let db = state.store.as_ref();
    let key_manager_state = &(&state).into();

    let payment_method_session_domain_model = db
        .get_payment_methods_session(key_manager_state, &key_store, &payment_method_session_id)
        .await
        .to_not_found_response(errors::ApiErrorResponse::GenericNotFoundError {
            message: "payment methods session does not exist or has expired".to_string(),
        })
        .attach_printable("Failed to retrieve payment methods session from db")?;

    let response = transformers::generate_payment_method_session_response(
        payment_method_session_domain_model,
        Secret::new("CLIENT_SECRET_REDACTED".to_string()),
        None, // TODO: send associated payments response based on the expandable param
    );

    Ok(services::ApplicationResponse::Json(response))
}

#[cfg(feature = "v2")]
pub async fn payment_methods_session_update_payment_method(
    state: SessionState,
    merchant_account: domain::MerchantAccount,
    key_store: domain::MerchantKeyStore,
    payment_method_session_id: id_type::GlobalPaymentMethodSessionId,
    request: payment_methods::PaymentMethodSessionUpdateSavedPaymentMethod,
) -> RouterResponse<payment_methods::PaymentMethodResponse> {
    let db = state.store.as_ref();
    let key_manager_state = &(&state).into();

    // Validate if the session still exists
    db.get_payment_methods_session(key_manager_state, &key_store, &payment_method_session_id)
        .await
        .to_not_found_response(errors::ApiErrorResponse::GenericNotFoundError {
            message: "payment methods session does not exist or has expired".to_string(),
        })
        .attach_printable("Failed to retrieve payment methods session from db")?;

    let payment_method_update_request = request.payment_method_update_request;

    let updated_payment_method = update_payment_method_core(
        &state,
        &merchant_account,
        &key_store,
        payment_method_update_request,
        &request.payment_method_id,
    )
    .await
    .attach_printable("Failed to update saved payment method")?;

    Ok(services::ApplicationResponse::Json(updated_payment_method))
}

#[cfg(feature = "v2")]
fn construct_zero_auth_payments_request(
    confirm_request: &payment_methods::PaymentMethodSessionConfirmRequest,
    payment_method_session: &hyperswitch_domain_models::payment_methods::PaymentMethodSession,
    payment_method: &payment_methods::PaymentMethodResponse,
) -> RouterResult<api_models::payments::PaymentsRequest> {
    use api_models::payments;

    Ok(payments::PaymentsRequest {
        amount_details: payments::AmountDetails::new_for_zero_auth_payment(
            common_enums::Currency::USD,
        ),
        payment_method_data: confirm_request.payment_method_data.clone(),
        payment_method_type: confirm_request.payment_method_type,
        payment_method_subtype: confirm_request.payment_method_subtype,
        customer_id: Some(payment_method_session.customer_id.clone()),
        customer_present: Some(enums::PresenceOfCustomerDuringPayment::Present),
        setup_future_usage: Some(common_enums::FutureUsage::OffSession),
        payment_method_id: Some(payment_method.id.clone()),
        merchant_reference_id: None,
        routing_algorithm_id: None,
        capture_method: None,
        authentication_type: None,
        // We have already passed payment method billing address
        billing: None,
        shipping: None,
        description: None,
        return_url: payment_method_session.return_url.clone(),
        apply_mit_exemption: None,
        statement_descriptor: None,
        order_details: None,
        allowed_payment_method_types: None,
        metadata: None,
        connector_metadata: None,
        feature_metadata: None,
        payment_link_enabled: None,
        payment_link_config: None,
        request_incremental_authorization: None,
        session_expiry: None,
        frm_metadata: None,
        request_external_three_ds_authentication: None,
        customer_acceptance: None,
        browser_info: None,
    })
}

#[cfg(feature = "v2")]
async fn create_zero_auth_payment(
    state: SessionState,
    req_state: routes::app::ReqState,
    merchant_account: domain::MerchantAccount,
    profile: domain::Profile,
    key_store: domain::MerchantKeyStore,
    request: api_models::payments::PaymentsRequest,
) -> RouterResult<api_models::payments::PaymentsResponse> {
    let response = Box::pin(payments_core::payments_create_and_confirm_intent(
        state,
        req_state,
        merchant_account,
        profile,
        key_store,
        request,
        hyperswitch_domain_models::payments::HeaderPayload::default(),
        None,
    ))
    .await?;

    logger::info!(associated_payments_response=?response);

    response
        .get_json_body()
        .change_context(errors::ApiErrorResponse::InternalServerError)
        .attach_printable("Unexpected response from payments core")
}

#[cfg(feature = "v2")]
pub async fn payment_methods_session_confirm(
    state: SessionState,
    req_state: routes::app::ReqState,
    merchant_account: domain::MerchantAccount,
    key_store: domain::MerchantKeyStore,
    profile: domain::Profile,
    payment_method_session_id: id_type::GlobalPaymentMethodSessionId,
    request: payment_methods::PaymentMethodSessionConfirmRequest,
) -> RouterResponse<payment_methods::PaymentMethodSessionResponse> {
    let db: &dyn StorageInterface = state.store.as_ref();
    let key_manager_state = &(&state).into();

    // Validate if the session still exists
    let payment_method_session = db
        .get_payment_methods_session(key_manager_state, &key_store, &payment_method_session_id)
        .await
        .to_not_found_response(errors::ApiErrorResponse::GenericNotFoundError {
            message: "payment methods session does not exist or has expired".to_string(),
        })
        .attach_printable("Failed to retrieve payment methods session from db")?;

    let payment_method_session_billing = payment_method_session
        .billing
        .clone()
        .map(|billing| billing.into_inner())
        .map(From::from);

    // Unify the billing address that we receive from the session and from the confirm request
    let unified_billing_address = request
        .payment_method_data
        .billing
        .clone()
        .map(|payment_method_billing| {
            payment_method_billing.unify_address(payment_method_session_billing.as_ref())
        })
        .or_else(|| payment_method_session_billing.clone());

    let create_payment_method_request = get_payment_method_create_request(
        request
            .payment_method_data
            .payment_method_data
            .as_ref()
            .get_required_value("payment_method_data")?,
        request.payment_method_type,
        request.payment_method_subtype,
        payment_method_session.customer_id.clone(),
        unified_billing_address.as_ref(),
        Some(&payment_method_session),
    )
    .attach_printable("Failed to create payment method request")?;

    let payment_method = create_payment_method_core(
        &state,
        &req_state,
        create_payment_method_request,
        &merchant_account,
        &key_store,
        &profile,
    )
    .await?;

    let payments_response = match &payment_method_session.psp_tokenization {
        Some(common_types::payment_methods::PspTokenization {
            tokenization_type: common_enums::TokenizationType::MultiUse,
            ..
        }) => {
            let zero_auth_request = construct_zero_auth_payments_request(
                &request,
                &payment_method_session,
                &payment_method,
            )?;
            let payments_response = Box::pin(create_zero_auth_payment(
                state.clone(),
                req_state,
                merchant_account.clone(),
                profile.clone(),
                key_store.clone(),
                zero_auth_request,
            ))
            .await?;

            Some(payments_response)
        }
        Some(common_types::payment_methods::PspTokenization {
            tokenization_type: common_enums::TokenizationType::SingleUse,
            ..
        }) => {
            todo!("single use tokenization are not implemented")
        }
        None => None,
    };

    //TODO: update the payment method session with the payment id and payment method id
    let payment_method_session_response = transformers::generate_payment_method_session_response(
        payment_method_session,
        Secret::new("CLIENT_SECRET_REDACTED".to_string()),
        payments_response,
    );

    Ok(services::ApplicationResponse::Json(
        payment_method_session_response,
    ))
}

#[cfg(all(feature = "v2", feature = "payment_methods_v2"))]
impl pm_types::SavedPMLPaymentsInfo {
    pub async fn form_payments_info(
        payment_intent: PaymentIntent,
        merchant_account: &domain::MerchantAccount,
        profile: domain::Profile,
        db: &dyn StorageInterface,
        key_manager_state: &util_types::keymanager::KeyManagerState,
        key_store: &domain::MerchantKeyStore,
    ) -> RouterResult<Self> {
        let collect_cvv_during_payment = profile.should_collect_cvv_during_payment;

        let off_session_payment_flag = matches!(
            payment_intent.setup_future_usage,
            common_enums::FutureUsage::OffSession
        );

        let is_connector_agnostic_mit_enabled =
            profile.is_connector_agnostic_mit_enabled.unwrap_or(false);

        Ok(Self {
            payment_intent,
            profile,
            collect_cvv_during_payment,
            off_session_payment_flag,
            is_connector_agnostic_mit_enabled,
        })
    }

    pub async fn perform_payment_ops(
        &self,
        state: &SessionState,
        parent_payment_method_token: Option<String>,
        pma: &api::CustomerPaymentMethod,
        pm_list_context: PaymentMethodListContext,
    ) -> RouterResult<()> {
        let token = parent_payment_method_token
            .as_ref()
            .get_required_value("parent_payment_method_token")?;
        let token_data = pm_list_context
            .get_token_data()
            .get_required_value("PaymentTokenData")?;

        let intent_fulfillment_time = self
            .profile
            .get_order_fulfillment_time()
            .unwrap_or(common_utils::consts::DEFAULT_INTENT_FULFILLMENT_TIME);

        pm_routes::ParentPaymentMethodToken::create_key_for_token((token, pma.payment_method_type))
            .insert(intent_fulfillment_time, token_data, state)
            .await?;

        Ok(())
    }
}

#[cfg(all(feature = "v2", feature = "payment_methods_v2"))]
async fn add_token_call_to_store(
    state: SessionState,
    req_state: routes::app::ReqState,
    merchant_account: domain::MerchantAccount,
    profile: domain::Profile,
    key_store: domain::MerchantKeyStore,
    payment_method_create_request: &payment_methods::PaymentMethodCreate,
    payment_method: &domain::PaymentMethod,
) -> RouterResult<()>{
    let router_data_creation 
}<|MERGE_RESOLUTION|>--- conflicted
+++ resolved
@@ -1001,7 +1001,6 @@
         }
     }?;
 
-<<<<<<< HEAD
     if let Some(common_types::payment_methods::PspTokenization {
         tokenization_type: common_enums::TokenizationType::MultiUse,
         ..
@@ -1039,9 +1038,6 @@
     }
 
     Ok(services::ApplicationResponse::Json(response))
-=======
-    Ok(response)
->>>>>>> 0a289e6c
 }
 
 #[cfg(all(feature = "v2", feature = "payment_methods_v2"))]
