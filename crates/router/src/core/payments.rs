pub mod access_token;
pub mod conditional_configs;
pub mod customers;
pub mod flows;
pub mod helpers;
pub mod operations;

#[cfg(feature = "retry")]
pub mod retry;
pub mod routing;
#[cfg(feature = "v2")]
pub mod session_operation;
pub mod tokenization;
pub mod transformers;
pub mod types;
#[cfg(feature = "v2")]
pub mod vault_session;
#[cfg(feature = "olap")]
use std::collections::HashMap;
use std::{
    collections::HashSet, fmt::Debug, marker::PhantomData, ops::Deref, str::FromStr, time::Instant,
    vec::IntoIter,
};

#[cfg(feature = "v2")]
pub mod payment_methods;

use std::future;

#[cfg(feature = "olap")]
use api_models::admin::MerchantConnectorInfo;
use api_models::{
    self, enums,
    mandates::RecurringDetails,
    payments::{self as payments_api},
};
pub use common_enums::enums::{CallConnectorAction, GatewaySystem};
use common_types::payments as common_payments_types;
use common_utils::{
    ext_traits::{AsyncExt, StringExt},
    id_type, pii,
    types::{AmountConvertor, MinorUnit, Surcharge},
};
use diesel_models::{ephemeral_key, fraud_check::FraudCheck, refund as diesel_refund};
use error_stack::{report, ResultExt};
use events::EventInfo;
use futures::future::join_all;
use helpers::{decrypt_paze_token, ApplePayData};
#[cfg(feature = "v2")]
use hyperswitch_domain_models::payments::{
    PaymentAttemptListData, PaymentCaptureData, PaymentConfirmData, PaymentIntentData,
    PaymentStatusData,
};
#[cfg(feature = "v2")]
use hyperswitch_domain_models::router_response_types::RedirectForm;
pub use hyperswitch_domain_models::{
    mandates::MandateData,
    payment_address::PaymentAddress,
    payments::{self as domain_payments, HeaderPayload},
    router_data::{PaymentMethodToken, RouterData},
    router_request_types::CustomerDetails,
};
use hyperswitch_domain_models::{
    payments::{self, payment_intent::CustomerData, ClickToPayMetaData},
    router_data::AccessToken,
    router_flow_types::NextActionFlows,
};
use masking::{ExposeInterface, PeekInterface, Secret};
#[cfg(feature = "v2")]
use operations::ValidateStatusForOperation;
use redis_interface::errors::RedisError;
use router_env::{instrument, tracing};
#[cfg(feature = "olap")]
use router_types::transformers::ForeignFrom;
use rustc_hash::FxHashMap;
use scheduler::utils as pt_utils;
#[cfg(feature = "v2")]
pub use session_operation::payments_session_core;
#[cfg(feature = "olap")]
use strum::IntoEnumIterator;
use time;

#[cfg(feature = "v1")]
pub use self::operations::{
    PaymentApprove, PaymentCancel, PaymentCancelPostCapture, PaymentCapture, PaymentConfirm,
    PaymentCreate, PaymentIncrementalAuthorization, PaymentPostSessionTokens, PaymentReject,
    PaymentSession, PaymentSessionUpdate, PaymentStatus, PaymentUpdate, PaymentUpdateMetadata,
};
use self::{
    conditional_configs::perform_decision_management,
    flows::{ConstructFlowSpecificData, Feature},
    operations::{BoxedOperation, Operation, PaymentResponse},
    routing::{self as self_routing, SessionFlowRoutingInput},
};
#[cfg(feature = "v1")]
use super::unified_connector_service::update_gateway_system_in_feature_metadata;
use super::{
    errors::StorageErrorExt, payment_methods::surcharge_decision_configs, routing::TransactionData,
    unified_connector_service::should_call_unified_connector_service,
};
#[cfg(feature = "v1")]
use crate::core::debit_routing;
#[cfg(feature = "frm")]
use crate::core::fraud_check as frm_core;
#[cfg(feature = "v2")]
use crate::core::payment_methods::vault;
#[cfg(feature = "v1")]
use crate::core::routing::helpers as routing_helpers;
#[cfg(all(feature = "v1", feature = "dynamic_routing"))]
use crate::types::api::convert_connector_data_to_routable_connectors;
use crate::{
    configs::settings::{ApplePayPreDecryptFlow, PaymentFlow, PaymentMethodTypeTokenFilter},
    consts,
    core::{
        errors::{self, CustomResult, RouterResponse, RouterResult},
        payment_methods::{cards, network_tokenization},
        payouts,
        routing::{self as core_routing},
        utils::{self as core_utils},
    },
    db::StorageInterface,
    logger,
    routes::{app::ReqState, metrics, payment_methods::ParentPaymentMethodToken, SessionState},
    services::{self, api::Authenticate, ConnectorRedirectResponse},
    types::{
        self as router_types,
        api::{self, ConnectorCallType, ConnectorCommon},
        domain,
        storage::{self, enums as storage_enums, payment_attempt::PaymentAttemptExt},
        transformers::ForeignTryInto,
    },
    utils::{
        self, add_apple_pay_flow_metrics, add_connector_http_status_code_metrics, Encode,
        OptionExt, ValueExt,
    },
    workflows::payment_sync,
};
#[cfg(feature = "v1")]
use crate::{
    core::authentication as authentication_core,
    types::{api::authentication, BrowserInformation},
};

#[cfg(feature = "v2")]
#[allow(clippy::too_many_arguments, clippy::type_complexity)]
#[instrument(skip_all, fields(payment_id, merchant_id))]
pub async fn payments_operation_core<F, Req, Op, FData, D>(
    state: &SessionState,
    req_state: ReqState,
    merchant_context: domain::MerchantContext,
    profile: &domain::Profile,
    main_operation: Op,
    req: Req,
    get_tracker_response: operations::GetTrackerResponse<D>,
    call_connector_action: CallConnectorAction,
    header_payload: HeaderPayload,
) -> RouterResult<(
    D,
    Req,
    Option<domain::Customer>,
    Option<u16>,
    Option<u128>,
    common_types::domain::ConnectorResponseData,
)>
where
    F: Send + Clone + Sync,
    Req: Send + Sync + Authenticate,
    Op: Operation<F, Req, Data = D> + Send + Sync + Clone,
    D: OperationSessionGetters<F> + OperationSessionSetters<F> + Send + Sync + Clone,

    // To create connector flow specific interface data
    D: ConstructFlowSpecificData<F, FData, router_types::PaymentsResponseData>,
    RouterData<F, FData, router_types::PaymentsResponseData>: Feature<F, FData>,

    // To construct connector flow specific api
    dyn api::Connector:
        services::api::ConnectorIntegration<F, FData, router_types::PaymentsResponseData>,
    RouterData<F, FData, router_types::PaymentsResponseData>:
        hyperswitch_domain_models::router_data::TrackerPostUpdateObjects<F, FData, D>,

    // To perform router related operation for PaymentResponse
    PaymentResponse: Operation<F, FData, Data = D>,
    FData: Send + Sync + Clone,
{
    let operation: BoxedOperation<'_, F, Req, D> = Box::new(main_operation.clone());

    // Get the trackers related to track the state of the payment
    let operations::GetTrackerResponse { mut payment_data } = get_tracker_response;

    operation
        .to_domain()?
        .create_or_fetch_payment_method(state, &merchant_context, profile, &mut payment_data)
        .await?;

    let (_operation, customer) = operation
        .to_domain()?
        .get_customer_details(
            state,
            &mut payment_data,
            merchant_context.get_merchant_key_store(),
            merchant_context.get_merchant_account().storage_scheme,
        )
        .await
        .to_not_found_response(errors::ApiErrorResponse::CustomerNotFound)
        .attach_printable("Failed while fetching/creating customer")?;

    operation
        .to_domain()?
        .run_decision_manager(state, &mut payment_data, profile)
        .await
        .change_context(errors::ApiErrorResponse::InternalServerError)
        .attach_printable("Failed to run decision manager")?;

    let connector = operation
        .to_domain()?
        .perform_routing(&merchant_context, profile, state, &mut payment_data)
        .await?;

    let mut connector_http_status_code = None;
    let (payment_data, connector_response_data) = match connector {
        ConnectorCallType::PreDetermined(connector_data) => {
            use hyperswitch_domain_models::router_request_types::PaymentsAuthorizeData;

            let (mca_type_details, updated_customer, mut router_data) =
                call_connector_service_prerequisites(
                    state,
                    req_state.clone(),
                    &merchant_context,
                    connector_data.connector_data.clone(),
                    &operation,
                    &mut payment_data,
                    &customer,
                    call_connector_action.clone(),
                    None,
                    header_payload.clone(),
                    None,
                    profile,
                    false,
                    false, //should_retry_with_pan is set to false in case of PreDetermined ConnectorCallType
                    req.should_return_raw_response(),
                )
                .await?;

            // let connector_flow = decide_auth_flow(
            //     &connector_data.connector_data,
            //     &payment_data,
            //     router_data.auth_type,
            //     &operation,
            // );

            let router_data = decide_unified_connector_service_call(
                state,
                req_state.clone(),
                &merchant_context,
                connector_data.connector_data.clone(),
                &operation,
                &mut payment_data,
                &customer,
                call_connector_action.clone(),
                None, // schedule_time is not used in PreDetermined ConnectorCallType
                header_payload.clone(),
                #[cfg(feature = "frm")]
                None,
                profile,
                false,
                false, //should_retry_with_pan is set to false in case of PreDetermined ConnectorCallType
                req.should_return_raw_response(),
                mca_type_details,
                router_data,
                updated_customer,
            )
            .await?;

            // let router_data = helpers::router_data_type_conversion::<_, F, _, _, _, _>(
            //     router_data.clone(),
            //     router_data.request.to_owned(),
            //     router_data.response.clone(),
            // );

            let connector_response_data = common_types::domain::ConnectorResponseData {
                raw_connector_response: router_data.raw_connector_response.clone(),
            };

            let payments_response_operation = Box::new(PaymentResponse);

            connector_http_status_code = router_data.connector_http_status_code;
            add_connector_http_status_code_metrics(connector_http_status_code);

            payments_response_operation
                .to_post_update_tracker()?
                .save_pm_and_mandate(
                    state,
                    &router_data,
                    &merchant_context,
                    &mut payment_data,
                    profile,
                )
                .await?;

            let payment_data = payments_response_operation
                .to_post_update_tracker()?
                .update_tracker(
                    state,
                    payment_data,
                    router_data,
                    merchant_context.get_merchant_key_store(),
                    merchant_context.get_merchant_account().storage_scheme,
                )
                .await?;

            (payment_data, connector_response_data)
        }
        ConnectorCallType::Retryable(connectors) => {
            let mut connectors = connectors.clone().into_iter();
            let connector_data = get_connector_data(&mut connectors)?;

            let (mca_type_details, updated_customer, router_data) =
                call_connector_service_prerequisites(
                    state,
                    req_state.clone(),
                    &merchant_context,
                    connector_data.connector_data.clone(),
                    &operation,
                    &mut payment_data,
                    &customer,
                    call_connector_action.clone(),
                    None,
                    header_payload.clone(),
                    None,
                    profile,
                    false,
                    false, //should_retry_with_pan is set to false in case of Retryable ConnectorCallType
                    req.should_return_raw_response(),
                )
                .await?;

            let router_data = decide_unified_connector_service_call(
                state,
                req_state.clone(),
                &merchant_context,
                connector_data.connector_data.clone(),
                &operation,
                &mut payment_data,
                &customer,
                call_connector_action.clone(),
                None, // schedule_time is not used in Retryable ConnectorCallType
                header_payload.clone(),
                #[cfg(feature = "frm")]
                None,
                profile,
                true,
                false, //should_retry_with_pan is set to false in case of PreDetermined ConnectorCallType
                req.should_return_raw_response(),
                mca_type_details,
                router_data,
                updated_customer,
            )
            .await?;

            let connector_response_data = common_types::domain::ConnectorResponseData {
                raw_connector_response: router_data.raw_connector_response.clone(),
            };

            let payments_response_operation = Box::new(PaymentResponse);

            connector_http_status_code = router_data.connector_http_status_code;
            add_connector_http_status_code_metrics(connector_http_status_code);

            payments_response_operation
                .to_post_update_tracker()?
                .save_pm_and_mandate(
                    state,
                    &router_data,
                    &merchant_context,
                    &mut payment_data,
                    profile,
                )
                .await?;

            let payment_data = payments_response_operation
                .to_post_update_tracker()?
                .update_tracker(
                    state,
                    payment_data,
                    router_data,
                    merchant_context.get_merchant_key_store(),
                    merchant_context.get_merchant_account().storage_scheme,
                )
                .await?;

            (payment_data, connector_response_data)
        }
        ConnectorCallType::SessionMultiple(vec) => todo!(),
        ConnectorCallType::Skip => (
            payment_data,
            common_types::domain::ConnectorResponseData {
                raw_connector_response: None,
            },
        ),
    };

    let payment_intent_status = payment_data.get_payment_intent().status;

    // Delete the tokens after payment
    payment_data
        .get_payment_attempt()
        .payment_token
        .as_ref()
        .zip(Some(payment_data.get_payment_attempt().payment_method_type))
        .map(ParentPaymentMethodToken::return_key_for_token)
        .async_map(|key_for_token| async move {
            let _ = vault::delete_payment_token(state, &key_for_token, payment_intent_status)
                .await
                .inspect_err(|err| logger::error!("Failed to delete payment_token: {:?}", err));
        })
        .await;

    Ok((
        payment_data,
        req,
        customer,
        connector_http_status_code,
        None,
        connector_response_data,
    ))
}

#[cfg(feature = "v2")]
#[allow(clippy::too_many_arguments, clippy::type_complexity)]
#[instrument(skip_all, fields(payment_id, merchant_id))]
pub async fn internal_payments_operation_core<F, Req, Op, FData, D>(
    state: &SessionState,
    req_state: ReqState,
    merchant_context: domain::MerchantContext,
    profile: &domain::Profile,
    operation: Op,
    req: Req,
    get_tracker_response: operations::GetTrackerResponse<D>,
    call_connector_action: CallConnectorAction,
    header_payload: HeaderPayload,
) -> RouterResult<(
    D,
    Req,
    Option<u16>,
    Option<u128>,
    common_types::domain::ConnectorResponseData,
)>
where
    F: Send + Clone + Sync,
    Req: Send + Sync + Authenticate,
    Op: Operation<F, Req, Data = D> + Send + Sync,
    D: OperationSessionGetters<F> + OperationSessionSetters<F> + Send + Sync + Clone,

    // To create connector flow specific interface data
    D: ConstructFlowSpecificData<F, FData, router_types::PaymentsResponseData>,
    RouterData<F, FData, router_types::PaymentsResponseData>: Feature<F, FData>,

    // To construct connector flow specific api
    dyn api::Connector:
        services::api::ConnectorIntegration<F, FData, router_types::PaymentsResponseData>,

    RouterData<F, FData, router_types::PaymentsResponseData>:
        hyperswitch_domain_models::router_data::TrackerPostUpdateObjects<F, FData, D>,

    // To perform router related operation for PaymentResponse
    PaymentResponse: Operation<F, FData, Data = D>,
    FData: Send + Sync + Clone,
{
    let operation: BoxedOperation<'_, F, Req, D> = Box::new(operation);

    // Get the trackers related to track the state of the payment
    let operations::GetTrackerResponse { mut payment_data } = get_tracker_response;

    let connector_data = operation
        .to_domain()?
        .get_connector_from_request(state, &req, &mut payment_data)
        .await?;

    let merchant_connector_account = payment_data
        .get_merchant_connector_details()
        .map(domain::MerchantConnectorAccountTypeDetails::MerchantConnectorDetails)
        .ok_or_else(|| {
            error_stack::report!(errors::ApiErrorResponse::InternalServerError)
                .attach_printable("Merchant connector details not found in payment data")
        })?;

    operation
        .to_domain()?
        .populate_payment_data(
            state,
            &mut payment_data,
            &merchant_context,
            profile,
            &connector_data,
        )
        .await?;

    let router_data = connector_service_decider(
        state,
        req_state.clone(),
        &merchant_context,
        connector_data.clone(),
        &operation,
        &mut payment_data,
        call_connector_action.clone(),
        header_payload.clone(),
        profile,
        req.should_return_raw_response(),
        merchant_connector_account,
    )
    .await?;

    let connector_response_data = common_types::domain::ConnectorResponseData {
        raw_connector_response: router_data.raw_connector_response.clone(),
    };

    let payments_response_operation = Box::new(PaymentResponse);

    let connector_http_status_code = router_data.connector_http_status_code;
    add_connector_http_status_code_metrics(connector_http_status_code);

    let payment_data = payments_response_operation
        .to_post_update_tracker()?
        .update_tracker(
            state,
            payment_data,
            router_data,
            merchant_context.get_merchant_key_store(),
            merchant_context.get_merchant_account().storage_scheme,
        )
        .await?;

    Ok((
        payment_data,
        req,
        connector_http_status_code,
        None,
        connector_response_data,
    ))
}

#[cfg(feature = "v1")]
#[allow(clippy::too_many_arguments, clippy::type_complexity)]
#[instrument(skip_all, fields(payment_id, merchant_id))]
pub async fn payments_operation_core<F, Req, Op, FData, D>(
    state: &SessionState,
    req_state: ReqState,
    merchant_context: &domain::MerchantContext,
    profile_id_from_auth_layer: Option<id_type::ProfileId>,
    operation: Op,
    req: Req,
    call_connector_action: CallConnectorAction,
    auth_flow: services::AuthFlow,
    eligible_connectors: Option<Vec<common_enums::RoutableConnectors>>,
    header_payload: HeaderPayload,
) -> RouterResult<(D, Req, Option<domain::Customer>, Option<u16>, Option<u128>)>
where
    F: Send + Clone + Sync,
    Req: Authenticate + Clone,
    Op: Operation<F, Req, Data = D> + Send + Sync,
    D: OperationSessionGetters<F> + OperationSessionSetters<F> + Send + Sync + Clone,

    // To create connector flow specific interface data
    D: ConstructFlowSpecificData<F, FData, router_types::PaymentsResponseData>,
    RouterData<F, FData, router_types::PaymentsResponseData>: Feature<F, FData>,

    // To construct connector flow specific api
    dyn api::Connector:
        services::api::ConnectorIntegration<F, FData, router_types::PaymentsResponseData>,

    // To perform router related operation for PaymentResponse
    PaymentResponse: Operation<F, FData, Data = D>,
    FData: Send + Sync + Clone + router_types::Capturable,
{
    let operation: BoxedOperation<'_, F, Req, D> = Box::new(operation);

    tracing::Span::current().record(
        "merchant_id",
        merchant_context
            .get_merchant_account()
            .get_id()
            .get_string_repr(),
    );
    let (operation, validate_result) = operation
        .to_validate_request()?
        .validate_request(&req, merchant_context)?;

    tracing::Span::current().record("payment_id", format!("{}", validate_result.payment_id));
    // get profile from headers
    let operations::GetTrackerResponse {
        operation,
        customer_details,
        mut payment_data,
        business_profile,
        mandate_type,
    } = operation
        .to_get_tracker()?
        .get_trackers(
            state,
            &validate_result.payment_id,
            &req,
            merchant_context,
            auth_flow,
            &header_payload,
        )
        .await?;

    println!("mauj: after gettrackers");
    dbg!(payment_data.get_payment_method_data());

    operation
        .to_get_tracker()?
        .validate_request_with_state(state, &req, &mut payment_data, &business_profile)
        .await?;

    core_utils::validate_profile_id_from_auth_layer(
        profile_id_from_auth_layer,
        &payment_data.get_payment_intent().clone(),
    )?;

    let (operation, customer) = operation
        .to_domain()?
        // get_customer_details
        .get_or_create_customer_details(
            state,
            &mut payment_data,
            customer_details,
            merchant_context.get_merchant_key_store(),
            merchant_context.get_merchant_account().storage_scheme,
        )
        .await
        .to_not_found_response(errors::ApiErrorResponse::CustomerNotFound)
        .attach_printable("Failed while fetching/creating customer")?;

    let authentication_type =
        call_decision_manager(state, merchant_context, &business_profile, &payment_data).await?;

    println!("mauj: after decisionmanager");
    dbg!(payment_data.get_payment_method_data());

    payment_data.set_authentication_type_in_attempt(authentication_type);

    let connector = get_connector_choice(
        &operation,
        state,
        &req,
        merchant_context,
        &business_profile,
        &mut payment_data,
        eligible_connectors,
        mandate_type,
    )
    .await?;

    println!("mauj: after getconnectorchoice");
    dbg!(payment_data.get_payment_method_data());

    let payment_method_token = get_decrypted_wallet_payment_method_token(
        &operation,
        state,
        merchant_context,
        &mut payment_data,
        connector.as_ref(),
    )
    .await?;

    payment_method_token.map(|token| payment_data.set_payment_method_token(Some(token)));

    let (connector, debit_routing_output) = debit_routing::perform_debit_routing(
        &operation,
        state,
        &business_profile,
        &mut payment_data,
        connector,
    )
    .await;

    operation
        .to_domain()?
        .apply_three_ds_authentication_strategy(state, &mut payment_data, &business_profile)
        .await?;

    let should_add_task_to_process_tracker = should_add_task_to_process_tracker(&payment_data);

    let locale = header_payload.locale.clone();

    payment_data = tokenize_in_router_when_confirm_false_or_external_authentication(
        state,
        &operation,
        &mut payment_data,
        &validate_result,
        merchant_context.get_merchant_key_store(),
        &customer,
        &business_profile,
    )
    .await?;

    let mut connector_http_status_code = None;
    let mut external_latency = None;
    if let Some(connector_details) = connector {
        // Fetch and check FRM configs
        #[cfg(feature = "frm")]
        let mut frm_info = None;
        #[allow(unused_variables, unused_mut)]
        let mut should_continue_transaction: bool = true;
        #[cfg(feature = "frm")]
        let mut should_continue_capture: bool = true;
        #[cfg(feature = "frm")]
        let frm_configs = if state.conf.frm.enabled {
            Box::pin(frm_core::call_frm_before_connector_call(
                &operation,
                merchant_context,
                &mut payment_data,
                state,
                &mut frm_info,
                &customer,
                &mut should_continue_transaction,
                &mut should_continue_capture,
            ))
            .await?
        } else {
            None
        };
        #[cfg(feature = "frm")]
        logger::debug!(
            "frm_configs: {:?}\nshould_continue_transaction: {:?}\nshould_continue_capture: {:?}",
            frm_configs,
            should_continue_transaction,
            should_continue_capture,
        );

        let is_eligible_for_uas = helpers::is_merchant_eligible_authentication_service(
            merchant_context.get_merchant_account().get_id(),
            state,
        )
        .await?;

        if is_eligible_for_uas {
            let should_do_uas_confirmation_call = false;
            operation
                .to_domain()?
                .call_unified_authentication_service_if_eligible(
                    state,
                    &mut payment_data,
                    &mut should_continue_transaction,
                    &connector_details,
                    &business_profile,
                    merchant_context.get_merchant_key_store(),
                    mandate_type,
                    &should_do_uas_confirmation_call,
                )
                .await?;
        } else {
            logger::info!(
                "skipping authentication service call since the merchant is not eligible."
            );

            operation
                .to_domain()?
                .call_external_three_ds_authentication_if_eligible(
                    state,
                    &mut payment_data,
                    &mut should_continue_transaction,
                    &connector_details,
                    &business_profile,
                    merchant_context.get_merchant_key_store(),
                    mandate_type,
                )
                .await?;
        };

        operation
            .to_domain()?
            .payments_dynamic_tax_calculation(
                state,
                &mut payment_data,
                &connector_details,
                &business_profile,
                merchant_context,
            )
            .await?;

        if should_continue_transaction {
            #[cfg(feature = "frm")]
            match (
                should_continue_capture,
                payment_data.get_payment_attempt().capture_method,
            ) {
                (
                    false,
                    Some(storage_enums::CaptureMethod::Automatic)
                    | Some(storage_enums::CaptureMethod::SequentialAutomatic),
                )
                | (false, Some(storage_enums::CaptureMethod::Scheduled)) => {
                    if let Some(info) = &mut frm_info {
                        if let Some(frm_data) = &mut info.frm_data {
                            frm_data.fraud_check.payment_capture_method =
                                payment_data.get_payment_attempt().capture_method;
                        }
                    }
                    payment_data
                        .set_capture_method_in_attempt(storage_enums::CaptureMethod::Manual);
                    logger::debug!("payment_id : {:?} capture method has been changed to manual, since it has configured Post FRM flow",payment_data.get_payment_attempt().payment_id);
                }
                _ => (),
            };

            payment_data = match connector_details {
                ConnectorCallType::PreDetermined(ref connector) => {
                    #[cfg(all(feature = "dynamic_routing", feature = "v1"))]
                    let routable_connectors = convert_connector_data_to_routable_connectors(
                        std::slice::from_ref(connector),
                    )
                    .map_err(|e| logger::error!(routable_connector_error=?e))
                    .unwrap_or_default();
                    let schedule_time = if should_add_task_to_process_tracker {
                        payment_sync::get_sync_process_schedule_time(
                            &*state.store,
                            connector.connector_data.connector.id(),
                            merchant_context.get_merchant_account().get_id(),
                            0,
                        )
                        .await
                        .change_context(errors::ApiErrorResponse::InternalServerError)
                        .attach_printable("Failed while getting process schedule time")?
                    } else {
                        None
                    };

                    let (merchant_connector_account, router_data, tokenization_action) =
                        call_connector_service_prerequisites(
                            state,
                            merchant_context,
                            connector.connector_data.clone(),
                            &operation,
                            &mut payment_data,
                            &customer,
                            &validate_result,
                            &business_profile,
                            false,
                            None,
                        )
                        .await?;

                    let (router_data, mca) = decide_unified_connector_service_call(
                        state,
                        req_state.clone(),
                        merchant_context,
                        connector.connector_data.clone(),
                        &operation,
                        &mut payment_data,
                        &customer,
                        call_connector_action.clone(),
                        &validate_result,
                        schedule_time,
                        header_payload.clone(),
                        #[cfg(feature = "frm")]
                        frm_info.as_ref().and_then(|fi| fi.suggested_action),
                        #[cfg(not(feature = "frm"))]
                        None,
                        &business_profile,
                        false,
                        <Req as Authenticate>::should_return_raw_response(&req),
                        merchant_connector_account,
                        router_data,
                        tokenization_action,
                    )
                    .await?;

                    if is_eligible_for_uas {
                        let should_do_uas_confirmation_call = true;
                        operation
                            .to_domain()?
                            .call_unified_authentication_service_if_eligible(
                                state,
                                &mut payment_data,
                                &mut should_continue_transaction,
                                &connector_details,
                                &business_profile,
                                merchant_context.get_merchant_key_store(),
                                mandate_type,
                                &should_do_uas_confirmation_call,
                            )
                            .await?;
                    }

                    let op_ref = &operation;
                    let should_trigger_post_processing_flows = is_operation_confirm(&operation);

                    let operation = Box::new(PaymentResponse);

                    connector_http_status_code = router_data.connector_http_status_code;
                    external_latency = router_data.external_latency;
                    //add connector http status code metrics
                    add_connector_http_status_code_metrics(connector_http_status_code);

                    operation
                        .to_post_update_tracker()?
                        .save_pm_and_mandate(
                            state,
                            &router_data,
                            merchant_context,
                            &mut payment_data,
                            &business_profile,
                        )
                        .await?;

                    let mut payment_data = operation
                        .to_post_update_tracker()?
                        .update_tracker(
                            state,
                            payment_data,
                            router_data,
                            merchant_context.get_merchant_key_store(),
                            merchant_context.get_merchant_account().storage_scheme,
                            &locale,
                            #[cfg(all(feature = "dynamic_routing", feature = "v1"))]
                            routable_connectors,
                            #[cfg(all(feature = "dynamic_routing", feature = "v1"))]
                            &business_profile,
                        )
                        .await?;

                    if should_trigger_post_processing_flows {
                        complete_postprocessing_steps_if_required(
                            state,
                            merchant_context,
                            &customer,
                            &mca,
                            &connector.connector_data,
                            &mut payment_data,
                            op_ref,
                            Some(header_payload.clone()),
                        )
                        .await?;
                    }

                    payment_data
                }

                ConnectorCallType::Retryable(ref connectors) => {
                    #[cfg(all(feature = "dynamic_routing", feature = "v1"))]
                    let routable_connectors =
                        convert_connector_data_to_routable_connectors(connectors)
                            .map_err(|e| logger::error!(routable_connector_error=?e))
                            .unwrap_or_default();

                    let mut connectors = connectors.clone().into_iter();

                    let (connector_data, routing_decision) =
                        get_connector_data_with_routing_decision(
                            &mut connectors,
                            &business_profile,
                            debit_routing_output,
                        )?;

                    let schedule_time = if should_add_task_to_process_tracker {
                        payment_sync::get_sync_process_schedule_time(
                            &*state.store,
                            connector_data.connector.id(),
                            merchant_context.get_merchant_account().get_id(),
                            0,
                        )
                        .await
                        .change_context(errors::ApiErrorResponse::InternalServerError)
                        .attach_printable("Failed while getting process schedule time")?
                    } else {
                        None
                    };

                    let (merchant_connector_account, router_data, tokenization_action) =
                        call_connector_service_prerequisites(
                            state,
                            merchant_context,
                            connector_data.clone(),
                            &operation,
                            &mut payment_data,
                            &customer,
                            &validate_result,
                            &business_profile,
                            false,
                            routing_decision,
                        )
                        .await?;

                    let (router_data, mca) = decide_unified_connector_service_call(
                        state,
                        req_state.clone(),
                        merchant_context,
                        connector_data.clone(),
                        &operation,
                        &mut payment_data,
                        &customer,
                        call_connector_action.clone(),
                        &validate_result,
                        schedule_time,
                        header_payload.clone(),
                        #[cfg(feature = "frm")]
                        frm_info.as_ref().and_then(|fi| fi.suggested_action),
                        #[cfg(not(feature = "frm"))]
                        None,
                        &business_profile,
                        false,
                        <Req as Authenticate>::should_return_raw_response(&req),
                        merchant_connector_account,
                        router_data,
                        tokenization_action,
                    )
                    .await?;

                    #[cfg(all(feature = "retry", feature = "v1"))]
                    let mut router_data = router_data;
                    #[cfg(all(feature = "retry", feature = "v1"))]
                    {
                        use crate::core::payments::retry::{self, GsmValidation};
                        let config_bool = retry::config_should_call_gsm(
                            &*state.store,
                            merchant_context.get_merchant_account().get_id(),
                            &business_profile,
                        )
                        .await;

                        if config_bool && router_data.should_call_gsm() {
                            router_data = retry::do_gsm_actions(
                                state,
                                req_state.clone(),
                                &mut payment_data,
                                connectors,
                                &connector_data,
                                router_data,
                                merchant_context,
                                &operation,
                                &customer,
                                &validate_result,
                                schedule_time,
                                #[cfg(feature = "frm")]
                                frm_info.as_ref().and_then(|fi| fi.suggested_action),
                                #[cfg(not(feature = "frm"))]
                                None,
                                &business_profile,
                            )
                            .await?;
                        };
                    }

                    let op_ref = &operation;
                    let should_trigger_post_processing_flows = is_operation_confirm(&operation);

                    if is_eligible_for_uas {
                        let should_do_uas_confirmation_call = true;
                        operation
                            .to_domain()?
                            .call_unified_authentication_service_if_eligible(
                                state,
                                &mut payment_data,
                                &mut should_continue_transaction,
                                &connector_details,
                                &business_profile,
                                merchant_context.get_merchant_key_store(),
                                mandate_type,
                                &should_do_uas_confirmation_call,
                            )
                            .await?;
                    }

                    let operation = Box::new(PaymentResponse);
                    connector_http_status_code = router_data.connector_http_status_code;
                    external_latency = router_data.external_latency;
                    //add connector http status code metrics
                    add_connector_http_status_code_metrics(connector_http_status_code);

                    operation
                        .to_post_update_tracker()?
                        .save_pm_and_mandate(
                            state,
                            &router_data,
                            merchant_context,
                            &mut payment_data,
                            &business_profile,
                        )
                        .await?;

                    let mut payment_data = operation
                        .to_post_update_tracker()?
                        .update_tracker(
                            state,
                            payment_data,
                            router_data,
                            merchant_context.get_merchant_key_store(),
                            merchant_context.get_merchant_account().storage_scheme,
                            &locale,
                            #[cfg(all(feature = "dynamic_routing", feature = "v1"))]
                            routable_connectors,
                            #[cfg(all(feature = "dynamic_routing", feature = "v1"))]
                            &business_profile,
                        )
                        .await?;

                    if should_trigger_post_processing_flows {
                        complete_postprocessing_steps_if_required(
                            state,
                            merchant_context,
                            &customer,
                            &mca,
                            &connector_data,
                            &mut payment_data,
                            op_ref,
                            Some(header_payload.clone()),
                        )
                        .await?;
                    }

                    payment_data
                }

                ConnectorCallType::SessionMultiple(connectors) => {
                    let session_surcharge_details =
                        call_surcharge_decision_management_for_session_flow(
                            state,
                            merchant_context,
                            &business_profile,
                            payment_data.get_payment_attempt(),
                            payment_data.get_payment_intent(),
                            payment_data.get_billing_address(),
                            &connectors,
                        )
                        .await?;
                    Box::pin(call_multiple_connectors_service(
                        state,
                        merchant_context,
                        connectors,
                        &operation,
                        payment_data,
                        &customer,
                        session_surcharge_details,
                        &business_profile,
                        header_payload.clone(),
                        <Req as Authenticate>::should_return_raw_response(&req),
                    ))
                    .await?
                }
            };

            #[cfg(feature = "frm")]
            if let Some(fraud_info) = &mut frm_info {
                #[cfg(feature = "v1")]
                Box::pin(frm_core::post_payment_frm_core(
                    state,
                    req_state,
                    merchant_context,
                    &mut payment_data,
                    fraud_info,
                    frm_configs
                        .clone()
                        .ok_or(errors::ApiErrorResponse::MissingRequiredField {
                            field_name: "frm_configs",
                        })
                        .attach_printable("Frm configs label not found")?,
                    &customer,
                    &mut should_continue_capture,
                ))
                .await?;
            }
        } else {
            (_, payment_data) = operation
                .to_update_tracker()?
                .update_trackers(
                    state,
                    req_state,
                    payment_data.clone(),
                    customer.clone(),
                    validate_result.storage_scheme,
                    None,
                    merchant_context.get_merchant_key_store(),
                    #[cfg(feature = "frm")]
                    frm_info.and_then(|info| info.suggested_action),
                    #[cfg(not(feature = "frm"))]
                    None,
                    header_payload.clone(),
                )
                .await?;
        }

        let payment_intent_status = payment_data.get_payment_intent().status;

        payment_data
            .get_payment_attempt()
            .payment_token
            .as_ref()
            .zip(payment_data.get_payment_attempt().payment_method)
            .map(ParentPaymentMethodToken::create_key_for_token)
            .async_map(|key_for_hyperswitch_token| async move {
                if key_for_hyperswitch_token
                    .should_delete_payment_method_token(payment_intent_status)
                {
                    let _ = key_for_hyperswitch_token.delete(state).await;
                }
            })
            .await;
    } else {
        (_, payment_data) = operation
            .to_update_tracker()?
            .update_trackers(
                state,
                req_state,
                payment_data.clone(),
                customer.clone(),
                validate_result.storage_scheme,
                None,
                merchant_context.get_merchant_key_store(),
                None,
                header_payload.clone(),
            )
            .await?;
    }

    let cloned_payment_data = payment_data.clone();
    let cloned_customer = customer.clone();

    #[cfg(feature = "v1")]
    operation
        .to_domain()?
        .store_extended_card_info_temporarily(
            state,
            payment_data.get_payment_intent().get_id(),
            &business_profile,
            payment_data.get_payment_method_data(),
        )
        .await?;

    utils::trigger_payments_webhook(
        merchant_context.clone(),
        business_profile,
        cloned_payment_data,
        cloned_customer,
        state,
        operation,
    )
    .await
    .map_err(|error| logger::warn!(payments_outgoing_webhook_error=?error))
    .ok();

    Ok((
        payment_data,
        req,
        customer,
        connector_http_status_code,
        external_latency,
    ))
}

#[cfg(feature = "v1")]
// This function is intended for use when the feature being implemented is not aligned with the
// core payment operations.
#[allow(clippy::too_many_arguments, clippy::type_complexity)]
#[instrument(skip_all, fields(payment_id, merchant_id))]
pub async fn proxy_for_payments_operation_core<F, Req, Op, FData, D>(
    state: &SessionState,
    req_state: ReqState,
    merchant_context: domain::MerchantContext,
    profile_id_from_auth_layer: Option<id_type::ProfileId>,
    operation: Op,
    req: Req,
    call_connector_action: CallConnectorAction,
    auth_flow: services::AuthFlow,
    header_payload: HeaderPayload,
    return_raw_connector_response: Option<bool>,
) -> RouterResult<(D, Req, Option<domain::Customer>, Option<u16>, Option<u128>)>
where
    F: Send + Clone + Sync,
    Req: Authenticate + Clone,
    Op: Operation<F, Req, Data = D> + Send + Sync,
    D: OperationSessionGetters<F> + OperationSessionSetters<F> + Send + Sync + Clone,

    // To create connector flow specific interface data
    D: ConstructFlowSpecificData<F, FData, router_types::PaymentsResponseData>,
    RouterData<F, FData, router_types::PaymentsResponseData>: Feature<F, FData>,

    // To construct connector flow specific api
    dyn api::Connector:
        services::api::ConnectorIntegration<F, FData, router_types::PaymentsResponseData>,

    // To perform router related operation for PaymentResponse
    PaymentResponse: Operation<F, FData, Data = D>,
    FData: Send + Sync + Clone,
{
    let operation: BoxedOperation<'_, F, Req, D> = Box::new(operation);

    tracing::Span::current().record(
        "merchant_id",
        merchant_context
            .get_merchant_account()
            .get_id()
            .get_string_repr(),
    );
    let (operation, validate_result) = operation
        .to_validate_request()?
        .validate_request(&req, &merchant_context)?;

    tracing::Span::current().record("payment_id", format!("{}", validate_result.payment_id));

    let operations::GetTrackerResponse {
        operation,
        customer_details: _,
        mut payment_data,
        business_profile,
        mandate_type: _,
    } = operation
        .to_get_tracker()?
        .get_trackers(
            state,
            &validate_result.payment_id,
            &req,
            &merchant_context,
            auth_flow,
            &header_payload,
        )
        .await?;

    core_utils::validate_profile_id_from_auth_layer(
        profile_id_from_auth_layer,
        &payment_data.get_payment_intent().clone(),
    )?;

    common_utils::fp_utils::when(!should_call_connector(&operation, &payment_data), || {
        Err(errors::ApiErrorResponse::IncorrectPaymentMethodConfiguration).attach_printable(format!(
            "Nti and card details based mit flow is not support for this {operation:?} payment operation"
        ))
    })?;

    let connector_choice = operation
        .to_domain()?
        .get_connector(
            &merchant_context,
            &state.clone(),
            &req,
            payment_data.get_payment_intent(),
        )
        .await?;

    let connector = set_eligible_connector_for_nti_in_payment_data(
        state,
        &business_profile,
        merchant_context.get_merchant_key_store(),
        &mut payment_data,
        connector_choice,
    )
    .await?;

    let should_add_task_to_process_tracker = should_add_task_to_process_tracker(&payment_data);

    let locale = header_payload.locale.clone();

    let schedule_time = if should_add_task_to_process_tracker {
        payment_sync::get_sync_process_schedule_time(
            &*state.store,
            connector.connector.id(),
            merchant_context.get_merchant_account().get_id(),
            0,
        )
        .await
        .change_context(errors::ApiErrorResponse::InternalServerError)
        .attach_printable("Failed while getting process schedule time")?
    } else {
        None
    };

    let (router_data, mca) = proxy_for_call_connector_service(
        state,
        req_state.clone(),
        &merchant_context,
        connector.clone(),
        &operation,
        &mut payment_data,
        &None,
        call_connector_action.clone(),
        &validate_result,
        schedule_time,
        header_payload.clone(),
        &business_profile,
        return_raw_connector_response,
    )
    .await?;

    let op_ref = &operation;
    let should_trigger_post_processing_flows = is_operation_confirm(&operation);

    let operation = Box::new(PaymentResponse);

    let connector_http_status_code = router_data.connector_http_status_code;
    let external_latency = router_data.external_latency;

    add_connector_http_status_code_metrics(connector_http_status_code);

    #[cfg(all(feature = "dynamic_routing", feature = "v1"))]
    let routable_connectors =
        convert_connector_data_to_routable_connectors(&[connector.clone().into()])
            .map_err(|e| logger::error!(routable_connector_error=?e))
            .unwrap_or_default();

    let mut payment_data = operation
        .to_post_update_tracker()?
        .update_tracker(
            state,
            payment_data,
            router_data,
            merchant_context.get_merchant_key_store(),
            merchant_context.get_merchant_account().storage_scheme,
            &locale,
            #[cfg(all(feature = "dynamic_routing", feature = "v1"))]
            routable_connectors,
            #[cfg(all(feature = "dynamic_routing", feature = "v1"))]
            &business_profile,
        )
        .await?;

    if should_trigger_post_processing_flows {
        complete_postprocessing_steps_if_required(
            state,
            &merchant_context,
            &None,
            &mca,
            &connector,
            &mut payment_data,
            op_ref,
            Some(header_payload.clone()),
        )
        .await?;
    }

    let cloned_payment_data = payment_data.clone();

    utils::trigger_payments_webhook(
        merchant_context.clone(),
        business_profile,
        cloned_payment_data,
        None,
        state,
        operation,
    )
    .await
    .map_err(|error| logger::warn!(payments_outgoing_webhook_error=?error))
    .ok();

    Ok((
        payment_data,
        req,
        None,
        connector_http_status_code,
        external_latency,
    ))
}

#[cfg(feature = "v2")]
#[allow(clippy::too_many_arguments, clippy::type_complexity)]
#[instrument(skip_all, fields(payment_id, merchant_id))]
pub async fn proxy_for_payments_operation_core<F, Req, Op, FData, D>(
    state: &SessionState,
    req_state: ReqState,
    merchant_context: domain::MerchantContext,
    profile: domain::Profile,
    operation: Op,
    req: Req,
    get_tracker_response: operations::GetTrackerResponse<D>,
    call_connector_action: CallConnectorAction,
    header_payload: HeaderPayload,
    return_raw_connector_response: Option<bool>,
) -> RouterResult<(D, Req, Option<u16>, Option<u128>)>
where
    F: Send + Clone + Sync,
    Req: Send + Sync + Authenticate,
    Op: Operation<F, Req, Data = D> + Send + Sync,
    D: OperationSessionGetters<F> + OperationSessionSetters<F> + Send + Sync + Clone,

    // To create connector flow specific interface data
    D: ConstructFlowSpecificData<F, FData, router_types::PaymentsResponseData>,
    RouterData<F, FData, router_types::PaymentsResponseData>: Feature<F, FData>,

    // To construct connector flow specific api
    dyn api::Connector:
        services::api::ConnectorIntegration<F, FData, router_types::PaymentsResponseData>,

    RouterData<F, FData, router_types::PaymentsResponseData>:
        hyperswitch_domain_models::router_data::TrackerPostUpdateObjects<F, FData, D>,

    // To perform router related operation for PaymentResponse
    PaymentResponse: Operation<F, FData, Data = D>,
    FData: Send + Sync + Clone,
{
    let operation: BoxedOperation<'_, F, Req, D> = Box::new(operation);

    // Get the trackers related to track the state of the payment
    let operations::GetTrackerResponse { mut payment_data } = get_tracker_response;
    // consume the req merchant_connector_id and set it in the payment_data
    let connector = operation
        .to_domain()?
        .perform_routing(&merchant_context, &profile, state, &mut payment_data)
        .await?;

    let payment_data = match connector {
        ConnectorCallType::PreDetermined(connector_data) => {
            let router_data = proxy_for_call_connector_service(
                state,
                req_state.clone(),
                &merchant_context,
                connector_data.connector_data.clone(),
                &operation,
                &mut payment_data,
                call_connector_action.clone(),
                header_payload.clone(),
                &profile,
                return_raw_connector_response,
            )
            .await?;

            let payments_response_operation = Box::new(PaymentResponse);

            payments_response_operation
                .to_post_update_tracker()?
                .update_tracker(
                    state,
                    payment_data,
                    router_data,
                    merchant_context.get_merchant_key_store(),
                    merchant_context.get_merchant_account().storage_scheme,
                )
                .await?
        }
        ConnectorCallType::Retryable(vec) => todo!(),
        ConnectorCallType::SessionMultiple(vec) => todo!(),
        ConnectorCallType::Skip => payment_data,
    };

    Ok((payment_data, req, None, None))
}

#[cfg(feature = "v2")]
#[allow(clippy::too_many_arguments, clippy::type_complexity)]
#[instrument(skip_all, fields(payment_id, merchant_id))]
pub async fn external_vault_proxy_for_payments_operation_core<F, Req, Op, FData, D>(
    state: &SessionState,
    req_state: ReqState,
    merchant_context: domain::MerchantContext,
    profile: domain::Profile,
    operation: Op,
    req: Req,
    get_tracker_response: operations::GetTrackerResponse<D>,
    call_connector_action: CallConnectorAction,
    header_payload: HeaderPayload,
    return_raw_connector_response: Option<bool>,
) -> RouterResult<(D, Req, Option<u16>, Option<u128>)>
where
    F: Send + Clone + Sync,
    Req: Send + Sync + Authenticate,
    Op: Operation<F, Req, Data = D> + Send + Sync,
    D: OperationSessionGetters<F> + OperationSessionSetters<F> + Send + Sync + Clone,

    // To create connector flow specific interface data
    D: ConstructFlowSpecificData<F, FData, router_types::PaymentsResponseData>,
    RouterData<F, FData, router_types::PaymentsResponseData>: Feature<F, FData>,

    // To construct connector flow specific api
    dyn api::Connector:
        services::api::ConnectorIntegration<F, FData, router_types::PaymentsResponseData>,

    RouterData<F, FData, router_types::PaymentsResponseData>:
        hyperswitch_domain_models::router_data::TrackerPostUpdateObjects<F, FData, D>,

    // To perform router related operation for PaymentResponse
    PaymentResponse: Operation<F, FData, Data = D>,
    FData: Send + Sync + Clone,
{
    let operation: BoxedOperation<'_, F, Req, D> = Box::new(operation);

    // Get the trackers related to track the state of the payment
    let operations::GetTrackerResponse { mut payment_data } = get_tracker_response;

    let (_operation, customer) = operation
        .to_domain()?
        .get_customer_details(
            state,
            &mut payment_data,
            merchant_context.get_merchant_key_store(),
            merchant_context.get_merchant_account().storage_scheme,
        )
        .await
        .to_not_found_response(errors::ApiErrorResponse::CustomerNotFound)
        .attach_printable("Failed while fetching/creating customer")?;

    operation
        .to_domain()?
        .create_or_fetch_payment_method(state, &merchant_context, &profile, &mut payment_data)
        .await?;

    // consume the req merchant_connector_id and set it in the payment_data
    let connector = operation
        .to_domain()?
        .perform_routing(&merchant_context, &profile, state, &mut payment_data)
        .await?;

    let payment_data = match connector {
        ConnectorCallType::PreDetermined(connector_data) => {
            let (mca_type_details, updated_customer, router_data) =
                call_connector_service_prerequisites(
                    state,
                    req_state.clone(),
                    &merchant_context,
                    connector_data.connector_data.clone(),
                    &operation,
                    &mut payment_data,
                    &customer,
                    call_connector_action.clone(),
                    None,
                    header_payload.clone(),
                    None,
                    &profile,
                    false,
                    false, //should_retry_with_pan is set to false in case of PreDetermined ConnectorCallType
                    req.should_return_raw_response(),
                )
                .await?;

            let router_data = call_unified_connector_service_for_external_proxy(
                state,
                req_state.clone(),
                &merchant_context,
                connector_data.connector_data.clone(),
                &operation,
                &mut payment_data,
                &customer,
                call_connector_action.clone(),
                None, // schedule_time is not used in PreDetermined ConnectorCallType
                header_payload.clone(),
                #[cfg(feature = "frm")]
                None,
                &profile,
                false,
                false, //should_retry_with_pan is set to false in case of PreDetermined ConnectorCallType
                req.should_return_raw_response(),
                mca_type_details,
                router_data,
                updated_customer,
            )
            .await?;

            // update payment method if its a successful transaction
            if router_data.status.is_success() {
                operation
                    .to_domain()?
                    .update_payment_method(state, &merchant_context, &mut payment_data)
                    .await;
            }

            let payments_response_operation = Box::new(PaymentResponse);

            payments_response_operation
                .to_post_update_tracker()?
                .update_tracker(
                    state,
                    payment_data,
                    router_data,
                    merchant_context.get_merchant_key_store(),
                    merchant_context.get_merchant_account().storage_scheme,
                )
                .await?
        }
        ConnectorCallType::Retryable(_) => todo!(),
        ConnectorCallType::SessionMultiple(_) => todo!(),
        ConnectorCallType::Skip => payment_data,
    };

    Ok((payment_data, req, None, None))
}

#[cfg(feature = "v2")]
#[allow(clippy::too_many_arguments, clippy::type_complexity)]
#[instrument(skip_all, fields(payment_id, merchant_id))]
pub async fn payments_intent_operation_core<F, Req, Op, D>(
    state: &SessionState,
    req_state: ReqState,
    merchant_context: domain::MerchantContext,
    profile: domain::Profile,
    operation: Op,
    req: Req,
    payment_id: id_type::GlobalPaymentId,
    header_payload: HeaderPayload,
) -> RouterResult<(D, Req, Option<domain::Customer>)>
where
    F: Send + Clone + Sync,
    Req: Clone,
    Op: Operation<F, Req, Data = D> + Send + Sync,
    D: OperationSessionGetters<F> + OperationSessionSetters<F> + Send + Sync + Clone,
{
    let operation: BoxedOperation<'_, F, Req, D> = Box::new(operation);

    tracing::Span::current().record(
        "merchant_id",
        merchant_context
            .get_merchant_account()
            .get_id()
            .get_string_repr(),
    );

    let _validate_result = operation
        .to_validate_request()?
        .validate_request(&req, &merchant_context)?;

    tracing::Span::current().record("global_payment_id", payment_id.get_string_repr());

    let operations::GetTrackerResponse { mut payment_data } = operation
        .to_get_tracker()?
        .get_trackers(
            state,
            &payment_id,
            &req,
            &merchant_context,
            &profile,
            &header_payload,
        )
        .await?;

    let (_operation, customer) = operation
        .to_domain()?
        .get_customer_details(
            state,
            &mut payment_data,
            merchant_context.get_merchant_key_store(),
            merchant_context.get_merchant_account().storage_scheme,
        )
        .await
        .to_not_found_response(errors::ApiErrorResponse::CustomerNotFound)
        .attach_printable("Failed while fetching/creating customer")?;

    let (_operation, payment_data) = operation
        .to_update_tracker()?
        .update_trackers(
            state,
            req_state,
            payment_data,
            customer.clone(),
            merchant_context.get_merchant_account().storage_scheme,
            None,
            merchant_context.get_merchant_key_store(),
            None,
            header_payload,
        )
        .await?;

    Ok((payment_data, req, customer))
}

#[cfg(feature = "v2")]
#[allow(clippy::too_many_arguments, clippy::type_complexity)]
#[instrument(skip_all, fields(payment_id, merchant_id))]
pub async fn payments_attempt_operation_core<F, Req, Op, D>(
    state: &SessionState,
    req_state: ReqState,
    merchant_context: domain::MerchantContext,
    profile: domain::Profile,
    operation: Op,
    req: Req,
    payment_id: id_type::GlobalPaymentId,
    header_payload: HeaderPayload,
) -> RouterResult<(D, Req, Option<domain::Customer>)>
where
    F: Send + Clone + Sync,
    Req: Clone,
    Op: Operation<F, Req, Data = D> + Send + Sync,
    D: OperationSessionGetters<F> + Send + Sync + Clone,
{
    let operation: BoxedOperation<'_, F, Req, D> = Box::new(operation);

    tracing::Span::current().record(
        "merchant_id",
        merchant_context
            .get_merchant_account()
            .get_id()
            .get_string_repr(),
    );

    let _validate_result = operation
        .to_validate_request()?
        .validate_request(&req, &merchant_context)?;

    tracing::Span::current().record("global_payment_id", payment_id.get_string_repr());

    let operations::GetTrackerResponse { mut payment_data } = operation
        .to_get_tracker()?
        .get_trackers(
            state,
            &payment_id,
            &req,
            &merchant_context,
            &profile,
            &header_payload,
        )
        .await?;

    let (_operation, customer) = operation
        .to_domain()?
        .get_customer_details(
            state,
            &mut payment_data,
            merchant_context.get_merchant_key_store(),
            merchant_context.get_merchant_account().storage_scheme,
        )
        .await
        .to_not_found_response(errors::ApiErrorResponse::CustomerNotFound)
        .attach_printable("Failed while fetching/creating customer")?;

    let (_operation, payment_data) = operation
        .to_update_tracker()?
        .update_trackers(
            state,
            req_state,
            payment_data,
            customer.clone(),
            merchant_context.get_merchant_account().storage_scheme,
            None,
            merchant_context.get_merchant_key_store(),
            None,
            header_payload,
        )
        .await?;

    Ok((payment_data, req, customer))
}

#[instrument(skip_all)]
#[cfg(feature = "v1")]
pub async fn call_decision_manager<F, D>(
    state: &SessionState,
    merchant_context: &domain::MerchantContext,
    _business_profile: &domain::Profile,
    payment_data: &D,
) -> RouterResult<Option<enums::AuthenticationType>>
where
    F: Clone,
    D: OperationSessionGetters<F>,
{
    let setup_mandate = payment_data.get_setup_mandate();
    let payment_method_data = payment_data.get_payment_method_data();
    let payment_dsl_data = core_routing::PaymentsDslInput::new(
        setup_mandate,
        payment_data.get_payment_attempt(),
        payment_data.get_payment_intent(),
        payment_method_data,
        payment_data.get_address(),
        payment_data.get_recurring_details(),
        payment_data.get_currency(),
    );
    let algorithm_ref: api::routing::RoutingAlgorithmRef = merchant_context
        .get_merchant_account()
        .routing_algorithm
        .clone()
        .map(|val| val.parse_value("routing algorithm"))
        .transpose()
        .change_context(errors::ApiErrorResponse::InternalServerError)
        .attach_printable("Could not decode the routing algorithm")?
        .unwrap_or_default();

    let output = perform_decision_management(
        state,
        algorithm_ref,
        merchant_context.get_merchant_account().get_id(),
        &payment_dsl_data,
    )
    .await
    .change_context(errors::ApiErrorResponse::InternalServerError)
    .attach_printable("Could not decode the conditional config")?;
    Ok(payment_dsl_data
        .payment_attempt
        .authentication_type
        .or(output.override_3ds))
}

// TODO: Move to business profile surcharge column
#[instrument(skip_all)]
#[cfg(feature = "v2")]
pub fn call_decision_manager<F>(
    state: &SessionState,
    record: common_types::payments::DecisionManagerRecord,
    payment_data: &PaymentConfirmData<F>,
) -> RouterResult<Option<enums::AuthenticationType>>
where
    F: Clone,
{
    let payment_method_data = payment_data.get_payment_method_data();
    let payment_dsl_data = core_routing::PaymentsDslInput::new(
        None,
        payment_data.get_payment_attempt(),
        payment_data.get_payment_intent(),
        payment_method_data,
        payment_data.get_address(),
        None,
        payment_data.get_currency(),
    );

    let output = perform_decision_management(record, &payment_dsl_data)
        .change_context(errors::ApiErrorResponse::InternalServerError)
        .attach_printable("Could not decode the conditional config")?;

    Ok(output.override_3ds)
}

#[cfg(feature = "v2")]
#[instrument(skip_all)]
async fn populate_surcharge_details<F>(
    state: &SessionState,
    payment_data: &mut PaymentData<F>,
) -> RouterResult<()>
where
    F: Send + Clone,
{
    todo!()
}

#[cfg(feature = "v1")]
#[instrument(skip_all)]
async fn populate_surcharge_details<F>(
    state: &SessionState,
    payment_data: &mut PaymentData<F>,
) -> RouterResult<()>
where
    F: Send + Clone,
{
    if payment_data
        .payment_intent
        .surcharge_applicable
        .unwrap_or(false)
    {
        logger::debug!("payment_intent.surcharge_applicable = true");
        if let Some(surcharge_details) = payment_data.payment_attempt.get_surcharge_details() {
            // if retry payment, surcharge would have been populated from the previous attempt. Use the same surcharge
            let surcharge_details =
                types::SurchargeDetails::from((&surcharge_details, &payment_data.payment_attempt));
            payment_data.surcharge_details = Some(surcharge_details);
            return Ok(());
        }
        let raw_card_key = payment_data
            .payment_method_data
            .as_ref()
            .and_then(helpers::get_key_params_for_surcharge_details)
            .map(|(payment_method, payment_method_type, card_network)| {
                types::SurchargeKey::PaymentMethodData(
                    payment_method,
                    payment_method_type,
                    card_network,
                )
            });
        let saved_card_key = payment_data.token.clone().map(types::SurchargeKey::Token);

        let surcharge_key = raw_card_key
            .or(saved_card_key)
            .get_required_value("payment_method_data or payment_token")?;
        logger::debug!(surcharge_key_confirm =? surcharge_key);

        let calculated_surcharge_details =
            match types::SurchargeMetadata::get_individual_surcharge_detail_from_redis(
                state,
                surcharge_key,
                &payment_data.payment_attempt.attempt_id,
            )
            .await
            {
                Ok(surcharge_details) => Some(surcharge_details),
                Err(err) if err.current_context() == &RedisError::NotFound => None,
                Err(err) => {
                    Err(err).change_context(errors::ApiErrorResponse::InternalServerError)?
                }
            };

        payment_data.surcharge_details = calculated_surcharge_details.clone();

        //Update payment_attempt net_amount with surcharge details
        payment_data
            .payment_attempt
            .net_amount
            .set_surcharge_details(calculated_surcharge_details);
    } else {
        let surcharge_details =
            payment_data
                .payment_attempt
                .get_surcharge_details()
                .map(|surcharge_details| {
                    logger::debug!("surcharge sent in payments create request");
                    types::SurchargeDetails::from((
                        &surcharge_details,
                        &payment_data.payment_attempt,
                    ))
                });
        payment_data.surcharge_details = surcharge_details;
    }
    Ok(())
}

#[inline]
pub fn get_connector_data(
    connectors: &mut IntoIter<api::ConnectorRoutingData>,
) -> RouterResult<api::ConnectorRoutingData> {
    connectors
        .next()
        .ok_or(errors::ApiErrorResponse::InternalServerError)
        .attach_printable("Connector not found in connectors iterator")
}

#[cfg(feature = "v1")]
pub fn get_connector_with_networks(
    connectors: &mut IntoIter<api::ConnectorRoutingData>,
) -> Option<(api::ConnectorData, enums::CardNetwork)> {
    connectors.find_map(|connector| {
        connector
            .network
            .map(|network| (connector.connector_data, network))
    })
}

#[cfg(feature = "v1")]
fn get_connector_data_with_routing_decision(
    connectors: &mut IntoIter<api::ConnectorRoutingData>,
    business_profile: &domain::Profile,
    debit_routing_output_optional: Option<api_models::open_router::DebitRoutingOutput>,
) -> RouterResult<(
    api::ConnectorData,
    Option<routing_helpers::RoutingDecisionData>,
)> {
    if business_profile.is_debit_routing_enabled && debit_routing_output_optional.is_some() {
        if let Some((data, card_network)) = get_connector_with_networks(connectors) {
            let debit_routing_output =
                debit_routing_output_optional.get_required_value("debit routing output")?;
            let routing_decision =
                routing_helpers::RoutingDecisionData::get_debit_routing_decision_data(
                    card_network,
                    Some(debit_routing_output),
                );
            return Ok((data, Some(routing_decision)));
        }
    }

    Ok((get_connector_data(connectors)?.connector_data, None))
}

#[cfg(feature = "v2")]
#[instrument(skip_all)]
pub async fn call_surcharge_decision_management_for_session_flow(
    _state: &SessionState,
    _merchant_context: &domain::MerchantContext,
    _payment_attempt: &storage::PaymentAttempt,
    _payment_intent: &storage::PaymentIntent,
    _billing_address: Option<hyperswitch_domain_models::address::Address>,
    _session_connector_data: &[api::SessionConnectorData],
) -> RouterResult<Option<api::SessionSurchargeDetails>> {
    todo!()
}

#[cfg(feature = "v1")]
#[instrument(skip_all)]
pub async fn call_surcharge_decision_management_for_session_flow(
    state: &SessionState,
    merchant_context: &domain::MerchantContext,
    _business_profile: &domain::Profile,
    payment_attempt: &storage::PaymentAttempt,
    payment_intent: &storage::PaymentIntent,
    billing_address: Option<hyperswitch_domain_models::address::Address>,
    session_connector_data: &api::SessionConnectorDatas,
) -> RouterResult<Option<api::SessionSurchargeDetails>> {
    if let Some(surcharge_amount) = payment_attempt.net_amount.get_surcharge_amount() {
        Ok(Some(api::SessionSurchargeDetails::PreDetermined(
            types::SurchargeDetails {
                original_amount: payment_attempt.net_amount.get_order_amount(),
                surcharge: Surcharge::Fixed(surcharge_amount),
                tax_on_surcharge: None,
                surcharge_amount,
                tax_on_surcharge_amount: payment_attempt
                    .net_amount
                    .get_tax_on_surcharge()
                    .unwrap_or_default(),
            },
        )))
    } else {
        let payment_method_type_list = session_connector_data
            .iter()
            .map(|session_connector_data| session_connector_data.payment_method_sub_type)
            .collect();

        #[cfg(feature = "v1")]
        let algorithm_ref: api::routing::RoutingAlgorithmRef = merchant_context
            .get_merchant_account()
            .routing_algorithm
            .clone()
            .map(|val| val.parse_value("routing algorithm"))
            .transpose()
            .change_context(errors::ApiErrorResponse::InternalServerError)
            .attach_printable("Could not decode the routing algorithm")?
            .unwrap_or_default();

        // TODO: Move to business profile surcharge column
        #[cfg(feature = "v2")]
        let algorithm_ref: api::routing::RoutingAlgorithmRef = todo!();

        let surcharge_results =
            surcharge_decision_configs::perform_surcharge_decision_management_for_session_flow(
                state,
                algorithm_ref,
                payment_attempt,
                payment_intent,
                billing_address,
                &payment_method_type_list,
            )
            .await
            .change_context(errors::ApiErrorResponse::InternalServerError)
            .attach_printable("error performing surcharge decision operation")?;

        Ok(if surcharge_results.is_empty_result() {
            None
        } else {
            Some(api::SessionSurchargeDetails::Calculated(surcharge_results))
        })
    }
}

#[cfg(feature = "v1")]
#[allow(clippy::too_many_arguments)]
pub async fn payments_core<F, Res, Req, Op, FData, D>(
    state: SessionState,
    req_state: ReqState,
    merchant_context: domain::MerchantContext,
    profile_id: Option<id_type::ProfileId>,
    operation: Op,
    req: Req,
    auth_flow: services::AuthFlow,
    call_connector_action: CallConnectorAction,
    eligible_connectors: Option<Vec<enums::Connector>>,
    header_payload: HeaderPayload,
) -> RouterResponse<Res>
where
    F: Send + Clone + Sync,
    FData: Send + Sync + Clone + router_types::Capturable,
    Op: Operation<F, Req, Data = D> + Send + Sync + Clone,
    Req: Debug + Authenticate + Clone,
    D: OperationSessionGetters<F> + OperationSessionSetters<F> + Send + Sync + Clone,
    Res: transformers::ToResponse<F, D, Op>,
    // To create connector flow specific interface data
    D: ConstructFlowSpecificData<F, FData, router_types::PaymentsResponseData>,
    RouterData<F, FData, router_types::PaymentsResponseData>: Feature<F, FData>,

    // To construct connector flow specific api
    dyn api::Connector:
        services::api::ConnectorIntegration<F, FData, router_types::PaymentsResponseData>,

    // To perform router related operation for PaymentResponse
    PaymentResponse: Operation<F, FData, Data = D>,
{
    let eligible_routable_connectors = eligible_connectors.map(|connectors| {
        connectors
            .into_iter()
            .flat_map(|c| c.foreign_try_into())
            .collect()
    });
    let (payment_data, _req, customer, connector_http_status_code, external_latency) =
        payments_operation_core::<_, _, _, _, _>(
            &state,
            req_state,
            &merchant_context,
            profile_id,
            operation.clone(),
            req,
            call_connector_action,
            auth_flow,
            eligible_routable_connectors,
            header_payload.clone(),
        )
        .await?;

    Res::generate_response(
        payment_data,
        customer,
        auth_flow,
        &state.base_url,
        operation,
        &state.conf.connector_request_reference_id_config,
        connector_http_status_code,
        external_latency,
        header_payload.x_hs_latency,
    )
}

#[cfg(feature = "v1")]
#[allow(clippy::too_many_arguments)]
pub async fn proxy_for_payments_core<F, Res, Req, Op, FData, D>(
    state: SessionState,
    req_state: ReqState,
    merchant_context: domain::MerchantContext,
    profile_id: Option<id_type::ProfileId>,
    operation: Op,
    req: Req,
    auth_flow: services::AuthFlow,
    call_connector_action: CallConnectorAction,
    header_payload: HeaderPayload,
    return_raw_connector_response: Option<bool>,
) -> RouterResponse<Res>
where
    F: Send + Clone + Sync,
    FData: Send + Sync + Clone,
    Op: Operation<F, Req, Data = D> + Send + Sync + Clone,
    Req: Debug + Authenticate + Clone,
    D: OperationSessionGetters<F> + OperationSessionSetters<F> + Send + Sync + Clone,
    Res: transformers::ToResponse<F, D, Op>,
    // To create connector flow specific interface data
    D: ConstructFlowSpecificData<F, FData, router_types::PaymentsResponseData>,
    RouterData<F, FData, router_types::PaymentsResponseData>: Feature<F, FData>,

    // To construct connector flow specific api
    dyn api::Connector:
        services::api::ConnectorIntegration<F, FData, router_types::PaymentsResponseData>,

    // To perform router related operation for PaymentResponse
    PaymentResponse: Operation<F, FData, Data = D>,
{
    let (payment_data, _req, customer, connector_http_status_code, external_latency) =
        proxy_for_payments_operation_core::<_, _, _, _, _>(
            &state,
            req_state,
            merchant_context,
            profile_id,
            operation.clone(),
            req,
            call_connector_action,
            auth_flow,
            header_payload.clone(),
            return_raw_connector_response,
        )
        .await?;

    Res::generate_response(
        payment_data,
        customer,
        auth_flow,
        &state.base_url,
        operation,
        &state.conf.connector_request_reference_id_config,
        connector_http_status_code,
        external_latency,
        header_payload.x_hs_latency,
    )
}

#[cfg(feature = "v2")]
#[allow(clippy::too_many_arguments)]
pub async fn proxy_for_payments_core<F, Res, Req, Op, FData, D>(
    state: SessionState,
    req_state: ReqState,
    merchant_context: domain::MerchantContext,
    profile: domain::Profile,
    operation: Op,
    req: Req,
    payment_id: id_type::GlobalPaymentId,
    call_connector_action: CallConnectorAction,
    header_payload: HeaderPayload,
    return_raw_connector_response: Option<bool>,
) -> RouterResponse<Res>
where
    F: Send + Clone + Sync,
    Req: Send + Sync + Authenticate,
    FData: Send + Sync + Clone,
    Op: Operation<F, Req, Data = D> + ValidateStatusForOperation + Send + Sync + Clone,
    Req: Debug,
    D: OperationSessionGetters<F>
        + OperationSessionSetters<F>
        + transformers::GenerateResponse<Res>
        + Send
        + Sync
        + Clone,
    D: ConstructFlowSpecificData<F, FData, router_types::PaymentsResponseData>,
    RouterData<F, FData, router_types::PaymentsResponseData>: Feature<F, FData>,

    dyn api::Connector:
        services::api::ConnectorIntegration<F, FData, router_types::PaymentsResponseData>,

    PaymentResponse: Operation<F, FData, Data = D>,

    RouterData<F, FData, router_types::PaymentsResponseData>:
        hyperswitch_domain_models::router_data::TrackerPostUpdateObjects<F, FData, D>,
{
    operation
        .to_validate_request()?
        .validate_request(&req, &merchant_context)?;

    let get_tracker_response = operation
        .to_get_tracker()?
        .get_trackers(
            &state,
            &payment_id,
            &req,
            &merchant_context,
            &profile,
            &header_payload,
        )
        .await?;

    let (payment_data, _req, connector_http_status_code, external_latency) =
        proxy_for_payments_operation_core::<_, _, _, _, _>(
            &state,
            req_state,
            merchant_context.clone(),
            profile.clone(),
            operation.clone(),
            req,
            get_tracker_response,
            call_connector_action,
            header_payload.clone(),
            return_raw_connector_response,
        )
        .await?;

    payment_data.generate_response(
        &state,
        connector_http_status_code,
        external_latency,
        header_payload.x_hs_latency,
        &merchant_context,
        &profile,
        None,
    )
}

#[cfg(feature = "v2")]
#[allow(clippy::too_many_arguments)]
pub async fn external_vault_proxy_for_payments_core<F, Res, Req, Op, FData, D>(
    state: SessionState,
    req_state: ReqState,
    merchant_context: domain::MerchantContext,
    profile: domain::Profile,
    operation: Op,
    req: Req,
    payment_id: id_type::GlobalPaymentId,
    call_connector_action: CallConnectorAction,
    header_payload: HeaderPayload,
    return_raw_connector_response: Option<bool>,
) -> RouterResponse<Res>
where
    F: Send + Clone + Sync,
    Req: Send + Sync + Authenticate,
    FData: Send + Sync + Clone,
    Op: Operation<F, Req, Data = D> + ValidateStatusForOperation + Send + Sync + Clone,
    Req: Debug,
    D: OperationSessionGetters<F>
        + OperationSessionSetters<F>
        + transformers::GenerateResponse<Res>
        + Send
        + Sync
        + Clone,
    D: ConstructFlowSpecificData<F, FData, router_types::PaymentsResponseData>,
    RouterData<F, FData, router_types::PaymentsResponseData>: Feature<F, FData>,

    dyn api::Connector:
        services::api::ConnectorIntegration<F, FData, router_types::PaymentsResponseData>,

    PaymentResponse: Operation<F, FData, Data = D>,

    RouterData<F, FData, router_types::PaymentsResponseData>:
        hyperswitch_domain_models::router_data::TrackerPostUpdateObjects<F, FData, D>,
{
    operation
        .to_validate_request()?
        .validate_request(&req, &merchant_context)?;

    let get_tracker_response = operation
        .to_get_tracker()?
        .get_trackers(
            &state,
            &payment_id,
            &req,
            &merchant_context,
            &profile,
            &header_payload,
        )
        .await?;

    let (payment_data, _req, connector_http_status_code, external_latency) =
        external_vault_proxy_for_payments_operation_core::<_, _, _, _, _>(
            &state,
            req_state,
            merchant_context.clone(),
            profile.clone(),
            operation.clone(),
            req,
            get_tracker_response,
            call_connector_action,
            header_payload.clone(),
            return_raw_connector_response,
        )
        .await?;

    payment_data.generate_response(
        &state,
        connector_http_status_code,
        external_latency,
        header_payload.x_hs_latency,
        &merchant_context,
        &profile,
        None,
    )
}

#[cfg(feature = "v2")]
#[allow(clippy::too_many_arguments)]
pub async fn record_attempt_core(
    state: SessionState,
    req_state: ReqState,
    merchant_context: domain::MerchantContext,
    profile: domain::Profile,
    req: api_models::payments::PaymentsAttemptRecordRequest,
    payment_id: id_type::GlobalPaymentId,
    header_payload: HeaderPayload,
) -> RouterResponse<api_models::payments::PaymentAttemptRecordResponse> {
    tracing::Span::current().record(
        "merchant_id",
        merchant_context
            .get_merchant_account()
            .get_id()
            .get_string_repr(),
    );

    let operation: &operations::payment_attempt_record::PaymentAttemptRecord =
        &operations::payment_attempt_record::PaymentAttemptRecord;
    let boxed_operation: BoxedOperation<
        '_,
        api::RecordAttempt,
        api_models::payments::PaymentsAttemptRecordRequest,
        domain_payments::PaymentAttemptRecordData<api::RecordAttempt>,
    > = Box::new(operation);

    let _validate_result = boxed_operation
        .to_validate_request()?
        .validate_request(&req, &merchant_context)?;

    tracing::Span::current().record("global_payment_id", payment_id.get_string_repr());

    let operations::GetTrackerResponse { payment_data } = boxed_operation
        .to_get_tracker()?
        .get_trackers(
            &state,
            &payment_id,
            &req,
            &merchant_context,
            &profile,
            &header_payload,
        )
        .await?;
    let default_payment_status_data = PaymentStatusData {
        flow: PhantomData,
        payment_intent: payment_data.payment_intent.clone(),
        payment_attempt: payment_data.payment_attempt.clone(),
        attempts: None,
        should_sync_with_connector: false,
        payment_address: payment_data.payment_address.clone(),
        merchant_connector_details: None,
    };

    let payment_status_data = (req.triggered_by == common_enums::TriggeredBy::Internal)
    .then(|| default_payment_status_data.clone())
    .async_unwrap_or_else(|| async {
        match Box::pin(proxy_for_payments_operation_core::<
            api::PSync,
            _,
            _,
            _,
            PaymentStatusData<api::PSync>,
        >(
            &state,
            req_state.clone(),
            merchant_context.clone(),
            profile.clone(),
            operations::PaymentGet,
            api::PaymentsRetrieveRequest {
                force_sync: true,
                expand_attempts: false,
                param: None,
                return_raw_connector_response: None,
                merchant_connector_details: None,
            },
            operations::GetTrackerResponse {
                payment_data: PaymentStatusData {
                    flow: PhantomData,
                    payment_intent: payment_data.payment_intent.clone(),
                    payment_attempt: payment_data.payment_attempt.clone(),
                    attempts: None,
                    should_sync_with_connector: true,
                    payment_address: payment_data.payment_address.clone(),
                    merchant_connector_details: None,
                },
            },
            CallConnectorAction::Trigger,
            HeaderPayload::default(),
            None,
        ))
        .await
        {
            Ok((data, _, _, _)) => data,
            Err(err) => {
                router_env::logger::error!(error=?err, "proxy_for_payments_operation_core failed for external payment attempt");
                default_payment_status_data
            }
        }
    })
    .await;

    let record_payment_data = domain_payments::PaymentAttemptRecordData {
        flow: PhantomData,
        payment_intent: payment_status_data.payment_intent,
        payment_attempt: payment_status_data.payment_attempt,
        revenue_recovery_data: payment_data.revenue_recovery_data.clone(),
        payment_address: payment_data.payment_address.clone(),
    };

    let (_operation, final_payment_data) = boxed_operation
        .to_update_tracker()?
        .update_trackers(
            &state,
            req_state,
            record_payment_data,
            None,
            merchant_context.get_merchant_account().storage_scheme,
            None,
            merchant_context.get_merchant_key_store(),
            None,
            header_payload.clone(),
        )
        .await?;

    transformers::GenerateResponse::generate_response(
        final_payment_data,
        &state,
        None,
        None,
        header_payload.x_hs_latency,
        &merchant_context,
        &profile,
        None,
    )
}

#[cfg(feature = "v2")]
#[allow(clippy::too_many_arguments)]
pub async fn payments_intent_core<F, Res, Req, Op, D>(
    state: SessionState,
    req_state: ReqState,
    merchant_context: domain::MerchantContext,
    profile: domain::Profile,
    operation: Op,
    req: Req,
    payment_id: id_type::GlobalPaymentId,
    header_payload: HeaderPayload,
) -> RouterResponse<Res>
where
    F: Send + Clone + Sync,
    Op: Operation<F, Req, Data = D> + Send + Sync + Clone,
    Req: Debug + Clone,
    D: OperationSessionGetters<F> + OperationSessionSetters<F> + Send + Sync + Clone,
    Res: transformers::ToResponse<F, D, Op>,
{
    let (payment_data, _req, customer) = payments_intent_operation_core::<_, _, _, _>(
        &state,
        req_state,
        merchant_context.clone(),
        profile,
        operation.clone(),
        req,
        payment_id,
        header_payload.clone(),
    )
    .await?;

    Res::generate_response(
        payment_data,
        customer,
        &state.base_url,
        operation,
        &state.conf.connector_request_reference_id_config,
        None,
        None,
        header_payload.x_hs_latency,
        &merchant_context,
    )
}

#[cfg(feature = "v2")]
#[allow(clippy::too_many_arguments)]
pub async fn payments_list_attempts_using_payment_intent_id<F, Res, Req, Op, D>(
    state: SessionState,
    req_state: ReqState,
    merchant_context: domain::MerchantContext,
    profile: domain::Profile,
    operation: Op,
    req: Req,
    payment_id: id_type::GlobalPaymentId,
    header_payload: HeaderPayload,
) -> RouterResponse<Res>
where
    F: Send + Clone + Sync,
    Op: Operation<F, Req, Data = D> + Send + Sync + Clone,
    Req: Debug + Clone,
    D: OperationSessionGetters<F> + Send + Sync + Clone,
    Res: transformers::ToResponse<F, D, Op>,
{
    let (payment_data, _req, customer) = payments_attempt_operation_core::<_, _, _, _>(
        &state,
        req_state,
        merchant_context.clone(),
        profile,
        operation.clone(),
        req,
        payment_id,
        header_payload.clone(),
    )
    .await?;

    Res::generate_response(
        payment_data,
        customer,
        &state.base_url,
        operation,
        &state.conf.connector_request_reference_id_config,
        None,
        None,
        header_payload.x_hs_latency,
        &merchant_context,
    )
}

#[cfg(feature = "v2")]
#[allow(clippy::too_many_arguments)]
pub async fn payments_get_intent_using_merchant_reference(
    state: SessionState,
    merchant_context: domain::MerchantContext,
    profile: domain::Profile,
    req_state: ReqState,
    merchant_reference_id: &id_type::PaymentReferenceId,
    header_payload: HeaderPayload,
) -> RouterResponse<api::PaymentsIntentResponse> {
    let db = state.store.as_ref();
    let storage_scheme = merchant_context.get_merchant_account().storage_scheme;
    let key_manager_state = &(&state).into();
    let payment_intent = db
        .find_payment_intent_by_merchant_reference_id_profile_id(
            key_manager_state,
            merchant_reference_id,
            profile.get_id(),
            merchant_context.get_merchant_key_store(),
            &storage_scheme,
        )
        .await
        .to_not_found_response(errors::ApiErrorResponse::PaymentNotFound)?;

    let (payment_data, _req, customer) = Box::pin(payments_intent_operation_core::<
        api::PaymentGetIntent,
        _,
        _,
        PaymentIntentData<api::PaymentGetIntent>,
    >(
        &state,
        req_state,
        merchant_context.clone(),
        profile.clone(),
        operations::PaymentGetIntent,
        api_models::payments::PaymentsGetIntentRequest {
            id: payment_intent.get_id().clone(),
        },
        payment_intent.get_id().clone(),
        header_payload.clone(),
    ))
    .await?;

    transformers::ToResponse::<
        api::PaymentGetIntent,
        PaymentIntentData<api::PaymentGetIntent>,
        operations::PaymentGetIntent,
    >::generate_response(
        payment_data,
        customer,
        &state.base_url,
        operations::PaymentGetIntent,
        &state.conf.connector_request_reference_id_config,
        None,
        None,
        header_payload.x_hs_latency,
        &merchant_context,
    )
}

#[cfg(feature = "v2")]
#[allow(clippy::too_many_arguments)]
pub async fn payments_core<F, Res, Req, Op, FData, D>(
    state: SessionState,
    req_state: ReqState,
    merchant_context: domain::MerchantContext,
    profile: domain::Profile,
    operation: Op,
    req: Req,
    payment_id: id_type::GlobalPaymentId,
    call_connector_action: CallConnectorAction,
    header_payload: HeaderPayload,
) -> RouterResponse<Res>
where
    F: Send + Clone + Sync,
    Req: Send + Sync + Authenticate,
    FData: Send + Sync + Clone,
    Op: Operation<F, Req, Data = D> + ValidateStatusForOperation + Send + Sync + Clone,
    Req: Debug,
    D: OperationSessionGetters<F>
        + OperationSessionSetters<F>
        + transformers::GenerateResponse<Res>
        + Send
        + Sync
        + Clone,
    // To create connector flow specific interface data
    D: ConstructFlowSpecificData<F, FData, router_types::PaymentsResponseData>,
    RouterData<F, FData, router_types::PaymentsResponseData>: Feature<F, FData>,

    // To construct connector flow specific api
    dyn api::Connector:
        services::api::ConnectorIntegration<F, FData, router_types::PaymentsResponseData>,

    // To perform router related operation for PaymentResponse
    PaymentResponse: Operation<F, FData, Data = D>,

    // To create updatable objects in post update tracker
    RouterData<F, FData, router_types::PaymentsResponseData>:
        hyperswitch_domain_models::router_data::TrackerPostUpdateObjects<F, FData, D>,
{
    // Validate the request fields
    operation
        .to_validate_request()?
        .validate_request(&req, &merchant_context)?;

    // Get the tracker related information. This includes payment intent and payment attempt
    let get_tracker_response = operation
        .to_get_tracker()?
        .get_trackers(
            &state,
            &payment_id,
            &req,
            &merchant_context,
            &profile,
            &header_payload,
        )
        .await?;

    let (payment_data, connector_http_status_code, external_latency, connector_response_data) =
        if state.conf.merchant_id_auth.merchant_id_auth_enabled {
            let (
                payment_data,
                _req,
                connector_http_status_code,
                external_latency,
                connector_response_data,
            ) = internal_payments_operation_core::<_, _, _, _, _>(
                &state,
                req_state,
                merchant_context.clone(),
                &profile,
                operation.clone(),
                req,
                get_tracker_response,
                call_connector_action,
                header_payload.clone(),
            )
            .await?;
            (
                payment_data,
                connector_http_status_code,
                external_latency,
                connector_response_data,
            )
        } else {
            let (
                payment_data,
                _req,
                _customer,
                connector_http_status_code,
                external_latency,
                connector_response_data,
            ) = payments_operation_core::<_, _, _, _, _>(
                &state,
                req_state,
                merchant_context.clone(),
                &profile,
                operation.clone(),
                req,
                get_tracker_response,
                call_connector_action,
                header_payload.clone(),
            )
            .await?;
            (
                payment_data,
                connector_http_status_code,
                external_latency,
                connector_response_data,
            )
        };

    payment_data.generate_response(
        &state,
        connector_http_status_code,
        external_latency,
        header_payload.x_hs_latency,
        &merchant_context,
        &profile,
        Some(connector_response_data),
    )
}

#[cfg(feature = "v2")]
#[allow(clippy::too_many_arguments)]
pub async fn payments_execute_core(
    state: SessionState,
    req_state: ReqState,
    merchant_context: domain::MerchantContext,
    profile: domain::Profile,
    req: payments_api::PaymentsConfirmIntentRequest,
    payment_id: id_type::GlobalPaymentId,
    call_connector_action: CallConnectorAction,
    header_payload: HeaderPayload,
) -> RouterResponse<payments_api::PaymentsResponse> {
    let main_operation = operations::PaymentIntentConfirm;

    let operation: BoxedOperation<
        '_,
        api::Authorize,
        payments_api::PaymentsConfirmIntentRequest,
        PaymentConfirmData<api::Authorize>,
    > = Box::new(main_operation.clone());

    operation
        .to_validate_request()?
        .validate_request(&req, &merchant_context);

    let operations::GetTrackerResponse { mut payment_data } = operation
        .to_get_tracker()?
        .get_trackers(
            &state,
            &payment_id,
            &req,
            &merchant_context,
            &profile,
            &header_payload,
        )
        .await?;

    operation
        .to_domain()?
        .create_or_fetch_payment_method(&state, &merchant_context, &profile, &mut payment_data)
        .await?;

    let (_operation, customer) = operation
        .to_domain()?
        .get_customer_details(
            &state,
            &mut payment_data,
            merchant_context.get_merchant_key_store(),
            merchant_context.get_merchant_account().storage_scheme,
        )
        .await
        .to_not_found_response(errors::ApiErrorResponse::CustomerNotFound)
        .attach_printable("Failed while fetching/creating customer")?;

    operation
        .to_domain()?
        .run_decision_manager(&state, &mut payment_data, &profile)
        .await
        .change_context(errors::ApiErrorResponse::InternalServerError)
        .attach_printable("Failed to run decision manager")?;

    let connector = operation
        .to_domain()?
        .perform_routing(&merchant_context, &profile, &state, &mut payment_data)
        .await?;

    use crate::core::payments::transformers::GenerateResponse;

    let mut connector_http_status_code = None;
    match connector {
        ConnectorCallType::PreDetermined(connector_data) => {
            use hyperswitch_domain_models::router_request_types::PaymentsAuthorizeData;

            let operation: BoxedOperation<
                '_,
                hyperswitch_domain_models::router_flow_types::PreAuthenticate,
                payments_api::PaymentsConfirmIntentRequest,
                PaymentConfirmData<hyperswitch_domain_models::router_flow_types::PreAuthenticate>,
            > = Box::new(main_operation);

            let mut payment_data: PaymentConfirmData<
                hyperswitch_domain_models::router_flow_types::PreAuthenticate,
            > = PaymentConfirmData {
                flow: PhantomData,
                payment_intent: payment_data.payment_intent,
                payment_attempt: payment_data.payment_attempt,
                payment_method_data: payment_data.payment_method_data,
                payment_address: payment_data.payment_address,
                mandate_data: payment_data.mandate_data,
                payment_method: payment_data.payment_method,
                merchant_connector_details: payment_data.merchant_connector_details,
                redirect_response: payment_data.redirect_response,
            };

            let (mca_type_details, updated_customer, mut router_data) =
                call_connector_service_prerequisites(
                    &state,
                    req_state.clone(),
                    &merchant_context,
                    connector_data.connector_data.clone(),
                    &operation,
                    &mut payment_data,
                    &customer,
                    call_connector_action.clone(),
                    None,
                    header_payload.clone(),
                    None,
                    &profile,
                    false,
                    false, //should_retry_with_pan is set to false in case of PreDetermined ConnectorCallType
                    req.should_return_raw_response(),
                )
                .await?;

            // let connector_flow = decide_auth_flow(
            //     &connector_data.connector_data,
            //     &payment_data,
            //     router_data.auth_type,
            //     &operation,
            // );

            let router_data = decide_unified_connector_service_call(
                &state,
                req_state.clone(),
                &merchant_context,
                connector_data.connector_data.clone(),
                &operation,
                &mut payment_data,
                &customer,
                call_connector_action.clone(),
                None, // schedule_time is not used in PreDetermined ConnectorCallType
                header_payload.clone(),
                #[cfg(feature = "frm")]
                None,
                &profile,
                false,
                false, //should_retry_with_pan is set to false in case of PreDetermined ConnectorCallType
                req.should_return_raw_response(),
                mca_type_details,
                router_data,
                updated_customer,
            )
            .await?;

            let connector_response_data = common_types::domain::ConnectorResponseData {
                raw_connector_response: router_data.raw_connector_response.clone(),
            };

            let payments_response_operation = Box::new(PaymentResponse);

            connector_http_status_code = router_data.connector_http_status_code;
            add_connector_http_status_code_metrics(connector_http_status_code);

            payments_response_operation
                .to_post_update_tracker()?
                .save_pm_and_mandate(
                    &state,
                    &router_data,
                    &merchant_context,
                    &mut payment_data,
                    &profile,
                )
                .await?;

            let payment_data = payments_response_operation
                .to_post_update_tracker()?
                .update_tracker(
                    &state,
                    payment_data,
                    router_data,
                    merchant_context.get_merchant_key_store(),
                    merchant_context.get_merchant_account().storage_scheme,
                )
                .await?;

            // (payment_data, connector_response_data)
            payment_data.generate_response(
                &state,
                connector_http_status_code,
                // external_latency,
                None,
                header_payload.x_hs_latency,
                &merchant_context,
                &profile,
                Some(connector_response_data),
            )
        }
        ConnectorCallType::Retryable(connectors) => {
            let mut connectors = connectors.clone().into_iter();
            let connector_data = get_connector_data(&mut connectors)?;

            let (mca_type_details, updated_customer, router_data) =
                call_connector_service_prerequisites(
                    &state,
                    req_state.clone(),
                    &merchant_context,
                    connector_data.connector_data.clone(),
                    &operation,
                    &mut payment_data,
                    &customer,
                    call_connector_action.clone(),
                    None,
                    header_payload.clone(),
                    None,
                    &profile,
                    false,
                    false, //should_retry_with_pan is set to false in case of Retryable ConnectorCallType
                    req.should_return_raw_response(),
                )
                .await?;

            let router_data = decide_unified_connector_service_call(
                &state,
                req_state.clone(),
                &merchant_context,
                connector_data.connector_data.clone(),
                &operation,
                &mut payment_data,
                &customer,
                call_connector_action.clone(),
                None, // schedule_time is not used in Retryable ConnectorCallType
                header_payload.clone(),
                #[cfg(feature = "frm")]
                None,
                &profile,
                true,
                false, //should_retry_with_pan is set to false in case of PreDetermined ConnectorCallType
                req.should_return_raw_response(),
                mca_type_details,
                router_data,
                updated_customer,
            )
            .await?;

            let connector_response_data = common_types::domain::ConnectorResponseData {
                raw_connector_response: router_data.raw_connector_response.clone(),
            };

            let payments_response_operation = Box::new(PaymentResponse);

            connector_http_status_code = router_data.connector_http_status_code;
            add_connector_http_status_code_metrics(connector_http_status_code);

            payments_response_operation
                .to_post_update_tracker()?
                .save_pm_and_mandate(
                    &state,
                    &router_data,
                    &merchant_context,
                    &mut payment_data,
                    &profile,
                )
                .await?;

            let payment_data = payments_response_operation
                .to_post_update_tracker()?
                .update_tracker(
                    &state,
                    payment_data,
                    router_data,
                    merchant_context.get_merchant_key_store(),
                    merchant_context.get_merchant_account().storage_scheme,
                )
                .await?;

            // (payment_data, connector_response_data)
            payment_data.generate_response(
                &state,
                connector_http_status_code,
                // external_latency,
                None,
                header_payload.x_hs_latency,
                &merchant_context,
                &profile,
                Some(connector_response_data),
            )
        }
        ConnectorCallType::SessionMultiple(vec) => todo!(),
        ConnectorCallType::Skip => payment_data.generate_response(
            &state,
            connector_http_status_code,
            // external_latency,
            None,
            header_payload.x_hs_latency,
            &merchant_context,
            &profile,
            Some(common_types::domain::ConnectorResponseData {
                raw_connector_response: None,
            }),
        ), // (
           //     payment_data,
           //     common_types::domain::ConnectorResponseData {
           //         raw_connector_response: None,
           //     },
           // ),
    }

    // let (payment_data, _req, customer) = payments_intent_operation_core::<_, _, _, _>(
    //     &state,
    //     req_state,
    //     merchant_context.clone(),
    //     profile,
    //     operation.clone(),
    //     req,
    //     payment_id,
    //     header_payload.clone(),
    // )
    // .await?;

    // Res::generate_response(
    //     payment_data,
    //     customer,
    //     &state.base_url,
    //     operation,
    //     &state.conf.connector_request_reference_id_config,
    //     None,
    //     None,
    //     header_payload.x_hs_latency,
    //     &merchant_context,
    // )
}

#[allow(clippy::too_many_arguments)]
#[cfg(feature = "v2")]
pub(crate) async fn payments_create_and_confirm_intent(
    state: SessionState,
    req_state: ReqState,
    merchant_context: domain::MerchantContext,
    profile: domain::Profile,
    request: payments_api::PaymentsRequest,
    mut header_payload: HeaderPayload,
) -> RouterResponse<payments_api::PaymentsResponse> {
    use hyperswitch_domain_models::{
        payments::PaymentIntentData, router_flow_types::PaymentCreateIntent,
    };

    let payment_id = id_type::GlobalPaymentId::generate(&state.conf.cell_information.id);

    let payload = payments_api::PaymentsCreateIntentRequest::from(&request);

    let create_intent_response = Box::pin(payments_intent_core::<
        PaymentCreateIntent,
        payments_api::PaymentsIntentResponse,
        _,
        _,
        PaymentIntentData<PaymentCreateIntent>,
    >(
        state.clone(),
        req_state.clone(),
        merchant_context.clone(),
        profile.clone(),
        operations::PaymentIntentCreate,
        payload,
        payment_id.clone(),
        header_payload.clone(),
    ))
    .await?;

    logger::info!(?create_intent_response);

    let create_intent_response = create_intent_response
        .get_json_body()
        .change_context(errors::ApiErrorResponse::InternalServerError)
        .attach_printable("Unexpected response from payments core")?;

    let payload = payments_api::PaymentsConfirmIntentRequest::from(&request);

    let confirm_intent_response = decide_authorize_or_setup_intent_flow(
        state,
        req_state,
        merchant_context,
        profile,
        &create_intent_response,
        payload,
        payment_id,
        header_payload,
    )
    .await?;

    logger::info!(?confirm_intent_response);

    Ok(confirm_intent_response)
}

#[cfg(feature = "v2")]
#[allow(clippy::too_many_arguments)]
async fn decide_authorize_or_setup_intent_flow(
    state: SessionState,
    req_state: ReqState,
    merchant_context: domain::MerchantContext,
    profile: domain::Profile,
    create_intent_response: &payments_api::PaymentsIntentResponse,
    confirm_intent_request: payments_api::PaymentsConfirmIntentRequest,
    payment_id: id_type::GlobalPaymentId,
    header_payload: HeaderPayload,
) -> RouterResponse<payments_api::PaymentsResponse> {
    use hyperswitch_domain_models::{
        payments::PaymentConfirmData,
        router_flow_types::{Authorize, SetupMandate},
    };

    if create_intent_response.amount_details.order_amount == MinorUnit::zero() {
        Box::pin(payments_core::<
            SetupMandate,
            api_models::payments::PaymentsResponse,
            _,
            _,
            _,
            PaymentConfirmData<SetupMandate>,
        >(
            state,
            req_state,
            merchant_context,
            profile,
            operations::PaymentIntentConfirm,
            confirm_intent_request,
            payment_id,
            CallConnectorAction::Trigger,
            header_payload,
        ))
        .await
    } else {
        Box::pin(payments_core::<
            Authorize,
            api_models::payments::PaymentsResponse,
            _,
            _,
            _,
            PaymentConfirmData<Authorize>,
        >(
            state,
            req_state,
            merchant_context,
            profile,
            operations::PaymentIntentConfirm,
            confirm_intent_request,
            payment_id,
            CallConnectorAction::Trigger,
            header_payload,
        ))
        .await
    }
}

fn is_start_pay<Op: Debug>(operation: &Op) -> bool {
    format!("{operation:?}").eq("PaymentStart")
}

#[cfg(feature = "v1")]
#[derive(Clone, Debug, serde::Serialize)]
pub struct PaymentsRedirectResponseData {
    pub connector: Option<String>,
    pub param: Option<String>,
    pub merchant_id: Option<id_type::MerchantId>,
    pub json_payload: Option<serde_json::Value>,
    pub resource_id: api::PaymentIdType,
    pub force_sync: bool,
    pub creds_identifier: Option<String>,
}

#[cfg(feature = "v2")]
#[derive(Clone, Debug, serde::Serialize)]
pub struct PaymentsRedirectResponseData {
    pub payment_id: id_type::GlobalPaymentId,
    pub query_params: String,
    pub json_payload: Option<serde_json::Value>,
}

#[async_trait::async_trait]
pub trait PaymentRedirectFlow: Sync {
    // Associated type for call_payment_flow response
    type PaymentFlowResponse;

    #[cfg(feature = "v1")]
    #[allow(clippy::too_many_arguments)]
    async fn call_payment_flow(
        &self,
        state: &SessionState,
        req_state: ReqState,
        merchant_context: domain::MerchantContext,
        req: PaymentsRedirectResponseData,
        connector_action: CallConnectorAction,
        connector: String,
        payment_id: id_type::PaymentId,
    ) -> RouterResult<Self::PaymentFlowResponse>;

    #[cfg(feature = "v2")]
    #[allow(clippy::too_many_arguments)]
    async fn call_payment_flow(
        &self,
        state: &SessionState,
        req_state: ReqState,
        merchant_context: domain::MerchantContext,
        profile: domain::Profile,
        req: PaymentsRedirectResponseData,
    ) -> RouterResult<Self::PaymentFlowResponse>;

    fn get_payment_action(&self) -> services::PaymentAction;

    #[cfg(feature = "v1")]
    fn generate_response(
        &self,
        payment_flow_response: &Self::PaymentFlowResponse,
        payment_id: id_type::PaymentId,
        connector: String,
    ) -> RouterResult<services::ApplicationResponse<api::RedirectionResponse>>;

    #[cfg(feature = "v2")]
    fn generate_response(
        &self,
        payment_flow_response: &Self::PaymentFlowResponse,
    ) -> RouterResult<services::ApplicationResponse<api::RedirectionResponse>>;

    #[cfg(feature = "v1")]
    async fn handle_payments_redirect_response(
        &self,
        state: SessionState,
        req_state: ReqState,
        merchant_context: domain::MerchantContext,
        req: PaymentsRedirectResponseData,
    ) -> RouterResponse<api::RedirectionResponse> {
        metrics::REDIRECTION_TRIGGERED.add(
            1,
            router_env::metric_attributes!(
                (
                    "connector",
                    req.connector.to_owned().unwrap_or("null".to_string()),
                ),
                (
                    "merchant_id",
                    merchant_context.get_merchant_account().get_id().clone()
                ),
            ),
        );
        let connector = req.connector.clone().get_required_value("connector")?;

        let query_params = req.param.clone().get_required_value("param")?;

        #[cfg(feature = "v1")]
        let resource_id = api::PaymentIdTypeExt::get_payment_intent_id(&req.resource_id)
            .change_context(errors::ApiErrorResponse::MissingRequiredField {
                field_name: "payment_id",
            })?;

        #[cfg(feature = "v2")]
        //TODO: Will get the global payment id from the resource id, we need to handle this in the further flow
        let resource_id: id_type::PaymentId = todo!();

        // This connector data is ephemeral, the call payment flow will get new connector data
        // with merchant account details, so the connector_id can be safely set to None here
        let connector_data = api::ConnectorData::get_connector_by_name(
            &state.conf.connectors,
            &connector,
            api::GetToken::Connector,
            None,
        )?;

        let flow_type = connector_data
            .connector
            .get_flow_type(
                &query_params,
                req.json_payload.clone(),
                self.get_payment_action(),
            )
            .change_context(errors::ApiErrorResponse::InternalServerError)
            .attach_printable("Failed to decide the response flow")?;

        let payment_flow_response = self
            .call_payment_flow(
                &state,
                req_state,
                merchant_context,
                req.clone(),
                flow_type,
                connector.clone(),
                resource_id.clone(),
            )
            .await?;

        self.generate_response(&payment_flow_response, resource_id, connector)
    }

    #[cfg(feature = "v2")]
    #[allow(clippy::too_many_arguments)]
    async fn handle_payments_redirect_response(
        &self,
        state: SessionState,
        req_state: ReqState,
        merchant_context: domain::MerchantContext,
        profile: domain::Profile,
        request: PaymentsRedirectResponseData,
    ) -> RouterResponse<api::RedirectionResponse> {
        metrics::REDIRECTION_TRIGGERED.add(
            1,
            router_env::metric_attributes!((
                "merchant_id",
                merchant_context.get_merchant_account().get_id().clone()
            )),
        );

        let payment_flow_response = self
            .call_payment_flow(&state, req_state, merchant_context, profile, request)
            .await?;

        self.generate_response(&payment_flow_response)
    }
}

#[derive(Clone, Debug)]
pub struct PaymentRedirectCompleteAuthorize;

#[cfg(feature = "v1")]
#[async_trait::async_trait]
impl PaymentRedirectFlow for PaymentRedirectCompleteAuthorize {
    type PaymentFlowResponse = router_types::RedirectPaymentFlowResponse;

    #[allow(clippy::too_many_arguments)]
    async fn call_payment_flow(
        &self,
        state: &SessionState,
        req_state: ReqState,
        merchant_context: domain::MerchantContext,
        req: PaymentsRedirectResponseData,
        connector_action: CallConnectorAction,
        _connector: String,
        _payment_id: id_type::PaymentId,
    ) -> RouterResult<Self::PaymentFlowResponse> {
        let key_manager_state = &state.into();
        let payment_confirm_req = api::PaymentsRequest {
            payment_id: Some(req.resource_id.clone()),
            merchant_id: req.merchant_id.clone(),
            merchant_connector_details: req.creds_identifier.map(|creds_id| {
                api::MerchantConnectorDetailsWrap {
                    creds_identifier: creds_id,
                    encoded_data: None,
                }
            }),
            feature_metadata: Some(api_models::payments::FeatureMetadata {
                redirect_response: Some(api_models::payments::RedirectResponse {
                    param: req.param.map(Secret::new),
                    json_payload: Some(req.json_payload.unwrap_or(serde_json::json!({})).into()),
                }),
                search_tags: None,
                apple_pay_recurring_details: None,
            }),
            ..Default::default()
        };
        let response = Box::pin(payments_core::<
            api::CompleteAuthorize,
            api::PaymentsResponse,
            _,
            _,
            _,
            _,
        >(
            state.clone(),
            req_state,
            merchant_context.clone(),
            None,
            operations::payment_complete_authorize::CompleteAuthorize,
            payment_confirm_req,
            services::api::AuthFlow::Merchant,
            connector_action,
            None,
            HeaderPayload::default(),
        ))
        .await?;
        let payments_response = match response {
            services::ApplicationResponse::Json(response) => Ok(response),
            services::ApplicationResponse::JsonWithHeaders((response, _)) => Ok(response),
            _ => Err(errors::ApiErrorResponse::InternalServerError)
                .attach_printable("Failed to get the response in json"),
        }?;
        let profile_id = payments_response
            .profile_id
            .as_ref()
            .get_required_value("profile_id")?;
        let business_profile = state
            .store
            .find_business_profile_by_profile_id(
                key_manager_state,
                merchant_context.get_merchant_key_store(),
                profile_id,
            )
            .await
            .to_not_found_response(errors::ApiErrorResponse::ProfileNotFound {
                id: profile_id.get_string_repr().to_owned(),
            })?;
        Ok(router_types::RedirectPaymentFlowResponse {
            payments_response,
            business_profile,
        })
    }

    fn get_payment_action(&self) -> services::PaymentAction {
        services::PaymentAction::CompleteAuthorize
    }

    fn generate_response(
        &self,
        payment_flow_response: &Self::PaymentFlowResponse,
        payment_id: id_type::PaymentId,
        connector: String,
    ) -> RouterResult<services::ApplicationResponse<api::RedirectionResponse>> {
        let payments_response = &payment_flow_response.payments_response;
        // There might be multiple redirections needed for some flows
        // If the status is requires customer action, then send the startpay url again
        // The redirection data must have been provided and updated by the connector
        let redirection_response = match payments_response.status {
            enums::IntentStatus::RequiresCustomerAction => {
                let startpay_url = payments_response
                    .next_action
                    .clone()
                    .and_then(|next_action_data| match next_action_data {
                        api_models::payments::NextActionData::RedirectToUrl { redirect_to_url } => Some(redirect_to_url),
                        api_models::payments::NextActionData::RedirectInsidePopup{popup_url, ..} => Some(popup_url),
                        api_models::payments::NextActionData::DisplayBankTransferInformation { .. } => None,
                        api_models::payments::NextActionData::ThirdPartySdkSessionToken { .. } => None,
                        api_models::payments::NextActionData::QrCodeInformation{..} => None,
                        api_models::payments::NextActionData::FetchQrCodeInformation{..} => None,
                        api_models::payments::NextActionData::DisplayVoucherInformation{ .. } => None,
                        api_models::payments::NextActionData::WaitScreenInformation{..} => None,
                        api_models::payments::NextActionData::ThreeDsInvoke{..} => None,
                        api_models::payments::NextActionData::InvokeSdkClient{..} => None,
                        api_models::payments::NextActionData::CollectOtp{ .. } => None,
                        api_models::payments::NextActionData::InvokeHiddenIframe{ .. } => None,
                    })
                    .ok_or(errors::ApiErrorResponse::InternalServerError)

                    .attach_printable(
                        "did not receive redirect to url when status is requires customer action",
                    )?;
                Ok(api::RedirectionResponse {
                    return_url: String::new(),
                    params: vec![],
                    return_url_with_query_params: startpay_url,
                    http_method: "GET".to_string(),
                    headers: vec![],
                })
            }
            // If the status is terminal status, then redirect to merchant return url to provide status
            enums::IntentStatus::Succeeded
            | enums::IntentStatus::Failed
            | enums::IntentStatus::Cancelled | enums::IntentStatus::RequiresCapture| enums::IntentStatus::Processing=> helpers::get_handle_response_url(
                payment_id,
                &payment_flow_response.business_profile,
                payments_response,
                connector,
            ),
            _ => Err(errors::ApiErrorResponse::InternalServerError).attach_printable_lazy(|| format!("Could not proceed with payment as payment status {} cannot be handled during redirection",payments_response.status))?
        }?;
        if payments_response
            .is_iframe_redirection_enabled
            .unwrap_or(false)
        {
            // html script to check if inside iframe, then send post message to parent for redirection else redirect self to return_url
            let html = core_utils::get_html_redirect_response_popup(
                redirection_response.return_url_with_query_params,
            )?;
            Ok(services::ApplicationResponse::Form(Box::new(
                services::RedirectionFormData {
                    redirect_form: services::RedirectForm::Html { html_data: html },
                    payment_method_data: None,
                    amount: payments_response.amount.to_string(),
                    currency: payments_response.currency.clone(),
                },
            )))
        } else {
            Ok(services::ApplicationResponse::JsonForRedirection(
                redirection_response,
            ))
        }
    }
}

#[derive(Clone, Debug)]
pub struct PaymentRedirectSync;

#[cfg(feature = "v1")]
#[async_trait::async_trait]
impl PaymentRedirectFlow for PaymentRedirectSync {
    type PaymentFlowResponse = router_types::RedirectPaymentFlowResponse;

    #[allow(clippy::too_many_arguments)]
    async fn call_payment_flow(
        &self,
        state: &SessionState,
        req_state: ReqState,
        merchant_context: domain::MerchantContext,
        req: PaymentsRedirectResponseData,
        connector_action: CallConnectorAction,
        _connector: String,
        _payment_id: id_type::PaymentId,
    ) -> RouterResult<Self::PaymentFlowResponse> {
        let key_manager_state = &state.into();

        let payment_sync_req = api::PaymentsRetrieveRequest {
            resource_id: req.resource_id,
            merchant_id: req.merchant_id,
            param: req.param,
            force_sync: req.force_sync,
            connector: req.connector,
            merchant_connector_details: req.creds_identifier.map(|creds_id| {
                api::MerchantConnectorDetailsWrap {
                    creds_identifier: creds_id,
                    encoded_data: None,
                }
            }),
            client_secret: None,
            expand_attempts: None,
            expand_captures: None,
            all_keys_required: None,
        };
        let response = Box::pin(
            payments_core::<api::PSync, api::PaymentsResponse, _, _, _, _>(
                state.clone(),
                req_state,
                merchant_context.clone(),
                None,
                PaymentStatus,
                payment_sync_req,
                services::api::AuthFlow::Merchant,
                connector_action,
                None,
                HeaderPayload::default(),
            ),
        )
        .await?;
        let payments_response = match response {
            services::ApplicationResponse::Json(response) => Ok(response),
            services::ApplicationResponse::JsonWithHeaders((response, _)) => Ok(response),
            _ => Err(errors::ApiErrorResponse::InternalServerError)
                .attach_printable("Failed to get the response in json"),
        }?;
        let profile_id = payments_response
            .profile_id
            .as_ref()
            .get_required_value("profile_id")?;
        let business_profile = state
            .store
            .find_business_profile_by_profile_id(
                key_manager_state,
                merchant_context.get_merchant_key_store(),
                profile_id,
            )
            .await
            .to_not_found_response(errors::ApiErrorResponse::ProfileNotFound {
                id: profile_id.get_string_repr().to_owned(),
            })?;
        Ok(router_types::RedirectPaymentFlowResponse {
            payments_response,
            business_profile,
        })
    }
    fn generate_response(
        &self,
        payment_flow_response: &Self::PaymentFlowResponse,
        payment_id: id_type::PaymentId,
        connector: String,
    ) -> RouterResult<services::ApplicationResponse<api::RedirectionResponse>> {
        let payments_response = &payment_flow_response.payments_response;
        let redirect_response = helpers::get_handle_response_url(
            payment_id.clone(),
            &payment_flow_response.business_profile,
            payments_response,
            connector.clone(),
        )?;
        if payments_response
            .is_iframe_redirection_enabled
            .unwrap_or(false)
        {
            // html script to check if inside iframe, then send post message to parent for redirection else redirect self to return_url
            let html = core_utils::get_html_redirect_response_popup(
                redirect_response.return_url_with_query_params,
            )?;
            Ok(services::ApplicationResponse::Form(Box::new(
                services::RedirectionFormData {
                    redirect_form: services::RedirectForm::Html { html_data: html },
                    payment_method_data: None,
                    amount: payments_response.amount.to_string(),
                    currency: payments_response.currency.clone(),
                },
            )))
        } else {
            Ok(services::ApplicationResponse::JsonForRedirection(
                redirect_response,
            ))
        }
    }

    fn get_payment_action(&self) -> services::PaymentAction {
        services::PaymentAction::PSync
    }
}

#[cfg(feature = "v2")]
impl ValidateStatusForOperation for &PaymentRedirectSync {
    fn validate_status_for_operation(
        &self,
        intent_status: common_enums::IntentStatus,
    ) -> Result<(), errors::ApiErrorResponse> {
        match intent_status {
            common_enums::IntentStatus::RequiresCustomerAction => Ok(()),
            common_enums::IntentStatus::Succeeded
            | common_enums::IntentStatus::Conflicted
            | common_enums::IntentStatus::Failed
            | common_enums::IntentStatus::Cancelled
            | common_enums::IntentStatus::CancelledPostCapture
            | common_enums::IntentStatus::Processing
            | common_enums::IntentStatus::RequiresPaymentMethod
            | common_enums::IntentStatus::RequiresMerchantAction
            | common_enums::IntentStatus::RequiresCapture
            | common_enums::IntentStatus::PartiallyAuthorizedAndRequiresCapture
            | common_enums::IntentStatus::PartiallyCaptured
            | common_enums::IntentStatus::RequiresConfirmation
            | common_enums::IntentStatus::PartiallyCapturedAndCapturable
            | common_enums::IntentStatus::Expired => {
                Err(errors::ApiErrorResponse::PaymentUnexpectedState {
                    current_flow: format!("{self:?}"),
                    field_name: "status".to_string(),
                    current_value: intent_status.to_string(),
                    states: ["requires_customer_action".to_string()].join(", "),
                })
            }
        }
    }
}

#[cfg(feature = "v2")]
#[async_trait::async_trait]
impl PaymentRedirectFlow for PaymentRedirectSync {
    type PaymentFlowResponse =
        router_types::RedirectPaymentFlowResponse<PaymentStatusData<api::PSync>>;

    async fn call_payment_flow(
        &self,
        state: &SessionState,
        req_state: ReqState,
        merchant_context: domain::MerchantContext,
        profile: domain::Profile,
        req: PaymentsRedirectResponseData,
    ) -> RouterResult<Self::PaymentFlowResponse> {
        let payment_id = req.payment_id.clone();

        let payment_sync_request = api::PaymentsRetrieveRequest {
            param: Some(req.query_params.clone()),
            force_sync: true,
            expand_attempts: false,
            return_raw_connector_response: None,
            merchant_connector_details: None, // TODO: Implement for connectors requiring 3DS or redirection-based authentication flows.
        };

        let operation = operations::PaymentGet;
        let boxed_operation: BoxedOperation<
            '_,
            api::PSync,
            api::PaymentsRetrieveRequest,
            PaymentStatusData<api::PSync>,
        > = Box::new(operation);

        let get_tracker_response = boxed_operation
            .to_get_tracker()?
            .get_trackers(
                state,
                &payment_id,
                &payment_sync_request,
                &merchant_context,
                &profile,
                &HeaderPayload::default(),
            )
            .await?;

        let payment_data = &get_tracker_response.payment_data;
        self.validate_status_for_operation(payment_data.payment_intent.status)?;

        let payment_attempt = payment_data.payment_attempt.clone();

        let connector = payment_attempt
            .connector
            .as_ref()
            .ok_or(errors::ApiErrorResponse::InternalServerError)
            .attach_printable(
                "connector is not set in payment attempt in finish redirection flow",
            )?;

        // This connector data is ephemeral, the call payment flow will get new connector data
        // with merchant account details, so the connector_id can be safely set to None here
        let connector_data = api::ConnectorData::get_connector_by_name(
            &state.conf.connectors,
            connector,
            api::GetToken::Connector,
            None,
        )?;

        let call_connector_action = connector_data
            .connector
            .get_flow_type(
                &req.query_params,
                req.json_payload.clone(),
                self.get_payment_action(),
            )
            .change_context(errors::ApiErrorResponse::InternalServerError)
            .attach_printable("Failed to decide the response flow")?;

        let (payment_data, _, _, _, _, _) =
            Box::pin(payments_operation_core::<api::PSync, _, _, _, _>(
                state,
                req_state,
                merchant_context,
                &profile,
                operation,
                payment_sync_request,
                get_tracker_response,
                call_connector_action,
                HeaderPayload::default(),
            ))
            .await?;

        Ok(router_types::RedirectPaymentFlowResponse {
            payment_data,
            profile,
            next_action: None,
        })
    }
    fn generate_response(
        &self,
        payment_flow_response: &Self::PaymentFlowResponse,
    ) -> RouterResult<services::ApplicationResponse<api::RedirectionResponse>> {
        let payment_intent = &payment_flow_response.payment_data.payment_intent;
        let profile = &payment_flow_response.profile;

        let return_url = payment_intent
            .return_url
            .as_ref()
            .or(profile.return_url.as_ref())
            .ok_or(errors::ApiErrorResponse::InternalServerError)
            .attach_printable("return url not found in payment intent and profile")?
            .to_owned();

        let return_url = return_url
            .add_query_params(("id", payment_intent.id.get_string_repr()))
            .add_query_params(("status", &payment_intent.status.to_string()));

        let return_url_str = return_url.into_inner().to_string();

        Ok(services::ApplicationResponse::JsonForRedirection(
            api::RedirectionResponse {
                return_url_with_query_params: return_url_str,
            },
        ))
    }

    fn get_payment_action(&self) -> services::PaymentAction {
        services::PaymentAction::PSync
    }
}

#[cfg(feature = "v2")]
#[async_trait::async_trait]
impl PaymentRedirectFlow for PaymentRedirectCompleteAuthorize {
    type PaymentFlowResponse =
        router_types::RedirectPaymentFlowResponse<PaymentConfirmData<api::CompleteAuthorize>>;

    #[allow(clippy::too_many_arguments)]
    async fn call_payment_flow(
        &self,
        state: &SessionState,
        req_state: ReqState,
        merchant_context: domain::MerchantContext,
        profile: domain::Profile,
        req: PaymentsRedirectResponseData,
    ) -> RouterResult<Self::PaymentFlowResponse> {
        use crate::core::payments::transformers::GenerateResponse as _;

        let payment_id = req.payment_id.clone();

        let payment_sync_request = api::PaymentsRequest {
            merchant_connector_details: None,
            feature_metadata: Some(api_models::payments::FeatureMetadata {
                redirect_response: Some(api_models::payments::RedirectResponse {
                    param: Some(Secret::new(req.query_params.clone())),
                    json_payload: Some(
                        req.json_payload
                            .clone()
                            .unwrap_or(serde_json::json!({}))
                            .into(),
                    ),
                }),
                search_tags: None,
                apple_pay_recurring_details: None,
                revenue_recovery: None,
            }),
            payment_method_data: None,
            ..Default::default()
        };

        let operation = operations::CompleteAuthorize;
        let boxed_operation: BoxedOperation<
            '_,
            api::CompleteAuthorize,
            api::PaymentsRequest,
            PaymentConfirmData<api::CompleteAuthorize>,
        > = Box::new(operation);

        let get_tracker_response = boxed_operation
            .to_get_tracker()?
            .get_trackers(
                state,
                &payment_id,
                &payment_sync_request,
                &merchant_context,
                &profile,
                &HeaderPayload::default(),
            )
            .await?;

        let payment_data = &get_tracker_response.payment_data;
        // self.validate_status_for_operation(payment_data.payment_intent.status)?;

        let payment_attempt = payment_data.payment_attempt.clone();

        let connector = payment_attempt
            .connector
            .as_ref()
            .ok_or(errors::ApiErrorResponse::InternalServerError)
            .attach_printable(
                "connector is not set in payment attempt in finish redirection flow",
            )?;

        // This connector data is ephemeral, the call payment flow will get new connector data
        // with merchant account details, so the connector_id can be safely set to None here
        let connector_data = api::ConnectorData::get_connector_by_name(
            &state.conf.connectors,
            connector,
            api::GetToken::Connector,
            None,
        )?;

        let call_connector_action = connector_data
            .connector
            .get_flow_type(
                &req.query_params,
                req.json_payload.clone(),
                self.get_payment_action(),
            )
            .change_context(errors::ApiErrorResponse::InternalServerError)
            .attach_printable("Failed to decide the response flow")?;

        let (
            payment_data,
            _req,
            _customer,
            connector_http_status_code,
            external_latency,
            connector_response_data,
        ) = Box::pin(
            payments_operation_core::<api::CompleteAuthorize, _, _, _, _>(
                state,
                req_state,
                merchant_context.clone(),
                &profile,
                operation,
                payment_sync_request,
                get_tracker_response,
                call_connector_action,
                HeaderPayload::default(),
            ),
        )
        .await?;

        let output = payment_data.clone().generate_response(
            &state,
            connector_http_status_code,
            external_latency,
            // header_payload.x_hs_latency,
            None,
            &merchant_context,
            &profile,
            Some(connector_response_data),
        )?;

        let next_action = if let services::ApplicationResponse::JsonWithHeaders((resp, _)) = output
        {
            resp.next_action
        } else {
            None
        };

        Ok(router_types::RedirectPaymentFlowResponse {
            payment_data,
            profile,
            next_action,
        })
    }

    fn get_payment_action(&self) -> services::PaymentAction {
        services::PaymentAction::CompleteAuthorize
    }

    fn generate_response(
        &self,
        payment_flow_response: &Self::PaymentFlowResponse,
        // payment_id: id_type::PaymentId,
        // connector: String,
    ) -> RouterResult<services::ApplicationResponse<api::RedirectionResponse>> {
        // let payments_response = &payment_flow_response.payments_response;
        // There might be multiple redirections needed for some flows
        // If the status is requires customer action, then send the startpay url again
        // The redirection data must have been provided and updated by the connector
        // let redirection_response = match payments_response.status {
        //     enums::IntentStatus::RequiresCustomerAction => {
        //         let startpay_url = payments_response
        //             .next_action
        //             .clone()
        //             .and_then(|next_action_data| match next_action_data {
        //                 api_models::payments::NextActionData::RedirectToUrl { redirect_to_url } => Some(redirect_to_url),
        //                 // api_models::payments::NextActionData::RedirectInsidePopup{popup_url, ..} => Some(popup_url),
        //                 api_models::payments::NextActionData::DisplayBankTransferInformation { .. } => None,
        //                 api_models::payments::NextActionData::ThirdPartySdkSessionToken { .. } => None,
        //                 api_models::payments::NextActionData::QrCodeInformation{..} => None,
        //                 api_models::payments::NextActionData::FetchQrCodeInformation{..} => None,
        //                 api_models::payments::NextActionData::DisplayVoucherInformation{ .. } => None,
        //                 api_models::payments::NextActionData::WaitScreenInformation{..} => None,
        //                 api_models::payments::NextActionData::ThreeDsInvoke{..} => None,
        //                 api_models::payments::NextActionData::InvokeSdkClient{..} => None,
        //                 api_models::payments::NextActionData::CollectOtp{ .. } => None,
        //                 api_models::payments::NextActionData::InvokeHiddenIframe{ .. } => None,
        //             })
        //             .ok_or(errors::ApiErrorResponse::InternalServerError)

        //             .attach_printable(
        //                 "did not receive redirect to url when status is requires customer action",
        //             )?;
        //         Ok(api::RedirectionResponse {
        //             // return_url: String::new(),
        //             // params: vec![],
        //             return_url_with_query_params: startpay_url,
        //             // http_method: "GET".to_string(),
        //             // headers: vec![],
        //         })
        //     }
        //     // If the status is terminal status, then redirect to merchant return url to provide status
        //     // enums::IntentStatus::Succeeded
        //     // | enums::IntentStatus::Failed
        //     // | enums::IntentStatus::Cancelled | enums::IntentStatus::RequiresCapture| enums::IntentStatus::Processing=> helpers::get_handle_response_url(
        //     //     payment_id,
        //     //     &payment_flow_response.business_profile,
        //     //     payments_response,
        //     //     connector,
        //     // ),
        //     _ => Err(errors::ApiErrorResponse::InternalServerError).attach_printable_lazy(|| format!("Could not proceed with payment as payment status {} cannot be handled during redirection",payments_response.status))?
        // }?;
        // if payments_response
        //     .is_iframe_redirection_enabled
        //     .unwrap_or(false)
        // {
        //     // html script to check if inside iframe, then send post message to parent for redirection else redirect self to return_url
        //     let html = core_utils::get_html_redirect_response_popup(
        //         redirection_response.return_url_with_query_params,
        //     )?;
        //     Ok(services::ApplicationResponse::Form(Box::new(
        //         services::RedirectionFormData {
        //             redirect_form: services::RedirectForm::Html { html_data: html },
        //             payment_method_data: None,
        //             amount: payments_response.amount.to_string(),
        //             currency: payments_response.currency.clone(),
        //         },
        //     )))
        // } else {
        // Ok(services::ApplicationResponse::JsonForRedirection(
        //     redirection_response,
        // ))
        // }
        let payment_intent = &payment_flow_response.payment_data.payment_intent;
        // let profile = &payment_flow_response.profile;

        // let return_url = payment_intent
        //     .return_url
        //     .as_ref()
        //     .or(profile.return_url.as_ref())
        //     .ok_or(errors::ApiErrorResponse::InternalServerError)
        //     .attach_printable("return url not found in payment intent and profile")?
        //     .to_owned();

        // let return_url = return_url
        //     .add_query_params(("id", payment_intent.id.get_string_repr()))
        //     .add_query_params(("status", &payment_intent.status.to_string()));

        // let redirect_to_url = payment_intent.create_start_redirection_url(
        //     &state.base_url,
        //     merchant_context
        //         .get_merchant_account()
        //         .publishable_key
        //         .clone(),
        // )?;
        // let return_url_str = return_url.into_inner().to_string();

        let startpay_url = payment_flow_response
            .next_action
            .clone()
            .and_then(|next_action_data| match next_action_data {
                api_models::payments::NextActionData::RedirectToUrl { redirect_to_url } => {
                    Some(redirect_to_url)
                }
                // api_models::payments::NextActionData::RedirectInsidePopup{popup_url, ..} => Some(popup_url),
                api_models::payments::NextActionData::DisplayBankTransferInformation { .. } => None,
                api_models::payments::NextActionData::ThirdPartySdkSessionToken { .. } => None,
                api_models::payments::NextActionData::QrCodeInformation { .. } => None,
                api_models::payments::NextActionData::FetchQrCodeInformation { .. } => None,
                api_models::payments::NextActionData::DisplayVoucherInformation { .. } => None,
                api_models::payments::NextActionData::WaitScreenInformation { .. } => None,
                api_models::payments::NextActionData::ThreeDsInvoke { .. } => None,
                api_models::payments::NextActionData::InvokeSdkClient { .. } => None,
                api_models::payments::NextActionData::CollectOtp { .. } => None,
                api_models::payments::NextActionData::InvokeHiddenIframe { .. } => None,
            })
            .ok_or(errors::ApiErrorResponse::InternalServerError)
            .attach_printable(
                "did not receive redirect to url when status is requires customer action",
            )?;
        // Ok(api::RedirectionResponse {
        //     // return_url: String::new(),
        //     // params: vec![],
        //     return_url_with_query_params: startpay_url,
        //     // http_method: "GET".to_string(),
        //     // headers: vec![],
        // })

        match payment_intent.status {
            enums::IntentStatus::Succeeded => {
                let profile = &payment_flow_response.profile;

                let return_url = payment_intent
                    .return_url
                    .as_ref()
                    .or(profile.return_url.as_ref())
                    .ok_or(errors::ApiErrorResponse::InternalServerError)
                    .attach_printable("return url not found in payment intent and profile")?
                    .to_owned();

                let return_url = return_url
                    .add_query_params(("id", payment_intent.id.get_string_repr()))
                    .add_query_params(("status", &payment_intent.status.to_string()));

                Ok(services::ApplicationResponse::JsonForRedirection(
                    api::RedirectionResponse {
                        return_url_with_query_params: return_url.get_string_repr().to_owned(),
                    },
                ))
            }

            _ => Ok(services::ApplicationResponse::JsonForRedirection(
                api::RedirectionResponse {
                    return_url_with_query_params: startpay_url.as_str().to_owned(),
                },
            )),
        }
    }
}

#[derive(Clone, Debug)]
pub struct PaymentAuthenticateCompleteAuthorize;

#[cfg(feature = "v1")]
#[async_trait::async_trait]
impl PaymentRedirectFlow for PaymentAuthenticateCompleteAuthorize {
    type PaymentFlowResponse = router_types::AuthenticatePaymentFlowResponse;

    #[allow(clippy::too_many_arguments)]
    async fn call_payment_flow(
        &self,
        state: &SessionState,
        req_state: ReqState,
        merchant_context: domain::MerchantContext,
        req: PaymentsRedirectResponseData,
        connector_action: CallConnectorAction,
        connector: String,
        payment_id: id_type::PaymentId,
    ) -> RouterResult<Self::PaymentFlowResponse> {
        let merchant_id = merchant_context.get_merchant_account().get_id().clone();
        let key_manager_state = &state.into();

        let payment_intent = state
            .store
            .find_payment_intent_by_payment_id_merchant_id(
                key_manager_state,
                &payment_id,
                &merchant_id,
                merchant_context.get_merchant_key_store(),
                merchant_context.get_merchant_account().storage_scheme,
            )
            .await
            .to_not_found_response(errors::ApiErrorResponse::PaymentNotFound)?;
        let payment_attempt = state
            .store
            .find_payment_attempt_by_attempt_id_merchant_id(
                &payment_intent.active_attempt.get_id(),
                &merchant_id,
                merchant_context.get_merchant_account().storage_scheme,
            )
            .await
            .to_not_found_response(errors::ApiErrorResponse::PaymentNotFound)?;
        let authentication_id = payment_attempt
            .authentication_id
            .ok_or(errors::ApiErrorResponse::InternalServerError)
            .attach_printable("missing authentication_id in payment_attempt")?;
        let authentication = state
            .store
            .find_authentication_by_merchant_id_authentication_id(&merchant_id, &authentication_id)
            .await
            .to_not_found_response(errors::ApiErrorResponse::AuthenticationNotFound {
                id: authentication_id.get_string_repr().to_string(),
            })?;
        // Fetching merchant_connector_account to check if pull_mechanism is enabled for 3ds connector
        let authentication_merchant_connector_account = helpers::get_merchant_connector_account(
            state,
            &merchant_id,
            None,
            merchant_context.get_merchant_key_store(),
            &payment_intent
                .profile_id
                .ok_or(errors::ApiErrorResponse::InternalServerError)
                .attach_printable("missing profile_id in payment_intent")?,
            &payment_attempt
                .authentication_connector
                .ok_or(errors::ApiErrorResponse::InternalServerError)
                .attach_printable("missing authentication connector in payment_intent")?,
            None,
        )
        .await?;
        let is_pull_mechanism_enabled =
            utils::check_if_pull_mechanism_for_external_3ds_enabled_from_connector_metadata(
                authentication_merchant_connector_account
                    .get_metadata()
                    .map(|metadata| metadata.expose()),
            );
        let response = if is_pull_mechanism_enabled
            || authentication.authentication_type
                != Some(common_enums::DecoupledAuthenticationType::Challenge)
        {
            let payment_confirm_req = api::PaymentsRequest {
                payment_id: Some(req.resource_id.clone()),
                merchant_id: req.merchant_id.clone(),
                feature_metadata: Some(api_models::payments::FeatureMetadata {
                    redirect_response: Some(api_models::payments::RedirectResponse {
                        param: req.param.map(Secret::new),
                        json_payload: Some(
                            req.json_payload.unwrap_or(serde_json::json!({})).into(),
                        ),
                    }),
                    search_tags: None,
                    apple_pay_recurring_details: None,
                }),
                ..Default::default()
            };
            Box::pin(payments_core::<
                api::Authorize,
                api::PaymentsResponse,
                _,
                _,
                _,
                _,
            >(
                state.clone(),
                req_state,
                merchant_context.clone(),
                None,
                PaymentConfirm,
                payment_confirm_req,
                services::api::AuthFlow::Merchant,
                connector_action,
                None,
                HeaderPayload::with_source(enums::PaymentSource::ExternalAuthenticator),
            ))
            .await?
        } else {
            let payment_sync_req = api::PaymentsRetrieveRequest {
                resource_id: req.resource_id,
                merchant_id: req.merchant_id,
                param: req.param,
                force_sync: req.force_sync,
                connector: req.connector,
                merchant_connector_details: req.creds_identifier.map(|creds_id| {
                    api::MerchantConnectorDetailsWrap {
                        creds_identifier: creds_id,
                        encoded_data: None,
                    }
                }),
                client_secret: None,
                expand_attempts: None,
                expand_captures: None,
                all_keys_required: None,
            };
            Box::pin(
                payments_core::<api::PSync, api::PaymentsResponse, _, _, _, _>(
                    state.clone(),
                    req_state,
                    merchant_context.clone(),
                    None,
                    PaymentStatus,
                    payment_sync_req,
                    services::api::AuthFlow::Merchant,
                    connector_action,
                    None,
                    HeaderPayload::default(),
                ),
            )
            .await?
        };
        let payments_response = match response {
            services::ApplicationResponse::Json(response) => Ok(response),
            services::ApplicationResponse::JsonWithHeaders((response, _)) => Ok(response),
            _ => Err(errors::ApiErrorResponse::InternalServerError)
                .attach_printable("Failed to get the response in json"),
        }?;
        // When intent status is RequiresCustomerAction, Set poll_id in redis to allow the fetch status of poll through retrieve_poll_status api from client
        if payments_response.status == common_enums::IntentStatus::RequiresCustomerAction {
            let req_poll_id = core_utils::get_external_authentication_request_poll_id(&payment_id);
            let poll_id = core_utils::get_poll_id(&merchant_id, req_poll_id.clone());
            let redis_conn = state
                .store
                .get_redis_conn()
                .change_context(errors::ApiErrorResponse::InternalServerError)
                .attach_printable("Failed to get redis connection")?;
            redis_conn
                .set_key_with_expiry(
                    &poll_id.into(),
                    api_models::poll::PollStatus::Pending.to_string(),
                    consts::POLL_ID_TTL,
                )
                .await
                .change_context(errors::StorageError::KVError)
                .change_context(errors::ApiErrorResponse::InternalServerError)
                .attach_printable("Failed to add poll_id in redis")?;
        };
        let default_poll_config = router_types::PollConfig::default();
        let default_config_str = default_poll_config
            .encode_to_string_of_json()
            .change_context(errors::ApiErrorResponse::InternalServerError)
            .attach_printable("Error while stringifying default poll config")?;
        let poll_config = state
            .store
            .find_config_by_key_unwrap_or(
                &router_types::PollConfig::get_poll_config_key(connector),
                Some(default_config_str),
            )
            .await
            .change_context(errors::ApiErrorResponse::InternalServerError)
            .attach_printable("The poll config was not found in the DB")?;
        let poll_config: router_types::PollConfig = poll_config
            .config
            .parse_struct("PollConfig")
            .change_context(errors::ApiErrorResponse::InternalServerError)
            .attach_printable("Error while parsing PollConfig")?;
        let profile_id = payments_response
            .profile_id
            .as_ref()
            .get_required_value("profile_id")?;
        let business_profile = state
            .store
            .find_business_profile_by_profile_id(
                key_manager_state,
                merchant_context.get_merchant_key_store(),
                profile_id,
            )
            .await
            .to_not_found_response(errors::ApiErrorResponse::ProfileNotFound {
                id: profile_id.get_string_repr().to_owned(),
            })?;
        Ok(router_types::AuthenticatePaymentFlowResponse {
            payments_response,
            poll_config,
            business_profile,
        })
    }
    fn generate_response(
        &self,
        payment_flow_response: &Self::PaymentFlowResponse,
        payment_id: id_type::PaymentId,
        connector: String,
    ) -> RouterResult<services::ApplicationResponse<api::RedirectionResponse>> {
        let payments_response = &payment_flow_response.payments_response;
        let redirect_response = helpers::get_handle_response_url(
            payment_id.clone(),
            &payment_flow_response.business_profile,
            payments_response,
            connector.clone(),
        )?;
        // html script to check if inside iframe, then send post message to parent for redirection else redirect self to return_url
        let html = core_utils::get_html_redirect_response_for_external_authentication(
            redirect_response.return_url_with_query_params,
            payments_response,
            payment_id,
            &payment_flow_response.poll_config,
        )?;
        Ok(services::ApplicationResponse::Form(Box::new(
            services::RedirectionFormData {
                redirect_form: services::RedirectForm::Html { html_data: html },
                payment_method_data: None,
                amount: payments_response.amount.to_string(),
                currency: payments_response.currency.clone(),
            },
        )))
    }

    fn get_payment_action(&self) -> services::PaymentAction {
        services::PaymentAction::PaymentAuthenticateCompleteAuthorize
    }
}

#[cfg(feature = "v1")]
pub async fn get_decrypted_wallet_payment_method_token<F, Req, D>(
    operation: &BoxedOperation<'_, F, Req, D>,
    state: &SessionState,
    merchant_context: &domain::MerchantContext,
    payment_data: &mut D,
    connector_call_type_optional: Option<&ConnectorCallType>,
) -> CustomResult<Option<PaymentMethodToken>, errors::ApiErrorResponse>
where
    F: Send + Clone + Sync,
    D: OperationSessionGetters<F> + Send + Sync + Clone,
{
    if is_operation_confirm(operation)
        && payment_data.get_payment_attempt().payment_method
            == Some(storage_enums::PaymentMethod::Wallet)
    {
        let wallet_type = payment_data
            .get_payment_attempt()
            .payment_method_type
            .get_required_value("payment_method_type")?;

        let wallet: Box<dyn WalletFlow<F, D>> = match wallet_type {
            storage_enums::PaymentMethodType::ApplePay => Box::new(ApplePayWallet),
            storage_enums::PaymentMethodType::Paze => Box::new(PazeWallet),
            storage_enums::PaymentMethodType::GooglePay => Box::new(GooglePayWallet),
            _ => return Ok(None),
        };

        // Check if the wallet has already decrypted the token from the payment data.
        // If a pre-decrypted token is available, use it directly to avoid redundant decryption.
        if let Some(predecrypted_token) = wallet.check_predecrypted_token(payment_data)? {
            logger::debug!("Using predecrypted token for wallet");
            return Ok(Some(predecrypted_token));
        }

        let merchant_connector_account =
            get_merchant_connector_account_for_wallet_decryption_flow::<F, D>(
                state,
                merchant_context,
                payment_data,
                connector_call_type_optional,
            )
            .await?;

        let decide_wallet_flow = &wallet
            .decide_wallet_flow(state, payment_data, &merchant_connector_account)
            .attach_printable("Failed to decide wallet flow")?
            .async_map(|payment_price_data| async move {
                wallet
                    .decrypt_wallet_token(&payment_price_data, payment_data)
                    .await
            })
            .await
            .transpose()
            .attach_printable("Failed to decrypt Wallet token")?;
        Ok(decide_wallet_flow.clone())
    } else {
        Ok(None)
    }
}

#[cfg(feature = "v1")]
pub async fn get_merchant_connector_account_for_wallet_decryption_flow<F, D>(
    state: &SessionState,
    merchant_context: &domain::MerchantContext,
    payment_data: &mut D,
    connector_call_type_optional: Option<&ConnectorCallType>,
) -> RouterResult<helpers::MerchantConnectorAccountType>
where
    F: Send + Clone + Sync,
    D: OperationSessionGetters<F> + Send + Sync + Clone,
{
    let connector_call_type = connector_call_type_optional
        .get_required_value("connector_call_type")
        .change_context(errors::ApiErrorResponse::InternalServerError)?;
    let connector_routing_data = match connector_call_type {
        ConnectorCallType::PreDetermined(connector_routing_data) => connector_routing_data,
        ConnectorCallType::Retryable(connector_routing_data) => connector_routing_data
            .first()
            .ok_or(errors::ApiErrorResponse::InternalServerError)
            .attach_printable("Found no connector routing data in retryable call")?,
        ConnectorCallType::SessionMultiple(_session_connector_data) => {
            return Err(errors::ApiErrorResponse::InternalServerError).attach_printable(
                "SessionMultiple connector call type is invalid in confirm calls",
            );
        }
    };

    construct_profile_id_and_get_mca(
        state,
        merchant_context,
        payment_data,
        &connector_routing_data
            .connector_data
            .connector_name
            .to_string(),
        connector_routing_data
            .connector_data
            .merchant_connector_id
            .as_ref(),
        false,
    )
    .await
}

#[cfg(feature = "v1")]
#[allow(clippy::too_many_arguments)]
#[instrument(skip_all)]
pub async fn call_connector_service<F, RouterDReq, ApiRequest, D>(
    state: &SessionState,
    req_state: ReqState,
    merchant_context: &domain::MerchantContext,
    connector: api::ConnectorData,
    operation: &BoxedOperation<'_, F, ApiRequest, D>,
    payment_data: &mut D,
    customer: &Option<domain::Customer>,
    call_connector_action: CallConnectorAction,
    validate_result: &operations::ValidateResult,
    schedule_time: Option<time::PrimitiveDateTime>,
    header_payload: HeaderPayload,
    frm_suggestion: Option<storage_enums::FrmSuggestion>,
    business_profile: &domain::Profile,
    is_retry_payment: bool,
    return_raw_connector_response: Option<bool>,
    merchant_connector_account: helpers::MerchantConnectorAccountType,
    mut router_data: RouterData<F, RouterDReq, router_types::PaymentsResponseData>,
    tokenization_action: TokenizationAction,
) -> RouterResult<(
    RouterData<F, RouterDReq, router_types::PaymentsResponseData>,
    helpers::MerchantConnectorAccountType,
)>
where
    F: Send + Clone + Sync,
    RouterDReq: Send + Sync,

    // To create connector flow specific interface data
    D: OperationSessionGetters<F> + OperationSessionSetters<F> + Send + Sync + Clone,
    D: ConstructFlowSpecificData<F, RouterDReq, router_types::PaymentsResponseData>,
    RouterData<F, RouterDReq, router_types::PaymentsResponseData>: Feature<F, RouterDReq> + Send,
    // To construct connector flow specific api
    dyn api::Connector:
        services::api::ConnectorIntegration<F, RouterDReq, router_types::PaymentsResponseData>,
{
    let add_access_token_result = router_data
        .add_access_token(
            state,
            &connector,
            merchant_context,
            payment_data.get_creds_identifier(),
        )
        .await?;

    router_data = router_data.add_session_token(state, &connector).await?;

    let should_continue_further = access_token::update_router_data_with_access_token_result(
        &add_access_token_result,
        &mut router_data,
        &call_connector_action,
    );

    let should_continue_further = match router_data
        .create_order_at_connector(state, &connector, should_continue_further)
        .await?
    {
        Some(create_order_response) => {
            if let Ok(order_id) = create_order_response.clone().create_order_result {
                payment_data.set_connector_response_reference_id(Some(order_id.clone()))
            }

            // Set the response in routerdata response to carry forward
            router_data
                .update_router_data_with_create_order_response(create_order_response.clone());
            create_order_response.create_order_result.ok().is_some()
        }
        // If create order is not required, then we can proceed with further processing
        None => true,
    };

    let updated_customer = call_create_connector_customer_if_required(
        state,
        customer,
        merchant_context,
        &merchant_connector_account,
        payment_data,
        router_data.access_token.as_ref(),
    )
    .await?;

    #[cfg(feature = "v1")]
    if let Some(connector_customer_id) = payment_data.get_connector_customer_id() {
        router_data.connector_customer = Some(connector_customer_id);
    }

    router_data.payment_method_token = payment_data.get_payment_method_token().cloned();

    let payment_method_token_response = router_data
        .add_payment_method_token(
            state,
            &connector,
            &tokenization_action,
            should_continue_further,
        )
        .await?;

    let mut should_continue_further =
        tokenization::update_router_data_with_payment_method_token_result(
            payment_method_token_response,
            &mut router_data,
            is_retry_payment,
            should_continue_further,
        );

    (router_data, should_continue_further) = complete_preprocessing_steps_if_required(
        state,
        &connector,
        payment_data,
        router_data,
        operation,
        should_continue_further,
    )
    .await?;

    if let Ok(router_types::PaymentsResponseData::PreProcessingResponse {
        session_token: Some(session_token),
        ..
    }) = router_data.response.to_owned()
    {
        payment_data.push_sessions_token(session_token);
    };

    // In case of authorize flow, pre-task and post-tasks are being called in build request
    // if we do not want to proceed further, then the function will return Ok(None, false)
    let (connector_request, should_continue_further) = if should_continue_further {
        // Check if the actual flow specific request can be built with available data
        router_data
            .build_flow_specific_connector_request(state, &connector, call_connector_action.clone())
            .await?
    } else {
        (None, false)
    };

    if should_add_task_to_process_tracker(payment_data) {
        operation
            .to_domain()?
            .add_task_to_process_tracker(
                state,
                payment_data.get_payment_attempt(),
                validate_result.requeue,
                schedule_time,
            )
            .await
            .map_err(|error| logger::error!(process_tracker_error=?error))
            .ok();
    }

    // Update the payment trackers just before calling the connector
    // Since the request is already built in the previous step,
    // there should be no error in request construction from hyperswitch end
    (_, *payment_data) = operation
        .to_update_tracker()?
        .update_trackers(
            state,
            req_state,
            payment_data.clone(),
            customer.clone(),
            merchant_context.get_merchant_account().storage_scheme,
            updated_customer,
            merchant_context.get_merchant_key_store(),
            frm_suggestion,
            header_payload.clone(),
        )
        .await?;

    let router_data = if should_continue_further {
        // The status of payment_attempt and intent will be updated in the previous step
        // update this in router_data.
        // This is added because few connector integrations do not update the status,
        // and rely on previous status set in router_data
        router_data.status = payment_data.get_payment_attempt().status;
        router_data
            .decide_flows(
                state,
                &connector,
                call_connector_action,
                connector_request,
                business_profile,
                header_payload.clone(),
                return_raw_connector_response,
            )
            .await
    } else {
        Ok(router_data)
    }?;

    Ok((router_data, merchant_connector_account))
}

#[cfg(feature = "v1")]
#[allow(clippy::too_many_arguments)]
#[instrument(skip_all)]
pub async fn call_connector_service_prerequisites<F, RouterDReq, ApiRequest, D>(
    state: &SessionState,
    merchant_context: &domain::MerchantContext,
    connector: api::ConnectorData,
    operation: &BoxedOperation<'_, F, ApiRequest, D>,
    payment_data: &mut D,
    customer: &Option<domain::Customer>,
    validate_result: &operations::ValidateResult,
    business_profile: &domain::Profile,
    should_retry_with_pan: bool,
    routing_decision: Option<routing_helpers::RoutingDecisionData>,
) -> RouterResult<(
    helpers::MerchantConnectorAccountType,
    RouterData<F, RouterDReq, router_types::PaymentsResponseData>,
    TokenizationAction,
)>
where
    F: Send + Clone + Sync,
    RouterDReq: Send + Sync,

    // To create connector flow specific interface data
    D: OperationSessionGetters<F> + OperationSessionSetters<F> + Send + Sync + Clone,
    D: ConstructFlowSpecificData<F, RouterDReq, router_types::PaymentsResponseData>,
    RouterData<F, RouterDReq, router_types::PaymentsResponseData>: Feature<F, RouterDReq> + Send,
    // To construct connector flow specific api
    dyn api::Connector:
        services::api::ConnectorIntegration<F, RouterDReq, router_types::PaymentsResponseData>,
{
    let merchant_connector_account = construct_profile_id_and_get_mca(
        state,
        merchant_context,
        payment_data,
        &connector.connector_name.to_string(),
        connector.merchant_connector_id.as_ref(),
        false,
    )
    .await?;

    let customer_acceptance = payment_data
        .get_payment_attempt()
        .customer_acceptance
        .clone();

    if is_pre_network_tokenization_enabled(
        state,
        business_profile,
        customer_acceptance,
        connector.connector_name,
    ) {
        let payment_method_data = payment_data.get_payment_method_data();
        let customer_id = payment_data.get_payment_intent().customer_id.clone();
        if let (Some(domain::PaymentMethodData::Card(card_data)), Some(customer_id)) =
            (payment_method_data, customer_id)
        {
            let vault_operation =
                get_vault_operation_for_pre_network_tokenization(state, customer_id, card_data)
                    .await;
            match vault_operation {
                payments::VaultOperation::SaveCardAndNetworkTokenData(
                    card_and_network_token_data,
                ) => {
                    payment_data.set_vault_operation(
                        payments::VaultOperation::SaveCardAndNetworkTokenData(Box::new(
                            *card_and_network_token_data.clone(),
                        )),
                    );

                    payment_data.set_payment_method_data(Some(
                        domain::PaymentMethodData::NetworkToken(
                            card_and_network_token_data
                                .network_token
                                .network_token_data
                                .clone(),
                        ),
                    ));
                }
                payments::VaultOperation::SaveCardData(card_data_for_vault) => payment_data
                    .set_vault_operation(payments::VaultOperation::SaveCardData(
                        card_data_for_vault.clone(),
                    )),
                payments::VaultOperation::ExistingVaultData(_) => (),
            }
        }
    }

    if payment_data
        .get_payment_attempt()
        .merchant_connector_id
        .is_none()
    {
        payment_data.set_merchant_connector_id_in_attempt(merchant_connector_account.get_mca_id());
    }

    operation
        .to_domain()?
        .populate_payment_data(
            state,
            payment_data,
            merchant_context,
            business_profile,
            &connector,
        )
        .await?;

    let (pd, tokenization_action) = get_connector_tokenization_action_when_confirm_true(
        state,
        operation,
        payment_data,
        validate_result,
        merchant_context.get_merchant_key_store(),
        customer,
        business_profile,
        should_retry_with_pan,
    )
    .await?;
    *payment_data = pd;

    // This is used to apply any kind of routing decision to the required data,
    // before the call to `connector` is made.
    routing_decision.map(|decision| decision.apply_routing_decision(payment_data));

    // Validating the blocklist guard and generate the fingerprint
    blocklist_guard(state, merchant_context, operation, payment_data).await?;

    let merchant_recipient_data = payment_data
        .get_merchant_recipient_data(
            state,
            merchant_context,
            &merchant_connector_account,
            &connector,
        )
        .await?;

    let router_data = payment_data
        .construct_router_data(
            state,
            connector.connector.id(),
            merchant_context,
            customer,
            &merchant_connector_account,
            merchant_recipient_data,
            None,
        )
        .await?;

    let connector_request_reference_id = router_data.connector_request_reference_id.clone();
    payment_data
        .set_connector_request_reference_id_in_payment_attempt(connector_request_reference_id);

    Ok((merchant_connector_account, router_data, tokenization_action))
}

#[cfg(feature = "v1")]
#[allow(clippy::too_many_arguments)]
#[instrument(skip_all)]
pub async fn decide_unified_connector_service_call<F, RouterDReq, ApiRequest, D>(
    state: &SessionState,
    req_state: ReqState,
    merchant_context: &domain::MerchantContext,
    connector: api::ConnectorData,
    operation: &BoxedOperation<'_, F, ApiRequest, D>,
    payment_data: &mut D,
    customer: &Option<domain::Customer>,
    call_connector_action: CallConnectorAction,
    validate_result: &operations::ValidateResult,
    schedule_time: Option<time::PrimitiveDateTime>,
    header_payload: HeaderPayload,
    frm_suggestion: Option<storage_enums::FrmSuggestion>,
    business_profile: &domain::Profile,
    is_retry_payment: bool,
    all_keys_required: Option<bool>,
    merchant_connector_account: helpers::MerchantConnectorAccountType,
    mut router_data: RouterData<F, RouterDReq, router_types::PaymentsResponseData>,
    tokenization_action: TokenizationAction,
) -> RouterResult<(
    RouterData<F, RouterDReq, router_types::PaymentsResponseData>,
    helpers::MerchantConnectorAccountType,
)>
where
    F: Send + Clone + Sync,
    RouterDReq: Send + Sync,

    // To create connector flow specific interface data
    D: OperationSessionGetters<F> + OperationSessionSetters<F> + Send + Sync + Clone,
    D: ConstructFlowSpecificData<F, RouterDReq, router_types::PaymentsResponseData>,
    RouterData<F, RouterDReq, router_types::PaymentsResponseData>: Feature<F, RouterDReq> + Send,
    // To construct connector flow specific api
    dyn api::Connector:
        services::api::ConnectorIntegration<F, RouterDReq, router_types::PaymentsResponseData>,
{
    record_time_taken_with(|| async {
        if should_call_unified_connector_service(
            state,
            merchant_context,
            &router_data,
            Some(payment_data),
        )
        .await?
        {
            router_env::logger::info!(
                "Processing payment through UCS gateway system - payment_id={}, attempt_id={}",
                payment_data
                    .get_payment_intent()
                    .payment_id
                    .get_string_repr(),
                payment_data.get_payment_attempt().attempt_id
            );
            if should_add_task_to_process_tracker(payment_data) {
                operation
                    .to_domain()?
                    .add_task_to_process_tracker(
                        state,
                        payment_data.get_payment_attempt(),
                        validate_result.requeue,
                        schedule_time,
                    )
                    .await
                    .map_err(|error| logger::error!(process_tracker_error=?error))
                    .ok();
            }

            // Update feature metadata to track UCS usage for stickiness
            update_gateway_system_in_feature_metadata(
                payment_data,
                GatewaySystem::UnifiedConnectorService,
            )?;

            (_, *payment_data) = operation
                .to_update_tracker()?
                .update_trackers(
                    state,
                    req_state,
                    payment_data.clone(),
                    customer.clone(),
                    merchant_context.get_merchant_account().storage_scheme,
                    None,
                    merchant_context.get_merchant_key_store(),
                    frm_suggestion,
                    header_payload.clone(),
                )
                .await?;

            router_data
                .call_unified_connector_service(
                    state,
                    merchant_connector_account.clone(),
                    merchant_context,
                )
                .await?;

            Ok((router_data, merchant_connector_account))
        } else {
            router_env::logger::info!(
                "Processing payment through Direct gateway system - payment_id={}, attempt_id={}",
                payment_data
                    .get_payment_intent()
                    .payment_id
                    .get_string_repr(),
                payment_data.get_payment_attempt().attempt_id
            );

            // Update feature metadata to track Direct routing usage for stickiness
            update_gateway_system_in_feature_metadata(payment_data, GatewaySystem::Direct)?;

            call_connector_service(
                state,
                req_state,
                merchant_context,
                connector,
                operation,
                payment_data,
                customer,
                call_connector_action,
                validate_result,
                schedule_time,
                header_payload,
                frm_suggestion,
                business_profile,
                is_retry_payment,
                all_keys_required,
                merchant_connector_account,
                router_data,
                tokenization_action,
            )
            .await
        }
    })
    .await
}

async fn record_time_taken_with<F, Fut, R>(f: F) -> RouterResult<R>
where
    F: FnOnce() -> Fut,
    Fut: future::Future<Output = RouterResult<R>>,
{
    let stime = Instant::now();
    let result = f().await;
    let etime = Instant::now();
    let duration = etime.saturating_duration_since(stime);
    tracing::info!(duration = format!("Duration taken: {}", duration.as_millis()));
    result
}

#[cfg(feature = "v2")]
#[allow(clippy::too_many_arguments)]
#[instrument(skip_all)]
pub async fn call_connector_service<F, RouterDReq, ApiRequest, D>(
    state: &SessionState,
    req_state: ReqState,
    merchant_context: &domain::MerchantContext,
    connector: api::ConnectorData,
    operation: &BoxedOperation<'_, F, ApiRequest, D>,
    payment_data: &mut D,
    customer: &Option<domain::Customer>,
    call_connector_action: CallConnectorAction,
    schedule_time: Option<time::PrimitiveDateTime>,
    header_payload: HeaderPayload,
    frm_suggestion: Option<storage_enums::FrmSuggestion>,
    business_profile: &domain::Profile,
    is_retry_payment: bool,
    should_retry_with_pan: bool,
    return_raw_connector_response: Option<bool>,
    merchant_connector_account_type_details: domain::MerchantConnectorAccountTypeDetails,
    mut router_data: RouterData<F, RouterDReq, router_types::PaymentsResponseData>,
    updated_customer: Option<storage::CustomerUpdate>,
) -> RouterResult<RouterData<F, RouterDReq, router_types::PaymentsResponseData>>
where
    F: Send + Clone + Sync,
    RouterDReq: Send + Sync,

    // To create connector flow specific interface data
    D: OperationSessionGetters<F> + OperationSessionSetters<F> + Send + Sync + Clone,
    D: ConstructFlowSpecificData<F, RouterDReq, router_types::PaymentsResponseData>,
    RouterData<F, RouterDReq, router_types::PaymentsResponseData>: Feature<F, RouterDReq> + Send,
    // To construct connector flow specific api
    dyn api::Connector:
        services::api::ConnectorIntegration<F, RouterDReq, router_types::PaymentsResponseData>,
{
    let add_access_token_result = router_data
        .add_access_token(
            state,
            &connector,
            merchant_context,
            payment_data.get_creds_identifier(),
        )
        .await?;

    router_data = router_data.add_session_token(state, &connector).await?;

    let mut should_continue_further = access_token::update_router_data_with_access_token_result(
        &add_access_token_result,
        &mut router_data,
        &call_connector_action,
    );

    let should_continue = match router_data
        .create_order_at_connector(state, &connector, should_continue_further)
        .await?
    {
        Some(create_order_response) => {
            if let Ok(order_id) = create_order_response.clone().create_order_result {
                payment_data.set_connector_response_reference_id(Some(order_id))
            }

            // Set the response in routerdata response to carry forward
            router_data
                .update_router_data_with_create_order_response(create_order_response.clone());
            create_order_response.create_order_result.ok().map(|_| ())
        }
        // If create order is not required, then we can proceed with further processing
        None => Some(()),
    };

    // In case of authorize flow, pre-task and post-tasks are being called in build request
    // if we do not want to proceed further, then the function will return Ok(None, false)
    let (connector_request, should_continue_further) = match should_continue {
        Some(_) => {
            if should_continue_further {
                router_data
                    .build_flow_specific_connector_request(
                        state,
                        &connector,
                        call_connector_action.clone(),
                    )
                    .await?
            } else {
                (None, false)
            }
        }
        None => (None, false),
    };

    // Update the payment trackers just before calling the connector
    // Since the request is already built in the previous step,
    // there should be no error in request construction from hyperswitch end
    (_, *payment_data) = operation
        .to_update_tracker()?
        .update_trackers(
            state,
            req_state,
            payment_data.clone(),
            customer.clone(),
            merchant_context.get_merchant_account().storage_scheme,
            updated_customer,
            merchant_context.get_merchant_key_store(),
            frm_suggestion,
            header_payload.clone(),
        )
        .await?;

    let router_data = if should_continue_further {
        // The status of payment_attempt and intent will be updated in the previous step
        // update this in router_data.
        // This is added because few connector integrations do not update the status,
        // and rely on previous status set in router_data
        // TODO: status is already set when constructing payment data, why should this be done again?
        // router_data.status = payment_data.get_payment_attempt().status;
        router_data
            .decide_flows(
                state,
                &connector,
                call_connector_action,
                connector_request,
                business_profile,
                header_payload.clone(),
                return_raw_connector_response,
            )
            .await
    } else {
        Ok(router_data)
    }?;

    Ok(router_data)
}

#[cfg(feature = "v2")]
#[allow(clippy::too_many_arguments)]
#[allow(clippy::type_complexity)]
#[instrument(skip_all)]
pub async fn call_connector_service_prerequisites<F, RouterDReq, ApiRequest, D>(
    state: &SessionState,
    req_state: ReqState,
    merchant_context: &domain::MerchantContext,
    connector: api::ConnectorData,
    operation: &BoxedOperation<'_, F, ApiRequest, D>,
    payment_data: &mut D,
    customer: &Option<domain::Customer>,
    call_connector_action: CallConnectorAction,
    schedule_time: Option<time::PrimitiveDateTime>,
    header_payload: HeaderPayload,
    frm_suggestion: Option<storage_enums::FrmSuggestion>,
    business_profile: &domain::Profile,
    is_retry_payment: bool,
    should_retry_with_pan: bool,
    all_keys_required: Option<bool>,
) -> RouterResult<(
    domain::MerchantConnectorAccountTypeDetails,
    Option<storage::CustomerUpdate>,
    RouterData<F, RouterDReq, router_types::PaymentsResponseData>,
)>
where
    F: Send + Clone + Sync,
    RouterDReq: Send + Sync,

    // To create connector flow specific interface data
    D: OperationSessionGetters<F> + OperationSessionSetters<F> + Send + Sync + Clone,
    D: ConstructFlowSpecificData<F, RouterDReq, router_types::PaymentsResponseData>,
    RouterData<F, RouterDReq, router_types::PaymentsResponseData>: Feature<F, RouterDReq> + Send,
    // To construct connector flow specific api
    dyn api::Connector:
        services::api::ConnectorIntegration<F, RouterDReq, router_types::PaymentsResponseData>,
{
    let merchant_connector_account_type_details =
        domain::MerchantConnectorAccountTypeDetails::MerchantConnectorAccount(Box::new(
            helpers::get_merchant_connector_account_v2(
                state,
                merchant_context.get_merchant_key_store(),
                connector.merchant_connector_id.as_ref(),
            )
            .await?,
        ));

    operation
        .to_domain()?
        .populate_payment_data(
            state,
            payment_data,
            merchant_context,
            business_profile,
            &connector,
        )
        .await?;

    let updated_customer = call_create_connector_customer_if_required(
        state,
        customer,
        merchant_context,
        &merchant_connector_account_type_details,
        payment_data,
    )
    .await?;

    let router_data = payment_data
        .construct_router_data(
            state,
            connector.connector.id(),
            merchant_context,
            customer,
            &merchant_connector_account_type_details,
            None,
            None,
        )
        .await?;

    Ok((
        merchant_connector_account_type_details,
        updated_customer,
        router_data,
    ))
}

#[cfg(feature = "v2")]
#[instrument(skip_all)]
pub async fn internal_call_connector_service_prerequisites<F, RouterDReq, ApiRequest, D>(
    state: &SessionState,
    merchant_context: &domain::MerchantContext,
    connector: api::ConnectorData,
    operation: &BoxedOperation<'_, F, ApiRequest, D>,
    payment_data: &mut D,
    business_profile: &domain::Profile,
) -> RouterResult<(
    domain::MerchantConnectorAccountTypeDetails,
    RouterData<F, RouterDReq, router_types::PaymentsResponseData>,
)>
where
    F: Send + Clone + Sync,
    RouterDReq: Send + Sync,

    // To create connector flow specific interface data
    D: OperationSessionGetters<F> + OperationSessionSetters<F> + Send + Sync + Clone,
    D: ConstructFlowSpecificData<F, RouterDReq, router_types::PaymentsResponseData>,
    RouterData<F, RouterDReq, router_types::PaymentsResponseData>: Feature<F, RouterDReq> + Send,
    // To construct connector flow specific api
    dyn api::Connector:
        services::api::ConnectorIntegration<F, RouterDReq, router_types::PaymentsResponseData>,
{
    let merchant_connector_details =
        payment_data
            .get_merchant_connector_details()
            .ok_or_else(|| {
                error_stack::report!(errors::ApiErrorResponse::InternalServerError)
                    .attach_printable("Merchant connector details not found in payment data")
            })?;
    let merchant_connector_account =
        domain::MerchantConnectorAccountTypeDetails::MerchantConnectorDetails(
            merchant_connector_details,
        );

    operation
        .to_domain()?
        .populate_payment_data(
            state,
            payment_data,
            merchant_context,
            business_profile,
            &connector,
        )
        .await?;

    let router_data = payment_data
        .construct_router_data(
            state,
            connector.connector.id(),
            merchant_context,
            &None,
            &merchant_connector_account,
            None,
            None,
        )
        .await?;

    Ok((merchant_connector_account, router_data))
}

#[cfg(feature = "v2")]
#[allow(clippy::too_many_arguments)]
#[instrument(skip_all)]
pub async fn connector_service_decider<F, RouterDReq, ApiRequest, D>(
    state: &SessionState,
    req_state: ReqState,
    merchant_context: &domain::MerchantContext,
    connector: api::ConnectorData,
    operation: &BoxedOperation<'_, F, ApiRequest, D>,
    payment_data: &mut D,
    call_connector_action: CallConnectorAction,
    header_payload: HeaderPayload,
    business_profile: &domain::Profile,
    return_raw_connector_response: Option<bool>,
    merchant_connector_account_type_details: domain::MerchantConnectorAccountTypeDetails,
) -> RouterResult<RouterData<F, RouterDReq, router_types::PaymentsResponseData>>
where
    F: Send + Clone + Sync,
    RouterDReq: Send + Sync,

    // To create connector flow specific interface data
    D: OperationSessionGetters<F> + OperationSessionSetters<F> + Send + Sync + Clone,
    D: ConstructFlowSpecificData<F, RouterDReq, router_types::PaymentsResponseData>,
    RouterData<F, RouterDReq, router_types::PaymentsResponseData>: Feature<F, RouterDReq> + Send,
    // To construct connector flow specific api
    dyn api::Connector:
        services::api::ConnectorIntegration<F, RouterDReq, router_types::PaymentsResponseData>,
{
    let mut router_data = payment_data
        .construct_router_data(
            state,
            connector.connector.id(),
            merchant_context,
            &None,
            &merchant_connector_account_type_details,
            None,
            None,
        )
        .await?;

    // do order creation
    let should_call_unified_connector_service = should_call_unified_connector_service(
        state,
        merchant_context,
        &router_data,
        Some(payment_data),
    )
    .await?;

    let (connector_request, should_continue_further) = if !should_call_unified_connector_service {
        let mut should_continue_further = true;

        let should_continue = match router_data
            .create_order_at_connector(state, &connector, should_continue_further)
            .await?
        {
            Some(create_order_response) => {
                if let Ok(order_id) = create_order_response.clone().create_order_result {
                    payment_data.set_connector_response_reference_id(Some(order_id))
                }

                // Set the response in routerdata response to carry forward
                router_data
                    .update_router_data_with_create_order_response(create_order_response.clone());
                create_order_response.create_order_result.ok().map(|_| ())
            }
            // If create order is not required, then we can proceed with further processing
            None => Some(()),
        };

        let should_continue: (Option<common_utils::request::Request>, bool) = match should_continue
        {
            Some(_) => {
                router_data
                    .build_flow_specific_connector_request(
                        state,
                        &connector,
                        call_connector_action.clone(),
                    )
                    .await?
            }
            None => (None, false),
        };
        should_continue
    } else {
        // If unified connector service is called, these values are not used
        // as the request is built in the unified connector service call
        (None, false)
    };

    (_, *payment_data) = operation
        .to_update_tracker()?
        .update_trackers(
            state,
            req_state,
            payment_data.clone(),
            None, // customer is not used in internal flows
            merchant_context.get_merchant_account().storage_scheme,
            None,
            merchant_context.get_merchant_key_store(),
            None, // frm_suggestion is not used in internal flows
            header_payload.clone(),
        )
        .await?;

    record_time_taken_with(|| async {
        if should_call_unified_connector_service {
            router_env::logger::info!(
                "Processing payment through UCS gateway system- payment_id={}, attempt_id={}",
                payment_data.get_payment_intent().id.get_string_repr(),
                payment_data.get_payment_attempt().id.get_string_repr()
            );

            router_data
                .call_unified_connector_service(
                    state,
                    merchant_connector_account_type_details.clone(),
                    merchant_context,
                )
                .await?;

            Ok(router_data)
        } else {
            Err(
                errors::ApiErrorResponse::InternalServerError
            )
            .attach_printable("Unified connector service is down and traditional connector service fallback is not implemented")
        }
    })
    .await
}

#[cfg(feature = "v2")]
#[allow(clippy::too_many_arguments)]
#[instrument(skip_all)]
pub async fn decide_unified_connector_service_call<F, RouterDReq, ApiRequest, D>(
    state: &SessionState,
    req_state: ReqState,
    merchant_context: &domain::MerchantContext,
    connector: api::ConnectorData,
    operation: &BoxedOperation<'_, F, ApiRequest, D>,
    payment_data: &mut D,
    customer: &Option<domain::Customer>,
    call_connector_action: CallConnectorAction,
    schedule_time: Option<time::PrimitiveDateTime>,
    header_payload: HeaderPayload,
    frm_suggestion: Option<storage_enums::FrmSuggestion>,
    business_profile: &domain::Profile,
    is_retry_payment: bool,
    should_retry_with_pan: bool,
    return_raw_connector_response: Option<bool>,
    merchant_connector_account_type_details: domain::MerchantConnectorAccountTypeDetails,
    mut router_data: RouterData<F, RouterDReq, router_types::PaymentsResponseData>,
    updated_customer: Option<storage::CustomerUpdate>,
) -> RouterResult<RouterData<F, RouterDReq, router_types::PaymentsResponseData>>
where
    F: Send + Clone + Sync,
    RouterDReq: Send + Sync,

    // To create connector flow specific interface data
    D: OperationSessionGetters<F> + OperationSessionSetters<F> + Send + Sync + Clone,
    D: ConstructFlowSpecificData<F, RouterDReq, router_types::PaymentsResponseData>,
    RouterData<F, RouterDReq, router_types::PaymentsResponseData>: Feature<F, RouterDReq> + Send,
    // To construct connector flow specific api
    dyn api::Connector:
        services::api::ConnectorIntegration<F, RouterDReq, router_types::PaymentsResponseData>,
{
    record_time_taken_with(|| async {
        if should_call_unified_connector_service(
            state,
            merchant_context,
            &router_data,
            Some(payment_data),
        )
        .await?
        {
            router_env::logger::info!(
                "Executing payment through UCS gateway system - payment_id={}, attempt_id={}",
                payment_data.get_payment_intent().id.get_string_repr(),
                payment_data.get_payment_attempt().id.get_string_repr()
            );
            if should_add_task_to_process_tracker(payment_data) {
                operation
                    .to_domain()?
                    .add_task_to_process_tracker(
                        state,
                        payment_data.get_payment_attempt(),
                        false,
                        schedule_time,
                    )
                    .await
                    .map_err(|error| logger::error!(process_tracker_error=?error))
                    .ok();
            }

            (_, *payment_data) = operation
                .to_update_tracker()?
                .update_trackers(
                    state,
                    req_state,
                    payment_data.clone(),
                    customer.clone(),
                    merchant_context.get_merchant_account().storage_scheme,
                    None,
                    merchant_context.get_merchant_key_store(),
                    frm_suggestion,
                    header_payload.clone(),
                )
                .await?;

            router_data
                .call_unified_connector_service(
                    state,
                    merchant_connector_account_type_details.clone(),
                    merchant_context,
                )
                .await?;

            Ok(router_data)
        } else {
            router_env::logger::info!(
                "Processing payment through Direct gateway system - payment_id={}, attempt_id={}",
                payment_data.get_payment_intent().id.get_string_repr(),
                payment_data.get_payment_attempt().id.get_string_repr()
            );

            call_connector_service(
                state,
                req_state,
                merchant_context,
                connector,
                operation,
                payment_data,
                customer,
                call_connector_action,
                schedule_time,
                header_payload,
                frm_suggestion,
                business_profile,
                is_retry_payment,
                should_retry_with_pan,
                return_raw_connector_response,
                merchant_connector_account_type_details,
                router_data,
                updated_customer,
            )
            .await
        }
    })
    .await
}

<<<<<<< HEAD
=======
#[cfg(feature = "v2")]
#[allow(clippy::too_many_arguments)]
#[instrument(skip_all)]
pub async fn call_unified_connector_service_for_external_proxy<F, RouterDReq, ApiRequest, D>(
    state: &SessionState,
    req_state: ReqState,
    merchant_context: &domain::MerchantContext,
    _connector: api::ConnectorData,
    operation: &BoxedOperation<'_, F, ApiRequest, D>,
    payment_data: &mut D,
    customer: &Option<domain::Customer>,
    _call_connector_action: CallConnectorAction,
    _schedule_time: Option<time::PrimitiveDateTime>,
    header_payload: HeaderPayload,
    frm_suggestion: Option<storage_enums::FrmSuggestion>,
    _business_profile: &domain::Profile,
    _is_retry_payment: bool,
    _should_retry_with_pan: bool,
    _return_raw_connector_response: Option<bool>,
    merchant_connector_account_type_details: domain::MerchantConnectorAccountTypeDetails,
    mut router_data: RouterData<F, RouterDReq, router_types::PaymentsResponseData>,
    _updated_customer: Option<storage::CustomerUpdate>,
) -> RouterResult<RouterData<F, RouterDReq, router_types::PaymentsResponseData>>
where
    F: Send + Clone + Sync,
    RouterDReq: Send + Sync,

    // To create connector flow specific interface data
    D: OperationSessionGetters<F> + OperationSessionSetters<F> + Send + Sync + Clone,
    D: ConstructFlowSpecificData<F, RouterDReq, router_types::PaymentsResponseData>,
    RouterData<F, RouterDReq, router_types::PaymentsResponseData>: Feature<F, RouterDReq> + Send,
    // To construct connector flow specific api
    dyn api::Connector:
        services::api::ConnectorIntegration<F, RouterDReq, router_types::PaymentsResponseData>,
{
    record_time_taken_with(|| async {
        (_, *payment_data) = operation
            .to_update_tracker()?
            .update_trackers(
                state,
                req_state,
                payment_data.clone(),
                customer.clone(),
                merchant_context.get_merchant_account().storage_scheme,
                None,
                merchant_context.get_merchant_key_store(),
                frm_suggestion,
                header_payload.clone(),
            )
            .await?;

        router_data
            .call_unified_connector_service(
                state,
                merchant_connector_account_type_details.clone(),
                merchant_context,
            )
            .await?;

        Ok(router_data)
    })
    .await
}

>>>>>>> e01db198
#[cfg(feature = "v1")]
// This function does not perform the tokenization action, as the payment method is not saved in this flow.
#[allow(clippy::too_many_arguments)]
#[instrument(skip_all)]
pub async fn proxy_for_call_connector_service<F, RouterDReq, ApiRequest, D>(
    state: &SessionState,
    req_state: ReqState,
    merchant_context: &domain::MerchantContext,
    connector: api::ConnectorData,
    operation: &BoxedOperation<'_, F, ApiRequest, D>,
    payment_data: &mut D,
    customer: &Option<domain::Customer>,
    call_connector_action: CallConnectorAction,
    validate_result: &operations::ValidateResult,
    schedule_time: Option<time::PrimitiveDateTime>,
    header_payload: HeaderPayload,

    business_profile: &domain::Profile,
    return_raw_connector_response: Option<bool>,
) -> RouterResult<(
    RouterData<F, RouterDReq, router_types::PaymentsResponseData>,
    helpers::MerchantConnectorAccountType,
)>
where
    F: Send + Clone + Sync,
    RouterDReq: Send + Sync,

    // To create connector flow specific interface data
    D: OperationSessionGetters<F> + OperationSessionSetters<F> + Send + Sync + Clone,
    D: ConstructFlowSpecificData<F, RouterDReq, router_types::PaymentsResponseData>,
    RouterData<F, RouterDReq, router_types::PaymentsResponseData>: Feature<F, RouterDReq> + Send,
    // To construct connector flow specific api
    dyn api::Connector:
        services::api::ConnectorIntegration<F, RouterDReq, router_types::PaymentsResponseData>,
{
    let stime_connector = Instant::now();

    let merchant_connector_account = construct_profile_id_and_get_mca(
        state,
        merchant_context,
        payment_data,
        &connector.connector_name.to_string(),
        connector.merchant_connector_id.as_ref(),
        false,
    )
    .await?;

    if payment_data
        .get_payment_attempt()
        .merchant_connector_id
        .is_none()
    {
        payment_data.set_merchant_connector_id_in_attempt(merchant_connector_account.get_mca_id());
    }

    let merchant_recipient_data = None;

    let mut router_data = payment_data
        .construct_router_data(
            state,
            connector.connector.id(),
            merchant_context,
            customer,
            &merchant_connector_account,
            merchant_recipient_data,
            None,
        )
        .await?;

    let add_access_token_result = router_data
        .add_access_token(
            state,
            &connector,
            merchant_context,
            payment_data.get_creds_identifier(),
        )
        .await?;

    router_data = router_data.add_session_token(state, &connector).await?;

    let mut should_continue_further = access_token::update_router_data_with_access_token_result(
        &add_access_token_result,
        &mut router_data,
        &call_connector_action,
    );

    (router_data, should_continue_further) = complete_preprocessing_steps_if_required(
        state,
        &connector,
        payment_data,
        router_data,
        operation,
        should_continue_further,
    )
    .await?;

    if let Ok(router_types::PaymentsResponseData::PreProcessingResponse {
        session_token: Some(session_token),
        ..
    }) = router_data.response.to_owned()
    {
        payment_data.push_sessions_token(session_token);
    };

    let (connector_request, should_continue_further) = if should_continue_further {
        // Check if the actual flow specific request can be built with available data
        router_data
            .build_flow_specific_connector_request(state, &connector, call_connector_action.clone())
            .await?
    } else {
        (None, false)
    };

    if should_add_task_to_process_tracker(payment_data) {
        operation
            .to_domain()?
            .add_task_to_process_tracker(
                state,
                payment_data.get_payment_attempt(),
                validate_result.requeue,
                schedule_time,
            )
            .await
            .map_err(|error| logger::error!(process_tracker_error=?error))
            .ok();
    }

    let updated_customer = None;
    let frm_suggestion = None;

    (_, *payment_data) = operation
        .to_update_tracker()?
        .update_trackers(
            state,
            req_state,
            payment_data.clone(),
            customer.clone(),
            merchant_context.get_merchant_account().storage_scheme,
            updated_customer,
            merchant_context.get_merchant_key_store(),
            frm_suggestion,
            header_payload.clone(),
        )
        .await?;

    let router_data = if should_continue_further {
        // The status of payment_attempt and intent will be updated in the previous step
        // update this in router_data.
        // This is added because few connector integrations do not update the status,
        // and rely on previous status set in router_data
        router_data.status = payment_data.get_payment_attempt().status;
        router_data
            .decide_flows(
                state,
                &connector,
                call_connector_action,
                connector_request,
                business_profile,
                header_payload.clone(),
                return_raw_connector_response,
            )
            .await
    } else {
        Ok(router_data)
    }?;

    let etime_connector = Instant::now();
    let duration_connector = etime_connector.saturating_duration_since(stime_connector);
    tracing::info!(duration = format!("Duration taken: {}", duration_connector.as_millis()));

    Ok((router_data, merchant_connector_account))
}

#[cfg(feature = "v2")]
#[allow(clippy::too_many_arguments)]
#[instrument(skip_all)]
pub async fn proxy_for_call_connector_service<F, RouterDReq, ApiRequest, D>(
    state: &SessionState,
    req_state: ReqState,
    merchant_context: &domain::MerchantContext,
    connector: api::ConnectorData,
    operation: &BoxedOperation<'_, F, ApiRequest, D>,
    payment_data: &mut D,
    call_connector_action: CallConnectorAction,
    header_payload: HeaderPayload,
    business_profile: &domain::Profile,
    return_raw_connector_response: Option<bool>,
) -> RouterResult<RouterData<F, RouterDReq, router_types::PaymentsResponseData>>
where
    F: Send + Clone + Sync,
    RouterDReq: Send + Sync,

    // To create connector flow specific interface data
    D: OperationSessionGetters<F> + OperationSessionSetters<F> + Send + Sync + Clone,
    D: ConstructFlowSpecificData<F, RouterDReq, router_types::PaymentsResponseData>,
    RouterData<F, RouterDReq, router_types::PaymentsResponseData>: Feature<F, RouterDReq> + Send,
    // To construct connector flow specific api
    dyn api::Connector:
        services::api::ConnectorIntegration<F, RouterDReq, router_types::PaymentsResponseData>,
{
    let stime_connector = Instant::now();

    let merchant_connector_account =
        domain::MerchantConnectorAccountTypeDetails::MerchantConnectorAccount(Box::new(
            helpers::get_merchant_connector_account_v2(
                state,
                merchant_context.get_merchant_key_store(),
                connector.merchant_connector_id.as_ref(),
            )
            .await?,
        ));
    operation
        .to_domain()?
        .populate_payment_data(
            state,
            payment_data,
            merchant_context,
            business_profile,
            &connector,
        )
        .await?;

    let mut router_data = payment_data
        .construct_router_data(
            state,
            connector.connector.id(),
            merchant_context,
            &None,
            &merchant_connector_account,
            None,
            None,
        )
        .await?;

    let add_access_token_result = router_data
        .add_access_token(
            state,
            &connector,
            merchant_context,
            payment_data.get_creds_identifier(),
        )
        .await?;

    router_data = router_data.add_session_token(state, &connector).await?;

    let mut should_continue_further = access_token::update_router_data_with_access_token_result(
        &add_access_token_result,
        &mut router_data,
        &call_connector_action,
    );

    let (connector_request, should_continue_further) = if should_continue_further {
        router_data
            .build_flow_specific_connector_request(state, &connector, call_connector_action.clone())
            .await?
    } else {
        (None, false)
    };

    (_, *payment_data) = operation
        .to_update_tracker()?
        .update_trackers(
            state,
            req_state,
            payment_data.clone(),
            None,
            merchant_context.get_merchant_account().storage_scheme,
            None,
            merchant_context.get_merchant_key_store(),
            None,
            header_payload.clone(),
        )
        .await?;

    let router_data = if should_continue_further {
        router_data
            .decide_flows(
                state,
                &connector,
                call_connector_action,
                connector_request,
                business_profile,
                header_payload.clone(),
                return_raw_connector_response,
            )
            .await
    } else {
        Ok(router_data)
    }?;

    let etime_connector = Instant::now();
    let duration_connector = etime_connector.saturating_duration_since(stime_connector);
    tracing::info!(duration = format!("Duration taken: {}", duration_connector.as_millis()));

    Ok(router_data)
}

#[cfg(feature = "v2")]
#[allow(clippy::too_many_arguments)]
#[instrument(skip_all)]
pub async fn call_connector_service_for_external_vault_proxy<F, RouterDReq, ApiRequest, D>(
    state: &SessionState,
    req_state: ReqState,
    merchant_context: &domain::MerchantContext,
    connector: api::ConnectorData,
    operation: &BoxedOperation<'_, F, ApiRequest, D>,
    payment_data: &mut D,
    call_connector_action: CallConnectorAction,
    header_payload: HeaderPayload,
    business_profile: &domain::Profile,
    return_raw_connector_response: Option<bool>,
) -> RouterResult<RouterData<F, RouterDReq, router_types::PaymentsResponseData>>
where
    F: Send + Clone + Sync,
    RouterDReq: Send + Sync,

    // To create connector flow specific interface data
    D: OperationSessionGetters<F> + OperationSessionSetters<F> + Send + Sync + Clone,
    D: ConstructFlowSpecificData<F, RouterDReq, router_types::PaymentsResponseData>,
    RouterData<F, RouterDReq, router_types::PaymentsResponseData>: Feature<F, RouterDReq> + Send,
    // To construct connector flow specific api
    dyn api::Connector:
        services::api::ConnectorIntegration<F, RouterDReq, router_types::PaymentsResponseData>,
{
    let stime_connector = Instant::now();

    let merchant_connector_account =
        domain::MerchantConnectorAccountTypeDetails::MerchantConnectorAccount(Box::new(
            helpers::get_merchant_connector_account_v2(
                state,
                merchant_context.get_merchant_key_store(),
                connector.merchant_connector_id.as_ref(),
            )
            .await?,
        ));
    operation
        .to_domain()?
        .populate_payment_data(
            state,
            payment_data,
            merchant_context,
            business_profile,
            &connector,
        )
        .await?;

    let mut router_data = payment_data
        .construct_router_data(
            state,
            connector.connector.id(),
            merchant_context,
            &None,
            &merchant_connector_account,
            None,
            None,
        )
        .await?;

    // let add_access_token_result = router_data
    //     .add_access_token(
    //         state,
    //         &connector,
    //         merchant_context,
    //         payment_data.get_creds_identifier(),
    //     )
    //     .await?;

    // router_data = router_data.add_session_token(state, &connector).await?;

    // let mut should_continue_further = access_token::update_router_data_with_access_token_result(
    //     &add_access_token_result,
    //     &mut router_data,
    //     &call_connector_action,
    // );
    let should_continue_further = true;

    let (connector_request, should_continue_further) = if should_continue_further {
        router_data
            .build_flow_specific_connector_request(state, &connector, call_connector_action.clone())
            .await?
    } else {
        (None, false)
    };

    (_, *payment_data) = operation
        .to_update_tracker()?
        .update_trackers(
            state,
            req_state,
            payment_data.clone(),
            None,
            merchant_context.get_merchant_account().storage_scheme,
            None,
            merchant_context.get_merchant_key_store(),
            None,
            header_payload.clone(),
        )
        .await?;

    let router_data = if should_continue_further {
        router_data
            .decide_flows(
                state,
                &connector,
                call_connector_action,
                connector_request,
                business_profile,
                header_payload.clone(),
                return_raw_connector_response,
            )
            .await
    } else {
        Ok(router_data)
    }?;

    let etime_connector = Instant::now();
    let duration_connector = etime_connector.saturating_duration_since(stime_connector);
    tracing::info!(duration = format!("Duration taken: {}", duration_connector.as_millis()));

    Ok(router_data)
}
struct ApplePayWallet;
struct PazeWallet;
struct GooglePayWallet;

#[async_trait::async_trait]
pub trait WalletFlow<F, D>: Send + Sync
where
    F: Send + Clone,
    D: OperationSessionGetters<F> + Send + Sync + Clone,
{
    /// Check if wallet data is already decrypted and return token if so
    fn check_predecrypted_token(
        &self,
        _payment_data: &D,
    ) -> CustomResult<Option<PaymentMethodToken>, errors::ApiErrorResponse> {
        // Default implementation returns None (no pre-decrypted data)
        Ok(None)
    }

    fn decide_wallet_flow(
        &self,
        state: &SessionState,
        payment_data: &D,
        merchant_connector_account: &helpers::MerchantConnectorAccountType,
    ) -> CustomResult<Option<DecideWalletFlow>, errors::ApiErrorResponse>;

    async fn decrypt_wallet_token(
        &self,
        wallet_flow: &DecideWalletFlow,
        payment_data: &D,
    ) -> CustomResult<PaymentMethodToken, errors::ApiErrorResponse>;
}

#[async_trait::async_trait]
impl<F, D> WalletFlow<F, D> for PazeWallet
where
    F: Send + Clone,
    D: OperationSessionGetters<F> + Send + Sync + Clone,
{
    fn decide_wallet_flow(
        &self,
        state: &SessionState,
        _payment_data: &D,
        _merchant_connector_account: &helpers::MerchantConnectorAccountType,
    ) -> CustomResult<Option<DecideWalletFlow>, errors::ApiErrorResponse> {
        let paze_keys = state
            .conf
            .paze_decrypt_keys
            .as_ref()
            .get_required_value("Paze decrypt keys")
            .attach_printable("Paze decrypt keys not found in the configuration")?;

        let wallet_flow = DecideWalletFlow::PazeDecrypt(PazePaymentProcessingDetails {
            paze_private_key: paze_keys.get_inner().paze_private_key.clone(),
            paze_private_key_passphrase: paze_keys.get_inner().paze_private_key_passphrase.clone(),
        });
        Ok(Some(wallet_flow))
    }

    async fn decrypt_wallet_token(
        &self,
        wallet_flow: &DecideWalletFlow,
        payment_data: &D,
    ) -> CustomResult<PaymentMethodToken, errors::ApiErrorResponse> {
        let paze_payment_processing_details = wallet_flow
            .get_paze_payment_processing_details()
            .get_required_value("Paze payment processing details")
            .attach_printable(
                "Paze payment processing details not found in Paze decryption flow",
            )?;

        let paze_wallet_data = payment_data
                .get_payment_method_data()
                .and_then(|payment_method_data| payment_method_data.get_wallet_data())
                .and_then(|wallet_data| wallet_data.get_paze_wallet_data())
                .get_required_value("Paze wallet token").attach_printable(
                    "Paze wallet data not found in the payment method data during the Paze decryption flow",
                )?;

        let paze_data = decrypt_paze_token(
            paze_wallet_data.clone(),
            paze_payment_processing_details.paze_private_key.clone(),
            paze_payment_processing_details
                .paze_private_key_passphrase
                .clone(),
        )
        .change_context(errors::ApiErrorResponse::InternalServerError)
        .attach_printable("failed to decrypt paze token")?;

        let paze_decrypted_data = paze_data
            .parse_value::<hyperswitch_domain_models::router_data::PazeDecryptedData>(
                "PazeDecryptedData",
            )
            .change_context(errors::ApiErrorResponse::InternalServerError)
            .attach_printable("failed to parse PazeDecryptedData")?;
        Ok(PaymentMethodToken::PazeDecrypt(Box::new(
            paze_decrypted_data,
        )))
    }
}

#[async_trait::async_trait]
impl<F, D> WalletFlow<F, D> for ApplePayWallet
where
    F: Send + Clone,
    D: OperationSessionGetters<F> + Send + Sync + Clone,
{
    fn check_predecrypted_token(
        &self,
        payment_data: &D,
    ) -> CustomResult<Option<PaymentMethodToken>, errors::ApiErrorResponse> {
        let apple_pay_wallet_data = payment_data
            .get_payment_method_data()
            .and_then(|payment_method_data| payment_method_data.get_wallet_data())
            .and_then(|wallet_data| wallet_data.get_apple_pay_wallet_data());

        let result = if let Some(data) = apple_pay_wallet_data {
            match &data.payment_data {
                common_payments_types::ApplePayPaymentData::Encrypted(_) => None,
                common_payments_types::ApplePayPaymentData::Decrypted(
                    apple_pay_predecrypt_data,
                ) => {
                    helpers::validate_card_expiry(
                        &apple_pay_predecrypt_data.application_expiration_month,
                        &apple_pay_predecrypt_data.application_expiration_year,
                    )?;
                    Some(PaymentMethodToken::ApplePayDecrypt(Box::new(
                        apple_pay_predecrypt_data.clone(),
                    )))
                }
            }
        } else {
            None
        };
        Ok(result)
    }

    fn decide_wallet_flow(
        &self,
        state: &SessionState,
        payment_data: &D,
        merchant_connector_account: &helpers::MerchantConnectorAccountType,
    ) -> CustomResult<Option<DecideWalletFlow>, errors::ApiErrorResponse> {
        let apple_pay_metadata = check_apple_pay_metadata(state, Some(merchant_connector_account));

        add_apple_pay_flow_metrics(
            &apple_pay_metadata,
            payment_data.get_payment_attempt().connector.clone(),
            payment_data.get_payment_attempt().merchant_id.clone(),
        );

        let wallet_flow = match apple_pay_metadata {
            Some(domain::ApplePayFlow::Simplified(payment_processing_details)) => Some(
                DecideWalletFlow::ApplePayDecrypt(payment_processing_details),
            ),
            Some(domain::ApplePayFlow::Manual) | None => None,
        };
        Ok(wallet_flow)
    }

    async fn decrypt_wallet_token(
        &self,
        wallet_flow: &DecideWalletFlow,
        payment_data: &D,
    ) -> CustomResult<PaymentMethodToken, errors::ApiErrorResponse> {
        let apple_pay_payment_processing_details = wallet_flow
            .get_apple_pay_payment_processing_details()
            .get_required_value("Apple Pay payment processing details")
            .attach_printable(
                "Apple Pay payment processing details not found in Apple Pay decryption flow",
            )?;
        let apple_pay_wallet_data = payment_data
                .get_payment_method_data()
                .and_then(|payment_method_data| payment_method_data.get_wallet_data())
                .and_then(|wallet_data| wallet_data.get_apple_pay_wallet_data())
                .get_required_value("Apple Pay wallet token").attach_printable(
                    "Apple Pay wallet data not found in the payment method data during the Apple Pay decryption flow",
                )?;

        let apple_pay_data =
            ApplePayData::token_json(domain::WalletData::ApplePay(apple_pay_wallet_data.clone()))
                .change_context(errors::ApiErrorResponse::InternalServerError)
                .attach_printable("failed to parse apple pay token to json")?
                .decrypt(
                    &apple_pay_payment_processing_details.payment_processing_certificate,
                    &apple_pay_payment_processing_details.payment_processing_certificate_key,
                )
                .await
                .change_context(errors::ApiErrorResponse::InternalServerError)
                .attach_printable("failed to decrypt apple pay token")?;

        let apple_pay_predecrypt_internal = apple_pay_data
            .parse_value::<hyperswitch_domain_models::router_data::ApplePayPredecryptDataInternal>(
                "ApplePayPredecryptDataInternal",
            )
            .change_context(errors::ApiErrorResponse::InternalServerError)
            .attach_printable(
                "failed to parse decrypted apple pay response to ApplePayPredecryptData",
            )?;

        let apple_pay_predecrypt =
            common_types::payments::ApplePayPredecryptData::try_from(apple_pay_predecrypt_internal)
                .change_context(errors::ApiErrorResponse::InternalServerError)
                .attach_printable(
                    "failed to convert ApplePayPredecryptDataInternal to ApplePayPredecryptData",
                )?;

        Ok(PaymentMethodToken::ApplePayDecrypt(Box::new(
            apple_pay_predecrypt,
        )))
    }
}

#[async_trait::async_trait]
impl<F, D> WalletFlow<F, D> for GooglePayWallet
where
    F: Send + Clone,
    D: OperationSessionGetters<F> + Send + Sync + Clone,
{
    fn check_predecrypted_token(
        &self,
        payment_data: &D,
    ) -> CustomResult<Option<PaymentMethodToken>, errors::ApiErrorResponse> {
        let google_pay_wallet_data = payment_data
            .get_payment_method_data()
            .and_then(|payment_method_data| payment_method_data.get_wallet_data())
            .and_then(|wallet_data| wallet_data.get_google_pay_wallet_data());

        let result = if let Some(data) = google_pay_wallet_data {
            match &data.tokenization_data {
                common_payments_types::GpayTokenizationData::Encrypted(_) => None,
                common_payments_types::GpayTokenizationData::Decrypted(
                    google_pay_predecrypt_data,
                ) => {
                    helpers::validate_card_expiry(
                        &google_pay_predecrypt_data.card_exp_month,
                        &google_pay_predecrypt_data.card_exp_year,
                    )?;
                    Some(PaymentMethodToken::GooglePayDecrypt(Box::new(
                        google_pay_predecrypt_data.clone(),
                    )))
                }
            }
        } else {
            None
        };
        Ok(result)
    }
    fn decide_wallet_flow(
        &self,
        state: &SessionState,
        _payment_data: &D,
        merchant_connector_account: &helpers::MerchantConnectorAccountType,
    ) -> CustomResult<Option<DecideWalletFlow>, errors::ApiErrorResponse> {
        Ok(
            get_google_pay_connector_wallet_details(state, merchant_connector_account)
                .map(DecideWalletFlow::GooglePayDecrypt),
        )
    }

    async fn decrypt_wallet_token(
        &self,
        wallet_flow: &DecideWalletFlow,
        payment_data: &D,
    ) -> CustomResult<PaymentMethodToken, errors::ApiErrorResponse> {
        let google_pay_payment_processing_details = wallet_flow
            .get_google_pay_payment_processing_details()
            .get_required_value("Google Pay payment processing details")
            .attach_printable(
                "Google Pay payment processing details not found in Google Pay decryption flow",
            )?;

        let google_pay_wallet_data = payment_data
                .get_payment_method_data()
                .and_then(|payment_method_data| payment_method_data.get_wallet_data())
                .and_then(|wallet_data| wallet_data.get_google_pay_wallet_data())
                .get_required_value("Paze wallet token").attach_printable(
                    "Google Pay wallet data not found in the payment method data during the Google Pay decryption flow",
                )?;

        let decryptor = helpers::GooglePayTokenDecryptor::new(
            google_pay_payment_processing_details
                .google_pay_root_signing_keys
                .clone(),
            google_pay_payment_processing_details
                .google_pay_recipient_id
                .clone(),
            google_pay_payment_processing_details
                .google_pay_private_key
                .clone(),
        )
        .change_context(errors::ApiErrorResponse::InternalServerError)
        .attach_printable("failed to create google pay token decryptor")?;

        // should_verify_token is set to false to disable verification of token
        let google_pay_data_internal = decryptor
            .decrypt_token(
                google_pay_wallet_data
                    .tokenization_data
                    .get_encrypted_google_pay_token()
                    .change_context(errors::ApiErrorResponse::InternalServerError)?
                    .clone(),
                false,
            )
            .change_context(errors::ApiErrorResponse::InternalServerError)
            .attach_printable("failed to decrypt google pay token")?;
        let google_pay_data =
            common_types::payments::GPayPredecryptData::from(google_pay_data_internal);
        Ok(PaymentMethodToken::GooglePayDecrypt(Box::new(
            google_pay_data,
        )))
    }
}

#[derive(Debug, Clone)]
pub enum DecideWalletFlow {
    ApplePayDecrypt(payments_api::PaymentProcessingDetails),
    PazeDecrypt(PazePaymentProcessingDetails),
    GooglePayDecrypt(GooglePayPaymentProcessingDetails),
    SkipDecryption,
}

impl DecideWalletFlow {
    fn get_paze_payment_processing_details(&self) -> Option<&PazePaymentProcessingDetails> {
        if let Self::PazeDecrypt(details) = self {
            Some(details)
        } else {
            None
        }
    }

    fn get_apple_pay_payment_processing_details(
        &self,
    ) -> Option<&payments_api::PaymentProcessingDetails> {
        if let Self::ApplePayDecrypt(details) = self {
            Some(details)
        } else {
            None
        }
    }

    fn get_google_pay_payment_processing_details(
        &self,
    ) -> Option<&GooglePayPaymentProcessingDetails> {
        if let Self::GooglePayDecrypt(details) = self {
            Some(details)
        } else {
            None
        }
    }
}

pub async fn get_merchant_bank_data_for_open_banking_connectors(
    merchant_connector_account: &helpers::MerchantConnectorAccountType,
    merchant_context: &domain::MerchantContext,
    connector: &api::ConnectorData,
    state: &SessionState,
) -> RouterResult<Option<router_types::MerchantRecipientData>> {
    let merchant_data = merchant_connector_account
        .get_additional_merchant_data()
        .get_required_value("additional_merchant_data")?
        .into_inner()
        .peek()
        .clone();

    let merchant_recipient_data = merchant_data
        .parse_value::<router_types::AdditionalMerchantData>("AdditionalMerchantData")
        .change_context(errors::ApiErrorResponse::InternalServerError)
        .attach_printable("failed to decode MerchantRecipientData")?;

    let connector_name = enums::Connector::to_string(&connector.connector_name);
    let locker_based_connector_list = state.conf.locker_based_open_banking_connectors.clone();
    let contains = locker_based_connector_list
        .connector_list
        .contains(connector_name.as_str());

    let recipient_id = helpers::get_recipient_id_for_open_banking(&merchant_recipient_data)?;
    let final_recipient_data = if let Some(id) = recipient_id {
        if contains {
            // Customer Id for OpenBanking connectors will be merchant_id as the account data stored at locker belongs to the merchant
            let merchant_id_str = merchant_context
                .get_merchant_account()
                .get_id()
                .get_string_repr()
                .to_owned();
            let cust_id = id_type::CustomerId::try_from(std::borrow::Cow::from(merchant_id_str))
                .change_context(errors::ApiErrorResponse::InternalServerError)
                .attach_printable("Failed to convert to CustomerId")?;
            let locker_resp = cards::get_payment_method_from_hs_locker(
                state,
                merchant_context.get_merchant_key_store(),
                &cust_id,
                merchant_context.get_merchant_account().get_id(),
                id.as_str(),
                Some(enums::LockerChoice::HyperswitchCardVault),
            )
            .await
            .change_context(errors::ApiErrorResponse::InternalServerError)
            .attach_printable("Merchant bank account data could not be fetched from locker")?;

            let parsed: router_types::MerchantAccountData = locker_resp
                .peek()
                .to_string()
                .parse_struct("MerchantAccountData")
                .change_context(errors::ApiErrorResponse::InternalServerError)?;

            Some(router_types::MerchantRecipientData::AccountData(parsed))
        } else {
            Some(router_types::MerchantRecipientData::ConnectorRecipientId(
                Secret::new(id),
            ))
        }
    } else {
        None
    };
    Ok(final_recipient_data)
}

async fn blocklist_guard<F, ApiRequest, D>(
    state: &SessionState,
    merchant_context: &domain::MerchantContext,
    operation: &BoxedOperation<'_, F, ApiRequest, D>,
    payment_data: &mut D,
) -> CustomResult<bool, errors::ApiErrorResponse>
where
    F: Send + Clone + Sync,
    D: OperationSessionGetters<F> + OperationSessionSetters<F> + Send + Sync + Clone,
{
    let merchant_id = merchant_context.get_merchant_account().get_id();
    let blocklist_enabled_key = merchant_id.get_blocklist_guard_key();
    let blocklist_guard_enabled = state
        .store
        .find_config_by_key_unwrap_or(&blocklist_enabled_key, Some("false".to_string()))
        .await;

    let blocklist_guard_enabled: bool = match blocklist_guard_enabled {
        Ok(config) => serde_json::from_str(&config.config).unwrap_or(false),

        // If it is not present in db we are defaulting it to false
        Err(inner) => {
            if !inner.current_context().is_db_not_found() {
                logger::error!("Error fetching guard blocklist enabled config {:?}", inner);
            }
            false
        }
    };

    if blocklist_guard_enabled {
        Ok(operation
            .to_domain()?
            .guard_payment_against_blocklist(state, merchant_context, payment_data)
            .await?)
    } else {
        Ok(false)
    }
}

#[cfg(feature = "v2")]
#[allow(clippy::too_many_arguments)]
pub async fn call_multiple_connectors_service<F, Op, Req, D>(
    state: &SessionState,
    merchant_context: &domain::MerchantContext,
    connectors: api::SessionConnectorDatas,
    _operation: &Op,
    mut payment_data: D,
    customer: &Option<domain::Customer>,
    _session_surcharge_details: Option<api::SessionSurchargeDetails>,
    business_profile: &domain::Profile,
    header_payload: HeaderPayload,
    return_raw_connector_response: Option<bool>,
) -> RouterResult<D>
where
    Op: Debug,
    F: Send + Clone + Sync,

    // To create connector flow specific interface data
    D: OperationSessionGetters<F> + OperationSessionSetters<F> + Send + Sync + Clone,
    D: ConstructFlowSpecificData<F, Req, router_types::PaymentsResponseData>,
    RouterData<F, Req, router_types::PaymentsResponseData>: Feature<F, Req>,

    // To construct connector flow specific api
    dyn api::Connector:
        services::api::ConnectorIntegration<F, Req, router_types::PaymentsResponseData>,
{
    let call_connectors_start_time = Instant::now();
    let mut join_handlers = Vec::with_capacity(connectors.len());
    for session_connector_data in connectors.iter() {
        let merchant_connector_account =
            domain::MerchantConnectorAccountTypeDetails::MerchantConnectorAccount(Box::new(
                helpers::get_merchant_connector_account_v2(
                    state,
                    merchant_context.get_merchant_key_store(),
                    session_connector_data
                        .connector
                        .merchant_connector_id
                        .as_ref(),
                )
                .await?,
            ));

        let connector_id = session_connector_data.connector.connector.id();
        let router_data = payment_data
            .construct_router_data(
                state,
                connector_id,
                merchant_context,
                customer,
                &merchant_connector_account,
                None,
                None,
            )
            .await?;

        let res = router_data.decide_flows(
            state,
            &session_connector_data.connector,
            CallConnectorAction::Trigger,
            None,
            business_profile,
            header_payload.clone(),
            return_raw_connector_response,
        );

        join_handlers.push(res);
    }

    let result = join_all(join_handlers).await;

    for (connector_res, session_connector) in result.into_iter().zip(connectors) {
        let connector_name = session_connector.connector.connector_name.to_string();
        match connector_res {
            Ok(connector_response) => {
                if let Ok(router_types::PaymentsResponseData::SessionResponse {
                    session_token,
                    ..
                }) = connector_response.response.clone()
                {
                    // If session token is NoSessionTokenReceived, it is not pushed into the sessions_token as there is no response or there can be some error
                    // In case of error, that error is already logged
                    if !matches!(
                        session_token,
                        api_models::payments::SessionToken::NoSessionTokenReceived,
                    ) {
                        payment_data.push_sessions_token(session_token);
                    }
                }
                if let Err(connector_error_response) = connector_response.response {
                    logger::error!(
                        "sessions_connector_error {} {:?}",
                        connector_name,
                        connector_error_response
                    );
                }
            }
            Err(api_error) => {
                logger::error!("sessions_api_error {} {:?}", connector_name, api_error);
            }
        }
    }

    let call_connectors_end_time = Instant::now();
    let call_connectors_duration =
        call_connectors_end_time.saturating_duration_since(call_connectors_start_time);
    tracing::info!(duration = format!("Duration taken: {}", call_connectors_duration.as_millis()));

    Ok(payment_data)
}

#[cfg(feature = "v1")]
#[allow(clippy::too_many_arguments)]
pub async fn call_multiple_connectors_service<F, Op, Req, D>(
    state: &SessionState,
    merchant_context: &domain::MerchantContext,
    connectors: api::SessionConnectorDatas,
    _operation: &Op,
    mut payment_data: D,
    customer: &Option<domain::Customer>,
    session_surcharge_details: Option<api::SessionSurchargeDetails>,
    business_profile: &domain::Profile,
    header_payload: HeaderPayload,
    return_raw_connector_response: Option<bool>,
) -> RouterResult<D>
where
    Op: Debug,
    F: Send + Clone,

    // To create connector flow specific interface data
    D: OperationSessionGetters<F> + OperationSessionSetters<F> + Send + Sync + Clone,
    D: ConstructFlowSpecificData<F, Req, router_types::PaymentsResponseData>,
    RouterData<F, Req, router_types::PaymentsResponseData>: Feature<F, Req>,

    // To construct connector flow specific api
    dyn api::Connector:
        services::api::ConnectorIntegration<F, Req, router_types::PaymentsResponseData>,
{
    let call_connectors_start_time = Instant::now();
    let mut join_handlers = Vec::with_capacity(connectors.len());
    for session_connector_data in connectors.iter() {
        let connector_id = session_connector_data.connector.connector.id();

        let merchant_connector_account = construct_profile_id_and_get_mca(
            state,
            merchant_context,
            &payment_data,
            &session_connector_data.connector.connector_name.to_string(),
            session_connector_data
                .connector
                .merchant_connector_id
                .as_ref(),
            false,
        )
        .await?;

        payment_data.set_surcharge_details(session_surcharge_details.as_ref().and_then(
            |session_surcharge_details| {
                session_surcharge_details.fetch_surcharge_details(
                    session_connector_data.payment_method_sub_type.into(),
                    session_connector_data.payment_method_sub_type,
                    None,
                )
            },
        ));

        let router_data = payment_data
            .construct_router_data(
                state,
                connector_id,
                merchant_context,
                customer,
                &merchant_connector_account,
                None,
                None,
            )
            .await?;

        let res = router_data.decide_flows(
            state,
            &session_connector_data.connector,
            CallConnectorAction::Trigger,
            None,
            business_profile,
            header_payload.clone(),
            return_raw_connector_response,
        );

        join_handlers.push(res);
    }

    let result = join_all(join_handlers).await;

    for (connector_res, session_connector) in result.into_iter().zip(connectors) {
        let connector_name = session_connector.connector.connector_name.to_string();
        match connector_res {
            Ok(connector_response) => {
                if let Ok(router_types::PaymentsResponseData::SessionResponse {
                    session_token,
                    ..
                }) = connector_response.response.clone()
                {
                    // If session token is NoSessionTokenReceived, it is not pushed into the sessions_token as there is no response or there can be some error
                    // In case of error, that error is already logged
                    if !matches!(
                        session_token,
                        api_models::payments::SessionToken::NoSessionTokenReceived,
                    ) {
                        payment_data.push_sessions_token(session_token);
                    }
                }
                if let Err(connector_error_response) = connector_response.response {
                    logger::error!(
                        "sessions_connector_error {} {:?}",
                        connector_name,
                        connector_error_response
                    );
                }
            }
            Err(api_error) => {
                logger::error!("sessions_api_error {} {:?}", connector_name, api_error);
            }
        }
    }

    // If click_to_pay is enabled and authentication_product_ids is configured in profile, we need to attach click_to_pay block in the session response for invoking click_to_pay SDK
    if business_profile.is_click_to_pay_enabled {
        if let Some(value) = business_profile.authentication_product_ids.clone() {
            let session_token = get_session_token_for_click_to_pay(
                state,
                merchant_context.get_merchant_account().get_id(),
                merchant_context,
                value,
                payment_data.get_payment_intent(),
                business_profile.get_id(),
            )
            .await?;
            payment_data.push_sessions_token(session_token);
        }
    }

    let call_connectors_end_time = Instant::now();
    let call_connectors_duration =
        call_connectors_end_time.saturating_duration_since(call_connectors_start_time);
    tracing::info!(duration = format!("Duration taken: {}", call_connectors_duration.as_millis()));

    Ok(payment_data)
}

#[cfg(feature = "v1")]
pub async fn get_session_token_for_click_to_pay(
    state: &SessionState,
    merchant_id: &id_type::MerchantId,
    merchant_context: &domain::MerchantContext,
    authentication_product_ids: common_types::payments::AuthenticationConnectorAccountMap,
    payment_intent: &payments::PaymentIntent,
    profile_id: &id_type::ProfileId,
) -> RouterResult<api_models::payments::SessionToken> {
    let click_to_pay_mca_id = authentication_product_ids
        .get_click_to_pay_connector_account_id()
        .change_context(errors::ApiErrorResponse::MissingRequiredField {
            field_name: "authentication_product_ids",
        })?;
    let key_manager_state = &(state).into();
    let merchant_connector_account = state
        .store
        .find_by_merchant_connector_account_merchant_id_merchant_connector_id(
            key_manager_state,
            merchant_id,
            &click_to_pay_mca_id,
            merchant_context.get_merchant_key_store(),
        )
        .await
        .to_not_found_response(errors::ApiErrorResponse::MerchantConnectorAccountNotFound {
            id: click_to_pay_mca_id.get_string_repr().to_string(),
        })?;
    let click_to_pay_metadata: ClickToPayMetaData = merchant_connector_account
        .metadata
        .parse_value("ClickToPayMetaData")
        .change_context(errors::ApiErrorResponse::InternalServerError)
        .attach_printable("Error while parsing ClickToPayMetaData")?;
    let transaction_currency = payment_intent
        .currency
        .ok_or(errors::ApiErrorResponse::InternalServerError)
        .attach_printable("currency is not present in payment_data.payment_intent")?;
    let required_amount_type = common_utils::types::StringMajorUnitForConnector;
    let transaction_amount = required_amount_type
        .convert(payment_intent.amount, transaction_currency)
        .change_context(errors::ApiErrorResponse::AmountConversionFailed {
            amount_type: "string major unit",
        })?;

    let customer_details_value = payment_intent
        .customer_details
        .clone()
        .get_required_value("customer_details")?;

    let customer_details: CustomerData = customer_details_value
        .parse_value("CustomerData")
        .change_context(errors::ApiErrorResponse::InternalServerError)
        .attach_printable("Error while parsing customer data from payment intent")?;

    validate_customer_details_for_click_to_pay(&customer_details)?;

    let provider = match merchant_connector_account.connector_name.as_str() {
        "ctp_mastercard" => Some(enums::CtpServiceProvider::Mastercard),
        "ctp_visa" => Some(enums::CtpServiceProvider::Visa),
        _ => None,
    };

    let card_brands = get_card_brands_based_on_active_merchant_connector_account(
        state,
        profile_id,
        merchant_context.get_merchant_key_store(),
    )
    .await?;

    Ok(api_models::payments::SessionToken::ClickToPay(Box::new(
        api_models::payments::ClickToPaySessionResponse {
            dpa_id: click_to_pay_metadata.dpa_id,
            dpa_name: click_to_pay_metadata.dpa_name,
            locale: click_to_pay_metadata.locale,
            card_brands,
            acquirer_bin: click_to_pay_metadata.acquirer_bin,
            acquirer_merchant_id: click_to_pay_metadata.acquirer_merchant_id,
            merchant_category_code: click_to_pay_metadata.merchant_category_code,
            merchant_country_code: click_to_pay_metadata.merchant_country_code,
            transaction_amount,
            transaction_currency_code: transaction_currency,
            phone_number: customer_details.phone.clone(),
            email: customer_details.email.clone(),
            phone_country_code: customer_details.phone_country_code.clone(),
            provider,
            dpa_client_id: click_to_pay_metadata.dpa_client_id.clone(),
        },
    )))
}

#[cfg(feature = "v1")]
async fn get_card_brands_based_on_active_merchant_connector_account(
    state: &SessionState,
    profile_id: &id_type::ProfileId,
    key_store: &domain::MerchantKeyStore,
) -> RouterResult<HashSet<enums::CardNetwork>> {
    let key_manager_state = &(state).into();
    let merchant_configured_payment_connectors = state
        .store
        .list_enabled_connector_accounts_by_profile_id(
            key_manager_state,
            profile_id,
            key_store,
            common_enums::ConnectorType::PaymentProcessor,
        )
        .await
        .change_context(errors::ApiErrorResponse::InternalServerError)
        .attach_printable("error when fetching merchant connector accounts")?;

    let payment_connectors_eligible_for_click_to_pay =
        state.conf.authentication_providers.click_to_pay.clone();

    let filtered_payment_connector_accounts: Vec<
        hyperswitch_domain_models::merchant_connector_account::MerchantConnectorAccount,
    > = merchant_configured_payment_connectors
        .into_iter()
        .filter(|account| {
            enums::Connector::from_str(&account.connector_name)
                .ok()
                .map(|connector| payment_connectors_eligible_for_click_to_pay.contains(&connector))
                .unwrap_or(false)
        })
        .collect();

    let mut card_brands = HashSet::new();

    for account in filtered_payment_connector_accounts {
        if let Some(values) = &account.payment_methods_enabled {
            for val in values {
                let payment_methods_enabled: api_models::admin::PaymentMethodsEnabled =
                    serde_json::from_value(val.peek().to_owned()).inspect_err(|err| {
                        logger::error!("Failed to parse Payment methods enabled data set from dashboard because {}", err)
                    })
                    .change_context(errors::ApiErrorResponse::InternalServerError)?;
                if let Some(payment_method_types) = payment_methods_enabled.payment_method_types {
                    for payment_method_type in payment_method_types {
                        if let Some(networks) = payment_method_type.card_networks {
                            card_brands.extend(networks);
                        }
                    }
                }
            }
        }
    }
    Ok(card_brands)
}

fn validate_customer_details_for_click_to_pay(customer_details: &CustomerData) -> RouterResult<()> {
    match (
        customer_details.phone.as_ref(),
        customer_details.phone_country_code.as_ref(),
        customer_details.email.as_ref()
    ) {
        (None, None, Some(_)) => Ok(()),
        (Some(_), Some(_), Some(_)) => Ok(()),
        (Some(_), Some(_), None) => Ok(()),
        (Some(_), None, Some(_)) => Ok(()),
        (None, Some(_), None) => Err(errors::ApiErrorResponse::MissingRequiredField {
            field_name: "phone",
        })
        .attach_printable("phone number is not present in payment_intent.customer_details"),
        (Some(_), None, None) => Err(errors::ApiErrorResponse::MissingRequiredField {
            field_name: "phone_country_code",
        })
        .attach_printable("phone_country_code is not present in payment_intent.customer_details"),
        (_, _, _) => Err(errors::ApiErrorResponse::MissingRequiredFields {
            field_names: vec!["phone", "phone_country_code", "email"],
        })
        .attach_printable("either of phone, phone_country_code or email is not present in payment_intent.customer_details"),
    }
}

#[cfg(feature = "v1")]
pub async fn call_create_connector_customer_if_required<F, Req, D>(
    state: &SessionState,
    customer: &Option<domain::Customer>,
    merchant_context: &domain::MerchantContext,
    merchant_connector_account: &helpers::MerchantConnectorAccountType,
    payment_data: &mut D,
    access_token: Option<&AccessToken>,
) -> RouterResult<Option<storage::CustomerUpdate>>
where
    F: Send + Clone + Sync,
    Req: Send + Sync,

    // To create connector flow specific interface data
    D: OperationSessionGetters<F> + OperationSessionSetters<F> + Send + Sync + Clone,
    D: ConstructFlowSpecificData<F, Req, router_types::PaymentsResponseData>,
    RouterData<F, Req, router_types::PaymentsResponseData>: Feature<F, Req> + Send,

    // To construct connector flow specific api
    dyn api::Connector:
        services::api::ConnectorIntegration<F, Req, router_types::PaymentsResponseData>,
{
    let connector_name = payment_data.get_payment_attempt().connector.clone();

    match connector_name {
        Some(connector_name) => {
            let connector = api::ConnectorData::get_connector_by_name(
                &state.conf.connectors,
                &connector_name,
                api::GetToken::Connector,
                merchant_connector_account.get_mca_id(),
            )?;

            let label = {
                let connector_label = core_utils::get_connector_label(
                    payment_data.get_payment_intent().business_country,
                    payment_data.get_payment_intent().business_label.as_ref(),
                    payment_data
                        .get_payment_attempt()
                        .business_sub_label
                        .as_ref(),
                    &connector_name,
                );

                if let Some(connector_label) = merchant_connector_account
                    .get_mca_id()
                    .map(|mca_id| mca_id.get_string_repr().to_string())
                    .or(connector_label)
                {
                    connector_label
                } else {
                    let profile_id = payment_data
                        .get_payment_intent()
                        .profile_id
                        .as_ref()
                        .get_required_value("profile_id")
                        .change_context(errors::ApiErrorResponse::InternalServerError)
                        .attach_printable("profile_id is not set in payment_intent")?;

                    format!("{connector_name}_{}", profile_id.get_string_repr())
                }
            };

            let (should_call_connector, existing_connector_customer_id) =
                customers::should_call_connector_create_customer(
                    state, &connector, customer, &label,
                );

            if should_call_connector {
                // Create customer at connector and update the customer table to store this data
                let mut customer_router_data = payment_data
                    .construct_router_data(
                        state,
                        connector.connector.id(),
                        merchant_context,
                        customer,
                        merchant_connector_account,
                        None,
                        None,
                    )
                    .await?;

                customer_router_data.access_token = access_token.cloned();

                let connector_customer_id = customer_router_data
                    .create_connector_customer(state, &connector)
                    .await?;

                let customer_update = customers::update_connector_customer_in_customers(
                    &label,
                    customer.as_ref(),
                    connector_customer_id.clone(),
                )
                .await;

                payment_data.set_connector_customer_id(connector_customer_id);
                Ok(customer_update)
            } else {
                // Customer already created in previous calls use the same value, no need to update
                payment_data.set_connector_customer_id(
                    existing_connector_customer_id.map(ToOwned::to_owned),
                );
                Ok(None)
            }
        }
        None => Ok(None),
    }
}

#[cfg(feature = "v2")]
pub async fn call_create_connector_customer_if_required<F, Req, D>(
    state: &SessionState,
    customer: &Option<domain::Customer>,
    merchant_context: &domain::MerchantContext,
    merchant_connector_account: &domain::MerchantConnectorAccountTypeDetails,
    payment_data: &mut D,
) -> RouterResult<Option<storage::CustomerUpdate>>
where
    F: Send + Clone + Sync,
    Req: Send + Sync,

    // To create connector flow specific interface data
    D: OperationSessionGetters<F> + OperationSessionSetters<F> + Send + Sync + Clone,
    D: ConstructFlowSpecificData<F, Req, router_types::PaymentsResponseData>,
    RouterData<F, Req, router_types::PaymentsResponseData>: Feature<F, Req> + Send,

    // To construct connector flow specific api
    dyn api::Connector:
        services::api::ConnectorIntegration<F, Req, router_types::PaymentsResponseData>,
{
    let connector_name = payment_data.get_payment_attempt().connector.clone();

    match connector_name {
        Some(connector_name) => {
            let connector = api::ConnectorData::get_connector_by_name(
                &state.conf.connectors,
                &connector_name,
                api::GetToken::Connector,
                merchant_connector_account.get_id(),
            )?;

            let (should_call_connector, existing_connector_customer_id) =
                customers::should_call_connector_create_customer(
                    state,
                    &connector,
                    customer,
                    merchant_connector_account,
                );

            if should_call_connector {
                // Create customer at connector and update the customer table to store this data
                let router_data = payment_data
                    .construct_router_data(
                        state,
                        connector.connector.id(),
                        merchant_context,
                        customer,
                        merchant_connector_account,
                        None,
                        None,
                    )
                    .await?;

                let connector_customer_id = router_data
                    .create_connector_customer(state, &connector)
                    .await?;

                let customer_update = customers::update_connector_customer_in_customers(
                    merchant_connector_account,
                    customer.as_ref(),
                    connector_customer_id.clone(),
                )
                .await;

                payment_data.set_connector_customer_id(connector_customer_id);
                Ok(customer_update)
            } else {
                // Customer already created in previous calls use the same value, no need to update
                payment_data.set_connector_customer_id(
                    existing_connector_customer_id.map(ToOwned::to_owned),
                );
                Ok(None)
            }
        }
        None => Ok(None),
    }
}

async fn complete_preprocessing_steps_if_required<F, Req, Q, D>(
    state: &SessionState,
    connector: &api::ConnectorData,
    payment_data: &D,
    mut router_data: RouterData<F, Req, router_types::PaymentsResponseData>,
    operation: &BoxedOperation<'_, F, Q, D>,
    should_continue_payment: bool,
) -> RouterResult<(RouterData<F, Req, router_types::PaymentsResponseData>, bool)>
where
    F: Send + Clone + Sync,
    D: OperationSessionGetters<F> + Send + Sync + Clone,
    Req: Send + Sync,
    RouterData<F, Req, router_types::PaymentsResponseData>: Feature<F, Req> + Send,
    dyn api::Connector:
        services::api::ConnectorIntegration<F, Req, router_types::PaymentsResponseData>,
{
    if !is_operation_complete_authorize(&operation)
        && connector
            .connector_name
            .is_pre_processing_required_before_authorize()
    {
        router_data = router_data.preprocessing_steps(state, connector).await?;
        return Ok((router_data, should_continue_payment));
    }
    //TODO: For ACH transfers, if preprocessing_step is not required for connectors encountered in future, add the check
    let router_data_and_should_continue_payment = match payment_data.get_payment_method_data() {
        Some(domain::PaymentMethodData::BankTransfer(_)) => (router_data, should_continue_payment),
        Some(domain::PaymentMethodData::Wallet(_)) => {
            if is_preprocessing_required_for_wallets(connector.connector_name.to_string()) {
                (
                    router_data.preprocessing_steps(state, connector).await?,
                    false,
                )
            } else {
                (router_data, should_continue_payment)
            }
        }
        Some(domain::PaymentMethodData::Card(_)) => {
            if connector.connector_name == router_types::Connector::Payme
                && !matches!(format!("{operation:?}").as_str(), "CompleteAuthorize")
            {
                router_data = router_data.preprocessing_steps(state, connector).await?;

                let is_error_in_response = router_data.response.is_err();
                // If is_error_in_response is true, should_continue_payment should be false, we should throw the error
                (router_data, !is_error_in_response)
            } else if connector.connector_name == router_types::Connector::Nmi
                && !matches!(format!("{operation:?}").as_str(), "CompleteAuthorize")
                && router_data.auth_type == storage_enums::AuthenticationType::ThreeDs
                && !matches!(
                    payment_data
                        .get_payment_attempt()
                        .external_three_ds_authentication_attempted,
                    Some(true)
                )
            {
                router_data = router_data.preprocessing_steps(state, connector).await?;

                (router_data, false)
            } else if (connector.connector_name == router_types::Connector::Cybersource
                || connector.connector_name == router_types::Connector::Barclaycard)
                && is_operation_complete_authorize(&operation)
                && router_data.auth_type == storage_enums::AuthenticationType::ThreeDs
            {
                router_data = router_data.preprocessing_steps(state, connector).await?;

                // Should continue the flow only if no redirection_data is returned else a response with redirection form shall be returned
                let should_continue = matches!(
                    router_data.response,
                    Ok(router_types::PaymentsResponseData::TransactionResponse {
                        ref redirection_data,
                        ..
                    }) if redirection_data.is_none()
                ) && router_data.status
                    != common_enums::AttemptStatus::AuthenticationFailed;
                (router_data, should_continue)
            } else if router_data.auth_type == common_enums::AuthenticationType::ThreeDs
                && ((connector.connector_name == router_types::Connector::Nexixpay
                    && is_operation_complete_authorize(&operation))
                    || ((connector.connector_name == router_types::Connector::Nuvei
                        || connector.connector_name == router_types::Connector::Shift4)
                        && !is_operation_complete_authorize(&operation)))
            {
                router_data = router_data.preprocessing_steps(state, connector).await?;
                (router_data, should_continue_payment)
            } else if connector.connector_name == router_types::Connector::Xendit
                && is_operation_confirm(&operation)
            {
                match payment_data.get_payment_intent().split_payments {
                    Some(common_types::payments::SplitPaymentsRequest::XenditSplitPayment(
                        common_types::payments::XenditSplitRequest::MultipleSplits(_),
                    )) => {
                        router_data = router_data.preprocessing_steps(state, connector).await?;
                        let is_error_in_response = router_data.response.is_err();
                        (router_data, !is_error_in_response)
                    }
                    _ => (router_data, should_continue_payment),
                }
            } else if connector.connector_name == router_types::Connector::Redsys
                && router_data.auth_type == common_enums::AuthenticationType::ThreeDs
                && is_operation_confirm(&operation)
            {
                router_data = router_data.preprocessing_steps(state, connector).await?;
                let should_continue = match router_data.response {
                    Ok(router_types::PaymentsResponseData::TransactionResponse {
                        ref connector_metadata,
                        ..
                    }) => {
                        let three_ds_invoke_data: Option<
                            api_models::payments::PaymentsConnectorThreeDsInvokeData,
                        > = connector_metadata.clone().and_then(|metadata| {
                            metadata
                                .parse_value("PaymentsConnectorThreeDsInvokeData")
                                .ok() // "ThreeDsInvokeData was not found; proceeding with the payment flow without triggering the ThreeDS invoke action"
                        });
                        three_ds_invoke_data.is_none()
                    }
                    _ => false,
                };
                (router_data, should_continue)
            } else {
                (router_data, should_continue_payment)
            }
        }
        Some(domain::PaymentMethodData::GiftCard(gift_card_data)) => {
            if connector.connector_name == router_types::Connector::Adyen
                && matches!(gift_card_data.deref(), domain::GiftCardData::Givex(..))
            {
                router_data = router_data.preprocessing_steps(state, connector).await?;

                let is_error_in_response = router_data.response.is_err();
                // If is_error_in_response is true, should_continue_payment should be false, we should throw the error
                (router_data, !is_error_in_response)
            } else {
                (router_data, should_continue_payment)
            }
        }
        Some(domain::PaymentMethodData::BankDebit(_)) => {
            if connector.connector_name == router_types::Connector::Gocardless
                || connector.connector_name == router_types::Connector::Nordea
            {
                router_data = router_data.preprocessing_steps(state, connector).await?;
                let is_error_in_response = router_data.response.is_err();
                // If is_error_in_response is true, should_continue_payment should be false, we should throw the error
                (router_data, !is_error_in_response)
            } else {
                (router_data, should_continue_payment)
            }
        }
        _ => {
            // 3DS validation for paypal cards after verification (authorize call)
            if connector.connector_name == router_types::Connector::Paypal
                && payment_data.get_payment_attempt().get_payment_method()
                    == Some(storage_enums::PaymentMethod::Card)
                && matches!(format!("{operation:?}").as_str(), "CompleteAuthorize")
            {
                router_data = router_data.preprocessing_steps(state, connector).await?;
                let is_error_in_response = router_data.response.is_err();
                // If is_error_in_response is true, should_continue_payment should be false, we should throw the error
                (router_data, !is_error_in_response)
            } else {
                (router_data, should_continue_payment)
            }
        }
    };

    Ok(router_data_and_should_continue_payment)
}

fn decide_auth_flow<F, Req, Q, D>(
    connector: &api::ConnectorData,
    payment_data: &D,
    auth_type: storage_enums::AuthenticationType,
    operation: &BoxedOperation<'_, F, Q, D>,
) -> NextActionFlows
where
    F: Send + Clone + Sync,
    D: OperationSessionGetters<F> + Send + Sync + Clone,
    Req: Send + Sync,
    RouterData<F, Req, router_types::PaymentsResponseData>: Feature<F, Req> + Send,
    dyn api::Connector:
        services::api::ConnectorIntegration<F, Req, router_types::PaymentsResponseData>,
{
    let router_data_and_should_continue_payment = match payment_data.get_payment_method_data() {
        Some(domain::PaymentMethodData::Card(_)) => {
            if connector.connector_name == router_types::Connector::Cybersource {
                if is_operation_confirmintent(&operation)
                    && auth_type == storage_enums::AuthenticationType::ThreeDs
                {
                    // router_data = router_data.preauthenticate_steps(state, connector).await?;

                    NextActionFlows::PreAuthenticate

                    // // Should continue the flow only if no redirection_data is returned else a response with redirection form shall be returned
                    // let should_continue = matches!(
                    //     router_data.response,
                    //     Ok(router_types::PaymentsResponseData::TransactionResponse {
                    //         ref redirection_data,
                    //         ..
                    //     }) if redirection_data.is_none()
                    // ) && router_data.status
                    //     != common_enums::AttemptStatus::AuthenticationFailed;
                    // (router_data, should_continue)
                } else if is_operation_complete_authorize(&operation)
                    && auth_type == storage_enums::AuthenticationType::ThreeDs
                // && router_data.has_redirect_response_params()
                {
                    // router_data = router_data.authenticate_steps(state, connector).await?;
                    NextActionFlows::Authenticate

                    // // Should continue the flow only if no redirection_data is returned else a response with redirection form shall be returned
                    // let should_continue = matches!(
                    //     router_data.response,
                    //     Ok(router_types::PaymentsResponseData::TransactionResponse {
                    //         ref redirection_data,
                    //         ..
                    //     }) if redirection_data.is_none()
                    // ) && router_data.status
                    //     != common_enums::AttemptStatus::AuthenticationFailed;
                    // (router_data, should_continue)
                } else if is_operation_complete_authorize(&operation)
                // && !router_data.has_redirect_response_params()
                {
                    // router_data = router_data.postauthenticate_steps(state, connector).await?;

                    NextActionFlows::PostAuthenticate

                    // // Should continue the flow only if no redirection_data is returned else a response with redirection form shall be returned
                    // let should_continue = matches!(
                    //     router_data.response,
                    //     Ok(router_types::PaymentsResponseData::TransactionResponse {
                    //         ref redirection_data,
                    //         ..
                    //     }) if redirection_data.is_none()
                    // ) && router_data.status
                    //     != common_enums::AttemptStatus::AuthenticationFailed;
                    // (router_data, should_continue)
                } else {
                    NextActionFlows::Authorize
                }
            // } else if connector.connector_name == router_types::Connector::Bluesnap
            //     && is_operation_confirmintent(&operation)
            //     && router_data.auth_type == storage_enums::AuthenticationType::ThreeDs
            // {
            //     router_data = router_data.preauthenticate_steps(state, connector).await?;

            //     let should_continue = false; // TODO: This needs to be fixed

            //     (router_data, should_continue)
            } else {
                NextActionFlows::Authorize
            }
        }
        _ => todo!(),
    };

    router_data_and_should_continue_payment
}

#[cfg(feature = "v1")]
#[allow(clippy::too_many_arguments)]
async fn complete_postprocessing_steps_if_required<F, Q, RouterDReq, D>(
    state: &SessionState,
    merchant_context: &domain::MerchantContext,
    customer: &Option<domain::Customer>,
    merchant_conn_account: &helpers::MerchantConnectorAccountType,
    connector: &api::ConnectorData,
    payment_data: &mut D,
    _operation: &BoxedOperation<'_, F, Q, D>,
    header_payload: Option<HeaderPayload>,
) -> RouterResult<RouterData<F, RouterDReq, router_types::PaymentsResponseData>>
where
    F: Send + Clone + Sync,
    RouterDReq: Send + Sync,
    D: OperationSessionGetters<F> + OperationSessionSetters<F> + Send + Sync + Clone,

    RouterData<F, RouterDReq, router_types::PaymentsResponseData>: Feature<F, RouterDReq> + Send,
    dyn api::Connector:
        services::api::ConnectorIntegration<F, RouterDReq, router_types::PaymentsResponseData>,
    D: ConstructFlowSpecificData<F, RouterDReq, router_types::PaymentsResponseData>,
{
    let mut router_data = payment_data
        .construct_router_data(
            state,
            connector.connector.id(),
            merchant_context,
            customer,
            merchant_conn_account,
            None,
            header_payload,
        )
        .await?;

    match payment_data.get_payment_method_data() {
        Some(domain::PaymentMethodData::OpenBanking(domain::OpenBankingData::OpenBankingPIS {
            ..
        })) => {
            if connector.connector_name == router_types::Connector::Plaid {
                router_data = router_data.postprocessing_steps(state, connector).await?;
                let token = if let Ok(ref res) = router_data.response {
                    match res {
                        router_types::PaymentsResponseData::PostProcessingResponse {
                            session_token,
                        } => session_token
                            .as_ref()
                            .map(|token| api::SessionToken::OpenBanking(token.clone())),
                        _ => None,
                    }
                } else {
                    None
                };
                if let Some(t) = token {
                    payment_data.push_sessions_token(t);
                }

                Ok(router_data)
            } else {
                Ok(router_data)
            }
        }
        _ => Ok(router_data),
    }
}

pub fn is_preprocessing_required_for_wallets(connector_name: String) -> bool {
    connector_name == *"trustpay" || connector_name == *"payme"
}

#[cfg(feature = "v1")]
#[instrument(skip_all)]
pub async fn construct_profile_id_and_get_mca<'a, F, D>(
    state: &'a SessionState,
    merchant_context: &domain::MerchantContext,
    payment_data: &D,
    connector_name: &str,
    merchant_connector_id: Option<&id_type::MerchantConnectorAccountId>,
    _should_validate: bool,
) -> RouterResult<helpers::MerchantConnectorAccountType>
where
    F: Clone,
    D: OperationSessionGetters<F> + Send + Sync + Clone,
{
    let profile_id = payment_data
        .get_payment_intent()
        .profile_id
        .as_ref()
        .get_required_value("profile_id")
        .change_context(errors::ApiErrorResponse::InternalServerError)
        .attach_printable("profile_id is not set in payment_intent")?
        .clone();

    #[cfg(feature = "v2")]
    let profile_id = payment_data.get_payment_intent().profile_id.clone();

    let merchant_connector_account = helpers::get_merchant_connector_account(
        state,
        merchant_context.get_merchant_account().get_id(),
        payment_data.get_creds_identifier(),
        merchant_context.get_merchant_key_store(),
        &profile_id,
        connector_name,
        merchant_connector_id,
    )
    .await?;

    Ok(merchant_connector_account)
}

fn is_payment_method_tokenization_enabled_for_connector(
    state: &SessionState,
    connector_name: &str,
    payment_method: storage::enums::PaymentMethod,
    payment_method_type: Option<storage::enums::PaymentMethodType>,
    payment_method_token: Option<&PaymentMethodToken>,
    mandate_flow_enabled: Option<storage_enums::FutureUsage>,
) -> RouterResult<bool> {
    let connector_tokenization_filter = state.conf.tokenization.0.get(connector_name);

    Ok(connector_tokenization_filter
        .map(|connector_filter| {
            connector_filter
                .payment_method
                .clone()
                .contains(&payment_method)
                && is_payment_method_type_allowed_for_connector(
                    payment_method_type,
                    connector_filter.payment_method_type.clone(),
                )
                && is_apple_pay_pre_decrypt_type_connector_tokenization(
                    payment_method_type,
                    payment_method_token,
                    connector_filter.apple_pay_pre_decrypt_flow.clone(),
                )
                && is_payment_flow_allowed_for_connector(
                    mandate_flow_enabled,
                    connector_filter.flow.clone(),
                )
        })
        .unwrap_or(false))
}

fn is_payment_flow_allowed_for_connector(
    mandate_flow_enabled: Option<storage_enums::FutureUsage>,
    payment_flow: Option<PaymentFlow>,
) -> bool {
    if payment_flow.is_none() {
        true
    } else {
        matches!(payment_flow, Some(PaymentFlow::Mandates))
            && matches!(
                mandate_flow_enabled,
                Some(storage_enums::FutureUsage::OffSession)
            )
    }
}

fn is_apple_pay_pre_decrypt_type_connector_tokenization(
    payment_method_type: Option<storage::enums::PaymentMethodType>,
    payment_method_token: Option<&PaymentMethodToken>,
    apple_pay_pre_decrypt_flow_filter: Option<ApplePayPreDecryptFlow>,
) -> bool {
    match (payment_method_type, payment_method_token) {
        (
            Some(storage::enums::PaymentMethodType::ApplePay),
            Some(PaymentMethodToken::ApplePayDecrypt(..)),
        ) => !matches!(
            apple_pay_pre_decrypt_flow_filter,
            Some(ApplePayPreDecryptFlow::NetworkTokenization)
        ),
        _ => true,
    }
}

fn decide_apple_pay_flow(
    state: &SessionState,
    payment_method_type: Option<enums::PaymentMethodType>,
    merchant_connector_account: Option<&helpers::MerchantConnectorAccountType>,
) -> Option<domain::ApplePayFlow> {
    payment_method_type.and_then(|pmt| match pmt {
        enums::PaymentMethodType::ApplePay => {
            check_apple_pay_metadata(state, merchant_connector_account)
        }
        _ => None,
    })
}

fn check_apple_pay_metadata(
    state: &SessionState,
    merchant_connector_account: Option<&helpers::MerchantConnectorAccountType>,
) -> Option<domain::ApplePayFlow> {
    merchant_connector_account.and_then(|mca| {
        let metadata = mca.get_metadata();
        metadata.and_then(|apple_pay_metadata| {
            let parsed_metadata = apple_pay_metadata
                .clone()
                .parse_value::<api_models::payments::ApplepayCombinedSessionTokenData>(
                    "ApplepayCombinedSessionTokenData",
                )
                .map(|combined_metadata| {
                    api_models::payments::ApplepaySessionTokenMetadata::ApplePayCombined(
                        combined_metadata.apple_pay_combined,
                    )
                })
                .or_else(|_| {
                    apple_pay_metadata
                        .parse_value::<api_models::payments::ApplepaySessionTokenData>(
                            "ApplepaySessionTokenData",
                        )
                        .map(|old_metadata| {
                            api_models::payments::ApplepaySessionTokenMetadata::ApplePay(
                                old_metadata.apple_pay,
                            )
                        })
                })
                .map_err(|error| {
                    logger::warn!(?error, "Failed to Parse Value to ApplepaySessionTokenData")
                });

            parsed_metadata.ok().map(|metadata| match metadata {
                api_models::payments::ApplepaySessionTokenMetadata::ApplePayCombined(
                    apple_pay_combined,
                ) => match apple_pay_combined {
                    api_models::payments::ApplePayCombinedMetadata::Simplified { .. } => {
                        domain::ApplePayFlow::Simplified(payments_api::PaymentProcessingDetails {
                            payment_processing_certificate: state
                                .conf
                                .applepay_decrypt_keys
                                .get_inner()
                                .apple_pay_ppc
                                .clone(),
                            payment_processing_certificate_key: state
                                .conf
                                .applepay_decrypt_keys
                                .get_inner()
                                .apple_pay_ppc_key
                                .clone(),
                        })
                    }
                    api_models::payments::ApplePayCombinedMetadata::Manual {
                        payment_request_data: _,
                        session_token_data,
                    } => {
                        if let Some(manual_payment_processing_details_at) =
                            session_token_data.payment_processing_details_at
                        {
                            match manual_payment_processing_details_at {
                                payments_api::PaymentProcessingDetailsAt::Hyperswitch(
                                    payment_processing_details,
                                ) => domain::ApplePayFlow::Simplified(payment_processing_details),
                                payments_api::PaymentProcessingDetailsAt::Connector => {
                                    domain::ApplePayFlow::Manual
                                }
                            }
                        } else {
                            domain::ApplePayFlow::Manual
                        }
                    }
                },
                api_models::payments::ApplepaySessionTokenMetadata::ApplePay(_) => {
                    domain::ApplePayFlow::Manual
                }
            })
        })
    })
}

fn get_google_pay_connector_wallet_details(
    state: &SessionState,
    merchant_connector_account: &helpers::MerchantConnectorAccountType,
) -> Option<GooglePayPaymentProcessingDetails> {
    let google_pay_root_signing_keys = state
        .conf
        .google_pay_decrypt_keys
        .as_ref()
        .map(|google_pay_keys| google_pay_keys.google_pay_root_signing_keys.clone());
    match merchant_connector_account.get_connector_wallets_details() {
        Some(wallet_details) => {
            let google_pay_wallet_details = wallet_details
                .parse_value::<api_models::payments::GooglePayWalletDetails>(
                    "GooglePayWalletDetails",
                )
                .map_err(|error| {
                    logger::warn!(?error, "Failed to Parse Value to GooglePayWalletDetails")
                });

            google_pay_wallet_details
                .ok()
                .and_then(
                    |google_pay_wallet_details| {
                        match google_pay_wallet_details
                        .google_pay
                        .provider_details {
                            api_models::payments::GooglePayProviderDetails::GooglePayMerchantDetails(merchant_details) => {
                                match (
                                    merchant_details
                                        .merchant_info
                                        .tokenization_specification
                                        .parameters
                                        .private_key,
                                    google_pay_root_signing_keys,
                                    merchant_details
                                        .merchant_info
                                        .tokenization_specification
                                        .parameters
                                        .recipient_id,
                                    ) {
                                        (Some(google_pay_private_key), Some(google_pay_root_signing_keys), Some(google_pay_recipient_id)) => {
                                            Some(GooglePayPaymentProcessingDetails {
                                                google_pay_private_key,
                                                google_pay_root_signing_keys,
                                                google_pay_recipient_id
                                            })
                                        }
                                        _ => {
                                            logger::warn!("One or more of the following fields are missing in GooglePayMerchantDetails: google_pay_private_key, google_pay_root_signing_keys, google_pay_recipient_id");
                                            None
                                        }
                                    }
                            }
                        }
                    }
                )
        }
        None => None,
    }
}

fn is_payment_method_type_allowed_for_connector(
    current_pm_type: Option<storage::enums::PaymentMethodType>,
    pm_type_filter: Option<PaymentMethodTypeTokenFilter>,
) -> bool {
    match (current_pm_type).zip(pm_type_filter) {
        Some((pm_type, type_filter)) => match type_filter {
            PaymentMethodTypeTokenFilter::AllAccepted => true,
            PaymentMethodTypeTokenFilter::EnableOnly(enabled) => enabled.contains(&pm_type),
            PaymentMethodTypeTokenFilter::DisableOnly(disabled) => !disabled.contains(&pm_type),
        },
        None => true, // Allow all types if payment_method_type is not present
    }
}

#[allow(clippy::too_many_arguments)]
async fn decide_payment_method_tokenize_action(
    state: &SessionState,
    connector_name: &str,
    payment_method: storage::enums::PaymentMethod,
    payment_intent_data: payments::PaymentIntent,
    pm_parent_token: Option<&str>,
    is_connector_tokenization_enabled: bool,
) -> RouterResult<TokenizationAction> {
    if matches!(
        payment_intent_data.split_payments,
        Some(common_types::payments::SplitPaymentsRequest::StripeSplitPayment(_))
    ) {
        Ok(TokenizationAction::TokenizeInConnector)
    } else {
        match pm_parent_token {
            None => Ok(if is_connector_tokenization_enabled {
                TokenizationAction::TokenizeInConnectorAndRouter
            } else {
                TokenizationAction::TokenizeInRouter
            }),

            Some(token) => {
                let redis_conn = state
                    .store
                    .get_redis_conn()
                    .change_context(errors::ApiErrorResponse::InternalServerError)
                    .attach_printable("Failed to get redis connection")?;

                let key = format!(
                    "pm_token_{}_{}_{}",
                    token.to_owned(),
                    payment_method,
                    connector_name
                );

                let connector_token_option = redis_conn
                    .get_key::<Option<String>>(&key.into())
                    .await
                    .change_context(errors::ApiErrorResponse::InternalServerError)
                    .attach_printable("Failed to fetch the token from redis")?;

                match connector_token_option {
                    Some(connector_token) => {
                        Ok(TokenizationAction::ConnectorToken(connector_token))
                    }
                    None => Ok(if is_connector_tokenization_enabled {
                        TokenizationAction::TokenizeInConnectorAndRouter
                    } else {
                        TokenizationAction::TokenizeInRouter
                    }),
                }
            }
        }
    }
}

#[derive(Debug, Clone, serde::Serialize, serde::Deserialize, PartialEq, Eq)]
pub struct PazePaymentProcessingDetails {
    pub paze_private_key: Secret<String>,
    pub paze_private_key_passphrase: Secret<String>,
}

#[derive(Debug, Clone, serde::Serialize, serde::Deserialize)]
pub struct GooglePayPaymentProcessingDetails {
    pub google_pay_private_key: Secret<String>,
    pub google_pay_root_signing_keys: Secret<String>,
    pub google_pay_recipient_id: Secret<String>,
}

#[derive(Clone, Debug)]
pub enum TokenizationAction {
    TokenizeInRouter,
    TokenizeInConnector,
    TokenizeInConnectorAndRouter,
    ConnectorToken(String),
    SkipConnectorTokenization,
}

#[cfg(feature = "v2")]
#[allow(clippy::too_many_arguments)]
pub async fn get_connector_tokenization_action_when_confirm_true<F, Req, D>(
    _state: &SessionState,
    _operation: &BoxedOperation<'_, F, Req, D>,
    payment_data: &mut D,
    _validate_result: &operations::ValidateResult,
    _merchant_key_store: &domain::MerchantKeyStore,
    _customer: &Option<domain::Customer>,
    _business_profile: &domain::Profile,
) -> RouterResult<(D, TokenizationAction)>
where
    F: Send + Clone,
    D: OperationSessionGetters<F> + OperationSessionSetters<F> + Send + Sync + Clone,
{
    // TODO: Implement this function
    let payment_data = payment_data.to_owned();
    Ok((payment_data, TokenizationAction::SkipConnectorTokenization))
}

#[cfg(feature = "v1")]
#[allow(clippy::too_many_arguments)]
pub async fn get_connector_tokenization_action_when_confirm_true<F, Req, D>(
    state: &SessionState,
    operation: &BoxedOperation<'_, F, Req, D>,
    payment_data: &mut D,
    validate_result: &operations::ValidateResult,
    merchant_key_store: &domain::MerchantKeyStore,
    customer: &Option<domain::Customer>,
    business_profile: &domain::Profile,
    should_retry_with_pan: bool,
) -> RouterResult<(D, TokenizationAction)>
where
    F: Send + Clone,
    D: OperationSessionGetters<F> + OperationSessionSetters<F> + Send + Sync + Clone,
{
    let connector = payment_data.get_payment_attempt().connector.to_owned();

    let is_mandate = payment_data
        .get_mandate_id()
        .as_ref()
        .and_then(|inner| inner.mandate_reference_id.as_ref())
        .map(|mandate_reference| match mandate_reference {
            api_models::payments::MandateReferenceId::ConnectorMandateId(_) => true,
            api_models::payments::MandateReferenceId::NetworkMandateId(_)
            | api_models::payments::MandateReferenceId::NetworkTokenWithNTI(_) => false,
        })
        .unwrap_or(false);

    let payment_data_and_tokenization_action = match connector {
        Some(_) if is_mandate => (
            payment_data.to_owned(),
            TokenizationAction::SkipConnectorTokenization,
        ),
        Some(connector) if is_operation_confirm(&operation) => {
            let payment_method = payment_data
                .get_payment_attempt()
                .payment_method
                .get_required_value("payment_method")?;
            let payment_method_type = payment_data.get_payment_attempt().payment_method_type;

            let mandate_flow_enabled = payment_data
                .get_payment_attempt()
                .setup_future_usage_applied;

            let is_connector_tokenization_enabled =
                is_payment_method_tokenization_enabled_for_connector(
                    state,
                    &connector,
                    payment_method,
                    payment_method_type,
                    payment_data.get_payment_method_token(),
                    mandate_flow_enabled,
                )?;

            let payment_method_action = decide_payment_method_tokenize_action(
                state,
                &connector,
                payment_method,
                payment_data.get_payment_intent().clone(),
                payment_data.get_token(),
                is_connector_tokenization_enabled,
            )
            .await?;

            let connector_tokenization_action = match payment_method_action {
                TokenizationAction::TokenizeInRouter => {
                    let (_operation, payment_method_data, pm_id) = operation
                        .to_domain()?
                        .make_pm_data(
                            state,
                            payment_data,
                            validate_result.storage_scheme,
                            merchant_key_store,
                            customer,
                            business_profile,
                            should_retry_with_pan,
                        )
                        .await?;
                    payment_data.set_payment_method_data(payment_method_data);
                    payment_data.set_payment_method_id_in_attempt(pm_id);

                    TokenizationAction::SkipConnectorTokenization
                }
                TokenizationAction::TokenizeInConnector => TokenizationAction::TokenizeInConnector,
                TokenizationAction::TokenizeInConnectorAndRouter => {
                    let (_operation, payment_method_data, pm_id) = operation
                        .to_domain()?
                        .make_pm_data(
                            state,
                            payment_data,
                            validate_result.storage_scheme,
                            merchant_key_store,
                            customer,
                            business_profile,
                            should_retry_with_pan,
                        )
                        .await?;

                    payment_data.set_payment_method_data(payment_method_data);
                    payment_data.set_payment_method_id_in_attempt(pm_id);
                    TokenizationAction::TokenizeInConnector
                }
                TokenizationAction::ConnectorToken(token) => {
                    payment_data.set_pm_token(token);
                    TokenizationAction::SkipConnectorTokenization
                }
                TokenizationAction::SkipConnectorTokenization => {
                    TokenizationAction::SkipConnectorTokenization
                }
            };
            (payment_data.to_owned(), connector_tokenization_action)
        }
        _ => (
            payment_data.to_owned(),
            TokenizationAction::SkipConnectorTokenization,
        ),
    };

    Ok(payment_data_and_tokenization_action)
}

#[cfg(feature = "v2")]
pub async fn tokenize_in_router_when_confirm_false_or_external_authentication<F, Req, D>(
    state: &SessionState,
    operation: &BoxedOperation<'_, F, Req, D>,
    payment_data: &mut D,
    validate_result: &operations::ValidateResult,
    merchant_key_store: &domain::MerchantKeyStore,
    customer: &Option<domain::Customer>,
    business_profile: &domain::Profile,
) -> RouterResult<D>
where
    F: Send + Clone,
    D: OperationSessionGetters<F> + OperationSessionSetters<F> + Send + Sync + Clone,
{
    todo!()
}

#[cfg(feature = "v1")]
pub async fn tokenize_in_router_when_confirm_false_or_external_authentication<F, Req, D>(
    state: &SessionState,
    operation: &BoxedOperation<'_, F, Req, D>,
    payment_data: &mut D,
    validate_result: &operations::ValidateResult,
    merchant_key_store: &domain::MerchantKeyStore,
    customer: &Option<domain::Customer>,
    business_profile: &domain::Profile,
) -> RouterResult<D>
where
    F: Send + Clone,
    D: OperationSessionGetters<F> + OperationSessionSetters<F> + Send + Sync + Clone,
{
    // On confirm is false and only router related
    let is_external_authentication_requested = payment_data
        .get_payment_intent()
        .request_external_three_ds_authentication;
    let payment_data =
        if !is_operation_confirm(operation) || is_external_authentication_requested == Some(true) {
            let (_operation, payment_method_data, pm_id) = operation
                .to_domain()?
                .make_pm_data(
                    state,
                    payment_data,
                    validate_result.storage_scheme,
                    merchant_key_store,
                    customer,
                    business_profile,
                    false,
                )
                .await?;
            payment_data.set_payment_method_data(payment_method_data);
            if let Some(payment_method_id) = pm_id {
                payment_data.set_payment_method_id_in_attempt(Some(payment_method_id));
            }
            payment_data
        } else {
            payment_data
        };
    Ok(payment_data.to_owned())
}

#[derive(Clone)]
pub struct MandateConnectorDetails {
    pub connector: String,
    pub merchant_connector_id: Option<id_type::MerchantConnectorAccountId>,
}

#[derive(Clone)]
pub struct PaymentData<F>
where
    F: Clone,
{
    pub flow: PhantomData<F>,
    pub payment_intent: storage::PaymentIntent,
    pub payment_attempt: storage::PaymentAttempt,
    pub multiple_capture_data: Option<types::MultipleCaptureData>,
    pub amount: api::Amount,
    pub mandate_id: Option<api_models::payments::MandateIds>,
    pub mandate_connector: Option<MandateConnectorDetails>,
    pub currency: storage_enums::Currency,
    pub setup_mandate: Option<MandateData>,
    pub customer_acceptance: Option<common_payments_types::CustomerAcceptance>,
    pub address: PaymentAddress,
    pub token: Option<String>,
    pub token_data: Option<storage::PaymentTokenData>,
    pub confirm: Option<bool>,
    pub force_sync: Option<bool>,
    pub all_keys_required: Option<bool>,
    pub payment_method_data: Option<domain::PaymentMethodData>,
    pub payment_method_token: Option<PaymentMethodToken>,
    pub payment_method_info: Option<domain::PaymentMethod>,
    pub refunds: Vec<diesel_refund::Refund>,
    pub disputes: Vec<storage::Dispute>,
    pub attempts: Option<Vec<storage::PaymentAttempt>>,
    pub sessions_token: Vec<api::SessionToken>,
    pub card_cvc: Option<Secret<String>>,
    pub email: Option<pii::Email>,
    pub creds_identifier: Option<String>,
    pub pm_token: Option<String>,
    pub connector_customer_id: Option<String>,
    pub recurring_mandate_payment_data:
        Option<hyperswitch_domain_models::router_data::RecurringMandatePaymentData>,
    pub ephemeral_key: Option<ephemeral_key::EphemeralKey>,
    pub redirect_response: Option<api_models::payments::RedirectResponse>,
    pub surcharge_details: Option<types::SurchargeDetails>,
    pub frm_message: Option<FraudCheck>,
    pub payment_link_data: Option<api_models::payments::PaymentLinkResponse>,
    pub incremental_authorization_details: Option<IncrementalAuthorizationDetails>,
    pub authorizations: Vec<diesel_models::authorization::Authorization>,
    pub authentication: Option<domain::authentication::AuthenticationStore>,
    pub recurring_details: Option<RecurringDetails>,
    pub poll_config: Option<router_types::PollConfig>,
    pub tax_data: Option<TaxData>,
    pub session_id: Option<String>,
    pub service_details: Option<api_models::payments::CtpServiceDetails>,
    pub card_testing_guard_data:
        Option<hyperswitch_domain_models::card_testing_guard_data::CardTestingGuardData>,
    pub vault_operation: Option<domain_payments::VaultOperation>,
    pub threeds_method_comp_ind: Option<api_models::payments::ThreeDsCompletionIndicator>,
    pub whole_connector_response: Option<Secret<String>>,
}

#[derive(Clone, serde::Serialize, Debug)]
pub struct TaxData {
    pub shipping_details: hyperswitch_domain_models::address::Address,
    pub payment_method_type: enums::PaymentMethodType,
}

#[derive(Clone, serde::Serialize, Debug)]
pub struct PaymentEvent {
    payment_intent: storage::PaymentIntent,
    payment_attempt: storage::PaymentAttempt,
}

impl<F: Clone> PaymentData<F> {
    // Get the method by which a card is discovered during a payment
    #[cfg(feature = "v1")]
    fn get_card_discovery_for_card_payment_method(&self) -> Option<common_enums::CardDiscovery> {
        match self.payment_attempt.payment_method {
            Some(storage_enums::PaymentMethod::Card) => {
                if self
                    .token_data
                    .as_ref()
                    .map(storage::PaymentTokenData::is_permanent_card)
                    .unwrap_or(false)
                {
                    Some(common_enums::CardDiscovery::SavedCard)
                } else if self.service_details.is_some() {
                    Some(common_enums::CardDiscovery::ClickToPay)
                } else {
                    Some(common_enums::CardDiscovery::Manual)
                }
            }
            _ => None,
        }
    }

    fn to_event(&self) -> PaymentEvent {
        PaymentEvent {
            payment_intent: self.payment_intent.clone(),
            payment_attempt: self.payment_attempt.clone(),
        }
    }
}

impl EventInfo for PaymentEvent {
    type Data = Self;
    fn data(&self) -> error_stack::Result<Self::Data, events::EventsError> {
        Ok(self.clone())
    }

    fn key(&self) -> String {
        "payment".to_string()
    }
}

#[derive(Debug, Default, Clone)]
pub struct IncrementalAuthorizationDetails {
    pub additional_amount: MinorUnit,
    pub total_amount: MinorUnit,
    pub reason: Option<String>,
    pub authorization_id: Option<String>,
}

pub async fn get_payment_link_response_from_id(
    state: &SessionState,
    payment_link_id: &str,
) -> CustomResult<api_models::payments::PaymentLinkResponse, errors::ApiErrorResponse> {
    let db = &*state.store;

    let payment_link_object = db
        .find_payment_link_by_payment_link_id(payment_link_id)
        .await
        .to_not_found_response(errors::ApiErrorResponse::PaymentLinkNotFound)?;

    Ok(api_models::payments::PaymentLinkResponse {
        link: payment_link_object.link_to_pay.clone(),
        secure_link: payment_link_object.secure_link,
        payment_link_id: payment_link_object.payment_link_id,
    })
}

#[cfg(feature = "v1")]
pub fn if_not_create_change_operation<'a, Op, F>(
    status: storage_enums::IntentStatus,
    confirm: Option<bool>,
    current: &'a Op,
) -> BoxedOperation<'a, F, api::PaymentsRequest, PaymentData<F>>
where
    F: Send + Clone + Sync,
    Op: Operation<F, api::PaymentsRequest, Data = PaymentData<F>> + Send + Sync,
    &'a Op: Operation<F, api::PaymentsRequest, Data = PaymentData<F>>,
    PaymentStatus: Operation<F, api::PaymentsRequest, Data = PaymentData<F>>,
    &'a PaymentStatus: Operation<F, api::PaymentsRequest, Data = PaymentData<F>>,
{
    if confirm.unwrap_or(false) {
        Box::new(PaymentConfirm)
    } else {
        match status {
            storage_enums::IntentStatus::RequiresConfirmation
            | storage_enums::IntentStatus::RequiresCustomerAction
            | storage_enums::IntentStatus::RequiresPaymentMethod => Box::new(current),
            _ => Box::new(&PaymentStatus),
        }
    }
}

#[cfg(feature = "v1")]
pub fn is_confirm<'a, F: Clone + Send, R, Op>(
    operation: &'a Op,
    confirm: Option<bool>,
) -> BoxedOperation<'a, F, R, PaymentData<F>>
where
    PaymentConfirm: Operation<F, R, Data = PaymentData<F>>,
    &'a PaymentConfirm: Operation<F, R, Data = PaymentData<F>>,
    Op: Operation<F, R, Data = PaymentData<F>> + Send + Sync,
    &'a Op: Operation<F, R, Data = PaymentData<F>>,
{
    if confirm.unwrap_or(false) {
        Box::new(&PaymentConfirm)
    } else {
        Box::new(operation)
    }
}

#[cfg(feature = "v1")]
pub fn should_call_connector<Op: Debug, F: Clone, D>(operation: &Op, payment_data: &D) -> bool
where
    D: OperationSessionGetters<F> + Send + Sync + Clone,
{
    match format!("{operation:?}").as_str() {
        "PaymentConfirm" => true,
        "PaymentStart" => {
            !matches!(
                payment_data.get_payment_intent().status,
                storage_enums::IntentStatus::Failed | storage_enums::IntentStatus::Succeeded
            ) && payment_data
                .get_payment_attempt()
                .authentication_data
                .is_none()
        }
        "PaymentStatus" => {
            payment_data.get_all_keys_required().unwrap_or(false)
                || matches!(
                    payment_data.get_payment_intent().status,
                    storage_enums::IntentStatus::Processing
                        | storage_enums::IntentStatus::RequiresCustomerAction
                        | storage_enums::IntentStatus::RequiresMerchantAction
                        | storage_enums::IntentStatus::RequiresCapture
                        | storage_enums::IntentStatus::PartiallyCapturedAndCapturable
                ) && payment_data.get_force_sync().unwrap_or(false)
        }
        "PaymentCancel" => matches!(
            payment_data.get_payment_intent().status,
            storage_enums::IntentStatus::RequiresCapture
                | storage_enums::IntentStatus::PartiallyCapturedAndCapturable
        ),
        "PaymentCancelPostCapture" => matches!(
            payment_data.get_payment_intent().status,
            storage_enums::IntentStatus::Succeeded
                | storage_enums::IntentStatus::PartiallyCaptured
                | storage_enums::IntentStatus::PartiallyCapturedAndCapturable
        ),
        "PaymentCapture" => {
            matches!(
                payment_data.get_payment_intent().status,
                storage_enums::IntentStatus::RequiresCapture
                    | storage_enums::IntentStatus::PartiallyAuthorizedAndRequiresCapture
                    | storage_enums::IntentStatus::PartiallyCapturedAndCapturable
            ) || (matches!(
                payment_data.get_payment_intent().status,
                storage_enums::IntentStatus::Processing
            ) && matches!(
                payment_data.get_capture_method(),
                Some(storage_enums::CaptureMethod::ManualMultiple)
            ))
        }
        "CompleteAuthorize" => true,
        "PaymentApprove" => true,
        "PaymentReject" => true,
        "PaymentSession" => true,
        "PaymentSessionUpdate" => true,
        "PaymentPostSessionTokens" => true,
        "PaymentUpdateMetadata" => true,
        "PaymentIncrementalAuthorization" => matches!(
            payment_data.get_payment_intent().status,
            storage_enums::IntentStatus::RequiresCapture
        ),
        _ => false,
    }
}

pub fn is_operation_confirm<Op: Debug>(operation: &Op) -> bool {
    matches!(format!("{operation:?}").as_str(), "PaymentConfirm")
}

pub fn is_operation_complete_authorize<Op: Debug>(operation: &Op) -> bool {
    matches!(format!("{operation:?}").as_str(), "CompleteAuthorize")
}

pub fn is_operation_confirmintent<Op: Debug>(operation: &Op) -> bool {
    matches!(format!("{operation:?}").as_str(), "PaymentIntentConfirm")
}

#[cfg(all(feature = "olap", feature = "v1"))]
pub async fn list_payments(
    state: SessionState,
    merchant_context: domain::MerchantContext,
    profile_id_list: Option<Vec<id_type::ProfileId>>,
    constraints: api::PaymentListConstraints,
) -> RouterResponse<api::PaymentListResponse> {
    helpers::validate_payment_list_request(&constraints)?;
    let merchant_id = merchant_context.get_merchant_account().get_id();
    let db = state.store.as_ref();
    let payment_intents = helpers::filter_by_constraints(
        &state,
        &(constraints, profile_id_list).try_into()?,
        merchant_id,
        merchant_context.get_merchant_key_store(),
        merchant_context.get_merchant_account().storage_scheme,
    )
    .await
    .to_not_found_response(errors::ApiErrorResponse::PaymentNotFound)?;

    let collected_futures = payment_intents.into_iter().map(|pi| {
        async {
            match db
                .find_payment_attempt_by_payment_id_merchant_id_attempt_id(
                    &pi.payment_id,
                    merchant_id,
                    &pi.active_attempt.get_id(),
                    // since OLAP doesn't have KV. Force to get the data from PSQL.
                    storage_enums::MerchantStorageScheme::PostgresOnly,
                )
                .await
            {
                Ok(pa) => Some(Ok((pi, pa))),
                Err(error) => {
                    if matches!(
                        error.current_context(),
                        errors::StorageError::ValueNotFound(_)
                    ) {
                        logger::warn!(
                            ?error,
                            "payment_attempts missing for payment_id : {:?}",
                            pi.payment_id,
                        );
                        return None;
                    }
                    Some(Err(error))
                }
            }
        }
    });

    //If any of the response are Err, we will get Result<Err(_)>
    let pi_pa_tuple_vec: Result<Vec<(storage::PaymentIntent, storage::PaymentAttempt)>, _> =
        join_all(collected_futures)
            .await
            .into_iter()
            .flatten() //Will ignore `None`, will only flatten 1 level
            .collect::<Result<Vec<(storage::PaymentIntent, storage::PaymentAttempt)>, _>>();
    //Will collect responses in same order async, leading to sorted responses

    //Converting Intent-Attempt array to Response if no error
    let data: Vec<api::PaymentsResponse> = pi_pa_tuple_vec
        .change_context(errors::ApiErrorResponse::InternalServerError)?
        .into_iter()
        .map(ForeignFrom::foreign_from)
        .collect();

    Ok(services::ApplicationResponse::Json(
        api::PaymentListResponse {
            size: data.len(),
            data,
        },
    ))
}

#[cfg(all(feature = "v2", feature = "olap"))]
pub async fn list_payments(
    state: SessionState,
    merchant_context: domain::MerchantContext,
    constraints: api::PaymentListConstraints,
) -> RouterResponse<payments_api::PaymentListResponse> {
    common_utils::metrics::utils::record_operation_time(
        async {
            let limit = &constraints.limit;
            helpers::validate_payment_list_request_for_joins(*limit)?;
            let db: &dyn StorageInterface = state.store.as_ref();
            let fetch_constraints = constraints.clone().into();
            let list: Vec<(storage::PaymentIntent, Option<storage::PaymentAttempt>)> = db
                .get_filtered_payment_intents_attempt(
                    &(&state).into(),
                    merchant_context.get_merchant_account().get_id(),
                    &fetch_constraints,
                    merchant_context.get_merchant_key_store(),
                    merchant_context.get_merchant_account().storage_scheme,
                )
                .await
                .to_not_found_response(errors::ApiErrorResponse::PaymentNotFound)?;
            let data: Vec<api_models::payments::PaymentsListResponseItem> =
                list.into_iter().map(ForeignFrom::foreign_from).collect();

            let active_attempt_ids = db
                .get_filtered_active_attempt_ids_for_total_count(
                    merchant_context.get_merchant_account().get_id(),
                    &fetch_constraints,
                    merchant_context.get_merchant_account().storage_scheme,
                )
                .await
                .to_not_found_response(errors::ApiErrorResponse::InternalServerError)
                .attach_printable("Error while retrieving active_attempt_ids for merchant")?;

            let total_count = if constraints.has_no_attempt_filters() {
                i64::try_from(active_attempt_ids.len())
                    .change_context(errors::ApiErrorResponse::InternalServerError)
                    .attach_printable("Error while converting from usize to i64")
            } else {
                let active_attempt_ids = active_attempt_ids
                    .into_iter()
                    .flatten()
                    .collect::<Vec<String>>();

                db.get_total_count_of_filtered_payment_attempts(
                    merchant_context.get_merchant_account().get_id(),
                    &active_attempt_ids,
                    constraints.connector,
                    constraints.payment_method_type,
                    constraints.payment_method_subtype,
                    constraints.authentication_type,
                    constraints.merchant_connector_id,
                    constraints.card_network,
                    merchant_context.get_merchant_account().storage_scheme,
                )
                .await
                .change_context(errors::ApiErrorResponse::InternalServerError)
                .attach_printable("Error while retrieving total count of payment attempts")
            }?;

            Ok(services::ApplicationResponse::Json(
                api_models::payments::PaymentListResponse {
                    count: data.len(),
                    total_count,
                    data,
                },
            ))
        },
        &metrics::PAYMENT_LIST_LATENCY,
        router_env::metric_attributes!((
            "merchant_id",
            merchant_context.get_merchant_account().get_id().clone()
        )),
    )
    .await
}

#[cfg(all(feature = "olap", feature = "v1"))]
pub async fn apply_filters_on_payments(
    state: SessionState,
    merchant_context: domain::MerchantContext,
    profile_id_list: Option<Vec<id_type::ProfileId>>,
    constraints: api::PaymentListFilterConstraints,
) -> RouterResponse<api::PaymentListResponseV2> {
    common_utils::metrics::utils::record_operation_time(
        async {
            let limit = &constraints.limit;
            helpers::validate_payment_list_request_for_joins(*limit)?;
            let db: &dyn StorageInterface = state.store.as_ref();
            let pi_fetch_constraints = (constraints.clone(), profile_id_list.clone()).try_into()?;
            let list: Vec<(storage::PaymentIntent, storage::PaymentAttempt)> = db
                .get_filtered_payment_intents_attempt(
                    &(&state).into(),
                    merchant_context.get_merchant_account().get_id(),
                    &pi_fetch_constraints,
                    merchant_context.get_merchant_key_store(),
                    merchant_context.get_merchant_account().storage_scheme,
                )
                .await
                .to_not_found_response(errors::ApiErrorResponse::PaymentNotFound)?;
            let data: Vec<api::PaymentsResponse> =
                list.into_iter().map(ForeignFrom::foreign_from).collect();

            let active_attempt_ids = db
                .get_filtered_active_attempt_ids_for_total_count(
                    merchant_context.get_merchant_account().get_id(),
                    &pi_fetch_constraints,
                    merchant_context.get_merchant_account().storage_scheme,
                )
                .await
                .to_not_found_response(errors::ApiErrorResponse::InternalServerError)?;

            let total_count = if constraints.has_no_attempt_filters() {
                i64::try_from(active_attempt_ids.len())
                    .change_context(errors::ApiErrorResponse::InternalServerError)
                    .attach_printable("Error while converting from usize to i64")
            } else {
                db.get_total_count_of_filtered_payment_attempts(
                    merchant_context.get_merchant_account().get_id(),
                    &active_attempt_ids,
                    constraints.connector,
                    constraints.payment_method,
                    constraints.payment_method_type,
                    constraints.authentication_type,
                    constraints.merchant_connector_id,
                    constraints.card_network,
                    constraints.card_discovery,
                    merchant_context.get_merchant_account().storage_scheme,
                )
                .await
                .change_context(errors::ApiErrorResponse::InternalServerError)
            }?;

            Ok(services::ApplicationResponse::Json(
                api::PaymentListResponseV2 {
                    count: data.len(),
                    total_count,
                    data,
                },
            ))
        },
        &metrics::PAYMENT_LIST_LATENCY,
        router_env::metric_attributes!((
            "merchant_id",
            merchant_context.get_merchant_account().get_id().clone()
        )),
    )
    .await
}

#[cfg(all(feature = "olap", feature = "v1"))]
pub async fn get_filters_for_payments(
    state: SessionState,
    merchant_context: domain::MerchantContext,
    time_range: common_utils::types::TimeRange,
) -> RouterResponse<api::PaymentListFilters> {
    let db = state.store.as_ref();
    let pi = db
        .filter_payment_intents_by_time_range_constraints(
            &(&state).into(),
            merchant_context.get_merchant_account().get_id(),
            &time_range,
            merchant_context.get_merchant_key_store(),
            merchant_context.get_merchant_account().storage_scheme,
        )
        .await
        .to_not_found_response(errors::ApiErrorResponse::PaymentNotFound)?;

    let filters = db
        .get_filters_for_payments(
            pi.as_slice(),
            merchant_context.get_merchant_account().get_id(),
            // since OLAP doesn't have KV. Force to get the data from PSQL.
            storage_enums::MerchantStorageScheme::PostgresOnly,
        )
        .await
        .to_not_found_response(errors::ApiErrorResponse::PaymentNotFound)?;

    Ok(services::ApplicationResponse::Json(
        api::PaymentListFilters {
            connector: filters.connector,
            currency: filters.currency,
            status: filters.status,
            payment_method: filters.payment_method,
            payment_method_type: filters.payment_method_type,
            authentication_type: filters.authentication_type,
        },
    ))
}

#[cfg(feature = "olap")]
pub async fn get_payment_filters(
    state: SessionState,
    merchant_context: domain::MerchantContext,
    profile_id_list: Option<Vec<id_type::ProfileId>>,
) -> RouterResponse<api::PaymentListFiltersV2> {
    let merchant_connector_accounts = if let services::ApplicationResponse::Json(data) =
        super::admin::list_payment_connectors(
            state,
            merchant_context.get_merchant_account().get_id().to_owned(),
            profile_id_list,
        )
        .await?
    {
        data
    } else {
        return Err(errors::ApiErrorResponse::InternalServerError.into());
    };

    let mut connector_map: HashMap<String, Vec<MerchantConnectorInfo>> = HashMap::new();
    let mut payment_method_types_map: HashMap<
        enums::PaymentMethod,
        HashSet<enums::PaymentMethodType>,
    > = HashMap::new();

    // populate connector map
    merchant_connector_accounts
        .iter()
        .filter_map(|merchant_connector_account| {
            merchant_connector_account
                .connector_label
                .as_ref()
                .map(|label| {
                    let info = merchant_connector_account.to_merchant_connector_info(label);
                    (merchant_connector_account.get_connector_name(), info)
                })
        })
        .for_each(|(connector_name, info)| {
            connector_map
                .entry(connector_name.to_string())
                .or_default()
                .push(info);
        });

    // populate payment method type map
    merchant_connector_accounts
        .iter()
        .flat_map(|merchant_connector_account| {
            merchant_connector_account.payment_methods_enabled.as_ref()
        })
        .map(|payment_methods_enabled| {
            payment_methods_enabled
                .iter()
                .filter_map(|payment_method_enabled| {
                    payment_method_enabled
                        .get_payment_method_type()
                        .map(|types_vec| {
                            (
                                payment_method_enabled.get_payment_method(),
                                types_vec.clone(),
                            )
                        })
                })
        })
        .for_each(|payment_methods_enabled| {
            payment_methods_enabled.for_each(
                |(payment_method_option, payment_method_types_vec)| {
                    if let Some(payment_method) = payment_method_option {
                        payment_method_types_map
                            .entry(payment_method)
                            .or_default()
                            .extend(payment_method_types_vec.iter().filter_map(
                                |req_payment_method_types| {
                                    req_payment_method_types.get_payment_method_type()
                                },
                            ));
                    }
                },
            );
        });

    Ok(services::ApplicationResponse::Json(
        api::PaymentListFiltersV2 {
            connector: connector_map,
            currency: enums::Currency::iter().collect(),
            status: enums::IntentStatus::iter().collect(),
            payment_method: payment_method_types_map,
            authentication_type: enums::AuthenticationType::iter().collect(),
            card_network: enums::CardNetwork::iter().collect(),
            card_discovery: enums::CardDiscovery::iter().collect(),
        },
    ))
}

#[cfg(feature = "olap")]
pub async fn get_aggregates_for_payments(
    state: SessionState,
    merchant_context: domain::MerchantContext,
    profile_id_list: Option<Vec<id_type::ProfileId>>,
    time_range: common_utils::types::TimeRange,
) -> RouterResponse<api::PaymentsAggregateResponse> {
    let db = state.store.as_ref();
    let intent_status_with_count = db
        .get_intent_status_with_count(
            merchant_context.get_merchant_account().get_id(),
            profile_id_list,
            &time_range,
        )
        .await
        .to_not_found_response(errors::ApiErrorResponse::PaymentNotFound)?;

    let mut status_map: HashMap<enums::IntentStatus, i64> =
        intent_status_with_count.into_iter().collect();
    for status in enums::IntentStatus::iter() {
        status_map.entry(status).or_default();
    }

    Ok(services::ApplicationResponse::Json(
        api::PaymentsAggregateResponse {
            status_with_count: status_map,
        },
    ))
}

#[cfg(feature = "v1")]
pub async fn add_process_sync_task(
    db: &dyn StorageInterface,
    payment_attempt: &storage::PaymentAttempt,
    schedule_time: time::PrimitiveDateTime,
) -> CustomResult<(), errors::StorageError> {
    let tracking_data = api::PaymentsRetrieveRequest {
        force_sync: true,
        merchant_id: Some(payment_attempt.merchant_id.clone()),
        resource_id: api::PaymentIdType::PaymentAttemptId(payment_attempt.get_id().to_owned()),
        ..Default::default()
    };
    let runner = storage::ProcessTrackerRunner::PaymentsSyncWorkflow;
    let task = "PAYMENTS_SYNC";
    let tag = ["SYNC", "PAYMENT"];
    let process_tracker_id = pt_utils::get_process_tracker_id(
        runner,
        task,
        payment_attempt.get_id(),
        &payment_attempt.merchant_id,
    );
    let process_tracker_entry = storage::ProcessTrackerNew::new(
        process_tracker_id,
        task,
        runner,
        tag,
        tracking_data,
        None,
        schedule_time,
        common_types::consts::API_VERSION,
    )
    .map_err(errors::StorageError::from)?;

    db.insert_process(process_tracker_entry).await?;
    Ok(())
}

#[cfg(feature = "v2")]
pub async fn reset_process_sync_task(
    db: &dyn StorageInterface,
    payment_attempt: &storage::PaymentAttempt,
    schedule_time: time::PrimitiveDateTime,
) -> Result<(), errors::ProcessTrackerError> {
    todo!()
}

#[cfg(feature = "v1")]
pub async fn reset_process_sync_task(
    db: &dyn StorageInterface,
    payment_attempt: &storage::PaymentAttempt,
    schedule_time: time::PrimitiveDateTime,
) -> Result<(), errors::ProcessTrackerError> {
    let runner = storage::ProcessTrackerRunner::PaymentsSyncWorkflow;
    let task = "PAYMENTS_SYNC";
    let process_tracker_id = pt_utils::get_process_tracker_id(
        runner,
        task,
        payment_attempt.get_id(),
        &payment_attempt.merchant_id,
    );
    let psync_process = db
        .find_process_by_id(&process_tracker_id)
        .await?
        .ok_or(errors::ProcessTrackerError::ProcessFetchingFailed)?;
    db.as_scheduler()
        .reset_process(psync_process, schedule_time)
        .await?;
    Ok(())
}

#[cfg(feature = "v1")]
pub fn update_straight_through_routing<F, D>(
    payment_data: &mut D,
    request_straight_through: serde_json::Value,
) -> CustomResult<(), errors::ParsingError>
where
    F: Send + Clone,
    D: OperationSessionGetters<F> + OperationSessionSetters<F> + Send + Sync + Clone,
{
    let _: api_models::routing::StaticRoutingAlgorithm = request_straight_through
        .clone()
        .parse_value("RoutingAlgorithm")
        .attach_printable("Invalid straight through routing rules format")?;

    payment_data.set_straight_through_algorithm_in_payment_attempt(request_straight_through);

    Ok(())
}

#[cfg(feature = "v1")]
pub fn is_pre_network_tokenization_enabled(
    state: &SessionState,
    business_profile: &domain::Profile,
    customer_acceptance: Option<Secret<serde_json::Value>>,
    connector_name: enums::Connector,
) -> bool {
    let ntid_supported_connectors = &state
        .conf
        .network_transaction_id_supported_connectors
        .connector_list;

    let is_nt_supported_connector = ntid_supported_connectors.contains(&connector_name);

    business_profile.is_network_tokenization_enabled
        && business_profile.is_pre_network_tokenization_enabled
        && customer_acceptance.is_some()
        && is_nt_supported_connector
}

#[cfg(feature = "v1")]
pub async fn get_vault_operation_for_pre_network_tokenization(
    state: &SessionState,
    customer_id: id_type::CustomerId,
    card_data: &hyperswitch_domain_models::payment_method_data::Card,
) -> payments::VaultOperation {
    let pre_tokenization_response =
        tokenization::pre_payment_tokenization(state, customer_id, card_data)
            .await
            .ok();
    match pre_tokenization_response {
        Some((Some(token_response), Some(token_ref))) => {
            let token_data = domain::NetworkTokenData::from(token_response);
            let network_token_data_for_vault = payments::NetworkTokenDataForVault {
                network_token_data: token_data.clone(),
                network_token_req_ref_id: token_ref,
            };

            payments::VaultOperation::SaveCardAndNetworkTokenData(Box::new(
                payments::CardAndNetworkTokenDataForVault {
                    card_data: card_data.clone(),
                    network_token: network_token_data_for_vault.clone(),
                },
            ))
        }
        Some((None, Some(token_ref))) => {
            payments::VaultOperation::SaveCardData(payments::CardDataForVault {
                card_data: card_data.clone(),
                network_token_req_ref_id: Some(token_ref),
            })
        }
        _ => payments::VaultOperation::SaveCardData(payments::CardDataForVault {
            card_data: card_data.clone(),
            network_token_req_ref_id: None,
        }),
    }
}

#[cfg(feature = "v1")]
#[allow(clippy::too_many_arguments)]
pub async fn get_connector_choice<F, Req, D>(
    operation: &BoxedOperation<'_, F, Req, D>,
    state: &SessionState,
    req: &Req,
    merchant_context: &domain::MerchantContext,
    business_profile: &domain::Profile,
    payment_data: &mut D,
    eligible_connectors: Option<Vec<enums::RoutableConnectors>>,
    mandate_type: Option<api::MandateTransactionType>,
) -> RouterResult<Option<ConnectorCallType>>
where
    F: Send + Clone,
    D: OperationSessionGetters<F> + OperationSessionSetters<F> + Send + Sync + Clone,
{
    let connector_choice = operation
        .to_domain()?
        .get_connector(
            merchant_context,
            &state.clone(),
            req,
            payment_data.get_payment_intent(),
        )
        .await?;

    let connector = if should_call_connector(operation, payment_data) {
        Some(match connector_choice {
            api::ConnectorChoice::SessionMultiple(connectors) => {
                let routing_output = perform_session_token_routing(
                    state.clone(),
                    merchant_context,
                    business_profile,
                    payment_data,
                    connectors,
                )
                .await?;
                ConnectorCallType::SessionMultiple(routing_output)
            }

            api::ConnectorChoice::StraightThrough(straight_through) => {
                connector_selection(
                    state,
                    merchant_context,
                    business_profile,
                    payment_data,
                    Some(straight_through),
                    eligible_connectors,
                    mandate_type,
                )
                .await?
            }

            api::ConnectorChoice::Decide => {
                connector_selection(
                    state,
                    merchant_context,
                    business_profile,
                    payment_data,
                    None,
                    eligible_connectors,
                    mandate_type,
                )
                .await?
            }
        })
    } else if let api::ConnectorChoice::StraightThrough(algorithm) = connector_choice {
        update_straight_through_routing(payment_data, algorithm)
            .change_context(errors::ApiErrorResponse::InternalServerError)
            .attach_printable("Failed to update straight through routing algorithm")?;

        None
    } else {
        None
    };
    Ok(connector)
}

async fn get_eligible_connector_for_nti<T: core_routing::GetRoutableConnectorsForChoice, F, D>(
    state: &SessionState,
    key_store: &domain::MerchantKeyStore,
    payment_data: &D,
    connector_choice: T,

    business_profile: &domain::Profile,
) -> RouterResult<(
    api_models::payments::MandateReferenceId,
    hyperswitch_domain_models::payment_method_data::CardDetailsForNetworkTransactionId,
    api::ConnectorData,
)>
where
    F: Send + Clone,
    D: OperationSessionGetters<F> + OperationSessionSetters<F> + Send + Sync + Clone,
{
    // Since this flow will only be used in the MIT flow, recurring details are mandatory.
    let recurring_payment_details = payment_data
        .get_recurring_details()
        .ok_or(errors::ApiErrorResponse::IncorrectPaymentMethodConfiguration)
        .attach_printable("Failed to fetch recurring details for mit")?;

    let (mandate_reference_id, card_details_for_network_transaction_id)= hyperswitch_domain_models::payment_method_data::CardDetailsForNetworkTransactionId::get_nti_and_card_details_for_mit_flow(recurring_payment_details.clone()).get_required_value("network transaction id and card details").attach_printable("Failed to fetch network transaction id and card details for mit")?;

    helpers::validate_card_expiry(
        &card_details_for_network_transaction_id.card_exp_month,
        &card_details_for_network_transaction_id.card_exp_year,
    )?;

    let network_transaction_id_supported_connectors = &state
        .conf
        .network_transaction_id_supported_connectors
        .connector_list
        .iter()
        .map(|value| value.to_string())
        .collect::<HashSet<_>>();

    let eligible_connector_data_list = connector_choice
        .get_routable_connectors(&*state.store, business_profile)
        .await?
        .filter_network_transaction_id_flow_supported_connectors(
            network_transaction_id_supported_connectors.to_owned(),
        )
        .construct_dsl_and_perform_eligibility_analysis(
            state,
            key_store,
            payment_data,
            business_profile.get_id(),
        )
        .await
        .attach_printable("Failed to fetch eligible connector data")?;

    let eligible_connector_data = eligible_connector_data_list
        .first()
        .ok_or(errors::ApiErrorResponse::IncorrectPaymentMethodConfiguration)
        .attach_printable(
            "No eligible connector found for the network transaction id based mit flow",
        )?;
    Ok((
        mandate_reference_id,
        card_details_for_network_transaction_id,
        eligible_connector_data.clone(),
    ))
}

pub async fn set_eligible_connector_for_nti_in_payment_data<F, D>(
    state: &SessionState,
    business_profile: &domain::Profile,
    key_store: &domain::MerchantKeyStore,
    payment_data: &mut D,
    connector_choice: api::ConnectorChoice,
) -> RouterResult<api::ConnectorData>
where
    F: Send + Clone,
    D: OperationSessionGetters<F> + OperationSessionSetters<F> + Send + Sync + Clone,
{
    let (mandate_reference_id, card_details_for_network_transaction_id, eligible_connector_data) =
        match connector_choice {
            api::ConnectorChoice::StraightThrough(straight_through) => {
                get_eligible_connector_for_nti(
                    state,
                    key_store,
                    payment_data,
                    core_routing::StraightThroughAlgorithmTypeSingle(straight_through),
                    business_profile,
                )
                .await?
            }
            api::ConnectorChoice::Decide => {
                get_eligible_connector_for_nti(
                    state,
                    key_store,
                    payment_data,
                    core_routing::DecideConnector,
                    business_profile,
                )
                .await?
            }
            api::ConnectorChoice::SessionMultiple(_) => {
                Err(errors::ApiErrorResponse::InternalServerError).attach_printable(
                    "Invalid routing rule configured for nti and card details based mit flow",
                )?
            }
        };

    // Set the eligible connector in the attempt
    payment_data
        .set_connector_in_payment_attempt(Some(eligible_connector_data.connector_name.to_string()));

    // Set `NetworkMandateId` as the MandateId
    payment_data.set_mandate_id(payments_api::MandateIds {
        mandate_id: None,
        mandate_reference_id: Some(mandate_reference_id),
    });

    // Set the card details received in the recurring details within the payment method data.
    payment_data.set_payment_method_data(Some(
        hyperswitch_domain_models::payment_method_data::PaymentMethodData::CardDetailsForNetworkTransactionId(card_details_for_network_transaction_id),
    ));

    Ok(eligible_connector_data)
}

#[cfg(feature = "v1")]
#[allow(clippy::too_many_arguments)]
pub async fn connector_selection<F, D>(
    state: &SessionState,
    merchant_context: &domain::MerchantContext,
    business_profile: &domain::Profile,
    payment_data: &mut D,
    request_straight_through: Option<serde_json::Value>,
    eligible_connectors: Option<Vec<enums::RoutableConnectors>>,
    mandate_type: Option<api::MandateTransactionType>,
) -> RouterResult<ConnectorCallType>
where
    F: Send + Clone,
    D: OperationSessionGetters<F> + OperationSessionSetters<F> + Send + Sync + Clone,
{
    let request_straight_through: Option<api::routing::StraightThroughAlgorithm> =
        request_straight_through
            .map(|val| val.parse_value("RoutingAlgorithm"))
            .transpose()
            .change_context(errors::ApiErrorResponse::InternalServerError)
            .attach_printable("Invalid straight through routing rules format")?;

    let mut routing_data = storage::RoutingData {
        routed_through: payment_data.get_payment_attempt().connector.clone(),

        merchant_connector_id: payment_data
            .get_payment_attempt()
            .merchant_connector_id
            .clone(),

        algorithm: request_straight_through.clone(),
        routing_info: payment_data
            .get_payment_attempt()
            .straight_through_algorithm
            .clone()
            .map(|val| val.parse_value("PaymentRoutingInfo"))
            .transpose()
            .change_context(errors::ApiErrorResponse::InternalServerError)
            .attach_printable("Invalid straight through algorithm format found in payment attempt")?
            .unwrap_or(storage::PaymentRoutingInfo {
                algorithm: None,
                pre_routing_results: None,
            }),
    };

    let decided_connector = decide_connector(
        state.clone(),
        merchant_context,
        business_profile,
        payment_data,
        request_straight_through,
        &mut routing_data,
        eligible_connectors,
        mandate_type,
    )
    .await?;

    let encoded_info = routing_data
        .routing_info
        .encode_to_value()
        .change_context(errors::ApiErrorResponse::InternalServerError)
        .attach_printable("error serializing payment routing info to serde value")?;

    payment_data.set_connector_in_payment_attempt(routing_data.routed_through);

    payment_data.set_merchant_connector_id_in_attempt(routing_data.merchant_connector_id);
    payment_data.set_straight_through_algorithm_in_payment_attempt(encoded_info);

    Ok(decided_connector)
}

#[cfg(feature = "v2")]
#[allow(clippy::too_many_arguments)]
pub async fn connector_selection<F, D>(
    state: &SessionState,
    merchant_context: &domain::MerchantContext,
    business_profile: &domain::Profile,
    payment_data: &mut D,
    mandate_type: Option<api::MandateTransactionType>,
) -> RouterResult<ConnectorCallType>
where
    F: Send + Clone,
    D: OperationSessionGetters<F> + OperationSessionSetters<F> + Send + Sync + Clone,
{
    let mut routing_data = storage::RoutingData {
        routed_through: payment_data.get_payment_attempt().connector.clone(),

        merchant_connector_id: payment_data
            .get_payment_attempt()
            .merchant_connector_id
            .clone(),
        pre_routing_connector_choice: payment_data.get_pre_routing_result().and_then(
            |pre_routing_results| {
                pre_routing_results
                    .get(&payment_data.get_payment_attempt().payment_method_subtype)
                    .cloned()
            },
        ),

        algorithm_requested: payment_data
            .get_payment_intent()
            .routing_algorithm_id
            .clone(),
    };

    let payment_dsl_input = core_routing::PaymentsDslInput::new(
        None,
        payment_data.get_payment_attempt(),
        payment_data.get_payment_intent(),
        payment_data.get_payment_method_data(),
        payment_data.get_address(),
        None,
        payment_data.get_currency(),
    );

    let decided_connector = decide_connector(
        state.clone(),
        merchant_context,
        business_profile,
        &mut routing_data,
        payment_dsl_input,
        mandate_type,
    )
    .await?;

    payment_data.set_connector_in_payment_attempt(routing_data.routed_through);

    payment_data.set_merchant_connector_id_in_attempt(routing_data.merchant_connector_id);

    Ok(decided_connector)
}

#[allow(clippy::too_many_arguments)]
#[cfg(feature = "v2")]
pub async fn decide_connector(
    state: SessionState,
    merchant_context: &domain::MerchantContext,
    business_profile: &domain::Profile,
    routing_data: &mut storage::RoutingData,
    payment_dsl_input: core_routing::PaymentsDslInput<'_>,
    mandate_type: Option<api::MandateTransactionType>,
) -> RouterResult<ConnectorCallType> {
    // If the connector was already decided previously, use the same connector
    // This is in case of flows like payments_sync, payments_cancel where the successive operations
    // with the connector have to be made using the same connector account.

    let predetermined_info_cloned = routing_data
        .routed_through
        .as_ref()
        .zip(routing_data.merchant_connector_id.as_ref())
        .map(|(cn_ref, mci_ref)| (cn_ref.clone(), mci_ref.clone()));

    match (
        predetermined_info_cloned,
        routing_data.pre_routing_connector_choice.as_ref(),
    ) {
        // Condition 1: Connector was already decided previously
        (Some((owned_connector_name, owned_merchant_connector_id)), _) => {
            api::ConnectorData::get_connector_by_name(
                &state.conf.connectors,
                &owned_connector_name,
                api::GetToken::Connector,
                Some(owned_merchant_connector_id.clone()),
            )
            .change_context(errors::ApiErrorResponse::InternalServerError)
            .attach_printable("Invalid connector name received in 'routed_through'")
            .map(|connector_data| {
                routing_data.routed_through = Some(owned_connector_name);
                ConnectorCallType::PreDetermined(connector_data.into())
            })
        }
        // Condition 2: Pre-routing connector choice
        (None, Some(routable_connector_choice)) => {
            let routable_connector_list = match routable_connector_choice {
                storage::PreRoutingConnectorChoice::Single(routable_connector) => {
                    vec![routable_connector.clone()]
                }
                storage::PreRoutingConnectorChoice::Multiple(routable_connector_list) => {
                    routable_connector_list.clone()
                }
            };

            routable_connector_list
                .first()
                .ok_or_else(|| {
                    report!(errors::ApiErrorResponse::IncorrectPaymentMethodConfiguration)
                        .attach_printable("No first routable connector in pre_routing_connector_choice")
                })
                .and_then(|first_routable_connector| {
                    routing_data.routed_through = Some(first_routable_connector.connector.to_string());
                    routing_data
                        .merchant_connector_id
                        .clone_from(&first_routable_connector.merchant_connector_id);

                    let pre_routing_connector_data_list_result: RouterResult<Vec<api::ConnectorData>> = routable_connector_list
                        .iter()
                        .map(|connector_choice| {
                            api::ConnectorData::get_connector_by_name(
                                &state.conf.connectors,
                                &connector_choice.connector.to_string(),
                                api::GetToken::Connector,
                                connector_choice.merchant_connector_id.clone(),
                            )
                            .change_context(errors::ApiErrorResponse::InternalServerError)
                            .attach_printable("Invalid connector name received while processing pre_routing_connector_choice")
                        })
                        .collect::<Result<Vec<_>, _>>(); // Collects into RouterResult<Vec<ConnectorData>>

                    pre_routing_connector_data_list_result
                        .and_then(|list| {
                            list.first()
                                .cloned()
                                .ok_or_else(|| {
                                    report!(errors::ApiErrorResponse::IncorrectPaymentMethodConfiguration)
                                        .attach_printable("Empty pre_routing_connector_data_list after mapping")
                                })
                                .map(|first_data| ConnectorCallType::PreDetermined(first_data.into()))
                        })
                })
        }
        (None, None) => {
            route_connector_v2_for_payments(
                &state,
                merchant_context,
                business_profile,
                payment_dsl_input,
                routing_data,
                mandate_type,
            )
            .await
        }
    }
}

#[allow(clippy::too_many_arguments)]
#[cfg(feature = "v1")]
pub async fn decide_connector<F, D>(
    state: SessionState,
    merchant_context: &domain::MerchantContext,
    business_profile: &domain::Profile,
    payment_data: &mut D,
    request_straight_through: Option<api::routing::StraightThroughAlgorithm>,
    routing_data: &mut storage::RoutingData,
    eligible_connectors: Option<Vec<enums::RoutableConnectors>>,
    mandate_type: Option<api::MandateTransactionType>,
) -> RouterResult<ConnectorCallType>
where
    F: Send + Clone,
    D: OperationSessionGetters<F> + OperationSessionSetters<F> + Send + Sync + Clone,
{
    // If the connector was already decided previously, use the same connector
    // This is in case of flows like payments_sync, payments_cancel where the successive operations
    // with the connector have to be made using the same connector account.
    if let Some(ref connector_name) = payment_data.get_payment_attempt().connector {
        // Connector was already decided previously, use the same connector
        let connector_data = api::ConnectorData::get_connector_by_name(
            &state.conf.connectors,
            connector_name,
            api::GetToken::Connector,
            payment_data
                .get_payment_attempt()
                .merchant_connector_id
                .clone(),
        )
        .change_context(errors::ApiErrorResponse::InternalServerError)
        .attach_printable("Invalid connector name received in 'routed_through'")?;

        routing_data.routed_through = Some(connector_name.clone());
        logger::debug!("euclid_routing: predetermined connector present in attempt");
        return Ok(ConnectorCallType::PreDetermined(connector_data.into()));
    }

    if let Some(mandate_connector_details) = payment_data.get_mandate_connector().as_ref() {
        let connector_data = api::ConnectorData::get_connector_by_name(
            &state.conf.connectors,
            &mandate_connector_details.connector,
            api::GetToken::Connector,
            mandate_connector_details.merchant_connector_id.clone(),
        )
        .change_context(errors::ApiErrorResponse::InternalServerError)
        .attach_printable("Invalid connector name received in 'routed_through'")?;

        routing_data.routed_through = Some(mandate_connector_details.connector.clone());

        routing_data
            .merchant_connector_id
            .clone_from(&mandate_connector_details.merchant_connector_id);

        logger::debug!("euclid_routing: predetermined mandate connector");
        return Ok(ConnectorCallType::PreDetermined(connector_data.into()));
    }

    if let Some((pre_routing_results, storage_pm_type)) =
        routing_data.routing_info.pre_routing_results.as_ref().zip(
            payment_data
                .get_payment_attempt()
                .payment_method_type
                .as_ref(),
        )
    {
        if let (Some(routable_connector_choice), None) = (
            pre_routing_results.get(storage_pm_type),
            &payment_data.get_token_data(),
        ) {
            let routable_connector_list = match routable_connector_choice {
                storage::PreRoutingConnectorChoice::Single(routable_connector) => {
                    vec![routable_connector.clone()]
                }
                storage::PreRoutingConnectorChoice::Multiple(routable_connector_list) => {
                    routable_connector_list.clone()
                }
            };

            let mut pre_routing_connector_data_list = vec![];

            let first_routable_connector = routable_connector_list
                .first()
                .ok_or(errors::ApiErrorResponse::IncorrectPaymentMethodConfiguration)?;

            routing_data.routed_through = Some(first_routable_connector.connector.to_string());

            routing_data
                .merchant_connector_id
                .clone_from(&first_routable_connector.merchant_connector_id);

            for connector_choice in routable_connector_list.clone() {
                let connector_data = api::ConnectorData::get_connector_by_name(
                    &state.conf.connectors,
                    &connector_choice.connector.to_string(),
                    api::GetToken::Connector,
                    connector_choice.merchant_connector_id.clone(),
                )
                .change_context(errors::ApiErrorResponse::InternalServerError)
                .attach_printable("Invalid connector name received")?
                .into();

                pre_routing_connector_data_list.push(connector_data);
            }

            #[cfg(feature = "retry")]
            let should_do_retry = retry::config_should_call_gsm(
                &*state.store,
                merchant_context.get_merchant_account().get_id(),
                business_profile,
            )
            .await;

            #[cfg(feature = "retry")]
            if payment_data.get_payment_attempt().payment_method_type
                == Some(storage_enums::PaymentMethodType::ApplePay)
                && should_do_retry
            {
                let retryable_connector_data = helpers::get_apple_pay_retryable_connectors(
                    &state,
                    merchant_context,
                    payment_data,
                    &pre_routing_connector_data_list,
                    first_routable_connector
                        .merchant_connector_id
                        .clone()
                        .as_ref(),
                    business_profile.clone(),
                )
                .await?;

                if let Some(connector_data_list) = retryable_connector_data {
                    if connector_data_list.len() > 1 {
                        logger::info!("Constructed apple pay retryable connector list");
                        return Ok(ConnectorCallType::Retryable(connector_data_list));
                    }
                }
            }

            logger::debug!("euclid_routing: pre-routing connector present");

            let first_pre_routing_connector_data_list = pre_routing_connector_data_list
                .first()
                .ok_or(errors::ApiErrorResponse::IncorrectPaymentMethodConfiguration)?;

            helpers::override_setup_future_usage_to_on_session(&*state.store, payment_data).await?;

            return Ok(ConnectorCallType::PreDetermined(
                first_pre_routing_connector_data_list.clone(),
            ));
        }
    }

    if let Some(routing_algorithm) = request_straight_through {
        let (mut connectors, check_eligibility) = routing::perform_straight_through_routing(
            &routing_algorithm,
            payment_data.get_creds_identifier(),
        )
        .change_context(errors::ApiErrorResponse::InternalServerError)
        .attach_printable("Failed execution of straight through routing")?;

        payment_data.set_routing_approach_in_attempt(Some(
            common_enums::RoutingApproach::StraightThroughRouting,
        ));

        if check_eligibility {
            let transaction_data = core_routing::PaymentsDslInput::new(
                payment_data.get_setup_mandate(),
                payment_data.get_payment_attempt(),
                payment_data.get_payment_intent(),
                payment_data.get_payment_method_data(),
                payment_data.get_address(),
                payment_data.get_recurring_details(),
                payment_data.get_currency(),
            );

            connectors = routing::perform_eligibility_analysis_with_fallback(
                &state.clone(),
                merchant_context.get_merchant_key_store(),
                connectors,
                &TransactionData::Payment(transaction_data),
                eligible_connectors,
                business_profile,
            )
            .await
            .change_context(errors::ApiErrorResponse::InternalServerError)
            .attach_printable("failed eligibility analysis and fallback")?;
        }

        let connector_data = connectors
            .into_iter()
            .map(|conn| {
                api::ConnectorData::get_connector_by_name(
                    &state.conf.connectors,
                    &conn.connector.to_string(),
                    api::GetToken::Connector,
                    conn.merchant_connector_id.clone(),
                )
                .map(|connector_data| connector_data.into())
            })
            .collect::<CustomResult<Vec<_>, _>>()
            .change_context(errors::ApiErrorResponse::InternalServerError)
            .attach_printable("Invalid connector name received")?;

        logger::debug!("euclid_routing: straight through connector present");
        return decide_multiplex_connector_for_normal_or_recurring_payment(
            &state,
            payment_data,
            routing_data,
            connector_data,
            mandate_type,
            business_profile.is_connector_agnostic_mit_enabled,
            business_profile.is_network_tokenization_enabled,
        )
        .await;
    }

    if let Some(ref routing_algorithm) = routing_data.routing_info.algorithm {
        let (mut connectors, check_eligibility) = routing::perform_straight_through_routing(
            routing_algorithm,
            payment_data.get_creds_identifier(),
        )
        .change_context(errors::ApiErrorResponse::InternalServerError)
        .attach_printable("Failed execution of straight through routing")?;

        if check_eligibility {
            let transaction_data = core_routing::PaymentsDslInput::new(
                payment_data.get_setup_mandate(),
                payment_data.get_payment_attempt(),
                payment_data.get_payment_intent(),
                payment_data.get_payment_method_data(),
                payment_data.get_address(),
                payment_data.get_recurring_details(),
                payment_data.get_currency(),
            );

            connectors = routing::perform_eligibility_analysis_with_fallback(
                &state,
                merchant_context.get_merchant_key_store(),
                connectors,
                &TransactionData::Payment(transaction_data),
                eligible_connectors,
                business_profile,
            )
            .await
            .change_context(errors::ApiErrorResponse::InternalServerError)
            .attach_printable("failed eligibility analysis and fallback")?;
        }

        logger::debug!("euclid_routing: single connector present in algorithm data");
        let connector_data = connectors
            .into_iter()
            .map(|conn| {
                api::ConnectorData::get_connector_by_name(
                    &state.conf.connectors,
                    &conn.connector.to_string(),
                    api::GetToken::Connector,
                    conn.merchant_connector_id,
                )
                .map(|connector_data| connector_data.into())
            })
            .collect::<CustomResult<Vec<_>, _>>()
            .change_context(errors::ApiErrorResponse::InternalServerError)
            .attach_printable("Invalid connector name received")?;

        return decide_multiplex_connector_for_normal_or_recurring_payment(
            &state,
            payment_data,
            routing_data,
            connector_data,
            mandate_type,
            business_profile.is_connector_agnostic_mit_enabled,
            business_profile.is_network_tokenization_enabled,
        )
        .await;
    }

    let new_pd = payment_data.clone();
    let transaction_data = core_routing::PaymentsDslInput::new(
        new_pd.get_setup_mandate(),
        new_pd.get_payment_attempt(),
        new_pd.get_payment_intent(),
        new_pd.get_payment_method_data(),
        new_pd.get_address(),
        new_pd.get_recurring_details(),
        new_pd.get_currency(),
    );

    route_connector_v1_for_payments(
        &state,
        merchant_context,
        business_profile,
        payment_data,
        transaction_data,
        routing_data,
        eligible_connectors,
        mandate_type,
    )
    .await
}

#[cfg(feature = "v1")]
#[allow(clippy::too_many_arguments)]
pub async fn decide_multiplex_connector_for_normal_or_recurring_payment<F: Clone, D>(
    state: &SessionState,
    payment_data: &mut D,
    routing_data: &mut storage::RoutingData,
    connectors: Vec<api::ConnectorRoutingData>,
    mandate_type: Option<api::MandateTransactionType>,
    is_connector_agnostic_mit_enabled: Option<bool>,
    is_network_tokenization_enabled: bool,
) -> RouterResult<ConnectorCallType>
where
    D: OperationSessionGetters<F> + OperationSessionSetters<F> + Send + Sync + Clone,
{
    match (
        payment_data.get_payment_intent().setup_future_usage,
        payment_data.get_token_data().as_ref(),
        payment_data.get_recurring_details().as_ref(),
        payment_data.get_payment_intent().off_session,
        mandate_type,
    ) {
        (
            Some(storage_enums::FutureUsage::OffSession),
            Some(_),
            None,
            None,
            Some(api::MandateTransactionType::RecurringMandateTransaction),
        )
        | (
            None,
            None,
            Some(RecurringDetails::PaymentMethodId(_)),
            Some(true),
            Some(api::MandateTransactionType::RecurringMandateTransaction),
        )
        | (None, Some(_), None, Some(true), _) => {
            logger::debug!("euclid_routing: performing routing for token-based MIT flow");

            let payment_method_info = payment_data
                .get_payment_method_info()
                .get_required_value("payment_method_info")?
                .clone();

            //fetch connectors that support ntid flow
            let ntid_supported_connectors = &state
                .conf
                .network_transaction_id_supported_connectors
                .connector_list;
            //filered connectors list with ntid_supported_connectors
            let filtered_ntid_supported_connectors =
                filter_ntid_supported_connectors(connectors.clone(), ntid_supported_connectors);

            //fetch connectors that support network tokenization flow
            let network_tokenization_supported_connectors = &state
                .conf
                .network_tokenization_supported_connectors
                .connector_list;
            //filered connectors list with ntid_supported_connectors and network_tokenization_supported_connectors
            let filtered_nt_supported_connectors = filter_network_tokenization_supported_connectors(
                filtered_ntid_supported_connectors,
                network_tokenization_supported_connectors,
            );

            let action_type = decide_action_type(
                state,
                is_connector_agnostic_mit_enabled,
                is_network_tokenization_enabled,
                &payment_method_info,
                filtered_nt_supported_connectors.clone(),
            )
            .await;

            match action_type {
                Some(ActionType::NetworkTokenWithNetworkTransactionId(nt_data)) => {
                    logger::info!(
                        "using network_tokenization with network_transaction_id for MIT flow"
                    );

                    let mandate_reference_id =
                        Some(payments_api::MandateReferenceId::NetworkTokenWithNTI(
                            payments_api::NetworkTokenWithNTIRef {
                                network_transaction_id: nt_data.network_transaction_id.to_string(),
                                token_exp_month: nt_data.token_exp_month,
                                token_exp_year: nt_data.token_exp_year,
                            },
                        ));
                    let chosen_connector_data = filtered_nt_supported_connectors
                        .first()
                        .ok_or(errors::ApiErrorResponse::IncorrectPaymentMethodConfiguration)
                        .attach_printable(
                            "no eligible connector found for token-based MIT payment",
                        )?;

                    routing_data.routed_through = Some(
                        chosen_connector_data
                            .connector_data
                            .connector_name
                            .to_string(),
                    );

                    routing_data
                        .merchant_connector_id
                        .clone_from(&chosen_connector_data.connector_data.merchant_connector_id);

                    payment_data.set_mandate_id(payments_api::MandateIds {
                        mandate_id: None,
                        mandate_reference_id,
                    });

                    Ok(ConnectorCallType::PreDetermined(
                        chosen_connector_data.clone(),
                    ))
                }
                None => {
                    decide_connector_for_normal_or_recurring_payment(
                        state,
                        payment_data,
                        routing_data,
                        connectors,
                        is_connector_agnostic_mit_enabled,
                        &payment_method_info,
                    )
                    .await
                }
            }
        }
        (
            None,
            None,
            Some(RecurringDetails::ProcessorPaymentToken(_token)),
            Some(true),
            Some(api::MandateTransactionType::RecurringMandateTransaction),
        ) => {
            if let Some(connector) = connectors.first() {
                let connector = &connector.connector_data;
                routing_data.routed_through = Some(connector.connector_name.clone().to_string());
                routing_data
                    .merchant_connector_id
                    .clone_from(&connector.merchant_connector_id);
                Ok(ConnectorCallType::PreDetermined(
                    api::ConnectorData {
                        connector: connector.connector.clone(),
                        connector_name: connector.connector_name,
                        get_token: connector.get_token.clone(),
                        merchant_connector_id: connector.merchant_connector_id.clone(),
                    }
                    .into(),
                ))
            } else {
                logger::error!(
                    "euclid_routing: no eligible connector found for the ppt_mandate payment"
                );
                Err(errors::ApiErrorResponse::IncorrectPaymentMethodConfiguration.into())
            }
        }
        _ => {
            helpers::override_setup_future_usage_to_on_session(&*state.store, payment_data).await?;

            let first_choice = connectors
                .first()
                .ok_or(errors::ApiErrorResponse::IncorrectPaymentMethodConfiguration)
                .attach_printable("no eligible connector found for payment")?
                .clone();

            routing_data.routed_through =
                Some(first_choice.connector_data.connector_name.to_string());

            routing_data.merchant_connector_id = first_choice.connector_data.merchant_connector_id;

            Ok(ConnectorCallType::Retryable(connectors))
        }
    }
}

#[cfg(feature = "v1")]
#[allow(clippy::too_many_arguments)]
pub async fn decide_connector_for_normal_or_recurring_payment<F: Clone, D>(
    state: &SessionState,
    payment_data: &mut D,
    routing_data: &mut storage::RoutingData,
    connectors: Vec<api::ConnectorRoutingData>,
    is_connector_agnostic_mit_enabled: Option<bool>,
    payment_method_info: &domain::PaymentMethod,
) -> RouterResult<ConnectorCallType>
where
    D: OperationSessionGetters<F> + OperationSessionSetters<F> + Send + Sync + Clone,
{
    let connector_common_mandate_details = payment_method_info
        .get_common_mandate_reference()
        .change_context(errors::ApiErrorResponse::InternalServerError)
        .attach_printable("Failed to get the common mandate reference")?;

    let connector_mandate_details = connector_common_mandate_details.payments.clone();

    let mut connector_choice = None;

    for connector_info in connectors {
        let connector_data = connector_info.connector_data;
        let merchant_connector_id = connector_data
            .merchant_connector_id
            .as_ref()
            .ok_or(errors::ApiErrorResponse::InternalServerError)
            .attach_printable("Failed to find the merchant connector id")?;
        if connector_mandate_details
            .clone()
            .map(|connector_mandate_details| {
                connector_mandate_details.contains_key(merchant_connector_id)
            })
            .unwrap_or(false)
        {
            logger::info!("euclid_routing: using connector_mandate_id for MIT flow");
            if let Some(merchant_connector_id) = connector_data.merchant_connector_id.as_ref() {
                if let Some(mandate_reference_record) = connector_mandate_details.clone()
                        .get_required_value("connector_mandate_details")
                            .change_context(errors::ApiErrorResponse::IncorrectPaymentMethodConfiguration)
                            .attach_printable("no eligible connector found for token-based MIT flow since there were no connector mandate details")?
                            .get(merchant_connector_id)
                        {
                            common_utils::fp_utils::when(
                                mandate_reference_record
                                    .original_payment_authorized_currency
                                    .map(|mandate_currency| mandate_currency != payment_data.get_currency())
                                    .unwrap_or(false),
                                || {
                                    Err(report!(errors::ApiErrorResponse::MandateValidationFailed {
                                        reason: "cross currency mandates not supported".into()
                                    }))
                                },
                            )?;
                            let mandate_reference_id = Some(payments_api::MandateReferenceId::ConnectorMandateId(
                                api_models::payments::ConnectorMandateReferenceId::new(
                                    Some(mandate_reference_record.connector_mandate_id.clone()),
                                    Some(payment_method_info.get_id().clone()),
                                    // update_history
                                    None,
                                    mandate_reference_record.mandate_metadata.clone(),
                                    mandate_reference_record.connector_mandate_request_reference_id.clone(),
                                )
                            ));
                            payment_data.set_recurring_mandate_payment_data(
                                hyperswitch_domain_models::router_data::RecurringMandatePaymentData {
                                    payment_method_type: mandate_reference_record
                                        .payment_method_type,
                                    original_payment_authorized_amount: mandate_reference_record
                                        .original_payment_authorized_amount,
                                    original_payment_authorized_currency: mandate_reference_record
                                        .original_payment_authorized_currency,
                                    mandate_metadata: mandate_reference_record
                                        .mandate_metadata.clone()
                                });
                            connector_choice = Some((connector_data, mandate_reference_id.clone()));
                            break;
                        }
            }
        } else if is_network_transaction_id_flow(
            state,
            is_connector_agnostic_mit_enabled,
            connector_data.connector_name,
            payment_method_info,
        ) {
            logger::info!("using network_transaction_id for MIT flow");
            let network_transaction_id = payment_method_info
                .network_transaction_id
                .as_ref()
                .ok_or(errors::ApiErrorResponse::InternalServerError)
                .attach_printable("Failed to fetch the network transaction id")?;

            let mandate_reference_id = Some(payments_api::MandateReferenceId::NetworkMandateId(
                network_transaction_id.to_string(),
            ));

            connector_choice = Some((connector_data, mandate_reference_id.clone()));
            break;
        } else {
            continue;
        }
    }

    let (chosen_connector_data, mandate_reference_id) = connector_choice
        .get_required_value("connector_choice")
        .change_context(errors::ApiErrorResponse::IncorrectPaymentMethodConfiguration)
        .attach_printable("no eligible connector found for token-based MIT payment")?;

    routing_data.routed_through = Some(chosen_connector_data.connector_name.to_string());

    routing_data
        .merchant_connector_id
        .clone_from(&chosen_connector_data.merchant_connector_id);

    payment_data.set_mandate_id(payments_api::MandateIds {
        mandate_id: None,
        mandate_reference_id,
    });

    Ok(ConnectorCallType::PreDetermined(
        chosen_connector_data.into(),
    ))
}

pub fn filter_ntid_supported_connectors(
    connectors: Vec<api::ConnectorRoutingData>,
    ntid_supported_connectors: &HashSet<enums::Connector>,
) -> Vec<api::ConnectorRoutingData> {
    connectors
        .into_iter()
        .filter(|data| ntid_supported_connectors.contains(&data.connector_data.connector_name))
        .collect()
}

#[derive(Debug, serde::Deserialize, serde::Serialize, Clone, Eq, PartialEq)]
pub struct NetworkTokenExpiry {
    pub token_exp_month: Option<Secret<String>>,
    pub token_exp_year: Option<Secret<String>>,
}

#[derive(Debug, serde::Deserialize, serde::Serialize, Clone, Eq, PartialEq)]
pub struct NTWithNTIRef {
    pub network_transaction_id: String,
    pub token_exp_month: Option<Secret<String>>,
    pub token_exp_year: Option<Secret<String>>,
}

#[derive(Debug, serde::Deserialize, serde::Serialize, Clone, Eq, PartialEq)]
pub enum ActionType {
    NetworkTokenWithNetworkTransactionId(NTWithNTIRef),
}

pub fn filter_network_tokenization_supported_connectors(
    connectors: Vec<api::ConnectorRoutingData>,
    network_tokenization_supported_connectors: &HashSet<enums::Connector>,
) -> Vec<api::ConnectorRoutingData> {
    connectors
        .into_iter()
        .filter(|data| {
            network_tokenization_supported_connectors.contains(&data.connector_data.connector_name)
        })
        .collect()
}

#[cfg(feature = "v1")]
pub async fn decide_action_type(
    state: &SessionState,
    is_connector_agnostic_mit_enabled: Option<bool>,
    is_network_tokenization_enabled: bool,
    payment_method_info: &domain::PaymentMethod,
    filtered_nt_supported_connectors: Vec<api::ConnectorRoutingData>, //network tokenization supported connectors
) -> Option<ActionType> {
    match (
        is_network_token_with_network_transaction_id_flow(
            is_connector_agnostic_mit_enabled,
            is_network_tokenization_enabled,
            payment_method_info,
        ),
        !filtered_nt_supported_connectors.is_empty(),
    ) {
        (IsNtWithNtiFlow::NtWithNtiSupported(network_transaction_id), true) => {
            if let Ok((token_exp_month, token_exp_year)) =
                network_tokenization::do_status_check_for_network_token(state, payment_method_info)
                    .await
            {
                Some(ActionType::NetworkTokenWithNetworkTransactionId(
                    NTWithNTIRef {
                        token_exp_month,
                        token_exp_year,
                        network_transaction_id,
                    },
                ))
            } else {
                None
            }
        }
        (IsNtWithNtiFlow::NtWithNtiSupported(_), false)
        | (IsNtWithNtiFlow::NTWithNTINotSupported, _) => None,
    }
}

pub fn is_network_transaction_id_flow(
    state: &SessionState,
    is_connector_agnostic_mit_enabled: Option<bool>,
    connector: enums::Connector,
    payment_method_info: &domain::PaymentMethod,
) -> bool {
    let ntid_supported_connectors = &state
        .conf
        .network_transaction_id_supported_connectors
        .connector_list;

    is_connector_agnostic_mit_enabled == Some(true)
        && payment_method_info.get_payment_method_type() == Some(storage_enums::PaymentMethod::Card)
        && ntid_supported_connectors.contains(&connector)
        && payment_method_info.network_transaction_id.is_some()
}

#[derive(Debug, serde::Deserialize, serde::Serialize, Clone, Eq, PartialEq)]
pub enum IsNtWithNtiFlow {
    NtWithNtiSupported(String), //Network token with Network transaction id supported flow
    NTWithNTINotSupported,      //Network token with Network transaction id not supported
}

pub fn is_network_token_with_network_transaction_id_flow(
    is_connector_agnostic_mit_enabled: Option<bool>,
    is_network_tokenization_enabled: bool,
    payment_method_info: &domain::PaymentMethod,
) -> IsNtWithNtiFlow {
    match (
        is_connector_agnostic_mit_enabled,
        is_network_tokenization_enabled,
        payment_method_info.get_payment_method_type(),
        payment_method_info.network_transaction_id.clone(),
        payment_method_info.network_token_locker_id.is_some(),
        payment_method_info
            .network_token_requestor_reference_id
            .is_some(),
    ) {
        (
            Some(true),
            true,
            Some(storage_enums::PaymentMethod::Card),
            Some(network_transaction_id),
            true,
            true,
        ) => IsNtWithNtiFlow::NtWithNtiSupported(network_transaction_id),
        _ => IsNtWithNtiFlow::NTWithNTINotSupported,
    }
}

pub fn should_add_task_to_process_tracker<F: Clone, D: OperationSessionGetters<F>>(
    payment_data: &D,
) -> bool {
    let connector = payment_data.get_payment_attempt().connector.as_deref();

    !matches!(
        (
            payment_data.get_payment_attempt().get_payment_method(),
            connector
        ),
        (
            Some(storage_enums::PaymentMethod::BankTransfer),
            Some("stripe")
        )
    )
}

#[cfg(feature = "v1")]
pub async fn perform_session_token_routing<F, D>(
    state: SessionState,
    merchant_context: &domain::MerchantContext,
    business_profile: &domain::Profile,
    payment_data: &mut D,
    connectors: api::SessionConnectorDatas,
) -> RouterResult<api::SessionConnectorDatas>
where
    F: Clone,
    D: OperationSessionGetters<F> + OperationSessionSetters<F>,
{
    let chosen = connectors.apply_filter_for_session_routing();
    let sfr = SessionFlowRoutingInput {
        state: &state,
        country: payment_data
            .get_address()
            .get_payment_method_billing()
            .and_then(|address| address.address.as_ref())
            .and_then(|details| details.country),
        key_store: merchant_context.get_merchant_key_store(),
        merchant_account: merchant_context.get_merchant_account(),
        payment_attempt: payment_data.get_payment_attempt(),
        payment_intent: payment_data.get_payment_intent(),
        chosen,
    };
    let (result, routing_approach) = self_routing::perform_session_flow_routing(
        sfr,
        business_profile,
        &enums::TransactionType::Payment,
    )
    .await
    .change_context(errors::ApiErrorResponse::InternalServerError)
    .attach_printable("error performing session flow routing")?;

    payment_data.set_routing_approach_in_attempt(routing_approach);

    let final_list = connectors.filter_and_validate_for_session_flow(&result)?;

    Ok(final_list)
}

pub struct SessionTokenRoutingResult {
    pub final_result: api::SessionConnectorDatas,
    pub routing_result:
        FxHashMap<common_enums::PaymentMethodType, Vec<api::routing::SessionRoutingChoice>>,
}
#[cfg(feature = "v2")]
pub async fn perform_session_token_routing<F, D>(
    state: SessionState,
    business_profile: &domain::Profile,
    merchant_context: domain::MerchantContext,
    payment_data: &D,
    connectors: api::SessionConnectorDatas,
) -> RouterResult<SessionTokenRoutingResult>
where
    F: Clone,
    D: OperationSessionGetters<F>,
{
    let chosen = connectors.apply_filter_for_session_routing();
    let sfr = SessionFlowRoutingInput {
        country: payment_data
            .get_payment_intent()
            .billing_address
            .as_ref()
            .and_then(|address| address.get_inner().address.as_ref())
            .and_then(|details| details.country),
        payment_intent: payment_data.get_payment_intent(),

        chosen,
    };
    let result = self_routing::perform_session_flow_routing(
        &state,
        merchant_context.get_merchant_key_store(),
        sfr,
        business_profile,
        &enums::TransactionType::Payment,
    )
    .await
    .change_context(errors::ApiErrorResponse::InternalServerError)
    .attach_printable("error performing session flow routing")?;

    let final_list = connectors.filter_and_validate_for_session_flow(&result)?;
    Ok(SessionTokenRoutingResult {
        final_result: final_list,
        routing_result: result,
    })
}

#[cfg(feature = "v2")]
#[allow(clippy::too_many_arguments)]
pub async fn route_connector_v2_for_payments(
    state: &SessionState,
    merchant_context: &domain::MerchantContext,
    business_profile: &domain::Profile,
    transaction_data: core_routing::PaymentsDslInput<'_>,
    routing_data: &mut storage::RoutingData,
    _mandate_type: Option<api::MandateTransactionType>,
) -> RouterResult<ConnectorCallType> {
    let routing_algorithm_id = routing_data
        .algorithm_requested
        .as_ref()
        .or(business_profile.routing_algorithm_id.as_ref());

    let (connectors, _) = routing::perform_static_routing_v1(
        state,
        merchant_context.get_merchant_account().get_id(),
        routing_algorithm_id,
        business_profile,
        &TransactionData::Payment(transaction_data.clone()),
    )
    .await
    .change_context(errors::ApiErrorResponse::InternalServerError)?;

    let connectors = routing::perform_eligibility_analysis_with_fallback(
        &state.clone(),
        merchant_context.get_merchant_key_store(),
        connectors,
        &TransactionData::Payment(transaction_data),
        None,
        business_profile,
    )
    .await
    .change_context(errors::ApiErrorResponse::InternalServerError)
    .attach_printable("failed eligibility analysis and fallback")?;

    connectors
        .first()
        .map(|conn| {
            routing_data.routed_through = Some(conn.connector.to_string());
            routing_data.merchant_connector_id = conn.merchant_connector_id.clone();
            api::ConnectorData::get_connector_by_name(
                &state.conf.connectors,
                &conn.connector.to_string(),
                api::GetToken::Connector,
                conn.merchant_connector_id.clone(),
            )
        })
        .ok_or(errors::ApiErrorResponse::IncorrectPaymentMethodConfiguration)?
        .map(|connector_data| ConnectorCallType::PreDetermined(connector_data.into()))
}

#[cfg(feature = "v1")]
#[allow(clippy::too_many_arguments)]
pub async fn route_connector_v1_for_payments<F, D>(
    state: &SessionState,
    merchant_context: &domain::MerchantContext,
    business_profile: &domain::Profile,
    payment_data: &mut D,
    transaction_data: core_routing::PaymentsDslInput<'_>,
    routing_data: &mut storage::RoutingData,
    eligible_connectors: Option<Vec<enums::RoutableConnectors>>,
    mandate_type: Option<api::MandateTransactionType>,
) -> RouterResult<ConnectorCallType>
where
    F: Send + Clone,
    D: OperationSessionGetters<F> + OperationSessionSetters<F> + Send + Sync + Clone,
{
    let routing_algorithm_id = {
        let routing_algorithm = business_profile.routing_algorithm.clone();

        let algorithm_ref = routing_algorithm
            .map(|ra| ra.parse_value::<api::routing::RoutingAlgorithmRef>("RoutingAlgorithmRef"))
            .transpose()
            .change_context(errors::ApiErrorResponse::InternalServerError)
            .attach_printable("Could not decode merchant routing algorithm ref")?
            .unwrap_or_default();
        algorithm_ref.algorithm_id
    };

    let (connectors, routing_approach) = routing::perform_static_routing_v1(
        state,
        merchant_context.get_merchant_account().get_id(),
        routing_algorithm_id.as_ref(),
        business_profile,
        &TransactionData::Payment(transaction_data.clone()),
    )
    .await
    .change_context(errors::ApiErrorResponse::InternalServerError)?;

    payment_data.set_routing_approach_in_attempt(routing_approach);

    #[cfg(all(feature = "v1", feature = "dynamic_routing"))]
    let payment_attempt = transaction_data.payment_attempt.clone();

    let connectors = routing::perform_eligibility_analysis_with_fallback(
        &state.clone(),
        merchant_context.get_merchant_key_store(),
        connectors,
        &TransactionData::Payment(transaction_data),
        eligible_connectors,
        business_profile,
    )
    .await
    .change_context(errors::ApiErrorResponse::InternalServerError)
    .attach_printable("failed eligibility analysis and fallback")?;

    // dynamic success based connector selection
    #[cfg(all(feature = "v1", feature = "dynamic_routing"))]
    let connectors = if let Some(algo) = business_profile.dynamic_routing_algorithm.clone() {
        let dynamic_routing_config: api_models::routing::DynamicRoutingAlgorithmRef = algo
            .parse_value("DynamicRoutingAlgorithmRef")
            .change_context(errors::ApiErrorResponse::InternalServerError)
            .attach_printable("unable to deserialize DynamicRoutingAlgorithmRef from JSON")?;
        let dynamic_split = api_models::routing::RoutingVolumeSplit {
            routing_type: api_models::routing::RoutingType::Dynamic,
            split: dynamic_routing_config
                .dynamic_routing_volume_split
                .unwrap_or_default(),
        };
        let static_split: api_models::routing::RoutingVolumeSplit =
            api_models::routing::RoutingVolumeSplit {
                routing_type: api_models::routing::RoutingType::Static,
                split: consts::DYNAMIC_ROUTING_MAX_VOLUME
                    - dynamic_routing_config
                        .dynamic_routing_volume_split
                        .unwrap_or_default(),
            };
        let volume_split_vec = vec![dynamic_split, static_split];
        let routing_choice = routing::perform_dynamic_routing_volume_split(volume_split_vec, None)
            .change_context(errors::ApiErrorResponse::InternalServerError)
            .attach_printable("failed to perform volume split on routing type")?;

        if routing_choice.routing_type.is_dynamic_routing() {
            if state.conf.open_router.dynamic_routing_enabled {
                routing::perform_dynamic_routing_with_open_router(
                    state,
                    connectors.clone(),
                    business_profile,
                    payment_attempt,
                    payment_data,
                )
                .await
                .map_err(|e| logger::error!(open_routing_error=?e))
                .unwrap_or(connectors)
            } else {
                let dynamic_routing_config_params_interpolator =
                    routing_helpers::DynamicRoutingConfigParamsInterpolator::new(
                        payment_data.get_payment_attempt().payment_method,
                        payment_data.get_payment_attempt().payment_method_type,
                        payment_data.get_payment_attempt().authentication_type,
                        payment_data.get_payment_attempt().currency,
                        payment_data
                            .get_billing_address()
                            .and_then(|address| address.address)
                            .and_then(|address| address.country),
                        payment_data
                            .get_payment_attempt()
                            .payment_method_data
                            .as_ref()
                            .and_then(|data| data.as_object())
                            .and_then(|card| card.get("card"))
                            .and_then(|data| data.as_object())
                            .and_then(|card| card.get("card_network"))
                            .and_then(|network| network.as_str())
                            .map(|network| network.to_string()),
                        payment_data
                            .get_payment_attempt()
                            .payment_method_data
                            .as_ref()
                            .and_then(|data| data.as_object())
                            .and_then(|card| card.get("card"))
                            .and_then(|data| data.as_object())
                            .and_then(|card| card.get("card_isin"))
                            .and_then(|card_isin| card_isin.as_str())
                            .map(|card_isin| card_isin.to_string()),
                    );

                routing::perform_dynamic_routing_with_intelligent_router(
                    state,
                    connectors.clone(),
                    business_profile,
                    dynamic_routing_config_params_interpolator,
                    payment_data,
                )
                .await
                .map_err(|e| logger::error!(dynamic_routing_error=?e))
                .unwrap_or(connectors)
            }
        } else {
            connectors
        }
    } else {
        connectors
    };

    let connector_data = connectors
        .into_iter()
        .map(|conn| {
            api::ConnectorData::get_connector_by_name(
                &state.conf.connectors,
                &conn.connector.to_string(),
                api::GetToken::Connector,
                conn.merchant_connector_id,
            )
            .map(|connector_data| connector_data.into())
        })
        .collect::<CustomResult<Vec<_>, _>>()
        .change_context(errors::ApiErrorResponse::InternalServerError)
        .attach_printable("Invalid connector name received")?;

    decide_multiplex_connector_for_normal_or_recurring_payment(
        state,
        payment_data,
        routing_data,
        connector_data,
        mandate_type,
        business_profile.is_connector_agnostic_mit_enabled,
        business_profile.is_network_tokenization_enabled,
    )
    .await
}

#[cfg(feature = "payouts")]
#[cfg(feature = "v2")]
#[allow(clippy::too_many_arguments)]
pub async fn route_connector_v1_for_payouts(
    state: &SessionState,
    merchant_context: &domain::MerchantContext,
    business_profile: &domain::Profile,
    transaction_data: &payouts::PayoutData,
    routing_data: &mut storage::RoutingData,
    eligible_connectors: Option<Vec<enums::RoutableConnectors>>,
) -> RouterResult<ConnectorCallType> {
    todo!()
}

#[cfg(feature = "payouts")]
#[cfg(feature = "v1")]
#[allow(clippy::too_many_arguments)]
pub async fn route_connector_v1_for_payouts(
    state: &SessionState,
    merchant_context: &domain::MerchantContext,
    business_profile: &domain::Profile,
    transaction_data: &payouts::PayoutData,
    routing_data: &mut storage::RoutingData,
    eligible_connectors: Option<Vec<enums::RoutableConnectors>>,
) -> RouterResult<ConnectorCallType> {
    let routing_algorithm_id = {
        let routing_algorithm = business_profile.payout_routing_algorithm.clone();

        let algorithm_ref = routing_algorithm
            .map(|ra| ra.parse_value::<api::routing::RoutingAlgorithmRef>("RoutingAlgorithmRef"))
            .transpose()
            .change_context(errors::ApiErrorResponse::InternalServerError)
            .attach_printable("Could not decode merchant routing algorithm ref")?
            .unwrap_or_default();
        algorithm_ref.algorithm_id
    };

    let (connectors, _) = routing::perform_static_routing_v1(
        state,
        merchant_context.get_merchant_account().get_id(),
        routing_algorithm_id.as_ref(),
        business_profile,
        &TransactionData::Payout(transaction_data),
    )
    .await
    .change_context(errors::ApiErrorResponse::InternalServerError)?;
    let connectors = routing::perform_eligibility_analysis_with_fallback(
        &state.clone(),
        merchant_context.get_merchant_key_store(),
        connectors,
        &TransactionData::Payout(transaction_data),
        eligible_connectors,
        business_profile,
    )
    .await
    .change_context(errors::ApiErrorResponse::InternalServerError)
    .attach_printable("failed eligibility analysis and fallback")?;
    let first_connector_choice = connectors
        .first()
        .ok_or(errors::ApiErrorResponse::IncorrectPaymentMethodConfiguration)
        .attach_printable("Empty connector list returned")?
        .clone();

    let connector_data = connectors
        .into_iter()
        .map(|conn| {
            api::ConnectorData::get_connector_by_name(
                &state.conf.connectors,
                &conn.connector.to_string(),
                api::GetToken::Connector,
                conn.merchant_connector_id,
            )
            .map(|connector_data| connector_data.into())
        })
        .collect::<CustomResult<Vec<_>, _>>()
        .change_context(errors::ApiErrorResponse::InternalServerError)
        .attach_printable("Invalid connector name received")?;

    routing_data.routed_through = Some(first_connector_choice.connector.to_string());

    routing_data.merchant_connector_id = first_connector_choice.merchant_connector_id;

    Ok(ConnectorCallType::Retryable(connector_data))
}

#[cfg(feature = "v2")]
pub async fn payment_external_authentication(
    _state: SessionState,
    _merchant_context: domain::MerchantContext,
    _req: api_models::payments::PaymentsExternalAuthenticationRequest,
) -> RouterResponse<api_models::payments::PaymentsExternalAuthenticationResponse> {
    todo!()
}

#[cfg(feature = "v1")]
#[instrument(skip_all)]
pub async fn payment_external_authentication<F: Clone + Sync>(
    state: SessionState,
    merchant_context: domain::MerchantContext,
    req: api_models::payments::PaymentsExternalAuthenticationRequest,
) -> RouterResponse<api_models::payments::PaymentsExternalAuthenticationResponse> {
    use super::unified_authentication_service::types::ExternalAuthentication;
    use crate::core::unified_authentication_service::{
        types::UnifiedAuthenticationService, utils::external_authentication_update_trackers,
    };

    let db = &*state.store;
    let key_manager_state = &(&state).into();

    let merchant_id = merchant_context.get_merchant_account().get_id();
    let storage_scheme = merchant_context.get_merchant_account().storage_scheme;
    let payment_id = req.payment_id;
    let payment_intent = db
        .find_payment_intent_by_payment_id_merchant_id(
            key_manager_state,
            &payment_id,
            merchant_id,
            merchant_context.get_merchant_key_store(),
            storage_scheme,
        )
        .await
        .to_not_found_response(errors::ApiErrorResponse::PaymentNotFound)?;
    let attempt_id = payment_intent.active_attempt.get_id().clone();
    let payment_attempt = db
        .find_payment_attempt_by_payment_id_merchant_id_attempt_id(
            &payment_intent.payment_id,
            merchant_id,
            &attempt_id.clone(),
            storage_scheme,
        )
        .await
        .to_not_found_response(errors::ApiErrorResponse::PaymentNotFound)?;
    if payment_attempt.external_three_ds_authentication_attempted != Some(true) {
        Err(errors::ApiErrorResponse::PreconditionFailed {
            message:
                "You cannot authenticate this payment because payment_attempt.external_three_ds_authentication_attempted is false".to_owned(),
        })?
    }
    helpers::validate_payment_status_against_allowed_statuses(
        payment_intent.status,
        &[storage_enums::IntentStatus::RequiresCustomerAction],
        "authenticate",
    )?;

    let optional_customer = match &payment_intent.customer_id {
        Some(customer_id) => Some(
            state
                .store
                .find_customer_by_customer_id_merchant_id(
                    key_manager_state,
                    customer_id,
                    merchant_context.get_merchant_account().get_id(),
                    merchant_context.get_merchant_key_store(),
                    storage_scheme,
                )
                .await
                .change_context(errors::ApiErrorResponse::InternalServerError)
                .attach_printable_lazy(|| {
                    format!("error while finding customer with customer_id {customer_id:?}")
                })?,
        ),
        None => None,
    };

    let profile_id = payment_intent
        .profile_id
        .as_ref()
        .get_required_value("profile_id")
        .change_context(errors::ApiErrorResponse::InternalServerError)
        .attach_printable("'profile_id' not set in payment intent")?;
    let currency = payment_attempt.currency.get_required_value("currency")?;
    let amount = payment_attempt.get_total_amount();
    let shipping_address = helpers::create_or_find_address_for_payment_by_request(
        &state,
        None,
        payment_intent.shipping_address_id.as_deref(),
        merchant_id,
        payment_intent.customer_id.as_ref(),
        merchant_context.get_merchant_key_store(),
        &payment_intent.payment_id,
        storage_scheme,
    )
    .await?;
    let billing_address = helpers::create_or_find_address_for_payment_by_request(
        &state,
        None,
        payment_attempt
            .payment_method_billing_address_id
            .as_deref()
            .or(payment_intent.billing_address_id.as_deref()),
        merchant_id,
        payment_intent.customer_id.as_ref(),
        merchant_context.get_merchant_key_store(),
        &payment_intent.payment_id,
        storage_scheme,
    )
    .await?;
    let authentication_connector = payment_attempt
        .authentication_connector
        .clone()
        .ok_or(errors::ApiErrorResponse::InternalServerError)
        .attach_printable("authentication_connector not found in payment_attempt")?;
    let merchant_connector_account = helpers::get_merchant_connector_account(
        &state,
        merchant_id,
        None,
        merchant_context.get_merchant_key_store(),
        profile_id,
        authentication_connector.as_str(),
        None,
    )
    .await?;
    let authentication = db
        .find_authentication_by_merchant_id_authentication_id(
            merchant_id,
            &payment_attempt
                .authentication_id
                .clone()
                .ok_or(errors::ApiErrorResponse::InternalServerError)
                .attach_printable("missing authentication_id in payment_attempt")?,
        )
        .await
        .to_not_found_response(errors::ApiErrorResponse::InternalServerError)
        .attach_printable("Error while fetching authentication record")?;

    let business_profile = state
        .store
        .find_business_profile_by_profile_id(
            key_manager_state,
            merchant_context.get_merchant_key_store(),
            profile_id,
        )
        .await
        .change_context(errors::ApiErrorResponse::ProfileNotFound {
            id: profile_id.get_string_repr().to_owned(),
        })?;

    let payment_method_details = helpers::get_payment_method_details_from_payment_token(
        &state,
        &payment_attempt,
        &payment_intent,
        merchant_context.get_merchant_key_store(),
        storage_scheme,
    )
    .await?
    .ok_or(errors::ApiErrorResponse::InternalServerError)
    .attach_printable("missing payment_method_details")?;
    let browser_info: Option<BrowserInformation> = payment_attempt
        .browser_info
        .clone()
        .map(|browser_information| browser_information.parse_value("BrowserInformation"))
        .transpose()
        .change_context(errors::ApiErrorResponse::InvalidDataValue {
            field_name: "browser_info",
        })?;
    let payment_connector_name = payment_attempt
        .connector
        .as_ref()
        .ok_or(errors::ApiErrorResponse::InternalServerError)
        .attach_printable("missing connector in payment_attempt")?;
    let return_url = Some(helpers::create_authorize_url(
        &state.base_url,
        &payment_attempt.clone(),
        payment_connector_name,
    ));
    let mca_id_option = merchant_connector_account.get_mca_id(); // Bind temporary value
    let merchant_connector_account_id_or_connector_name = mca_id_option
        .as_ref()
        .map(|mca_id| mca_id.get_string_repr())
        .unwrap_or(&authentication_connector);

    let webhook_url = helpers::create_webhook_url(
        &state.base_url,
        merchant_id,
        merchant_connector_account_id_or_connector_name,
    );

    let authentication_details = business_profile
        .authentication_connector_details
        .clone()
        .get_required_value("authentication_connector_details")
        .attach_printable("authentication_connector_details not configured by the merchant")?;

    let authentication_response = if helpers::is_merchant_eligible_authentication_service(
        merchant_context.get_merchant_account().get_id(),
        &state,
    )
    .await?
    {
        let auth_response =
            <ExternalAuthentication as UnifiedAuthenticationService>::authentication(
                &state,
                &business_profile,
                &payment_method_details.1,
                browser_info,
                Some(amount),
                Some(currency),
                authentication::MessageCategory::Payment,
                req.device_channel,
                authentication.clone(),
                return_url,
                req.sdk_information,
                req.threeds_method_comp_ind,
                optional_customer.and_then(|customer| customer.email.map(pii::Email::from)),
                webhook_url,
                &merchant_connector_account,
                &authentication_connector,
                Some(payment_intent.payment_id),
            )
            .await?;
        let authentication = external_authentication_update_trackers(
            &state,
            auth_response,
            authentication.clone(),
            None,
            merchant_context.get_merchant_key_store(),
            None,
            None,
            None,
            None,
        )
        .await?;
        authentication::AuthenticationResponse::try_from(authentication)?
    } else {
        Box::pin(authentication_core::perform_authentication(
            &state,
            business_profile.merchant_id,
            authentication_connector,
            payment_method_details.0,
            payment_method_details.1,
            billing_address
                .as_ref()
                .map(|address| address.into())
                .ok_or(errors::ApiErrorResponse::MissingRequiredField {
                    field_name: "billing_address",
                })?,
            shipping_address.as_ref().map(|address| address.into()),
            browser_info,
            merchant_connector_account,
            Some(amount),
            Some(currency),
            authentication::MessageCategory::Payment,
            req.device_channel,
            authentication,
            return_url,
            req.sdk_information,
            req.threeds_method_comp_ind,
            optional_customer.and_then(|customer| customer.email.map(pii::Email::from)),
            webhook_url,
            authentication_details.three_ds_requestor_url.clone(),
            payment_intent.psd2_sca_exemption_type,
            payment_intent.payment_id,
            payment_intent.force_3ds_challenge_trigger.unwrap_or(false),
            merchant_context.get_merchant_key_store(),
        ))
        .await?
    };
    Ok(services::ApplicationResponse::Json(
        api_models::payments::PaymentsExternalAuthenticationResponse {
            transaction_status: authentication_response.trans_status,
            acs_url: authentication_response
                .acs_url
                .as_ref()
                .map(ToString::to_string),
            challenge_request: authentication_response.challenge_request,
            acs_reference_number: authentication_response.acs_reference_number,
            acs_trans_id: authentication_response.acs_trans_id,
            three_dsserver_trans_id: authentication_response.three_dsserver_trans_id,
            acs_signed_content: authentication_response.acs_signed_content,
            three_ds_requestor_url: authentication_details.three_ds_requestor_url,
            three_ds_requestor_app_url: authentication_details.three_ds_requestor_app_url,
        },
    ))
}

#[instrument(skip_all)]
#[cfg(feature = "v2")]
pub async fn payment_start_redirection(
    state: SessionState,
    merchant_context: domain::MerchantContext,
    req: api_models::payments::PaymentStartRedirectionRequest,
) -> RouterResponse<serde_json::Value> {
    let db = &*state.store;
    let key_manager_state = &(&state).into();

    let storage_scheme = merchant_context.get_merchant_account().storage_scheme;

    let payment_intent = db
        .find_payment_intent_by_id(
            key_manager_state,
            &req.id,
            merchant_context.get_merchant_key_store(),
            storage_scheme,
        )
        .await
        .to_not_found_response(errors::ApiErrorResponse::PaymentNotFound)?;

    //TODO: send valid html error pages in this case, or atleast redirect to valid html error pages
    utils::when(
        payment_intent.status != storage_enums::IntentStatus::RequiresCustomerAction,
        || {
            Err(errors::ApiErrorResponse::PaymentUnexpectedState {
                current_flow: "PaymentStartRedirection".to_string(),
                field_name: "status".to_string(),
                current_value: payment_intent.status.to_string(),
                states: ["requires_customer_action".to_string()].join(", "),
            })
        },
    )?;

    let payment_attempt = db
        .find_payment_attempt_by_id(
            key_manager_state,
            merchant_context.get_merchant_key_store(),
            payment_intent
                .active_attempt_id
                .as_ref()
                .ok_or(errors::ApiErrorResponse::InternalServerError)
                .attach_printable("missing active attempt in payment_intent")?,
            storage_scheme,
        )
        .await
        .change_context(errors::ApiErrorResponse::InternalServerError)
        .attach_printable("Error while fetching payment_attempt")?;
    let redirection_data = payment_attempt
        .redirection_data
        .clone()
        .ok_or(errors::ApiErrorResponse::InternalServerError)
        .attach_printable("missing authentication_data in payment_attempt")?;

    Ok(services::ApplicationResponse::Form(Box::new(
        services::RedirectionFormData {
            redirect_form: redirection_data,
            payment_method_data: None,
            amount: payment_attempt.amount_details.get_net_amount().to_string(),
            currency: payment_intent.amount_details.currency.to_string(),
        },
    )))
}

#[instrument(skip_all)]
pub async fn get_extended_card_info(
    state: SessionState,
    merchant_id: id_type::MerchantId,
    payment_id: id_type::PaymentId,
) -> RouterResponse<payments_api::ExtendedCardInfoResponse> {
    let redis_conn = state
        .store
        .get_redis_conn()
        .change_context(errors::ApiErrorResponse::InternalServerError)
        .attach_printable("Failed to get redis connection")?;

    let key = helpers::get_redis_key_for_extended_card_info(&merchant_id, &payment_id);
    let payload = redis_conn
        .get_key::<String>(&key.into())
        .await
        .change_context(errors::ApiErrorResponse::ExtendedCardInfoNotFound)?;

    Ok(services::ApplicationResponse::Json(
        payments_api::ExtendedCardInfoResponse { payload },
    ))
}

#[cfg(all(feature = "olap", feature = "v1"))]
pub async fn payments_manual_update(
    state: SessionState,
    req: api_models::payments::PaymentsManualUpdateRequest,
) -> RouterResponse<api_models::payments::PaymentsManualUpdateResponse> {
    let api_models::payments::PaymentsManualUpdateRequest {
        payment_id,
        attempt_id,
        merchant_id,
        attempt_status,
        error_code,
        error_message,
        error_reason,
        connector_transaction_id,
    } = req;
    let key_manager_state = &(&state).into();
    let key_store = state
        .store
        .get_merchant_key_store_by_merchant_id(
            key_manager_state,
            &merchant_id,
            &state.store.get_master_key().to_vec().into(),
        )
        .await
        .to_not_found_response(errors::ApiErrorResponse::MerchantAccountNotFound)
        .attach_printable("Error while fetching the key store by merchant_id")?;
    let merchant_account = state
        .store
        .find_merchant_account_by_merchant_id(key_manager_state, &merchant_id, &key_store)
        .await
        .to_not_found_response(errors::ApiErrorResponse::MerchantAccountNotFound)
        .attach_printable("Error while fetching the merchant_account by merchant_id")?;
    let payment_attempt = state
        .store
        .find_payment_attempt_by_payment_id_merchant_id_attempt_id(
            &payment_id,
            &merchant_id,
            &attempt_id.clone(),
            merchant_account.storage_scheme,
        )
        .await
        .to_not_found_response(errors::ApiErrorResponse::PaymentNotFound)
        .attach_printable(
            "Error while fetching the payment_attempt by payment_id, merchant_id and attempt_id",
        )?;

    let payment_intent = state
        .store
        .find_payment_intent_by_payment_id_merchant_id(
            key_manager_state,
            &payment_id,
            merchant_account.get_id(),
            &key_store,
            merchant_account.storage_scheme,
        )
        .await
        .to_not_found_response(errors::ApiErrorResponse::PaymentNotFound)
        .attach_printable("Error while fetching the payment_intent by payment_id, merchant_id")?;

    let option_gsm = if let Some(((code, message), connector_name)) = error_code
        .as_ref()
        .zip(error_message.as_ref())
        .zip(payment_attempt.connector.as_ref())
    {
        helpers::get_gsm_record(
            &state,
            Some(code.to_string()),
            Some(message.to_string()),
            connector_name.to_string(),
            // We need to get the unified_code and unified_message of the Authorize flow
            "Authorize".to_string(),
        )
        .await
    } else {
        None
    };
    // Update the payment_attempt
    let attempt_update = storage::PaymentAttemptUpdate::ManualUpdate {
        status: attempt_status,
        error_code,
        error_message,
        error_reason,
        updated_by: merchant_account.storage_scheme.to_string(),
        unified_code: option_gsm.as_ref().and_then(|gsm| gsm.unified_code.clone()),
        unified_message: option_gsm.and_then(|gsm| gsm.unified_message),
        connector_transaction_id,
    };
    let updated_payment_attempt = state
        .store
        .update_payment_attempt_with_attempt_id(
            payment_attempt.clone(),
            attempt_update,
            merchant_account.storage_scheme,
        )
        .await
        .to_not_found_response(errors::ApiErrorResponse::PaymentNotFound)
        .attach_printable("Error while updating the payment_attempt")?;
    // If the payment_attempt is active attempt for an intent, update the intent status
    if payment_intent.active_attempt.get_id() == payment_attempt.attempt_id {
        let intent_status = enums::IntentStatus::foreign_from(updated_payment_attempt.status);
        let payment_intent_update = storage::PaymentIntentUpdate::ManualUpdate {
            status: Some(intent_status),
            updated_by: merchant_account.storage_scheme.to_string(),
        };
        state
            .store
            .update_payment_intent(
                key_manager_state,
                payment_intent,
                payment_intent_update,
                &key_store,
                merchant_account.storage_scheme,
            )
            .await
            .to_not_found_response(errors::ApiErrorResponse::PaymentNotFound)
            .attach_printable("Error while updating payment_intent")?;
    }
    Ok(services::ApplicationResponse::Json(
        api_models::payments::PaymentsManualUpdateResponse {
            payment_id: updated_payment_attempt.payment_id,
            attempt_id: updated_payment_attempt.attempt_id,
            merchant_id: updated_payment_attempt.merchant_id,
            attempt_status: updated_payment_attempt.status,
            error_code: updated_payment_attempt.error_code,
            error_message: updated_payment_attempt.error_message,
            error_reason: updated_payment_attempt.error_reason,
            connector_transaction_id: updated_payment_attempt.connector_transaction_id,
        },
    ))
}

pub trait PaymentMethodChecker<F> {
    fn should_update_in_post_update_tracker(&self) -> bool;
    fn should_update_in_update_tracker(&self) -> bool;
}
#[cfg(feature = "v1")]
impl<F: Clone> PaymentMethodChecker<F> for PaymentData<F> {
    fn should_update_in_post_update_tracker(&self) -> bool {
        let payment_method_type = self
            .payment_intent
            .tax_details
            .as_ref()
            .and_then(|tax_details| tax_details.payment_method_type.as_ref().map(|pmt| pmt.pmt));

        matches!(
            payment_method_type,
            Some(storage_enums::PaymentMethodType::Paypal)
        )
    }

    fn should_update_in_update_tracker(&self) -> bool {
        let payment_method_type = self
            .payment_intent
            .tax_details
            .as_ref()
            .and_then(|tax_details| tax_details.payment_method_type.as_ref().map(|pmt| pmt.pmt));

        matches!(
            payment_method_type,
            Some(storage_enums::PaymentMethodType::ApplePay)
                | Some(storage_enums::PaymentMethodType::GooglePay)
        )
    }
}

pub trait OperationSessionGetters<F> {
    fn get_payment_attempt(&self) -> &storage::PaymentAttempt;
    #[cfg(feature = "v2")]
    fn list_payments_attempts(&self) -> &Vec<storage::PaymentAttempt>;
    fn get_payment_intent(&self) -> &storage::PaymentIntent;
    #[cfg(feature = "v2")]
    fn get_client_secret(&self) -> &Option<Secret<String>>;
    fn get_payment_method_info(&self) -> Option<&domain::PaymentMethod>;
    fn get_payment_method_token(&self) -> Option<&PaymentMethodToken>;
    fn get_mandate_id(&self) -> Option<&payments_api::MandateIds>;
    fn get_address(&self) -> &PaymentAddress;
    fn get_creds_identifier(&self) -> Option<&str>;
    fn get_token(&self) -> Option<&str>;
    fn get_multiple_capture_data(&self) -> Option<&types::MultipleCaptureData>;
    fn get_payment_link_data(&self) -> Option<api_models::payments::PaymentLinkResponse>;
    fn get_ephemeral_key(&self) -> Option<ephemeral_key::EphemeralKey>;
    fn get_setup_mandate(&self) -> Option<&MandateData>;
    fn get_poll_config(&self) -> Option<router_types::PollConfig>;
    fn get_authentication(
        &self,
    ) -> Option<&hyperswitch_domain_models::router_request_types::authentication::AuthenticationStore>;
    fn get_frm_message(&self) -> Option<FraudCheck>;
    fn get_refunds(&self) -> Vec<diesel_refund::Refund>;
    fn get_disputes(&self) -> Vec<storage::Dispute>;
    fn get_authorizations(&self) -> Vec<diesel_models::authorization::Authorization>;
    fn get_attempts(&self) -> Option<Vec<storage::PaymentAttempt>>;
    fn get_recurring_details(&self) -> Option<&RecurringDetails>;
    // TODO: this should be a mandatory field, should we throw an error instead of returning an Option?
    fn get_payment_intent_profile_id(&self) -> Option<&id_type::ProfileId>;
    fn get_currency(&self) -> storage_enums::Currency;
    fn get_amount(&self) -> api::Amount;
    fn get_payment_attempt_connector(&self) -> Option<&str>;
    fn get_billing_address(&self) -> Option<hyperswitch_domain_models::address::Address>;
    fn get_payment_method_data(&self) -> Option<&domain::PaymentMethodData>;
    fn get_sessions_token(&self) -> Vec<api::SessionToken>;
    fn get_token_data(&self) -> Option<&storage::PaymentTokenData>;
    fn get_mandate_connector(&self) -> Option<&MandateConnectorDetails>;
    fn get_force_sync(&self) -> Option<bool>;
    #[cfg(feature = "v1")]
    fn get_all_keys_required(&self) -> Option<bool>;
    fn get_capture_method(&self) -> Option<enums::CaptureMethod>;
    fn get_merchant_connector_id_in_attempt(&self) -> Option<id_type::MerchantConnectorAccountId>;
    #[cfg(feature = "v2")]
    fn get_merchant_connector_details(
        &self,
    ) -> Option<common_types::domain::MerchantConnectorAuthDetails>;

    fn get_connector_customer_id(&self) -> Option<String>;

    #[cfg(feature = "v1")]
    fn get_whole_connector_response(&self) -> Option<Secret<String>>;

    #[cfg(feature = "v1")]
    fn get_vault_operation(&self) -> Option<&domain_payments::VaultOperation>;

    #[cfg(feature = "v2")]
    fn get_optional_payment_attempt(&self) -> Option<&storage::PaymentAttempt>;

    #[cfg(feature = "v2")]
    fn get_pre_routing_result(
        &self,
    ) -> Option<HashMap<enums::PaymentMethodType, domain::PreRoutingConnectorChoice>>;

    #[cfg(feature = "v2")]
    fn get_optional_external_vault_session_details(&self) -> Option<api::VaultSessionDetails>;
}

pub trait OperationSessionSetters<F> {
    // Setter functions for PaymentData
    fn set_payment_intent(&mut self, payment_intent: storage::PaymentIntent);
    #[cfg(feature = "v2")]
    fn set_client_secret(&mut self, client_secret: Option<Secret<String>>);
    fn set_payment_attempt(&mut self, payment_attempt: storage::PaymentAttempt);
    fn set_payment_method_data(&mut self, payment_method_data: Option<domain::PaymentMethodData>);
    fn set_payment_method_token(&mut self, payment_method_token: Option<PaymentMethodToken>);
    fn set_email_if_not_present(&mut self, email: pii::Email);
    fn set_payment_method_id_in_attempt(&mut self, payment_method_id: Option<String>);
    fn set_pm_token(&mut self, token: String);
    fn set_connector_customer_id(&mut self, customer_id: Option<String>);
    fn push_sessions_token(&mut self, token: api::SessionToken);
    fn set_surcharge_details(&mut self, surcharge_details: Option<types::SurchargeDetails>);
    fn set_merchant_connector_id_in_attempt(
        &mut self,
        merchant_connector_id: Option<id_type::MerchantConnectorAccountId>,
    );
    fn set_card_network(&mut self, card_network: enums::CardNetwork);
    fn set_co_badged_card_data(
        &mut self,
        debit_routing_output: &api_models::open_router::DebitRoutingOutput,
    );
    #[cfg(feature = "v1")]
    fn set_capture_method_in_attempt(&mut self, capture_method: enums::CaptureMethod);
    fn set_frm_message(&mut self, frm_message: FraudCheck);
    fn set_payment_intent_status(&mut self, status: storage_enums::IntentStatus);
    fn set_authentication_type_in_attempt(
        &mut self,
        authentication_type: Option<enums::AuthenticationType>,
    );
    fn set_recurring_mandate_payment_data(
        &mut self,
        recurring_mandate_payment_data:
            hyperswitch_domain_models::router_data::RecurringMandatePaymentData,
    );
    fn set_mandate_id(&mut self, mandate_id: api_models::payments::MandateIds);
    fn set_setup_future_usage_in_payment_intent(
        &mut self,
        setup_future_usage: storage_enums::FutureUsage,
    );

    #[cfg(feature = "v1")]
    fn set_straight_through_algorithm_in_payment_attempt(
        &mut self,
        straight_through_algorithm: serde_json::Value,
    );

    #[cfg(feature = "v2")]
    fn set_prerouting_algorithm_in_payment_intent(
        &mut self,
        straight_through_algorithm: storage::PaymentRoutingInfo,
    );

    fn set_connector_in_payment_attempt(&mut self, connector: Option<String>);

    #[cfg(feature = "v1")]
    fn set_vault_operation(&mut self, vault_operation: domain_payments::VaultOperation);

    #[cfg(feature = "v2")]
    fn set_connector_request_reference_id(&mut self, reference_id: Option<String>);

    fn set_connector_response_reference_id(&mut self, reference_id: Option<String>);

    #[cfg(feature = "v2")]
    fn set_vault_session_details(
        &mut self,
        external_vault_session_details: Option<api::VaultSessionDetails>,
    );
    fn set_routing_approach_in_attempt(&mut self, routing_approach: Option<enums::RoutingApproach>);

    fn set_connector_request_reference_id_in_payment_attempt(
        &mut self,
        connector_request_reference_id: String,
    );
}

#[cfg(feature = "v1")]
impl<F: Clone> OperationSessionGetters<F> for PaymentData<F> {
    fn get_payment_attempt(&self) -> &storage::PaymentAttempt {
        &self.payment_attempt
    }

    fn get_payment_intent(&self) -> &storage::PaymentIntent {
        &self.payment_intent
    }

    fn get_payment_method_info(&self) -> Option<&domain::PaymentMethod> {
        self.payment_method_info.as_ref()
    }

    fn get_payment_method_token(&self) -> Option<&PaymentMethodToken> {
        self.payment_method_token.as_ref()
    }

    fn get_mandate_id(&self) -> Option<&payments_api::MandateIds> {
        self.mandate_id.as_ref()
    }

    // what is this address find out and not required remove this
    fn get_address(&self) -> &PaymentAddress {
        &self.address
    }
    fn get_merchant_connector_id_in_attempt(&self) -> Option<id_type::MerchantConnectorAccountId> {
        self.payment_attempt.merchant_connector_id.clone()
    }

    fn get_creds_identifier(&self) -> Option<&str> {
        self.creds_identifier.as_deref()
    }

    fn get_token(&self) -> Option<&str> {
        self.token.as_deref()
    }

    fn get_multiple_capture_data(&self) -> Option<&types::MultipleCaptureData> {
        self.multiple_capture_data.as_ref()
    }

    fn get_payment_link_data(&self) -> Option<api_models::payments::PaymentLinkResponse> {
        self.payment_link_data.clone()
    }

    fn get_ephemeral_key(&self) -> Option<ephemeral_key::EphemeralKey> {
        self.ephemeral_key.clone()
    }

    fn get_setup_mandate(&self) -> Option<&MandateData> {
        self.setup_mandate.as_ref()
    }

    fn get_poll_config(&self) -> Option<router_types::PollConfig> {
        self.poll_config.clone()
    }

    fn get_authentication(
        &self,
    ) -> Option<&hyperswitch_domain_models::router_request_types::authentication::AuthenticationStore>
    {
        self.authentication.as_ref()
    }

    fn get_frm_message(&self) -> Option<FraudCheck> {
        self.frm_message.clone()
    }

    fn get_refunds(&self) -> Vec<diesel_refund::Refund> {
        self.refunds.clone()
    }

    fn get_disputes(&self) -> Vec<storage::Dispute> {
        self.disputes.clone()
    }

    fn get_authorizations(&self) -> Vec<diesel_models::authorization::Authorization> {
        self.authorizations.clone()
    }

    fn get_attempts(&self) -> Option<Vec<storage::PaymentAttempt>> {
        self.attempts.clone()
    }

    fn get_recurring_details(&self) -> Option<&RecurringDetails> {
        self.recurring_details.as_ref()
    }

    #[cfg(feature = "v1")]
    fn get_payment_intent_profile_id(&self) -> Option<&id_type::ProfileId> {
        self.payment_intent.profile_id.as_ref()
    }

    #[cfg(feature = "v2")]
    fn get_payment_intent_profile_id(&self) -> Option<&id_type::ProfileId> {
        Some(&self.payment_intent.profile_id)
    }

    fn get_currency(&self) -> storage_enums::Currency {
        self.currency
    }

    fn get_amount(&self) -> api::Amount {
        self.amount
    }

    fn get_payment_attempt_connector(&self) -> Option<&str> {
        self.payment_attempt.connector.as_deref()
    }

    fn get_billing_address(&self) -> Option<hyperswitch_domain_models::address::Address> {
        self.address.get_payment_method_billing().cloned()
    }

    fn get_payment_method_data(&self) -> Option<&domain::PaymentMethodData> {
        self.payment_method_data.as_ref()
    }

    fn get_sessions_token(&self) -> Vec<api::SessionToken> {
        self.sessions_token.clone()
    }

    fn get_token_data(&self) -> Option<&storage::PaymentTokenData> {
        self.token_data.as_ref()
    }

    fn get_mandate_connector(&self) -> Option<&MandateConnectorDetails> {
        self.mandate_connector.as_ref()
    }

    fn get_force_sync(&self) -> Option<bool> {
        self.force_sync
    }

    fn get_all_keys_required(&self) -> Option<bool> {
        self.all_keys_required
    }

    fn get_whole_connector_response(&self) -> Option<Secret<String>> {
        self.whole_connector_response.clone()
    }

    #[cfg(feature = "v1")]
    fn get_capture_method(&self) -> Option<enums::CaptureMethod> {
        self.payment_attempt.capture_method
    }

    #[cfg(feature = "v1")]
    fn get_vault_operation(&self) -> Option<&domain_payments::VaultOperation> {
        self.vault_operation.as_ref()
    }

    fn get_connector_customer_id(&self) -> Option<String> {
        self.connector_customer_id.clone()
    }

    // #[cfg(feature = "v2")]
    // fn get_capture_method(&self) -> Option<enums::CaptureMethod> {
    //     Some(self.payment_intent.capture_method)
    // }

    // #[cfg(feature = "v2")]
    // fn get_optional_payment_attempt(&self) -> Option<&storage::PaymentAttempt> {
    //     todo!();
    // }
}

#[cfg(feature = "v1")]
impl<F: Clone> OperationSessionSetters<F> for PaymentData<F> {
    // Setters Implementation
    fn set_payment_intent(&mut self, payment_intent: storage::PaymentIntent) {
        self.payment_intent = payment_intent;
    }

    fn set_payment_attempt(&mut self, payment_attempt: storage::PaymentAttempt) {
        self.payment_attempt = payment_attempt;
    }

    fn set_payment_method_data(&mut self, payment_method_data: Option<domain::PaymentMethodData>) {
        self.payment_method_data = payment_method_data;
    }

    fn set_payment_method_token(&mut self, payment_method_token: Option<PaymentMethodToken>) {
        self.payment_method_token = payment_method_token;
    }

    fn set_payment_method_id_in_attempt(&mut self, payment_method_id: Option<String>) {
        self.payment_attempt.payment_method_id = payment_method_id;
    }

    fn set_email_if_not_present(&mut self, email: pii::Email) {
        self.email = self.email.clone().or(Some(email));
    }

    fn set_pm_token(&mut self, token: String) {
        self.pm_token = Some(token);
    }

    fn set_connector_customer_id(&mut self, customer_id: Option<String>) {
        self.connector_customer_id = customer_id;
    }

    fn push_sessions_token(&mut self, token: api::SessionToken) {
        self.sessions_token.push(token);
    }

    fn set_surcharge_details(&mut self, surcharge_details: Option<types::SurchargeDetails>) {
        self.surcharge_details = surcharge_details;
    }

    fn set_merchant_connector_id_in_attempt(
        &mut self,
        merchant_connector_id: Option<id_type::MerchantConnectorAccountId>,
    ) {
        self.payment_attempt.merchant_connector_id = merchant_connector_id;
    }

    fn set_card_network(&mut self, card_network: enums::CardNetwork) {
        match &mut self.payment_method_data {
            Some(domain::PaymentMethodData::Card(card)) => {
                logger::debug!("Setting card network: {:?}", card_network);
                card.card_network = Some(card_network);
            }
            Some(domain::PaymentMethodData::Wallet(wallet_data)) => match wallet_data {
                hyperswitch_domain_models::payment_method_data::WalletData::ApplePay(wallet) => {
                    logger::debug!("Setting Apple Pay card network: {:?}", card_network);
                    wallet.payment_method.network = card_network.to_string();
                }
                _ => {
                    logger::debug!("Wallet type does not support setting card network.");
                }
            },
            _ => {
                logger::warn!("Payment method data does not support setting card network.");
            }
        }
    }

    fn set_co_badged_card_data(
        &mut self,
        debit_routing_output: &api_models::open_router::DebitRoutingOutput,
    ) {
        let co_badged_card_data =
            api_models::payment_methods::CoBadgedCardData::from(debit_routing_output);
        let card_type = debit_routing_output
            .card_type
            .clone()
            .to_string()
            .to_uppercase();
        if let Some(domain::PaymentMethodData::Card(card)) = &mut self.payment_method_data {
            card.co_badged_card_data = Some(co_badged_card_data);
            card.card_type = Some(card_type);
            logger::debug!("set co-badged card data in payment method data");
        };
    }

    #[cfg(feature = "v1")]
    fn set_capture_method_in_attempt(&mut self, capture_method: enums::CaptureMethod) {
        self.payment_attempt.capture_method = Some(capture_method);
    }

    fn set_frm_message(&mut self, frm_message: FraudCheck) {
        self.frm_message = Some(frm_message);
    }

    fn set_payment_intent_status(&mut self, status: storage_enums::IntentStatus) {
        self.payment_intent.status = status;
    }

    fn set_authentication_type_in_attempt(
        &mut self,
        authentication_type: Option<enums::AuthenticationType>,
    ) {
        self.payment_attempt.authentication_type = authentication_type;
    }

    fn set_recurring_mandate_payment_data(
        &mut self,
        recurring_mandate_payment_data:
            hyperswitch_domain_models::router_data::RecurringMandatePaymentData,
    ) {
        self.recurring_mandate_payment_data = Some(recurring_mandate_payment_data);
    }

    fn set_mandate_id(&mut self, mandate_id: api_models::payments::MandateIds) {
        self.mandate_id = Some(mandate_id);
    }

    #[cfg(feature = "v1")]
    fn set_setup_future_usage_in_payment_intent(
        &mut self,
        setup_future_usage: storage_enums::FutureUsage,
    ) {
        self.payment_intent.setup_future_usage = Some(setup_future_usage);
    }

    #[cfg(feature = "v2")]
    fn set_setup_future_usage_in_payment_intent(
        &mut self,
        setup_future_usage: storage_enums::FutureUsage,
    ) {
        self.payment_intent.setup_future_usage = setup_future_usage;
    }

    #[cfg(feature = "v1")]
    fn set_straight_through_algorithm_in_payment_attempt(
        &mut self,
        straight_through_algorithm: serde_json::Value,
    ) {
        self.payment_attempt.straight_through_algorithm = Some(straight_through_algorithm);
    }

    fn set_connector_in_payment_attempt(&mut self, connector: Option<String>) {
        self.payment_attempt.connector = connector;
    }

    fn set_vault_operation(&mut self, vault_operation: domain_payments::VaultOperation) {
        self.vault_operation = Some(vault_operation);
    }

    fn set_routing_approach_in_attempt(
        &mut self,
        routing_approach: Option<enums::RoutingApproach>,
    ) {
        self.payment_attempt.routing_approach = routing_approach;
    }

    fn set_connector_response_reference_id(&mut self, reference_id: Option<String>) {
        self.payment_attempt.connector_response_reference_id = reference_id;
    }

    fn set_connector_request_reference_id_in_payment_attempt(
        &mut self,
        connector_request_reference_id: String,
    ) {
        self.payment_attempt.connector_request_reference_id = Some(connector_request_reference_id);
    }
}

#[cfg(feature = "v2")]
impl<F: Clone> OperationSessionGetters<F> for PaymentIntentData<F> {
    fn get_payment_attempt(&self) -> &storage::PaymentAttempt {
        todo!()
    }
    #[cfg(feature = "v2")]
    fn list_payments_attempts(&self) -> &Vec<storage::PaymentAttempt> {
        todo!()
    }

    fn get_client_secret(&self) -> &Option<Secret<String>> {
        &self.client_secret
    }

    fn get_payment_intent(&self) -> &storage::PaymentIntent {
        &self.payment_intent
    }

    fn get_payment_method_info(&self) -> Option<&domain::PaymentMethod> {
        todo!()
    }

    fn get_payment_method_token(&self) -> Option<&PaymentMethodToken> {
        todo!()
    }

    fn get_mandate_id(&self) -> Option<&payments_api::MandateIds> {
        todo!()
    }

    // what is this address find out and not required remove this
    fn get_address(&self) -> &PaymentAddress {
        todo!()
    }

    fn get_creds_identifier(&self) -> Option<&str> {
        todo!()
    }

    fn get_token(&self) -> Option<&str> {
        todo!()
    }

    fn get_multiple_capture_data(&self) -> Option<&types::MultipleCaptureData> {
        todo!()
    }

    fn get_payment_link_data(&self) -> Option<api_models::payments::PaymentLinkResponse> {
        todo!()
    }

    fn get_ephemeral_key(&self) -> Option<ephemeral_key::EphemeralKey> {
        todo!()
    }

    fn get_setup_mandate(&self) -> Option<&MandateData> {
        todo!()
    }

    fn get_poll_config(&self) -> Option<router_types::PollConfig> {
        todo!()
    }

    fn get_authentication(
        &self,
    ) -> Option<&hyperswitch_domain_models::router_request_types::authentication::AuthenticationStore>
    {
        todo!()
    }

    fn get_frm_message(&self) -> Option<FraudCheck> {
        todo!()
    }

    fn get_refunds(&self) -> Vec<diesel_refund::Refund> {
        todo!()
    }

    fn get_disputes(&self) -> Vec<storage::Dispute> {
        todo!()
    }

    fn get_authorizations(&self) -> Vec<diesel_models::authorization::Authorization> {
        todo!()
    }

    fn get_attempts(&self) -> Option<Vec<storage::PaymentAttempt>> {
        todo!()
    }

    fn get_recurring_details(&self) -> Option<&RecurringDetails> {
        todo!()
    }

    fn get_payment_intent_profile_id(&self) -> Option<&id_type::ProfileId> {
        Some(&self.payment_intent.profile_id)
    }

    fn get_currency(&self) -> storage_enums::Currency {
        self.payment_intent.amount_details.currency
    }

    fn get_amount(&self) -> api::Amount {
        todo!()
    }

    fn get_payment_attempt_connector(&self) -> Option<&str> {
        todo!()
    }

    fn get_merchant_connector_id_in_attempt(&self) -> Option<id_type::MerchantConnectorAccountId> {
        todo!()
    }

    fn get_connector_customer_id(&self) -> Option<String> {
        self.connector_customer_id.clone()
    }

    fn get_merchant_connector_details(
        &self,
    ) -> Option<common_types::domain::MerchantConnectorAuthDetails> {
        todo!()
    }

    fn get_billing_address(&self) -> Option<hyperswitch_domain_models::address::Address> {
        todo!()
    }

    fn get_payment_method_data(&self) -> Option<&domain::PaymentMethodData> {
        todo!()
    }

    fn get_sessions_token(&self) -> Vec<api::SessionToken> {
        self.sessions_token.clone()
    }

    fn get_token_data(&self) -> Option<&storage::PaymentTokenData> {
        todo!()
    }

    fn get_mandate_connector(&self) -> Option<&MandateConnectorDetails> {
        todo!()
    }

    fn get_force_sync(&self) -> Option<bool> {
        todo!()
    }

    fn get_capture_method(&self) -> Option<enums::CaptureMethod> {
        todo!()
    }

    fn get_optional_payment_attempt(&self) -> Option<&storage::PaymentAttempt> {
        todo!();
    }

    fn get_pre_routing_result(
        &self,
    ) -> Option<HashMap<enums::PaymentMethodType, domain::PreRoutingConnectorChoice>> {
        None
    }

    fn get_optional_external_vault_session_details(&self) -> Option<api::VaultSessionDetails> {
        self.vault_session_details.clone()
    }
}

#[cfg(feature = "v2")]
impl<F: Clone> OperationSessionSetters<F> for PaymentIntentData<F> {
    fn set_prerouting_algorithm_in_payment_intent(
        &mut self,
        straight_through_algorithm: storage::PaymentRoutingInfo,
    ) {
        self.payment_intent.prerouting_algorithm = Some(straight_through_algorithm);
    }
    // Setters Implementation
    fn set_payment_intent(&mut self, payment_intent: storage::PaymentIntent) {
        self.payment_intent = payment_intent;
    }
    fn set_client_secret(&mut self, client_secret: Option<Secret<String>>) {
        self.client_secret = client_secret;
    }
    fn set_payment_attempt(&mut self, _payment_attempt: storage::PaymentAttempt) {
        todo!()
    }

    fn set_payment_method_data(&mut self, _payment_method_data: Option<domain::PaymentMethodData>) {
        todo!()
    }

    fn set_payment_method_token(&mut self, _payment_method_token: Option<PaymentMethodToken>) {
        todo!()
    }

    fn set_payment_method_id_in_attempt(&mut self, _payment_method_id: Option<String>) {
        todo!()
    }

    fn set_card_network(&mut self, card_network: enums::CardNetwork) {
        todo!()
    }

    fn set_co_badged_card_data(
        &mut self,
        debit_routing_output: &api_models::open_router::DebitRoutingOutput,
    ) {
        todo!()
    }

    fn set_email_if_not_present(&mut self, _email: pii::Email) {
        todo!()
    }

    fn set_pm_token(&mut self, _token: String) {
        todo!()
    }

    fn set_connector_customer_id(&mut self, customer_id: Option<String>) {
        self.connector_customer_id = customer_id;
    }

    fn push_sessions_token(&mut self, token: api::SessionToken) {
        self.sessions_token.push(token);
    }

    fn set_surcharge_details(&mut self, _surcharge_details: Option<types::SurchargeDetails>) {
        todo!()
    }

    fn set_merchant_connector_id_in_attempt(
        &mut self,
        merchant_connector_id: Option<id_type::MerchantConnectorAccountId>,
    ) {
        todo!()
    }

    fn set_frm_message(&mut self, _frm_message: FraudCheck) {
        todo!()
    }

    fn set_payment_intent_status(&mut self, status: storage_enums::IntentStatus) {
        self.payment_intent.status = status;
    }

    fn set_authentication_type_in_attempt(
        &mut self,
        _authentication_type: Option<enums::AuthenticationType>,
    ) {
        todo!()
    }

    fn set_recurring_mandate_payment_data(
        &mut self,
        _recurring_mandate_payment_data:
            hyperswitch_domain_models::router_data::RecurringMandatePaymentData,
    ) {
        todo!()
    }

    fn set_mandate_id(&mut self, _mandate_id: api_models::payments::MandateIds) {
        todo!()
    }

    fn set_setup_future_usage_in_payment_intent(
        &mut self,
        setup_future_usage: storage_enums::FutureUsage,
    ) {
        self.payment_intent.setup_future_usage = setup_future_usage;
    }

    fn set_connector_in_payment_attempt(&mut self, _connector: Option<String>) {
        todo!()
    }

    fn set_connector_request_reference_id(&mut self, reference_id: Option<String>) {
        todo!()
    }

    fn set_connector_response_reference_id(&mut self, reference_id: Option<String>) {
        todo!()
    }

    fn set_vault_session_details(
        &mut self,
        vault_session_details: Option<api::VaultSessionDetails>,
    ) {
        self.vault_session_details = vault_session_details;
    }

    fn set_routing_approach_in_attempt(
        &mut self,
        routing_approach: Option<enums::RoutingApproach>,
    ) {
        todo!()
    }

    fn set_connector_request_reference_id_in_payment_attempt(
        &mut self,
        connector_request_reference_id: String,
    ) {
        todo!()
    }
}

#[cfg(feature = "v2")]
impl<F: Clone> OperationSessionGetters<F> for PaymentConfirmData<F> {
    fn get_payment_attempt(&self) -> &storage::PaymentAttempt {
        &self.payment_attempt
    }
    #[cfg(feature = "v2")]
    fn list_payments_attempts(&self) -> &Vec<storage::PaymentAttempt> {
        todo!()
    }
    fn get_client_secret(&self) -> &Option<Secret<String>> {
        todo!()
    }

    fn get_payment_intent(&self) -> &storage::PaymentIntent {
        &self.payment_intent
    }

    fn get_merchant_connector_details(
        &self,
    ) -> Option<common_types::domain::MerchantConnectorAuthDetails> {
        self.merchant_connector_details.clone()
    }

    fn get_payment_method_info(&self) -> Option<&domain::PaymentMethod> {
        todo!()
    }

    fn get_payment_method_token(&self) -> Option<&PaymentMethodToken> {
        todo!()
    }

    fn get_mandate_id(&self) -> Option<&payments_api::MandateIds> {
        todo!()
    }

    fn get_address(&self) -> &PaymentAddress {
        &self.payment_address
    }

    fn get_creds_identifier(&self) -> Option<&str> {
        None
    }

    fn get_token(&self) -> Option<&str> {
        todo!()
    }

    fn get_multiple_capture_data(&self) -> Option<&types::MultipleCaptureData> {
        todo!()
    }

    fn get_payment_link_data(&self) -> Option<api_models::payments::PaymentLinkResponse> {
        todo!()
    }

    fn get_ephemeral_key(&self) -> Option<ephemeral_key::EphemeralKey> {
        todo!()
    }

    fn get_setup_mandate(&self) -> Option<&MandateData> {
        todo!()
    }

    fn get_poll_config(&self) -> Option<router_types::PollConfig> {
        todo!()
    }

    fn get_authentication(
        &self,
    ) -> Option<&hyperswitch_domain_models::router_request_types::authentication::AuthenticationStore>
    {
        todo!()
    }

    fn get_frm_message(&self) -> Option<FraudCheck> {
        todo!()
    }

    fn get_refunds(&self) -> Vec<diesel_refund::Refund> {
        todo!()
    }

    fn get_disputes(&self) -> Vec<storage::Dispute> {
        todo!()
    }

    fn get_authorizations(&self) -> Vec<diesel_models::authorization::Authorization> {
        todo!()
    }

    fn get_attempts(&self) -> Option<Vec<storage::PaymentAttempt>> {
        todo!()
    }

    fn get_recurring_details(&self) -> Option<&RecurringDetails> {
        todo!()
    }

    fn get_payment_intent_profile_id(&self) -> Option<&id_type::ProfileId> {
        Some(&self.payment_intent.profile_id)
    }

    fn get_currency(&self) -> storage_enums::Currency {
        self.payment_intent.amount_details.currency
    }

    fn get_amount(&self) -> api::Amount {
        todo!()
    }

    fn get_payment_attempt_connector(&self) -> Option<&str> {
        self.payment_attempt.connector.as_deref()
    }

    fn get_merchant_connector_id_in_attempt(&self) -> Option<id_type::MerchantConnectorAccountId> {
        self.payment_attempt.merchant_connector_id.clone()
    }

    fn get_connector_customer_id(&self) -> Option<String> {
        todo!()
    }

    fn get_billing_address(&self) -> Option<hyperswitch_domain_models::address::Address> {
        todo!()
    }

    fn get_payment_method_data(&self) -> Option<&domain::PaymentMethodData> {
        self.payment_method_data.as_ref()
    }

    fn get_sessions_token(&self) -> Vec<api::SessionToken> {
        todo!()
    }

    fn get_token_data(&self) -> Option<&storage::PaymentTokenData> {
        todo!()
    }

    fn get_mandate_connector(&self) -> Option<&MandateConnectorDetails> {
        todo!()
    }

    fn get_force_sync(&self) -> Option<bool> {
        todo!()
    }

    fn get_capture_method(&self) -> Option<enums::CaptureMethod> {
        todo!()
    }

    fn get_optional_payment_attempt(&self) -> Option<&storage::PaymentAttempt> {
        Some(&self.payment_attempt)
    }

    fn get_pre_routing_result(
        &self,
    ) -> Option<HashMap<enums::PaymentMethodType, domain::PreRoutingConnectorChoice>> {
        self.get_payment_intent()
            .prerouting_algorithm
            .clone()
            .and_then(|pre_routing_algorithm| pre_routing_algorithm.pre_routing_results)
    }

    fn get_optional_external_vault_session_details(&self) -> Option<api::VaultSessionDetails> {
        todo!()
    }
}

#[cfg(feature = "v2")]
impl<F: Clone> OperationSessionSetters<F> for PaymentConfirmData<F> {
    #[cfg(feature = "v2")]
    fn set_prerouting_algorithm_in_payment_intent(
        &mut self,
        straight_through_algorithm: storage::PaymentRoutingInfo,
    ) {
        self.payment_intent.prerouting_algorithm = Some(straight_through_algorithm);
    }
    // Setters Implementation
    fn set_payment_intent(&mut self, payment_intent: storage::PaymentIntent) {
        self.payment_intent = payment_intent;
    }
    fn set_client_secret(&mut self, client_secret: Option<Secret<String>>) {
        todo!()
    }
    fn set_payment_attempt(&mut self, payment_attempt: storage::PaymentAttempt) {
        self.payment_attempt = payment_attempt;
    }

    fn set_payment_method_data(&mut self, payment_method_data: Option<domain::PaymentMethodData>) {
        self.payment_method_data = payment_method_data
    }

    fn set_payment_method_token(&mut self, _payment_method_token: Option<PaymentMethodToken>) {
        todo!()
    }

    fn set_payment_method_id_in_attempt(&mut self, _payment_method_id: Option<String>) {
        todo!()
    }

    fn set_email_if_not_present(&mut self, _email: pii::Email) {
        todo!()
    }

    fn set_pm_token(&mut self, _token: String) {
        todo!()
    }

    fn set_connector_customer_id(&mut self, _customer_id: Option<String>) {
        // TODO: handle this case. Should we add connector_customer_id in paymentConfirmData?
    }

    fn push_sessions_token(&mut self, _token: api::SessionToken) {
        todo!()
    }

    fn set_card_network(&mut self, card_network: enums::CardNetwork) {
        todo!()
    }

    fn set_co_badged_card_data(
        &mut self,
        debit_routing_output: &api_models::open_router::DebitRoutingOutput,
    ) {
        todo!()
    }

    fn set_surcharge_details(&mut self, _surcharge_details: Option<types::SurchargeDetails>) {
        todo!()
    }

    #[track_caller]
    fn set_merchant_connector_id_in_attempt(
        &mut self,
        merchant_connector_id: Option<id_type::MerchantConnectorAccountId>,
    ) {
        self.payment_attempt.merchant_connector_id = merchant_connector_id;
    }

    fn set_frm_message(&mut self, _frm_message: FraudCheck) {
        todo!()
    }

    fn set_payment_intent_status(&mut self, status: storage_enums::IntentStatus) {
        self.payment_intent.status = status;
    }

    fn set_authentication_type_in_attempt(
        &mut self,
        _authentication_type: Option<enums::AuthenticationType>,
    ) {
        todo!()
    }

    fn set_recurring_mandate_payment_data(
        &mut self,
        _recurring_mandate_payment_data:
            hyperswitch_domain_models::router_data::RecurringMandatePaymentData,
    ) {
        todo!()
    }

    fn set_mandate_id(&mut self, _mandate_id: api_models::payments::MandateIds) {
        todo!()
    }

    fn set_setup_future_usage_in_payment_intent(
        &mut self,
        setup_future_usage: storage_enums::FutureUsage,
    ) {
        self.payment_intent.setup_future_usage = setup_future_usage;
    }

    fn set_connector_in_payment_attempt(&mut self, connector: Option<String>) {
        self.payment_attempt.connector = connector;
    }

    fn set_connector_request_reference_id(&mut self, reference_id: Option<String>) {
        self.payment_attempt.connector_request_reference_id = reference_id;
    }

    fn set_connector_response_reference_id(&mut self, reference_id: Option<String>) {
        self.payment_attempt.connector_response_reference_id = reference_id;
    }

    fn set_vault_session_details(
        &mut self,
        external_vault_session_details: Option<api::VaultSessionDetails>,
    ) {
        todo!()
    }

    fn set_routing_approach_in_attempt(
        &mut self,
        routing_approach: Option<enums::RoutingApproach>,
    ) {
        todo!()
    }

    fn set_connector_request_reference_id_in_payment_attempt(
        &mut self,
        connector_request_reference_id: String,
    ) {
        todo!()
    }
}

#[cfg(feature = "v2")]
impl<F: Clone> OperationSessionGetters<F> for PaymentStatusData<F> {
    #[track_caller]
    fn get_payment_attempt(&self) -> &storage::PaymentAttempt {
        &self.payment_attempt
    }
    #[cfg(feature = "v2")]
    fn list_payments_attempts(&self) -> &Vec<storage::PaymentAttempt> {
        todo!()
    }
    fn get_client_secret(&self) -> &Option<Secret<String>> {
        todo!()
    }
    fn get_payment_intent(&self) -> &storage::PaymentIntent {
        &self.payment_intent
    }

    fn get_merchant_connector_details(
        &self,
    ) -> Option<common_types::domain::MerchantConnectorAuthDetails> {
        self.merchant_connector_details.clone()
    }

    fn get_payment_method_info(&self) -> Option<&domain::PaymentMethod> {
        todo!()
    }

    fn get_payment_method_token(&self) -> Option<&PaymentMethodToken> {
        todo!()
    }

    fn get_mandate_id(&self) -> Option<&payments_api::MandateIds> {
        todo!()
    }

    fn get_address(&self) -> &PaymentAddress {
        &self.payment_address
    }

    fn get_creds_identifier(&self) -> Option<&str> {
        None
    }

    fn get_token(&self) -> Option<&str> {
        todo!()
    }

    fn get_multiple_capture_data(&self) -> Option<&types::MultipleCaptureData> {
        todo!()
    }

    fn get_payment_link_data(&self) -> Option<api_models::payments::PaymentLinkResponse> {
        todo!()
    }

    fn get_ephemeral_key(&self) -> Option<ephemeral_key::EphemeralKey> {
        todo!()
    }

    fn get_setup_mandate(&self) -> Option<&MandateData> {
        todo!()
    }

    fn get_poll_config(&self) -> Option<router_types::PollConfig> {
        todo!()
    }

    fn get_authentication(
        &self,
    ) -> Option<&hyperswitch_domain_models::router_request_types::authentication::AuthenticationStore>
    {
        todo!()
    }

    fn get_frm_message(&self) -> Option<FraudCheck> {
        todo!()
    }

    fn get_refunds(&self) -> Vec<diesel_refund::Refund> {
        todo!()
    }

    fn get_disputes(&self) -> Vec<storage::Dispute> {
        todo!()
    }

    fn get_authorizations(&self) -> Vec<diesel_models::authorization::Authorization> {
        todo!()
    }

    fn get_attempts(&self) -> Option<Vec<storage::PaymentAttempt>> {
        todo!()
    }

    fn get_recurring_details(&self) -> Option<&RecurringDetails> {
        todo!()
    }

    fn get_payment_intent_profile_id(&self) -> Option<&id_type::ProfileId> {
        Some(&self.payment_intent.profile_id)
    }

    fn get_currency(&self) -> storage_enums::Currency {
        self.payment_intent.amount_details.currency
    }

    fn get_amount(&self) -> api::Amount {
        todo!()
    }

    fn get_payment_attempt_connector(&self) -> Option<&str> {
        todo!()
    }

    fn get_merchant_connector_id_in_attempt(&self) -> Option<id_type::MerchantConnectorAccountId> {
        todo!()
    }

    fn get_connector_customer_id(&self) -> Option<String> {
        todo!()
    }

    fn get_billing_address(&self) -> Option<hyperswitch_domain_models::address::Address> {
        todo!()
    }

    fn get_payment_method_data(&self) -> Option<&domain::PaymentMethodData> {
        todo!()
    }

    fn get_sessions_token(&self) -> Vec<api::SessionToken> {
        todo!()
    }

    fn get_token_data(&self) -> Option<&storage::PaymentTokenData> {
        todo!()
    }

    fn get_mandate_connector(&self) -> Option<&MandateConnectorDetails> {
        todo!()
    }

    fn get_force_sync(&self) -> Option<bool> {
        todo!()
    }

    fn get_capture_method(&self) -> Option<enums::CaptureMethod> {
        todo!()
    }

    fn get_optional_payment_attempt(&self) -> Option<&storage::PaymentAttempt> {
        Some(&self.payment_attempt)
    }

    fn get_pre_routing_result(
        &self,
    ) -> Option<HashMap<enums::PaymentMethodType, domain::PreRoutingConnectorChoice>> {
        None
    }

    fn get_optional_external_vault_session_details(&self) -> Option<api::VaultSessionDetails> {
        todo!()
    }
}

#[cfg(feature = "v2")]
impl<F: Clone> OperationSessionSetters<F> for PaymentStatusData<F> {
    #[cfg(feature = "v2")]
    fn set_prerouting_algorithm_in_payment_intent(
        &mut self,
        straight_through_algorithm: storage::PaymentRoutingInfo,
    ) {
        self.payment_intent.prerouting_algorithm = Some(straight_through_algorithm);
    }
    fn set_payment_intent(&mut self, payment_intent: storage::PaymentIntent) {
        self.payment_intent = payment_intent;
    }
    fn set_client_secret(&mut self, client_secret: Option<Secret<String>>) {
        todo!()
    }
    fn set_payment_attempt(&mut self, payment_attempt: storage::PaymentAttempt) {
        self.payment_attempt = payment_attempt;
    }

    fn set_payment_method_data(&mut self, _payment_method_data: Option<domain::PaymentMethodData>) {
        todo!()
    }

    fn set_payment_method_token(&mut self, _payment_method_token: Option<PaymentMethodToken>) {
        todo!()
    }

    fn set_payment_method_id_in_attempt(&mut self, _payment_method_id: Option<String>) {
        todo!()
    }

    fn set_email_if_not_present(&mut self, _email: pii::Email) {
        todo!()
    }

    fn set_card_network(&mut self, card_network: enums::CardNetwork) {
        todo!()
    }

    fn set_co_badged_card_data(
        &mut self,
        debit_routing_output: &api_models::open_router::DebitRoutingOutput,
    ) {
        todo!()
    }

    fn set_pm_token(&mut self, _token: String) {
        todo!()
    }

    fn set_connector_customer_id(&mut self, _customer_id: Option<String>) {
        // TODO: handle this case. Should we add connector_customer_id in paymentConfirmData?
    }

    fn push_sessions_token(&mut self, _token: api::SessionToken) {
        todo!()
    }

    fn set_surcharge_details(&mut self, _surcharge_details: Option<types::SurchargeDetails>) {
        todo!()
    }

    #[track_caller]
    fn set_merchant_connector_id_in_attempt(
        &mut self,
        merchant_connector_id: Option<id_type::MerchantConnectorAccountId>,
    ) {
        todo!()
    }

    fn set_frm_message(&mut self, _frm_message: FraudCheck) {
        todo!()
    }

    fn set_payment_intent_status(&mut self, status: storage_enums::IntentStatus) {
        self.payment_intent.status = status;
    }

    fn set_authentication_type_in_attempt(
        &mut self,
        _authentication_type: Option<enums::AuthenticationType>,
    ) {
        todo!()
    }

    fn set_recurring_mandate_payment_data(
        &mut self,
        _recurring_mandate_payment_data:
            hyperswitch_domain_models::router_data::RecurringMandatePaymentData,
    ) {
        todo!()
    }

    fn set_mandate_id(&mut self, _mandate_id: api_models::payments::MandateIds) {
        todo!()
    }

    fn set_setup_future_usage_in_payment_intent(
        &mut self,
        setup_future_usage: storage_enums::FutureUsage,
    ) {
        self.payment_intent.setup_future_usage = setup_future_usage;
    }

    fn set_connector_in_payment_attempt(&mut self, connector: Option<String>) {
        self.payment_attempt.connector = connector;
    }

    fn set_connector_request_reference_id(&mut self, reference_id: Option<String>) {
        todo!()
    }

    fn set_connector_response_reference_id(&mut self, reference_id: Option<String>) {
        todo!()
    }

    fn set_vault_session_details(
        &mut self,
        external_vault_session_details: Option<api::VaultSessionDetails>,
    ) {
        todo!()
    }
    fn set_routing_approach_in_attempt(
        &mut self,
        routing_approach: Option<enums::RoutingApproach>,
    ) {
        todo!()
    }

    fn set_connector_request_reference_id_in_payment_attempt(
        &mut self,
        connector_request_reference_id: String,
    ) {
        todo!()
    }
}

#[cfg(feature = "v2")]
impl<F: Clone> OperationSessionGetters<F> for PaymentCaptureData<F> {
    #[track_caller]
    fn get_payment_attempt(&self) -> &storage::PaymentAttempt {
        &self.payment_attempt
    }
    #[cfg(feature = "v2")]
    fn list_payments_attempts(&self) -> &Vec<storage::PaymentAttempt> {
        todo!()
    }
    fn get_client_secret(&self) -> &Option<Secret<String>> {
        todo!()
    }
    fn get_payment_intent(&self) -> &storage::PaymentIntent {
        &self.payment_intent
    }

    fn get_merchant_connector_details(
        &self,
    ) -> Option<common_types::domain::MerchantConnectorAuthDetails> {
        todo!()
    }

    fn get_payment_method_info(&self) -> Option<&domain::PaymentMethod> {
        todo!()
    }

    fn get_payment_method_token(&self) -> Option<&PaymentMethodToken> {
        todo!()
    }

    fn get_mandate_id(&self) -> Option<&payments_api::MandateIds> {
        todo!()
    }

    // what is this address find out and not required remove this
    fn get_address(&self) -> &PaymentAddress {
        todo!()
    }

    fn get_creds_identifier(&self) -> Option<&str> {
        None
    }

    fn get_token(&self) -> Option<&str> {
        todo!()
    }

    fn get_multiple_capture_data(&self) -> Option<&types::MultipleCaptureData> {
        todo!()
    }

    fn get_payment_link_data(&self) -> Option<api_models::payments::PaymentLinkResponse> {
        todo!()
    }

    fn get_ephemeral_key(&self) -> Option<ephemeral_key::EphemeralKey> {
        todo!()
    }

    fn get_setup_mandate(&self) -> Option<&MandateData> {
        todo!()
    }

    fn get_poll_config(&self) -> Option<router_types::PollConfig> {
        todo!()
    }

    fn get_authentication(
        &self,
    ) -> Option<&hyperswitch_domain_models::router_request_types::authentication::AuthenticationStore>
    {
        todo!()
    }

    fn get_frm_message(&self) -> Option<FraudCheck> {
        todo!()
    }

    fn get_refunds(&self) -> Vec<diesel_refund::Refund> {
        todo!()
    }

    fn get_disputes(&self) -> Vec<storage::Dispute> {
        todo!()
    }

    fn get_authorizations(&self) -> Vec<diesel_models::authorization::Authorization> {
        todo!()
    }

    fn get_attempts(&self) -> Option<Vec<storage::PaymentAttempt>> {
        todo!()
    }

    fn get_recurring_details(&self) -> Option<&RecurringDetails> {
        todo!()
    }

    fn get_payment_intent_profile_id(&self) -> Option<&id_type::ProfileId> {
        Some(&self.payment_intent.profile_id)
    }

    fn get_currency(&self) -> storage_enums::Currency {
        self.payment_intent.amount_details.currency
    }

    fn get_amount(&self) -> api::Amount {
        todo!()
    }

    fn get_payment_attempt_connector(&self) -> Option<&str> {
        todo!()
    }

    fn get_merchant_connector_id_in_attempt(&self) -> Option<id_type::MerchantConnectorAccountId> {
        todo!()
    }

    fn get_connector_customer_id(&self) -> Option<String> {
        todo!()
    }

    fn get_billing_address(&self) -> Option<hyperswitch_domain_models::address::Address> {
        todo!()
    }

    fn get_payment_method_data(&self) -> Option<&domain::PaymentMethodData> {
        todo!()
    }

    fn get_sessions_token(&self) -> Vec<api::SessionToken> {
        todo!()
    }

    fn get_token_data(&self) -> Option<&storage::PaymentTokenData> {
        todo!()
    }

    fn get_mandate_connector(&self) -> Option<&MandateConnectorDetails> {
        todo!()
    }

    fn get_force_sync(&self) -> Option<bool> {
        todo!()
    }

    fn get_capture_method(&self) -> Option<enums::CaptureMethod> {
        todo!()
    }

    #[cfg(feature = "v2")]
    fn get_optional_payment_attempt(&self) -> Option<&storage::PaymentAttempt> {
        Some(&self.payment_attempt)
    }

    fn get_pre_routing_result(
        &self,
    ) -> Option<HashMap<enums::PaymentMethodType, domain::PreRoutingConnectorChoice>> {
        None
    }

    fn get_optional_external_vault_session_details(&self) -> Option<api::VaultSessionDetails> {
        todo!()
    }
}

#[cfg(feature = "v2")]
impl<F: Clone> OperationSessionSetters<F> for PaymentCaptureData<F> {
    #[cfg(feature = "v2")]
    fn set_prerouting_algorithm_in_payment_intent(
        &mut self,
        straight_through_algorithm: storage::PaymentRoutingInfo,
    ) {
        self.payment_intent.prerouting_algorithm = Some(straight_through_algorithm);
    }
    fn set_payment_intent(&mut self, payment_intent: storage::PaymentIntent) {
        self.payment_intent = payment_intent;
    }
    fn set_client_secret(&mut self, client_secret: Option<Secret<String>>) {
        todo!()
    }
    fn set_payment_attempt(&mut self, payment_attempt: storage::PaymentAttempt) {
        self.payment_attempt = payment_attempt;
    }

    fn set_payment_method_data(&mut self, _payment_method_data: Option<domain::PaymentMethodData>) {
        todo!()
    }

    fn set_payment_method_token(&mut self, _payment_method_token: Option<PaymentMethodToken>) {
        todo!()
    }

    fn set_payment_method_id_in_attempt(&mut self, _payment_method_id: Option<String>) {
        todo!()
    }

    fn set_card_network(&mut self, card_network: enums::CardNetwork) {
        todo!()
    }

    fn set_co_badged_card_data(
        &mut self,
        debit_routing_output: &api_models::open_router::DebitRoutingOutput,
    ) {
        todo!()
    }

    fn set_email_if_not_present(&mut self, _email: pii::Email) {
        todo!()
    }

    fn set_pm_token(&mut self, _token: String) {
        todo!()
    }

    fn set_connector_customer_id(&mut self, _customer_id: Option<String>) {
        // TODO: handle this case. Should we add connector_customer_id in paymentConfirmData?
    }

    fn push_sessions_token(&mut self, _token: api::SessionToken) {
        todo!()
    }

    fn set_surcharge_details(&mut self, _surcharge_details: Option<types::SurchargeDetails>) {
        todo!()
    }

    #[track_caller]
    fn set_merchant_connector_id_in_attempt(
        &mut self,
        merchant_connector_id: Option<id_type::MerchantConnectorAccountId>,
    ) {
        todo!()
    }

    fn set_frm_message(&mut self, _frm_message: FraudCheck) {
        todo!()
    }

    fn set_payment_intent_status(&mut self, status: storage_enums::IntentStatus) {
        self.payment_intent.status = status;
    }

    fn set_authentication_type_in_attempt(
        &mut self,
        _authentication_type: Option<enums::AuthenticationType>,
    ) {
        todo!()
    }

    fn set_recurring_mandate_payment_data(
        &mut self,
        _recurring_mandate_payment_data:
            hyperswitch_domain_models::router_data::RecurringMandatePaymentData,
    ) {
        todo!()
    }

    fn set_mandate_id(&mut self, _mandate_id: api_models::payments::MandateIds) {
        todo!()
    }

    fn set_setup_future_usage_in_payment_intent(
        &mut self,
        setup_future_usage: storage_enums::FutureUsage,
    ) {
        self.payment_intent.setup_future_usage = setup_future_usage;
    }

    fn set_connector_in_payment_attempt(&mut self, connector: Option<String>) {
        todo!()
    }

    fn set_connector_request_reference_id(&mut self, reference_id: Option<String>) {
        todo!()
    }

    fn set_connector_response_reference_id(&mut self, reference_id: Option<String>) {
        todo!()
    }

    fn set_vault_session_details(
        &mut self,
        external_vault_session_details: Option<api::VaultSessionDetails>,
    ) {
        todo!()
    }

    fn set_routing_approach_in_attempt(
        &mut self,
        routing_approach: Option<enums::RoutingApproach>,
    ) {
        todo!()
    }

    fn set_connector_request_reference_id_in_payment_attempt(
        &mut self,
        connector_request_reference_id: String,
    ) {
        todo!()
    }
}

#[cfg(feature = "v2")]
impl<F: Clone> OperationSessionGetters<F> for PaymentAttemptListData<F> {
    #[track_caller]
    fn get_payment_attempt(&self) -> &storage::PaymentAttempt {
        todo!()
    }
    #[cfg(feature = "v2")]
    fn list_payments_attempts(&self) -> &Vec<storage::PaymentAttempt> {
        &self.payment_attempt_list
    }
    fn get_client_secret(&self) -> &Option<Secret<String>> {
        todo!()
    }
    fn get_payment_intent(&self) -> &storage::PaymentIntent {
        todo!()
    }

    fn get_payment_method_info(&self) -> Option<&domain::PaymentMethod> {
        todo!()
    }

    fn get_payment_method_token(&self) -> Option<&PaymentMethodToken> {
        todo!()
    }

    fn get_mandate_id(&self) -> Option<&payments_api::MandateIds> {
        todo!()
    }

    // what is this address find out and not required remove this
    fn get_address(&self) -> &PaymentAddress {
        todo!()
    }

    fn get_creds_identifier(&self) -> Option<&str> {
        None
    }

    fn get_token(&self) -> Option<&str> {
        todo!()
    }

    fn get_multiple_capture_data(&self) -> Option<&types::MultipleCaptureData> {
        todo!()
    }

    fn get_payment_link_data(&self) -> Option<api_models::payments::PaymentLinkResponse> {
        todo!()
    }

    fn get_ephemeral_key(&self) -> Option<ephemeral_key::EphemeralKey> {
        todo!()
    }

    fn get_setup_mandate(&self) -> Option<&MandateData> {
        todo!()
    }

    fn get_poll_config(&self) -> Option<router_types::PollConfig> {
        todo!()
    }

    fn get_authentication(
        &self,
    ) -> Option<&hyperswitch_domain_models::router_request_types::authentication::AuthenticationStore>
    {
        todo!()
    }

    fn get_frm_message(&self) -> Option<FraudCheck> {
        todo!()
    }

    fn get_refunds(&self) -> Vec<diesel_refund::Refund> {
        todo!()
    }

    fn get_disputes(&self) -> Vec<storage::Dispute> {
        todo!()
    }

    fn get_authorizations(&self) -> Vec<diesel_models::authorization::Authorization> {
        todo!()
    }

    fn get_attempts(&self) -> Option<Vec<storage::PaymentAttempt>> {
        todo!()
    }

    fn get_recurring_details(&self) -> Option<&RecurringDetails> {
        todo!()
    }

    fn get_payment_intent_profile_id(&self) -> Option<&id_type::ProfileId> {
        todo!()
    }

    fn get_currency(&self) -> storage_enums::Currency {
        todo!()
    }

    fn get_amount(&self) -> api::Amount {
        todo!()
    }

    fn get_payment_attempt_connector(&self) -> Option<&str> {
        todo!()
    }

    fn get_merchant_connector_id_in_attempt(&self) -> Option<id_type::MerchantConnectorAccountId> {
        todo!()
    }

    fn get_connector_customer_id(&self) -> Option<String> {
        todo!()
    }

    fn get_billing_address(&self) -> Option<hyperswitch_domain_models::address::Address> {
        todo!()
    }

    fn get_payment_method_data(&self) -> Option<&domain::PaymentMethodData> {
        todo!()
    }

    fn get_sessions_token(&self) -> Vec<api::SessionToken> {
        todo!()
    }

    fn get_token_data(&self) -> Option<&storage::PaymentTokenData> {
        todo!()
    }

    fn get_mandate_connector(&self) -> Option<&MandateConnectorDetails> {
        todo!()
    }

    fn get_force_sync(&self) -> Option<bool> {
        todo!()
    }

    fn get_capture_method(&self) -> Option<enums::CaptureMethod> {
        todo!()
    }

    #[cfg(feature = "v2")]
    fn get_optional_payment_attempt(&self) -> Option<&storage::PaymentAttempt> {
        todo!()
    }

    fn get_pre_routing_result(
        &self,
    ) -> Option<HashMap<enums::PaymentMethodType, domain::PreRoutingConnectorChoice>> {
        None
    }
    fn get_merchant_connector_details(
        &self,
    ) -> Option<common_types::domain::MerchantConnectorAuthDetails> {
        todo!()
    }

    fn get_optional_external_vault_session_details(&self) -> Option<api::VaultSessionDetails> {
        todo!()
    }
}<|MERGE_RESOLUTION|>--- conflicted
+++ resolved
@@ -2904,6 +2904,7 @@
                 payment_method: payment_data.payment_method,
                 merchant_connector_details: payment_data.merchant_connector_details,
                 redirect_response: payment_data.redirect_response,
+                external_vault_pmd: payment_data.external_vault_pmd,
             };
 
             let (mca_type_details, updated_customer, mut router_data) =
@@ -5558,8 +5559,6 @@
     .await
 }
 
-<<<<<<< HEAD
-=======
 #[cfg(feature = "v2")]
 #[allow(clippy::too_many_arguments)]
 #[instrument(skip_all)]
@@ -5624,7 +5623,6 @@
     .await
 }
 
->>>>>>> e01db198
 #[cfg(feature = "v1")]
 // This function does not perform the tokenization action, as the payment method is not saved in this flow.
 #[allow(clippy::too_many_arguments)]
