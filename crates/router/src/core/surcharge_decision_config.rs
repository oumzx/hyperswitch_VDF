--- conflicted
+++ resolved
@@ -89,14 +89,9 @@
                 .change_context(errors::ApiErrorResponse::InternalServerError)
                 .attach_printable("Error serializing the config")?;
 
-<<<<<<< HEAD
-            algo_id.update_surcharge_config_id(key);
-            update_merchant_active_algorithm_ref(&state, &key_store, algo_id)
-=======
             algo_id.update_surcharge_config_id(key.clone());
             let config_key = cache::CacheKind::Surcharge(key.into());
-            update_merchant_active_algorithm_ref(db, &key_store, config_key, algo_id)
->>>>>>> 62ac7b13
+            update_merchant_active_algorithm_ref(&state, &key_store, config_key, algo_id)
                 .await
                 .change_context(errors::ApiErrorResponse::InternalServerError)
                 .attach_printable("Failed to update routing algorithm ref")?;
@@ -131,14 +126,9 @@
                 .change_context(errors::ApiErrorResponse::InternalServerError)
                 .attach_printable("Error fetching the config")?;
 
-<<<<<<< HEAD
-            algo_id.update_surcharge_config_id(key);
-            update_merchant_active_algorithm_ref(&state, &key_store, algo_id)
-=======
             algo_id.update_surcharge_config_id(key.clone());
             let config_key = cache::CacheKind::Surcharge(key.clone().into());
-            update_merchant_active_algorithm_ref(db, &key_store, config_key, algo_id)
->>>>>>> 62ac7b13
+            update_merchant_active_algorithm_ref(&state, &key_store, config_key, algo_id)
                 .await
                 .change_context(errors::ApiErrorResponse::InternalServerError)
                 .attach_printable("Failed to update routing algorithm ref")?;
@@ -167,12 +157,8 @@
         .attach_printable("Could not decode the surcharge conditional_config algorithm")?
         .unwrap_or_default();
     algo_id.surcharge_config_algo_id = None;
-<<<<<<< HEAD
-    update_merchant_active_algorithm_ref(&state, &key_store, algo_id)
-=======
     let config_key = cache::CacheKind::Surcharge(key.clone().into());
-    update_merchant_active_algorithm_ref(db, &key_store, config_key, algo_id)
->>>>>>> 62ac7b13
+    update_merchant_active_algorithm_ref(&state, &key_store, config_key, algo_id)
         .await
         .change_context(errors::ApiErrorResponse::InternalServerError)
         .attach_printable("Failed to update deleted algorithm ref")?;
