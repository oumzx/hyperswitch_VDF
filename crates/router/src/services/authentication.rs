use std::str::FromStr;

use actix_web::http::header::HeaderMap;
#[cfg(all(
    any(feature = "v2", feature = "v1"),
    not(feature = "payment_methods_v2")
))]
use api_models::payment_methods::PaymentMethodCreate;
#[cfg(all(feature = "v2", feature = "payment_methods_v2"))]
use api_models::payment_methods::PaymentMethodIntentConfirm;
#[cfg(feature = "payouts")]
use api_models::payouts;
use api_models::{payment_methods::PaymentMethodListRequest, payments};
use async_trait::async_trait;
use common_enums::TokenPurpose;
use common_utils::{date_time, fp_utils, id_type};
#[cfg(feature = "v2")]
use diesel_models::ephemeral_key;
use error_stack::{report, ResultExt};
use hyperswitch_domain_models::merchant_context::{
    Context, MerchantContext, PlatformConnectedAccountContext,
};
use jsonwebtoken::{decode, Algorithm, DecodingKey, Validation};
#[cfg(feature = "v2")]
use masking::ExposeInterface;
use masking::PeekInterface;
use router_env::logger;
use serde::Serialize;

use self::blacklist::BlackList;
#[cfg(all(feature = "partial-auth", feature = "v1"))]
use self::detached::ExtractedPayload;
#[cfg(feature = "partial-auth")]
use self::detached::GetAuthType;
use super::authorization::{self, permissions::Permission};
#[cfg(feature = "olap")]
use super::jwt;
#[cfg(feature = "olap")]
use crate::configs::Settings;
#[cfg(feature = "olap")]
use crate::consts;
#[cfg(feature = "olap")]
use crate::core::errors::UserResult;
#[cfg(all(feature = "partial-auth", feature = "v1"))]
use crate::core::metrics;
use crate::{
    core::{
        api_keys,
        errors::{self, utils::StorageErrorExt, RouterResult},
    },
    headers,
    routes::app::SessionStateInfo,
    services::api,
    types::{domain, storage},
    utils::OptionExt,
};

pub mod blacklist;
pub mod cookies;
pub mod decision;

#[cfg(feature = "partial-auth")]
mod detached;

#[cfg(feature = "v1")]
#[derive(Clone, Debug)]
pub struct AuthenticationData {
    pub merchant_account: domain::MerchantAccount,
    pub platform_account_context: Option<PlatformAccountContext>,
    pub key_store: domain::MerchantKeyStore,
    pub profile_id: Option<id_type::ProfileId>,
}

#[cfg(feature = "v1")]
#[derive(Clone, Debug)]
pub struct PlatformAccountContext {
    pub platform_account: domain::MerchantAccount,
    pub key_store: domain::MerchantKeyStore,
}

#[cfg(feature = "v2")]
#[derive(Clone, Debug)]
pub struct AuthenticationData {
    pub merchant_account: domain::MerchantAccount,
    pub platform_account_context: Option<PlatformAccountContext>,
    pub key_store: domain::MerchantKeyStore,
    pub profile: domain::Profile,
}

#[cfg(feature = "v2")]
#[derive(Clone, Debug)]
pub struct PlatformAccountContext {
    pub platform_account: domain::MerchantAccount,
    pub key_store: domain::MerchantKeyStore,
}

#[cfg(feature = "v1")]
impl Into<MerchantContext> for AuthenticationData {
    fn into(self) -> MerchantContext {
        match self.platform_account_context {
            Some(platform_context) => MerchantContext::PlatformConnectedAccount(Box::new(
                PlatformConnectedAccountContext {
                    platform_account_context: Context(
                        platform_context.platform_account,
                        platform_context.key_store,
                    ),
                    connected_account_context: Context(self.merchant_account, self.key_store),
                },
            )),
            None => MerchantContext::NormalMerchant(Box::new(Context(
                self.merchant_account,
                self.key_store,
            ))),
        }
    }
}

#[cfg(feature = "v2")]
impl Into<MerchantContext> for AuthenticationData {
    fn into(self) -> MerchantContext {
        match self.platform_account_context {
            Some(platform_context) => MerchantContext::PlatformConnectedAccount(Box::new(
                PlatformConnectedAccountContext {
                    platform_account_context: Context(
                        platform_context.platform_account,
                        platform_context.key_store,
                    ),
                    connected_account_context: Context(self.merchant_account, self.key_store),
                },
            )),
            None => MerchantContext::NormalMerchant(Box::new(Context(
                self.merchant_account,
                self.key_store,
            ))),
        }
    }
}

#[derive(Clone, Debug)]
pub struct AuthenticationDataWithoutProfile {
    pub merchant_account: domain::MerchantAccount,
    pub key_store: domain::MerchantKeyStore,
}

#[derive(Clone, Debug)]
pub struct AuthenticationDataWithMultipleProfiles {
    pub merchant_account: domain::MerchantAccount,
    pub key_store: domain::MerchantKeyStore,
    pub profile_id_list: Option<Vec<id_type::ProfileId>>,
}

#[derive(Clone, Debug)]
pub struct AuthenticationDataWithUser {
    pub merchant_account: domain::MerchantAccount,
    pub key_store: domain::MerchantKeyStore,
    pub user: storage::User,
    pub profile_id: id_type::ProfileId,
}

#[derive(Clone, Debug)]
pub struct AuthenticationDataWithOrg {
    pub organization_id: id_type::OrganizationId,
}

#[derive(Clone)]
pub struct UserFromTokenWithRoleInfo {
    pub user: UserFromToken,
    pub role_info: authorization::roles::RoleInfo,
}

#[derive(Clone, Debug, Eq, PartialEq, Serialize)]
#[serde(
    tag = "api_auth_type",
    content = "authentication_data",
    rename_all = "snake_case"
)]
pub enum AuthenticationType {
    ApiKey {
        merchant_id: id_type::MerchantId,
        key_id: id_type::ApiKeyId,
    },
    AdminApiKey,
    AdminApiAuthWithMerchantId {
        merchant_id: id_type::MerchantId,
    },
    OrganizationJwt {
        org_id: id_type::OrganizationId,
        user_id: String,
    },
    MerchantJwt {
        merchant_id: id_type::MerchantId,
        user_id: Option<String>,
    },
    MerchantJwtWithProfileId {
        merchant_id: id_type::MerchantId,
        profile_id: Option<id_type::ProfileId>,
        user_id: String,
    },
    UserJwt {
        user_id: String,
    },
    SinglePurposeJwt {
        user_id: String,
        purpose: TokenPurpose,
    },
    SinglePurposeOrLoginJwt {
        user_id: String,
        purpose: Option<TokenPurpose>,
        role_id: Option<String>,
    },
    MerchantId {
        merchant_id: id_type::MerchantId,
    },
    PublishableKey {
        merchant_id: id_type::MerchantId,
    },
    WebhookAuth {
        merchant_id: id_type::MerchantId,
    },
    NoAuth,
}

impl events::EventInfo for AuthenticationType {
    type Data = Self;
    fn data(&self) -> error_stack::Result<Self::Data, events::EventsError> {
        Ok(self.clone())
    }

    fn key(&self) -> String {
        "auth_info".to_string()
    }
}

impl AuthenticationType {
    pub fn get_merchant_id(&self) -> Option<&id_type::MerchantId> {
        match self {
            Self::ApiKey {
                merchant_id,
                key_id: _,
            }
            | Self::AdminApiAuthWithMerchantId { merchant_id }
            | Self::MerchantId { merchant_id }
            | Self::PublishableKey { merchant_id }
            | Self::MerchantJwt {
                merchant_id,
                user_id: _,
            }
            | Self::MerchantJwtWithProfileId { merchant_id, .. }
            | Self::WebhookAuth { merchant_id } => Some(merchant_id),
            Self::AdminApiKey
            | Self::OrganizationJwt { .. }
            | Self::UserJwt { .. }
            | Self::SinglePurposeJwt { .. }
            | Self::SinglePurposeOrLoginJwt { .. }
            | Self::NoAuth => None,
        }
    }
}

#[derive(Clone, Debug, Eq, PartialEq, Serialize, serde::Deserialize, strum::Display)]
#[serde(rename_all = "snake_case")]
#[strum(serialize_all = "snake_case")]
pub enum ExternalServiceType {
    Hypersense,
}

#[cfg(feature = "olap")]
#[derive(Clone, Debug)]
pub struct UserFromSinglePurposeToken {
    pub user_id: String,
    pub origin: domain::Origin,
    pub path: Vec<TokenPurpose>,
    pub tenant_id: Option<id_type::TenantId>,
}

#[cfg(feature = "olap")]
#[derive(serde::Serialize, serde::Deserialize)]
pub struct SinglePurposeToken {
    pub user_id: String,
    pub purpose: TokenPurpose,
    pub origin: domain::Origin,
    pub path: Vec<TokenPurpose>,
    pub exp: u64,
    pub tenant_id: Option<id_type::TenantId>,
}

#[cfg(feature = "olap")]
impl SinglePurposeToken {
    pub async fn new_token(
        user_id: String,
        purpose: TokenPurpose,
        origin: domain::Origin,
        settings: &Settings,
        path: Vec<TokenPurpose>,
        tenant_id: Option<id_type::TenantId>,
    ) -> UserResult<String> {
        let exp_duration =
            std::time::Duration::from_secs(consts::SINGLE_PURPOSE_TOKEN_TIME_IN_SECS);
        let exp = jwt::generate_exp(exp_duration)?.as_secs();
        let token_payload = Self {
            user_id,
            purpose,
            origin,
            exp,
            path,
            tenant_id,
        };
        jwt::generate_jwt(&token_payload, settings).await
    }
}

#[derive(serde::Serialize, serde::Deserialize)]
pub struct AuthToken {
    pub user_id: String,
    pub merchant_id: id_type::MerchantId,
    pub role_id: String,
    pub exp: u64,
    pub org_id: id_type::OrganizationId,
    pub profile_id: id_type::ProfileId,
    pub tenant_id: Option<id_type::TenantId>,
}

#[cfg(feature = "olap")]
impl AuthToken {
    pub async fn new_token(
        user_id: String,
        merchant_id: id_type::MerchantId,
        role_id: String,
        settings: &Settings,
        org_id: id_type::OrganizationId,
        profile_id: id_type::ProfileId,
        tenant_id: Option<id_type::TenantId>,
    ) -> UserResult<String> {
        let exp_duration = std::time::Duration::from_secs(consts::JWT_TOKEN_TIME_IN_SECS);
        let exp = jwt::generate_exp(exp_duration)?.as_secs();
        let token_payload = Self {
            user_id,
            merchant_id,
            role_id,
            exp,
            org_id,
            profile_id,
            tenant_id,
        };
        jwt::generate_jwt(&token_payload, settings).await
    }
}

#[derive(Clone)]
pub struct UserFromToken {
    pub user_id: String,
    pub merchant_id: id_type::MerchantId,
    pub role_id: String,
    pub org_id: id_type::OrganizationId,
    pub profile_id: id_type::ProfileId,
    pub tenant_id: Option<id_type::TenantId>,
}

pub struct UserIdFromAuth {
    pub user_id: String,
    pub tenant_id: Option<id_type::TenantId>,
}

#[cfg(feature = "olap")]
#[derive(serde::Serialize, serde::Deserialize)]
pub struct SinglePurposeOrLoginToken {
    pub user_id: String,
    pub role_id: Option<String>,
    pub purpose: Option<TokenPurpose>,
    pub exp: u64,
    pub tenant_id: Option<id_type::TenantId>,
}

pub trait AuthInfo {
    fn get_merchant_id(&self) -> Option<&id_type::MerchantId>;
}

impl AuthInfo for () {
    fn get_merchant_id(&self) -> Option<&id_type::MerchantId> {
        None
    }
}

#[cfg(feature = "v1")]
impl AuthInfo for AuthenticationData {
    fn get_merchant_id(&self) -> Option<&id_type::MerchantId> {
        Some(self.merchant_account.get_id())
    }
}

#[cfg(feature = "v2")]
impl AuthInfo for AuthenticationData {
    fn get_merchant_id(&self) -> Option<&id_type::MerchantId> {
        Some(self.merchant_account.get_id())
    }
}

impl AuthInfo for AuthenticationDataWithMultipleProfiles {
    fn get_merchant_id(&self) -> Option<&id_type::MerchantId> {
        Some(self.merchant_account.get_id())
    }
}

#[async_trait]
pub trait AuthenticateAndFetch<T, A>
where
    A: SessionStateInfo,
{
    async fn authenticate_and_fetch(
        &self,
        request_headers: &HeaderMap,
        state: &A,
    ) -> RouterResult<(T, AuthenticationType)>;
}

#[derive(Debug, Default)]
pub struct ApiKeyAuth {
    pub is_connected_allowed: bool,
    pub is_platform_allowed: bool,
}

pub struct NoAuth;

#[cfg(feature = "partial-auth")]
impl GetAuthType for ApiKeyAuth {
    fn get_auth_type(&self) -> detached::PayloadType {
        detached::PayloadType::ApiKey
    }
}

//
// # Header Auth
//
// Header Auth is a feature that allows you to authenticate requests using custom headers. This is
// done by checking whether the request contains the specified headers.
// - `x-merchant-id` header is used to authenticate the merchant.
//
// ## Checksum
// - `x-auth-checksum` header is used to authenticate the request. The checksum is calculated using the
// above mentioned headers is generated by hashing the headers mentioned above concatenated with `:` and then hashed with the detached authentication key.
//
// When the [`partial-auth`] feature is disabled the implementation for [`AuthenticateAndFetch`]
// changes where the authentication is done by the [`I`] implementation.
//
pub struct HeaderAuth<I>(pub I);

#[async_trait]
impl<A> AuthenticateAndFetch<(), A> for NoAuth
where
    A: SessionStateInfo + Sync,
{
    async fn authenticate_and_fetch(
        &self,
        _request_headers: &HeaderMap,
        _state: &A,
    ) -> RouterResult<((), AuthenticationType)> {
        Ok(((), AuthenticationType::NoAuth))
    }
}

#[async_trait]
impl<A, T> AuthenticateAndFetch<Option<T>, A> for NoAuth
where
    A: SessionStateInfo + Sync,
{
    async fn authenticate_and_fetch(
        &self,
        _request_headers: &HeaderMap,
        _state: &A,
    ) -> RouterResult<(Option<T>, AuthenticationType)> {
        Ok((None, AuthenticationType::NoAuth))
    }
}

#[cfg(feature = "v2")]
#[async_trait]
impl<A> AuthenticateAndFetch<AuthenticationData, A> for ApiKeyAuth
where
    A: SessionStateInfo + Sync,
{
    async fn authenticate_and_fetch(
        &self,
        request_headers: &HeaderMap,
        state: &A,
    ) -> RouterResult<(AuthenticationData, AuthenticationType)> {
        let api_key = get_api_key(request_headers)
            .change_context(errors::ApiErrorResponse::Unauthorized)?
            .trim();
        if api_key.is_empty() {
            return Err(errors::ApiErrorResponse::Unauthorized)
                .attach_printable("API key is empty");
        }

        let profile_id = HeaderMapStruct::new(request_headers)
            .get_id_type_from_header::<id_type::ProfileId>(headers::X_PROFILE_ID)?;

        let api_key = api_keys::PlaintextApiKey::from(api_key);
        let hash_key = {
            let config = state.conf();
            config.api_keys.get_inner().get_hash_key()?
        };
        let hashed_api_key = api_key.keyed_hash(hash_key.peek());

        let stored_api_key = state
            .store()
            .find_api_key_by_hash_optional(hashed_api_key.into())
            .await
            .change_context(errors::ApiErrorResponse::InternalServerError) // If retrieve failed
            .attach_printable("Failed to retrieve API key")?
            .ok_or(report!(errors::ApiErrorResponse::Unauthorized)) // If retrieve returned `None`
            .attach_printable("Merchant not authenticated")?;

        if stored_api_key
            .expires_at
            .map(|expires_at| expires_at < date_time::now())
            .unwrap_or(false)
        {
            return Err(report!(errors::ApiErrorResponse::Unauthorized))
                .attach_printable("API key has expired");
        }

        let key_manager_state = &(&state.session_state()).into();

        let key_store = state
            .store()
            .get_merchant_key_store_by_merchant_id(
                key_manager_state,
                &stored_api_key.merchant_id,
                &state.store().get_master_key().to_vec().into(),
            )
            .await
            .change_context(errors::ApiErrorResponse::Unauthorized)
            .attach_printable("Failed to fetch merchant key store for the merchant id")?;

        let merchant = state
            .store()
            .find_merchant_account_by_merchant_id(
                key_manager_state,
                &stored_api_key.merchant_id,
                &key_store,
            )
            .await
            .to_not_found_response(errors::ApiErrorResponse::Unauthorized)?;

        // Get connected merchant account if API call is done by Platform merchant account on behalf of connected merchant account
        let (merchant, platform_merchant_account) = if state.conf().platform.enabled {
            get_platform_merchant_account(state, request_headers, merchant).await?
        } else {
            (merchant, None)
        };

        if platform_merchant_account.is_some() && !self.is_platform_allowed {
            return Err(report!(
                errors::ApiErrorResponse::PlatformAccountAuthNotSupported
            ))
            .attach_printable("Platform not authorized to access the resource");
        }

        let platform_account_context =
            platform_merchant_account
                .clone()
                .map(|platform_account| PlatformAccountContext {
                    platform_account,
                    key_store: key_store.clone(),
                });

        let key_store = if platform_merchant_account.is_some() {
            state
                .store()
                .get_merchant_key_store_by_merchant_id(
                    key_manager_state,
                    merchant.get_id(),
                    &state.store().get_master_key().to_vec().into(),
                )
                .await
                .change_context(errors::ApiErrorResponse::Unauthorized)
                .attach_printable("Failed to fetch merchant key store for the merchant id")?
        } else {
            key_store
        };

        let profile = state
            .store()
            .find_business_profile_by_profile_id(key_manager_state, &key_store, &profile_id)
            .await
            .to_not_found_response(errors::ApiErrorResponse::Unauthorized)?;

        let auth = AuthenticationData {
            merchant_account: merchant,
            platform_account_context,
            key_store,
            profile,
        };
        Ok((
            auth.clone(),
            AuthenticationType::ApiKey {
                merchant_id: auth.merchant_account.get_id().clone(),
                key_id: stored_api_key.key_id,
            },
        ))
    }
}

#[cfg(feature = "v1")]
#[async_trait]
impl<A> AuthenticateAndFetch<AuthenticationData, A> for ApiKeyAuth
where
    A: SessionStateInfo + Sync,
{
    async fn authenticate_and_fetch(
        &self,
        request_headers: &HeaderMap,
        state: &A,
    ) -> RouterResult<(AuthenticationData, AuthenticationType)> {
        let api_key = get_api_key(request_headers)
            .change_context(errors::ApiErrorResponse::Unauthorized)?
            .trim();
        if api_key.is_empty() {
            return Err(errors::ApiErrorResponse::Unauthorized)
                .attach_printable("API key is empty");
        }

        let api_key = api_keys::PlaintextApiKey::from(api_key);
        let hash_key = {
            let config = state.conf();
            config.api_keys.get_inner().get_hash_key()?
        };
        let hashed_api_key = api_key.keyed_hash(hash_key.peek());

        let stored_api_key = state
            .store()
            .find_api_key_by_hash_optional(hashed_api_key.into())
            .await
            .change_context(errors::ApiErrorResponse::InternalServerError) // If retrieve failed
            .attach_printable("Failed to retrieve API key")?
            .ok_or(report!(errors::ApiErrorResponse::Unauthorized)) // If retrieve returned `None`
            .attach_printable("Merchant not authenticated")?;

        if stored_api_key
            .expires_at
            .map(|expires_at| expires_at < date_time::now())
            .unwrap_or(false)
        {
            return Err(report!(errors::ApiErrorResponse::Unauthorized))
                .attach_printable("API key has expired");
        }

        let key_manager_state = &(&state.session_state()).into();

        let key_store = state
            .store()
            .get_merchant_key_store_by_merchant_id(
                key_manager_state,
                &stored_api_key.merchant_id,
                &state.store().get_master_key().to_vec().into(),
            )
            .await
            .change_context(errors::ApiErrorResponse::Unauthorized)
            .attach_printable("Failed to fetch merchant key store for the merchant id")?;

        let profile_id =
            get_header_value_by_key(headers::X_PROFILE_ID.to_string(), request_headers)?
                .map(id_type::ProfileId::from_str)
                .transpose()
                .change_context(errors::ValidationError::IncorrectValueProvided {
                    field_name: "X-Profile-Id",
                })
                .change_context(errors::ApiErrorResponse::Unauthorized)?;

        let merchant = state
            .store()
            .find_merchant_account_by_merchant_id(
                key_manager_state,
                &stored_api_key.merchant_id,
                &key_store,
            )
            .await
            .to_not_found_response(errors::ApiErrorResponse::Unauthorized)?;

        let (merchant, platform_merchant_account) = if state.conf().platform.enabled {
            get_platform_merchant_account(state, request_headers, merchant).await?
        } else {
            (merchant, None)
        };

        if platform_merchant_account.is_some() && !self.is_platform_allowed {
            return Err(report!(
                errors::ApiErrorResponse::PlatformAccountAuthNotSupported
            ))
            .attach_printable("Platform not authorized to access the resource");
        }

        let platform_account_context =
            platform_merchant_account
                .clone()
                .map(|platform_account| PlatformAccountContext {
                    platform_account,
                    key_store: key_store.clone(),
                });

        let key_store = if platform_merchant_account.is_some() {
            state
                .store()
                .get_merchant_key_store_by_merchant_id(
                    key_manager_state,
                    merchant.get_id(),
                    &state.store().get_master_key().to_vec().into(),
                )
                .await
                .change_context(errors::ApiErrorResponse::Unauthorized)
                .attach_printable("Failed to fetch merchant key store for the merchant id")?
        } else {
            key_store
        };

        let auth = AuthenticationData {
            merchant_account: merchant,
            platform_account_context,
            key_store,
            profile_id,
        };
        Ok((
            auth.clone(),
            AuthenticationType::ApiKey {
                merchant_id: auth.merchant_account.get_id().clone(),
                key_id: stored_api_key.key_id,
            },
        ))
    }
}

#[derive(Debug)]
pub struct ApiKeyAuthWithMerchantIdFromRoute(pub id_type::MerchantId);

#[cfg(feature = "partial-auth")]
impl GetAuthType for ApiKeyAuthWithMerchantIdFromRoute {
    fn get_auth_type(&self) -> detached::PayloadType {
        detached::PayloadType::ApiKey
    }
}

#[cfg(feature = "v1")]
#[async_trait]
impl<A> AuthenticateAndFetch<AuthenticationData, A> for ApiKeyAuthWithMerchantIdFromRoute
where
    A: SessionStateInfo + Sync,
{
    async fn authenticate_and_fetch(
        &self,
        request_headers: &HeaderMap,
        state: &A,
    ) -> RouterResult<(AuthenticationData, AuthenticationType)> {
        let api_auth = ApiKeyAuth {
            is_connected_allowed: false,
            is_platform_allowed: false,
        };
        let (auth_data, auth_type) = api_auth
            .authenticate_and_fetch(request_headers, state)
            .await?;

        let merchant_id_from_route = self.0.clone();
        let merchant_id_from_api_key = auth_data.merchant_account.get_id();

        if merchant_id_from_route != *merchant_id_from_api_key {
            return Err(report!(errors::ApiErrorResponse::Unauthorized)).attach_printable(
                "Merchant ID from route and Merchant ID from api-key in header do not match",
            );
        }

        Ok((auth_data, auth_type))
    }
}

#[derive(Debug, Default)]
pub struct PlatformOrgAdminAuth {
    pub is_admin_auth_allowed: bool,
    pub organization_id: Option<id_type::OrganizationId>,
}

#[cfg(feature = "v1")]
#[async_trait]
impl<A> AuthenticateAndFetch<Option<AuthenticationDataWithOrg>, A> for PlatformOrgAdminAuth
where
    A: SessionStateInfo + Sync,
{
    async fn authenticate_and_fetch(
        &self,
        request_headers: &HeaderMap,
        state: &A,
    ) -> RouterResult<(Option<AuthenticationDataWithOrg>, AuthenticationType)> {
        // Step 1: Admin API Key and API Key Fallback (if allowed)
        if self.is_admin_auth_allowed {
            let admin_auth = AdminApiAuthWithApiKeyFallback {
                organization_id: self.organization_id.clone(),
            };
            match admin_auth
                .authenticate_and_fetch(request_headers, state)
                .await
            {
                Ok((auth, auth_type)) => {
                    return Ok((auth, auth_type));
                }
                Err(e) => {
                    logger::warn!("Admin API Auth failed: {:?}", e);
                }
            }
        }

        // Step 2: Try Platform Auth
        let api_key = get_api_key(request_headers)
            .change_context(errors::ApiErrorResponse::Unauthorized)?
            .trim();
        if api_key.is_empty() {
            return Err(errors::ApiErrorResponse::Unauthorized)
                .attach_printable("API key is empty");
        }

        let api_key_plaintext = api_keys::PlaintextApiKey::from(api_key);
        let hash_key = state.conf().api_keys.get_inner().get_hash_key()?;
        let hashed_api_key = api_key_plaintext.keyed_hash(hash_key.peek());

        let stored_api_key = state
            .store()
            .find_api_key_by_hash_optional(hashed_api_key.into())
            .await
            .change_context(errors::ApiErrorResponse::InternalServerError)
            .attach_printable("Failed to retrieve API key")?
            .ok_or_else(|| report!(errors::ApiErrorResponse::Unauthorized))
            .attach_printable("Merchant not authenticated via API key")?;

        if stored_api_key
            .expires_at
            .map(|expires_at| expires_at < date_time::now())
            .unwrap_or(false)
        {
            return Err(report!(errors::ApiErrorResponse::Unauthorized))
                .attach_printable("API key has expired");
        }

        let key_manager_state = &(&state.session_state()).into();

        let key_store = state
            .store()
            .get_merchant_key_store_by_merchant_id(
                key_manager_state,
                &stored_api_key.merchant_id,
                &state.store().get_master_key().to_vec().into(),
            )
            .await
            .change_context(errors::ApiErrorResponse::Unauthorized)
            .attach_printable("Failed to fetch merchant key store for the merchant id")?;

        let merchant_account = state
            .store()
            .find_merchant_account_by_merchant_id(
                key_manager_state,
                &stored_api_key.merchant_id,
                &key_store,
            )
            .await
            .to_not_found_response(errors::ApiErrorResponse::Unauthorized)
            .attach_printable("Merchant account not found")?;

        if !(state.conf().platform.enabled && merchant_account.is_platform_account()) {
            return Err(report!(errors::ApiErrorResponse::Unauthorized)
                .attach_printable("Platform authentication check failed"));
        }

        if let Some(ref organization_id) = self.organization_id {
            if organization_id != merchant_account.get_org_id() {
                return Err(report!(errors::ApiErrorResponse::Unauthorized))
                    .attach_printable("Organization ID does not match");
            }
        }

        Ok((
            Some(AuthenticationDataWithOrg {
                organization_id: merchant_account.get_org_id().clone(),
            }),
            AuthenticationType::ApiKey {
                merchant_id: merchant_account.get_id().clone(),
                key_id: stored_api_key.key_id,
            },
        ))
    }
}

#[cfg(feature = "v1")]
#[async_trait]
impl<A> AuthenticateAndFetch<AuthenticationData, A> for PlatformOrgAdminAuth
where
    A: SessionStateInfo + Sync,
{
    async fn authenticate_and_fetch(
        &self,
        request_headers: &HeaderMap,
        state: &A,
    ) -> RouterResult<(AuthenticationData, AuthenticationType)> {
        let api_key = get_api_key(request_headers)
            .change_context(errors::ApiErrorResponse::Unauthorized)?
            .trim();
        if api_key.is_empty() {
            return Err(errors::ApiErrorResponse::Unauthorized)
                .attach_printable("API key is empty");
        }

        let api_key_plaintext = api_keys::PlaintextApiKey::from(api_key);
        let hash_key = state.conf().api_keys.get_inner().get_hash_key()?;
        let hashed_api_key = api_key_plaintext.keyed_hash(hash_key.peek());

        let stored_api_key = state
            .store()
            .find_api_key_by_hash_optional(hashed_api_key.into())
            .await
            .change_context(errors::ApiErrorResponse::InternalServerError)
            .attach_printable("Failed to retrieve API key")?
            .ok_or_else(|| report!(errors::ApiErrorResponse::Unauthorized))
            .attach_printable("Merchant not authenticated via API key")?;

        if stored_api_key
            .expires_at
            .map(|expires_at| expires_at < date_time::now())
            .unwrap_or(false)
        {
            return Err(report!(errors::ApiErrorResponse::Unauthorized))
                .attach_printable("API key has expired");
        }

        let key_manager_state = &(&state.session_state()).into();

        let key_store = state
            .store()
            .get_merchant_key_store_by_merchant_id(
                key_manager_state,
                &stored_api_key.merchant_id,
                &state.store().get_master_key().to_vec().into(),
            )
            .await
            .change_context(errors::ApiErrorResponse::Unauthorized)
            .attach_printable("Failed to fetch merchant key store for the merchant id")?;

        let merchant_account = state
            .store()
            .find_merchant_account_by_merchant_id(
                key_manager_state,
                &stored_api_key.merchant_id,
                &key_store,
            )
            .await
            .to_not_found_response(errors::ApiErrorResponse::Unauthorized)
            .attach_printable("Merchant account not found")?;

        if !(state.conf().platform.enabled && merchant_account.is_platform_account()) {
            return Err(report!(errors::ApiErrorResponse::Unauthorized)
                .attach_printable("Platform authentication check failed"));
        }

        if let Some(ref organization_id) = self.organization_id {
            if organization_id != merchant_account.get_org_id() {
                return Err(report!(errors::ApiErrorResponse::Unauthorized))
                    .attach_printable("Organization ID does not match");
            }
        }

        let auth = AuthenticationData {
            merchant_account: merchant_account.clone(),
            platform_merchant_account: Some(merchant_account.clone()),
            key_store,
            profile_id: None,
        };

        Ok((
            auth.clone(),
            AuthenticationType::ApiKey {
                merchant_id: auth.merchant_account.get_id().clone(),
                key_id: stored_api_key.key_id,
            },
        ))
    }
}

#[derive(Debug)]
pub struct PlatformOrgAdminAuthWithMerchantIdFromRoute {
    pub merchant_id_from_route: id_type::MerchantId,
    pub is_admin_auth_allowed: bool,
}

#[cfg(feature = "v1")]
impl PlatformOrgAdminAuthWithMerchantIdFromRoute {
    async fn fetch_key_store_and_account<A: SessionStateInfo + Sync>(
        merchant_id: &id_type::MerchantId,
        state: &A,
    ) -> RouterResult<(domain::MerchantKeyStore, domain::MerchantAccount)> {
        let key_manager_state = &(&state.session_state()).into();

        let key_store = state
            .store()
            .get_merchant_key_store_by_merchant_id(
                key_manager_state,
                merchant_id,
                &state.store().get_master_key().to_vec().into(),
            )
            .await
            .to_not_found_response(errors::ApiErrorResponse::Unauthorized)?;

        let merchant = state
            .store()
            .find_merchant_account_by_merchant_id(key_manager_state, merchant_id, &key_store)
            .await
            .to_not_found_response(errors::ApiErrorResponse::Unauthorized)?;

        Ok((key_store, merchant))
    }
}

#[cfg(feature = "v1")]
#[async_trait]
impl<A> AuthenticateAndFetch<AuthenticationData, A> for PlatformOrgAdminAuthWithMerchantIdFromRoute
where
    A: SessionStateInfo + Sync,
{
    async fn authenticate_and_fetch(
        &self,
        request_headers: &HeaderMap,
        state: &A,
    ) -> RouterResult<(AuthenticationData, AuthenticationType)> {
        let route_merchant_id = self.merchant_id_from_route.clone();

        // Step 1: Admin API Key and API Key Fallback (if allowed)
        if self.is_admin_auth_allowed {
            let admin_auth =
                AdminApiAuthWithApiKeyFallbackAndMerchantIdFromRoute(route_merchant_id.clone());

            match admin_auth
                .authenticate_and_fetch(request_headers, state)
                .await
            {
                Ok((auth_data, auth_type)) => return Ok((auth_data, auth_type)),
                Err(e) => {
                    logger::warn!("Admin API Auth failed: {:?}", e);
                }
            }
        }

        // Step 2: Platform authentication
        let api_key = get_api_key(request_headers)
            .change_context(errors::ApiErrorResponse::Unauthorized)?
            .trim();
        if api_key.is_empty() {
            return Err(errors::ApiErrorResponse::Unauthorized)
                .attach_printable("API key is empty");
        }

        let api_key_plaintext = api_keys::PlaintextApiKey::from(api_key);
        let hash_key = {
            let config = state.conf();
            config.api_keys.get_inner().get_hash_key()?
        };
        let hashed_api_key = api_key_plaintext.keyed_hash(hash_key.peek());

        let stored_api_key = state
            .store()
            .find_api_key_by_hash_optional(hashed_api_key.into())
            .await
            .change_context(errors::ApiErrorResponse::InternalServerError)
            .attach_printable("Failed to retrieve API key")?
            .ok_or_else(|| report!(errors::ApiErrorResponse::Unauthorized))
            .attach_printable("Merchant not authenticated via API key")?;

        if stored_api_key
            .expires_at
            .map(|expires_at| expires_at < date_time::now())
            .unwrap_or(false)
        {
            return Err(report!(errors::ApiErrorResponse::Unauthorized))
                .attach_printable("API key has expired");
        }

        let (_, platform_merchant) =
            Self::fetch_key_store_and_account(&stored_api_key.merchant_id, state).await?;

        if !(state.conf().platform.enabled && platform_merchant.is_platform_account()) {
            return Err(report!(errors::ApiErrorResponse::Unauthorized))
                .attach_printable("Platform authentication check failed");
        }

        let (route_key_store, route_merchant) =
            Self::fetch_key_store_and_account(&route_merchant_id, state).await?;

        if platform_merchant.get_org_id() != route_merchant.get_org_id() {
            return Err(report!(errors::ApiErrorResponse::Unauthorized))
                .attach_printable("Route merchant not under same org as platform merchant");
        }

        let auth = AuthenticationData {
            merchant_account: route_merchant,
            platform_merchant_account: Some(platform_merchant.clone()),
            key_store: route_key_store,
            profile_id: None,
        };

        Ok((
            auth.clone(),
            AuthenticationType::ApiKey {
                merchant_id: platform_merchant.get_id().clone(),
                key_id: stored_api_key.key_id,
            },
        ))
    }
}

#[cfg(not(feature = "partial-auth"))]
#[async_trait]
impl<A, I> AuthenticateAndFetch<AuthenticationData, A> for HeaderAuth<I>
where
    A: SessionStateInfo + Send + Sync,
    I: AuthenticateAndFetch<AuthenticationData, A> + Sync + Send,
{
    async fn authenticate_and_fetch(
        &self,
        request_headers: &HeaderMap,
        state: &A,
    ) -> RouterResult<(AuthenticationData, AuthenticationType)> {
        self.0.authenticate_and_fetch(request_headers, state).await
    }
}

#[cfg(all(feature = "partial-auth", feature = "v1"))]
#[async_trait]
impl<A, I> AuthenticateAndFetch<AuthenticationData, A> for HeaderAuth<I>
where
    A: SessionStateInfo + Sync,
    I: AuthenticateAndFetch<AuthenticationData, A> + GetAuthType + Sync + Send,
{
    async fn authenticate_and_fetch(
        &self,
        request_headers: &HeaderMap,
        state: &A,
    ) -> RouterResult<(AuthenticationData, AuthenticationType)> {
        let enable_partial_auth = state.conf().api_keys.get_inner().enable_partial_auth;

        // This is a early return if partial auth is disabled
        // Preventing the need to go through the header extraction process
        if !enable_partial_auth {
            return self.0.authenticate_and_fetch(request_headers, state).await;
        }

        let report_failure = || {
            metrics::PARTIAL_AUTH_FAILURE.add(1, &[]);
        };

        let profile_id = HeaderMapStruct::new(request_headers)
            .get_id_type_from_header_if_present::<id_type::ProfileId>(headers::X_PROFILE_ID)
            .change_context(errors::ValidationError::IncorrectValueProvided {
                field_name: "X-Profile-Id",
            })
            .change_context(errors::ApiErrorResponse::Unauthorized)?;

        let payload = ExtractedPayload::from_headers(request_headers)
            .and_then(|value| {
                let (algo, secret) = state.get_detached_auth()?;

                Ok(value
                    .verify_checksum(request_headers, algo, secret)
                    .then_some(value))
            })
            .map(|inner_payload| {
                inner_payload.and_then(|inner| {
                    (inner.payload_type == self.0.get_auth_type()).then_some(inner)
                })
            });

        match payload {
            Ok(Some(data)) => match data {
                ExtractedPayload {
                    payload_type: detached::PayloadType::ApiKey,
                    merchant_id: Some(merchant_id),
                    key_id: Some(key_id),
                } => {
                    let auth = construct_authentication_data(
                        state,
                        &merchant_id,
                        request_headers,
                        profile_id,
                    )
                    .await?;
                    Ok((
                        auth.clone(),
                        AuthenticationType::ApiKey {
                            merchant_id: auth.merchant_account.get_id().clone(),
                            key_id,
                        },
                    ))
                }
                ExtractedPayload {
                    payload_type: detached::PayloadType::PublishableKey,
                    merchant_id: Some(merchant_id),
                    key_id: None,
                } => {
                    let auth = construct_authentication_data(
                        state,
                        &merchant_id,
                        request_headers,
                        profile_id,
                    )
                    .await?;
                    Ok((
                        auth.clone(),
                        AuthenticationType::PublishableKey {
                            merchant_id: auth.merchant_account.get_id().clone(),
                        },
                    ))
                }
                _ => {
                    report_failure();
                    self.0.authenticate_and_fetch(request_headers, state).await
                }
            },
            Ok(None) => {
                report_failure();
                self.0.authenticate_and_fetch(request_headers, state).await
            }
            Err(error) => {
                logger::error!(%error, "Failed to extract payload from headers");
                report_failure();
                self.0.authenticate_and_fetch(request_headers, state).await
            }
        }
    }
}

#[cfg(all(feature = "partial-auth", feature = "v2"))]
#[async_trait]
impl<A, I> AuthenticateAndFetch<AuthenticationData, A> for HeaderAuth<I>
where
    A: SessionStateInfo + Sync,
    I: AuthenticateAndFetch<AuthenticationData, A>
        + AuthenticateAndFetch<AuthenticationData, A>
        + GetAuthType
        + Sync
        + Send,
{
    async fn authenticate_and_fetch(
        &self,
        request_headers: &HeaderMap,
        state: &A,
    ) -> RouterResult<(AuthenticationData, AuthenticationType)> {
        let (auth_data, auth_type): (AuthenticationData, AuthenticationType) = self
            .0
            .authenticate_and_fetch(request_headers, state)
            .await?;

        let profile_id = HeaderMapStruct::new(request_headers)
            .get_id_type_from_header::<id_type::ProfileId>(headers::X_PROFILE_ID)?;

        let key_manager_state = &(&state.session_state()).into();
        let profile = state
            .store()
            .find_business_profile_by_profile_id(
                key_manager_state,
                &auth_data.key_store,
                &profile_id,
            )
            .await
            .to_not_found_response(errors::ApiErrorResponse::Unauthorized)?;

        let auth_data_v2 = AuthenticationData {
            merchant_account: auth_data.merchant_account,
            platform_account_context: None,
            key_store: auth_data.key_store,
            profile,
        };
        Ok((auth_data_v2, auth_type))
    }
}

#[cfg(all(feature = "partial-auth", feature = "v1"))]
async fn construct_authentication_data<A>(
    state: &A,
    merchant_id: &id_type::MerchantId,
    request_headers: &HeaderMap,
    profile_id: Option<id_type::ProfileId>,
) -> RouterResult<AuthenticationData>
where
    A: SessionStateInfo + Sync,
{
    let key_store = state
        .store()
        .get_merchant_key_store_by_merchant_id(
            &(&state.session_state()).into(),
            merchant_id,
            &state.store().get_master_key().to_vec().into(),
        )
        .await
        .change_context(errors::ApiErrorResponse::Unauthorized)
        .attach_printable("Failed to fetch merchant key store for the merchant id")?;

    let merchant = state
        .store()
        .find_merchant_account_by_merchant_id(
            &(&state.session_state()).into(),
            merchant_id,
            &key_store,
        )
        .await
        .to_not_found_response(errors::ApiErrorResponse::Unauthorized)?;

    // Get connected merchant account if API call is done by Platform merchant account on behalf of connected merchant account
    let (merchant, platform_merchant_account) = if state.conf().platform.enabled {
        get_platform_merchant_account(state, request_headers, merchant).await?
    } else {
        (merchant, None)
    };

    let platform_account_context =
        platform_merchant_account
            .clone()
            .map(|platform_account| PlatformAccountContext {
                platform_account,
                key_store: key_store.clone(),
            });

    let key_store = if platform_merchant_account.is_some() {
        state
            .store()
            .get_merchant_key_store_by_merchant_id(
                &(&state.session_state()).into(),
                merchant.get_id(),
                &state.store().get_master_key().to_vec().into(),
            )
            .await
            .change_context(errors::ApiErrorResponse::Unauthorized)
            .attach_printable("Failed to fetch merchant key store for the merchant id")?
    } else {
        key_store
    };

    let auth = AuthenticationData {
        merchant_account: merchant,
        platform_account_context,
        key_store,
        profile_id,
    };

    Ok(auth)
}

#[cfg(feature = "olap")]
#[derive(Debug)]
pub(crate) struct SinglePurposeJWTAuth(pub TokenPurpose);

#[cfg(feature = "olap")]
#[async_trait]
impl<A> AuthenticateAndFetch<UserFromSinglePurposeToken, A> for SinglePurposeJWTAuth
where
    A: SessionStateInfo + Sync,
{
    async fn authenticate_and_fetch(
        &self,
        request_headers: &HeaderMap,
        state: &A,
    ) -> RouterResult<(UserFromSinglePurposeToken, AuthenticationType)> {
        let payload = parse_jwt_payload::<A, SinglePurposeToken>(request_headers, state).await?;
        if payload.check_in_blacklist(state).await? {
            return Err(errors::ApiErrorResponse::InvalidJwtToken.into());
        }
        authorization::check_tenant(
            payload.tenant_id.clone(),
            &state.session_state().tenant.tenant_id,
        )?;

        if self.0 != payload.purpose {
            return Err(errors::ApiErrorResponse::InvalidJwtToken.into());
        }

        Ok((
            UserFromSinglePurposeToken {
                user_id: payload.user_id.clone(),
                origin: payload.origin.clone(),
                path: payload.path,
                tenant_id: payload.tenant_id,
            },
            AuthenticationType::SinglePurposeJwt {
                user_id: payload.user_id,
                purpose: payload.purpose,
            },
        ))
    }
}

#[cfg(feature = "olap")]
#[async_trait]
impl<A> AuthenticateAndFetch<Option<UserFromSinglePurposeToken>, A> for SinglePurposeJWTAuth
where
    A: SessionStateInfo + Sync,
{
    async fn authenticate_and_fetch(
        &self,
        request_headers: &HeaderMap,
        state: &A,
    ) -> RouterResult<(Option<UserFromSinglePurposeToken>, AuthenticationType)> {
        let payload = parse_jwt_payload::<A, SinglePurposeToken>(request_headers, state).await?;
        if payload.check_in_blacklist(state).await? {
            return Err(errors::ApiErrorResponse::InvalidJwtToken.into());
        }
        authorization::check_tenant(
            payload.tenant_id.clone(),
            &state.session_state().tenant.tenant_id,
        )?;

        if self.0 != payload.purpose {
            return Err(errors::ApiErrorResponse::InvalidJwtToken.into());
        }

        Ok((
            Some(UserFromSinglePurposeToken {
                user_id: payload.user_id.clone(),
                origin: payload.origin.clone(),
                path: payload.path,
                tenant_id: payload.tenant_id,
            }),
            AuthenticationType::SinglePurposeJwt {
                user_id: payload.user_id,
                purpose: payload.purpose,
            },
        ))
    }
}

#[cfg(feature = "olap")]
#[derive(Debug)]
pub struct SinglePurposeOrLoginTokenAuth(pub TokenPurpose);

#[cfg(feature = "olap")]
#[async_trait]
impl<A> AuthenticateAndFetch<UserIdFromAuth, A> for SinglePurposeOrLoginTokenAuth
where
    A: SessionStateInfo + Sync,
{
    async fn authenticate_and_fetch(
        &self,
        request_headers: &HeaderMap,
        state: &A,
    ) -> RouterResult<(UserIdFromAuth, AuthenticationType)> {
        let payload =
            parse_jwt_payload::<A, SinglePurposeOrLoginToken>(request_headers, state).await?;
        if payload.check_in_blacklist(state).await? {
            return Err(errors::ApiErrorResponse::InvalidJwtToken.into());
        }
        authorization::check_tenant(
            payload.tenant_id.clone(),
            &state.session_state().tenant.tenant_id,
        )?;

        let is_purpose_equal = payload
            .purpose
            .as_ref()
            .is_some_and(|purpose| purpose == &self.0);

        let purpose_exists = payload.purpose.is_some();
        let role_id_exists = payload.role_id.is_some();

        if is_purpose_equal && !role_id_exists || role_id_exists && !purpose_exists {
            Ok((
                UserIdFromAuth {
                    user_id: payload.user_id.clone(),
                    tenant_id: payload.tenant_id,
                },
                AuthenticationType::SinglePurposeOrLoginJwt {
                    user_id: payload.user_id,
                    purpose: payload.purpose,
                    role_id: payload.role_id,
                },
            ))
        } else {
            Err(errors::ApiErrorResponse::InvalidJwtToken.into())
        }
    }
}

#[cfg(feature = "olap")]
#[derive(Debug)]
pub struct AnyPurposeOrLoginTokenAuth;

#[cfg(feature = "olap")]
#[async_trait]
impl<A> AuthenticateAndFetch<UserIdFromAuth, A> for AnyPurposeOrLoginTokenAuth
where
    A: SessionStateInfo + Sync,
{
    async fn authenticate_and_fetch(
        &self,
        request_headers: &HeaderMap,
        state: &A,
    ) -> RouterResult<(UserIdFromAuth, AuthenticationType)> {
        let payload =
            parse_jwt_payload::<A, SinglePurposeOrLoginToken>(request_headers, state).await?;
        if payload.check_in_blacklist(state).await? {
            return Err(errors::ApiErrorResponse::InvalidJwtToken.into());
        }

        let purpose_exists = payload.purpose.is_some();
        let role_id_exists = payload.role_id.is_some();

        if purpose_exists ^ role_id_exists {
            Ok((
                UserIdFromAuth {
                    user_id: payload.user_id.clone(),
                    tenant_id: payload.tenant_id,
                },
                AuthenticationType::SinglePurposeOrLoginJwt {
                    user_id: payload.user_id,
                    purpose: payload.purpose,
                    role_id: payload.role_id,
                },
            ))
        } else {
            Err(errors::ApiErrorResponse::InvalidJwtToken.into())
        }
    }
}

#[derive(Debug, Default)]
pub struct AdminApiAuth;

#[async_trait]
impl<A> AuthenticateAndFetch<(), A> for AdminApiAuth
where
    A: SessionStateInfo + Sync,
{
    async fn authenticate_and_fetch(
        &self,
        request_headers: &HeaderMap,
        state: &A,
    ) -> RouterResult<((), AuthenticationType)> {
        let request_admin_api_key =
            get_api_key(request_headers).change_context(errors::ApiErrorResponse::Unauthorized)?;
        let conf = state.conf();

        let admin_api_key = &conf.secrets.get_inner().admin_api_key;

        if request_admin_api_key != admin_api_key.peek() {
            Err(report!(errors::ApiErrorResponse::Unauthorized)
                .attach_printable("Admin Authentication Failure"))?;
        }

        Ok(((), AuthenticationType::AdminApiKey))
    }
}

#[derive(Debug, Default)]
pub struct V2AdminApiAuth;

#[async_trait]
impl<A> AuthenticateAndFetch<(), A> for V2AdminApiAuth
where
    A: SessionStateInfo + Sync,
{
    async fn authenticate_and_fetch(
        &self,
        request_headers: &HeaderMap,
        state: &A,
    ) -> RouterResult<((), AuthenticationType)> {
        let header_map_struct = HeaderMapStruct::new(request_headers);
        let auth_string = header_map_struct.get_auth_string_from_header()?;
        let request_admin_api_key = auth_string
            .split(',')
            .find_map(|part| part.trim().strip_prefix("admin-api-key="))
            .ok_or_else(|| {
                report!(errors::ApiErrorResponse::Unauthorized)
                    .attach_printable("Unable to parse admin_api_key")
            })?;
        if request_admin_api_key.is_empty() {
            return Err(errors::ApiErrorResponse::Unauthorized)
                .attach_printable("Admin Api key is empty");
        }
        let conf = state.conf();

        let admin_api_key = &conf.secrets.get_inner().admin_api_key;

        if request_admin_api_key != admin_api_key.peek() {
            Err(report!(errors::ApiErrorResponse::Unauthorized)
                .attach_printable("Admin Authentication Failure"))?;
        }

        Ok(((), AuthenticationType::AdminApiKey))
    }
}
#[derive(Debug)]
pub struct AdminApiAuthWithMerchantIdFromRoute(pub id_type::MerchantId);

#[cfg(feature = "v1")]
#[async_trait]
impl<A> AuthenticateAndFetch<AuthenticationData, A> for AdminApiAuthWithMerchantIdFromRoute
where
    A: SessionStateInfo + Sync,
{
    async fn authenticate_and_fetch(
        &self,
        request_headers: &HeaderMap,
        state: &A,
    ) -> RouterResult<(AuthenticationData, AuthenticationType)> {
        AdminApiAuth
            .authenticate_and_fetch(request_headers, state)
            .await?;

        let merchant_id = self.0.clone();

        let key_manager_state = &(&state.session_state()).into();
        let key_store = state
            .store()
            .get_merchant_key_store_by_merchant_id(
                key_manager_state,
                &merchant_id,
                &state.store().get_master_key().to_vec().into(),
            )
            .await
            .to_not_found_response(errors::ApiErrorResponse::Unauthorized)?;

        let merchant = state
            .store()
            .find_merchant_account_by_merchant_id(key_manager_state, &merchant_id, &key_store)
            .await
            .to_not_found_response(errors::ApiErrorResponse::Unauthorized)?;

        let auth = AuthenticationData {
            merchant_account: merchant,
            platform_account_context: None,
            key_store,
            profile_id: None,
        };

        Ok((
            auth,
            AuthenticationType::AdminApiAuthWithMerchantId { merchant_id },
        ))
    }
}

#[cfg(feature = "v2")]
#[async_trait]
impl<A> AuthenticateAndFetch<AuthenticationData, A> for AdminApiAuthWithMerchantIdFromRoute
where
    A: SessionStateInfo + Sync,
{
    async fn authenticate_and_fetch(
        &self,
        request_headers: &HeaderMap,
        state: &A,
    ) -> RouterResult<(AuthenticationData, AuthenticationType)> {
        if state.conf().platform.enabled {
            throw_error_if_platform_merchant_authentication_required(request_headers)?;
        }

        V2AdminApiAuth
            .authenticate_and_fetch(request_headers, state)
            .await?;

        let merchant_id = self.0.clone();
        let profile_id =
            get_id_type_by_key_from_headers(headers::X_PROFILE_ID.to_string(), request_headers)?
                .get_required_value(headers::X_PROFILE_ID)?;
        let key_manager_state = &(&state.session_state()).into();
        let key_store = state
            .store()
            .get_merchant_key_store_by_merchant_id(
                key_manager_state,
                &merchant_id,
                &state.store().get_master_key().to_vec().into(),
            )
            .await
            .to_not_found_response(errors::ApiErrorResponse::Unauthorized)?;
        let profile = state
            .store()
            .find_business_profile_by_merchant_id_profile_id(
                key_manager_state,
                &key_store,
                &merchant_id,
                &profile_id,
            )
            .await
            .to_not_found_response(errors::ApiErrorResponse::Unauthorized)?;
        let merchant = state
            .store()
            .find_merchant_account_by_merchant_id(key_manager_state, &merchant_id, &key_store)
            .await
            .to_not_found_response(errors::ApiErrorResponse::Unauthorized)?;

        let auth = AuthenticationData {
            merchant_account: merchant,
            platform_account_context: None,
            key_store,
            profile,
        };

        Ok((
            auth,
            AuthenticationType::AdminApiAuthWithMerchantId { merchant_id },
        ))
    }
}

#[cfg(feature = "v2")]
#[async_trait]
impl<A> AuthenticateAndFetch<AuthenticationDataWithoutProfile, A>
    for AdminApiAuthWithMerchantIdFromRoute
where
    A: SessionStateInfo + Sync,
{
    async fn authenticate_and_fetch(
        &self,
        request_headers: &HeaderMap,
        state: &A,
    ) -> RouterResult<(AuthenticationDataWithoutProfile, AuthenticationType)> {
        if state.conf().platform.enabled {
            throw_error_if_platform_merchant_authentication_required(request_headers)?;
        }

        V2AdminApiAuth
            .authenticate_and_fetch(request_headers, state)
            .await?;

        let merchant_id = self.0.clone();

        let key_manager_state = &(&state.session_state()).into();
        let key_store = state
            .store()
            .get_merchant_key_store_by_merchant_id(
                key_manager_state,
                &merchant_id,
                &state.store().get_master_key().to_vec().into(),
            )
            .await
            .to_not_found_response(errors::ApiErrorResponse::Unauthorized)?;

        let merchant = state
            .store()
            .find_merchant_account_by_merchant_id(key_manager_state, &merchant_id, &key_store)
            .await
            .to_not_found_response(errors::ApiErrorResponse::Unauthorized)?;

        let auth = AuthenticationDataWithoutProfile {
            merchant_account: merchant,
            key_store,
        };

        Ok((
            auth,
            AuthenticationType::AdminApiAuthWithMerchantId { merchant_id },
        ))
    }
}

#[derive(Debug, Default)]
pub struct AdminApiAuthWithApiKeyFallback {
    pub organization_id: Option<id_type::OrganizationId>,
}

#[cfg(feature = "v1")]
#[async_trait]
impl<A> AuthenticateAndFetch<Option<AuthenticationDataWithOrg>, A>
    for AdminApiAuthWithApiKeyFallback
where
    A: SessionStateInfo + Sync,
{
    async fn authenticate_and_fetch(
        &self,
        request_headers: &HeaderMap,
        state: &A,
    ) -> RouterResult<(Option<AuthenticationDataWithOrg>, AuthenticationType)> {
        let request_api_key =
            get_api_key(request_headers).change_context(errors::ApiErrorResponse::Unauthorized)?;

        let conf = state.conf();

        let admin_api_key = &conf.secrets.get_inner().admin_api_key;

        if request_api_key == admin_api_key.peek() {
            return Ok((None, AuthenticationType::AdminApiKey));
        }
        let Some(fallback_merchant_ids) = conf.fallback_merchant_ids_api_key_auth.as_ref() else {
            return Err(report!(errors::ApiErrorResponse::Unauthorized)).attach_printable(
                "Api Key Authentication Failure: fallback merchant set not configured",
            );
        };

        let api_key = api_keys::PlaintextApiKey::from(request_api_key);
        let hash_key = conf.api_keys.get_inner().get_hash_key()?;
        let hashed_api_key = api_key.keyed_hash(hash_key.peek());

        let stored_api_key = state
            .store()
            .find_api_key_by_hash_optional(hashed_api_key.into())
            .await
            .change_context(errors::ApiErrorResponse::InternalServerError)
            .attach_printable("Failed to retrieve API key")?
            .ok_or(report!(errors::ApiErrorResponse::Unauthorized))
            .attach_printable("Merchant not authenticated")?;

        if stored_api_key
            .expires_at
            .map(|expires_at| expires_at < date_time::now())
            .unwrap_or(false)
        {
            return Err(report!(errors::ApiErrorResponse::Unauthorized))
                .attach_printable("API key has expired");
        }

        let key_manager_state = &(&state.session_state()).into();

        let key_store = state
            .store()
            .get_merchant_key_store_by_merchant_id(
                key_manager_state,
                &stored_api_key.merchant_id,
                &state.store().get_master_key().to_vec().into(),
            )
            .await
            .change_context(errors::ApiErrorResponse::Unauthorized)
            .attach_printable("Failed to fetch merchant key store for the merchant id")?;

        let merchant = state
            .store()
            .find_merchant_account_by_merchant_id(
                key_manager_state,
                &stored_api_key.merchant_id,
                &key_store,
            )
            .await
            .to_not_found_response(errors::ApiErrorResponse::Unauthorized)?;

        if let Some(ref organization_id) = self.organization_id {
            if organization_id != merchant.get_org_id() {
                return Err(
                    report!(errors::ApiErrorResponse::Unauthorized).attach_printable(
                        "Organization ID from request and merchant account does not match",
                    ),
                );
            }
        }

        if fallback_merchant_ids
            .merchant_ids
            .contains(&stored_api_key.merchant_id)
        {
            return Ok((
                Some(AuthenticationDataWithOrg {
                    organization_id: merchant.organization_id,
                }),
                AuthenticationType::ApiKey {
                    merchant_id: stored_api_key.merchant_id,
                    key_id: stored_api_key.key_id,
                },
            ));
        }
        Err(report!(errors::ApiErrorResponse::Unauthorized)
            .attach_printable("Admin Authentication Failure"))
    }
}

#[derive(Debug, Default)]
pub struct AdminApiAuthWithApiKeyFallbackAndMerchantIdFromRoute(pub id_type::MerchantId);

#[cfg(feature = "v1")]
impl AdminApiAuthWithApiKeyFallbackAndMerchantIdFromRoute {
    async fn fetch_merchant_key_store_and_account<A: SessionStateInfo + Sync>(
        merchant_id: &id_type::MerchantId,
        state: &A,
    ) -> RouterResult<(domain::MerchantKeyStore, domain::MerchantAccount)> {
        let key_manager_state = &(&state.session_state()).into();
        let key_store = state
            .store()
            .get_merchant_key_store_by_merchant_id(
                key_manager_state,
                merchant_id,
                &state.store().get_master_key().to_vec().into(),
            )
            .await
            .to_not_found_response(errors::ApiErrorResponse::Unauthorized)?;

        let merchant = state
            .store()
            .find_merchant_account_by_merchant_id(key_manager_state, merchant_id, &key_store)
            .await
            .to_not_found_response(errors::ApiErrorResponse::Unauthorized)?;

        Ok((key_store, merchant))
    }
}

#[cfg(feature = "v1")]
#[async_trait]
impl<A> AuthenticateAndFetch<AuthenticationData, A>
    for AdminApiAuthWithApiKeyFallbackAndMerchantIdFromRoute
where
    A: SessionStateInfo + Sync,
{
    async fn authenticate_and_fetch(
        &self,
        request_headers: &HeaderMap,
        state: &A,
    ) -> RouterResult<(AuthenticationData, AuthenticationType)> {
        let merchant_id_from_route: id_type::MerchantId = self.0.clone();
        let request_api_key =
            get_api_key(request_headers).change_context(errors::ApiErrorResponse::Unauthorized)?;
        let conf = state.conf();

        let admin_api_key: &masking::Secret<String> = &conf.secrets.get_inner().admin_api_key;

        if request_api_key == admin_api_key.peek() {
            let (key_store, merchant) =
                Self::fetch_merchant_key_store_and_account(&merchant_id_from_route, state).await?;
            let auth = AuthenticationData {
                merchant_account: merchant,
                platform_account_context: None,
                key_store,
                profile_id: None,
            };
            return Ok((
                auth,
                AuthenticationType::AdminApiAuthWithMerchantId {
                    merchant_id: merchant_id_from_route.clone(),
                },
            ));
        }
        let Some(fallback_merchant_ids) = conf.fallback_merchant_ids_api_key_auth.as_ref() else {
            return Err(report!(errors::ApiErrorResponse::Unauthorized)).attach_printable(
                "Api Key Authentication Failure: fallback merchant set not configured",
            );
        };

        let api_key = api_keys::PlaintextApiKey::from(request_api_key);
        let hash_key = conf.api_keys.get_inner().get_hash_key()?;
        let hashed_api_key = api_key.keyed_hash(hash_key.peek());

        let stored_api_key = state
            .store()
            .find_api_key_by_hash_optional(hashed_api_key.into())
            .await
            .change_context(errors::ApiErrorResponse::InternalServerError)
            .attach_printable("Failed to retrieve API key")?
            .ok_or(report!(errors::ApiErrorResponse::Unauthorized))
            .attach_printable("Merchant not authenticated")?;

        if stored_api_key
            .expires_at
            .map(|expires_at| expires_at < date_time::now())
            .unwrap_or(false)
        {
            return Err(report!(errors::ApiErrorResponse::Unauthorized))
                .attach_printable("API key has expired");
        }

        if fallback_merchant_ids
            .merchant_ids
            .contains(&stored_api_key.merchant_id)
        {
            let (_, api_key_merchant) =
                Self::fetch_merchant_key_store_and_account(&stored_api_key.merchant_id, state)
                    .await?;
            let (route_key_store, route_merchant) =
                Self::fetch_merchant_key_store_and_account(&merchant_id_from_route, state).await?;
            if api_key_merchant.get_org_id() == route_merchant.get_org_id() {
                let auth = AuthenticationData {
                    merchant_account: route_merchant,
                    platform_account_context: None,
                    key_store: route_key_store,
                    profile_id: None,
                };
                return Ok((
                    auth.clone(),
                    AuthenticationType::MerchantId {
                        merchant_id: auth.merchant_account.get_id().clone(),
                    },
                ));
            }
        }

        Err(report!(errors::ApiErrorResponse::Unauthorized)
            .attach_printable("Admin Authentication Failure"))
    }
}

/// A helper struct to extract headers from the request
pub(crate) struct HeaderMapStruct<'a> {
    headers: &'a HeaderMap,
}

impl<'a> HeaderMapStruct<'a> {
    pub fn new(headers: &'a HeaderMap) -> Self {
        HeaderMapStruct { headers }
    }

    fn get_mandatory_header_value_by_key(
        &self,
        key: &str,
    ) -> Result<&str, error_stack::Report<errors::ApiErrorResponse>> {
        self.headers
            .get(key)
            .ok_or(errors::ApiErrorResponse::InvalidRequestData {
                message: format!("Missing header key: `{}`", key),
            })
            .attach_printable(format!("Failed to find header key: {}", key))?
            .to_str()
            .change_context(errors::ApiErrorResponse::InvalidDataValue {
                field_name: "`{key}` in headers",
            })
            .attach_printable(format!(
                "Failed to convert header value to string for header key: {}",
                key
            ))
    }

    /// Get the id type from the header
    /// This can be used to extract lineage ids from the headers
    pub fn get_id_type_from_header<
        T: TryFrom<
            std::borrow::Cow<'static, str>,
            Error = error_stack::Report<errors::ValidationError>,
        >,
    >(
        &self,
        key: &str,
    ) -> RouterResult<T> {
        self.get_mandatory_header_value_by_key(key)
            .map(|val| val.to_owned())
            .and_then(|header_value| {
                T::try_from(std::borrow::Cow::Owned(header_value)).change_context(
                    errors::ApiErrorResponse::InvalidRequestData {
                        message: format!("`{}` header is invalid", key),
                    },
                )
            })
    }
    #[cfg(feature = "v2")]
    pub fn get_organization_id_from_header(&self) -> RouterResult<id_type::OrganizationId> {
        self.get_mandatory_header_value_by_key(headers::X_ORGANIZATION_ID)
            .map(|val| val.to_owned())
            .and_then(|organization_id| {
                id_type::OrganizationId::try_from_string(organization_id).change_context(
                    errors::ApiErrorResponse::InvalidRequestData {
                        message: format!("`{}` header is invalid", headers::X_ORGANIZATION_ID),
                    },
                )
            })
    }

    pub fn get_auth_string_from_header(&self) -> RouterResult<&str> {
        self.headers
            .get(headers::AUTHORIZATION)
            .get_required_value(headers::AUTHORIZATION)?
            .to_str()
            .change_context(errors::ApiErrorResponse::InvalidDataValue {
                field_name: headers::AUTHORIZATION,
            })
            .attach_printable("Failed to convert authorization header to string")
    }

    pub fn get_id_type_from_header_if_present<T>(&self, key: &str) -> RouterResult<Option<T>>
    where
        T: TryFrom<
            std::borrow::Cow<'static, str>,
            Error = error_stack::Report<errors::ValidationError>,
        >,
    {
        self.headers
            .get(key)
            .map(|value| value.to_str())
            .transpose()
            .change_context(errors::ApiErrorResponse::InvalidDataValue {
                field_name: "`{key}` in headers",
            })
            .attach_printable(format!(
                "Failed to convert header value to string for header key: {}",
                key
            ))?
            .map(|value| {
                T::try_from(std::borrow::Cow::Owned(value.to_owned())).change_context(
                    errors::ApiErrorResponse::InvalidRequestData {
                        message: format!("`{}` header is invalid", key),
                    },
                )
            })
            .transpose()
    }
}

/// Get the merchant-id from `x-merchant-id` header
#[derive(Debug)]
pub struct AdminApiAuthWithMerchantIdFromHeader;

#[cfg(feature = "v1")]
#[async_trait]
impl<A> AuthenticateAndFetch<AuthenticationData, A> for AdminApiAuthWithMerchantIdFromHeader
where
    A: SessionStateInfo + Sync,
{
    async fn authenticate_and_fetch(
        &self,
        request_headers: &HeaderMap,
        state: &A,
    ) -> RouterResult<(AuthenticationData, AuthenticationType)> {
        AdminApiAuth
            .authenticate_and_fetch(request_headers, state)
            .await?;

        let merchant_id = HeaderMapStruct::new(request_headers)
            .get_id_type_from_header::<id_type::MerchantId>(headers::X_MERCHANT_ID)?;

        let key_manager_state = &(&state.session_state()).into();
        let key_store = state
            .store()
            .get_merchant_key_store_by_merchant_id(
                key_manager_state,
                &merchant_id,
                &state.store().get_master_key().to_vec().into(),
            )
            .await
            .to_not_found_response(errors::ApiErrorResponse::MerchantAccountNotFound)?;

        let merchant = state
            .store()
            .find_merchant_account_by_merchant_id(key_manager_state, &merchant_id, &key_store)
            .await
            .to_not_found_response(errors::ApiErrorResponse::Unauthorized)?;

        let auth = AuthenticationData {
            merchant_account: merchant,
            platform_account_context: None,
            key_store,
            profile_id: None,
        };
        Ok((
            auth,
            AuthenticationType::AdminApiAuthWithMerchantId { merchant_id },
        ))
    }
}

#[cfg(feature = "v2")]
#[async_trait]
impl<A> AuthenticateAndFetch<AuthenticationData, A> for AdminApiAuthWithMerchantIdFromHeader
where
    A: SessionStateInfo + Sync,
{
    async fn authenticate_and_fetch(
        &self,
        request_headers: &HeaderMap,
        state: &A,
    ) -> RouterResult<(AuthenticationData, AuthenticationType)> {
        if state.conf().platform.enabled {
            throw_error_if_platform_merchant_authentication_required(request_headers)?;
        }

        V2AdminApiAuth
            .authenticate_and_fetch(request_headers, state)
            .await?;

        let merchant_id = HeaderMapStruct::new(request_headers)
            .get_id_type_from_header::<id_type::MerchantId>(headers::X_MERCHANT_ID)?;
        let profile_id =
            get_id_type_by_key_from_headers(headers::X_PROFILE_ID.to_string(), request_headers)?
                .get_required_value(headers::X_PROFILE_ID)?;

        let key_manager_state = &(&state.session_state()).into();
        let key_store = state
            .store()
            .get_merchant_key_store_by_merchant_id(
                key_manager_state,
                &merchant_id,
                &state.store().get_master_key().to_vec().into(),
            )
            .await
            .to_not_found_response(errors::ApiErrorResponse::MerchantAccountNotFound)?;
        let profile = state
            .store()
            .find_business_profile_by_merchant_id_profile_id(
                key_manager_state,
                &key_store,
                &merchant_id,
                &profile_id,
            )
            .await
            .to_not_found_response(errors::ApiErrorResponse::Unauthorized)?;
        let merchant = state
            .store()
            .find_merchant_account_by_merchant_id(key_manager_state, &merchant_id, &key_store)
            .await
            .to_not_found_response(errors::ApiErrorResponse::Unauthorized)?;

        let auth = AuthenticationData {
            merchant_account: merchant,
            platform_account_context: None,
            key_store,
            profile,
        };
        Ok((
            auth,
            AuthenticationType::AdminApiAuthWithMerchantId { merchant_id },
        ))
    }
}

#[cfg(feature = "v2")]
#[async_trait]
impl<A> AuthenticateAndFetch<AuthenticationDataWithoutProfile, A>
    for AdminApiAuthWithMerchantIdFromHeader
where
    A: SessionStateInfo + Sync,
{
    async fn authenticate_and_fetch(
        &self,
        request_headers: &HeaderMap,
        state: &A,
    ) -> RouterResult<(AuthenticationDataWithoutProfile, AuthenticationType)> {
        if state.conf().platform.enabled {
            throw_error_if_platform_merchant_authentication_required(request_headers)?;
        }

        V2AdminApiAuth
            .authenticate_and_fetch(request_headers, state)
            .await?;

        let merchant_id = HeaderMapStruct::new(request_headers)
            .get_id_type_from_header::<id_type::MerchantId>(headers::X_MERCHANT_ID)?;

        let key_manager_state = &(&state.session_state()).into();
        let key_store = state
            .store()
            .get_merchant_key_store_by_merchant_id(
                key_manager_state,
                &merchant_id,
                &state.store().get_master_key().to_vec().into(),
            )
            .await
            .to_not_found_response(errors::ApiErrorResponse::MerchantAccountNotFound)?;

        let merchant = state
            .store()
            .find_merchant_account_by_merchant_id(key_manager_state, &merchant_id, &key_store)
            .await
            .to_not_found_response(errors::ApiErrorResponse::Unauthorized)?;

        let auth = AuthenticationDataWithoutProfile {
            merchant_account: merchant,
            key_store,
        };
        Ok((
            auth,
            AuthenticationType::AdminApiAuthWithMerchantId { merchant_id },
        ))
    }
}

#[derive(Debug)]
pub struct EphemeralKeyAuth;

#[cfg(feature = "v1")]
#[async_trait]
impl<A> AuthenticateAndFetch<AuthenticationData, A> for EphemeralKeyAuth
where
    A: SessionStateInfo + Sync,
{
    async fn authenticate_and_fetch(
        &self,
        request_headers: &HeaderMap,
        state: &A,
    ) -> RouterResult<(AuthenticationData, AuthenticationType)> {
        let api_key =
            get_api_key(request_headers).change_context(errors::ApiErrorResponse::Unauthorized)?;
        let ephemeral_key = state
            .store()
            .get_ephemeral_key(api_key)
            .await
            .change_context(errors::ApiErrorResponse::Unauthorized)?;

        MerchantIdAuth(ephemeral_key.merchant_id)
            .authenticate_and_fetch(request_headers, state)
            .await
    }
}

#[derive(Debug)]
#[cfg(feature = "v1")]
pub struct MerchantIdAuth(pub id_type::MerchantId);

#[cfg(feature = "v1")]
#[async_trait]
impl<A> AuthenticateAndFetch<AuthenticationData, A> for MerchantIdAuth
where
    A: SessionStateInfo + Sync,
{
    async fn authenticate_and_fetch(
        &self,
        request_headers: &HeaderMap,
        state: &A,
    ) -> RouterResult<(AuthenticationData, AuthenticationType)> {
        if state.conf().platform.enabled {
            throw_error_if_platform_merchant_authentication_required(request_headers)?;
        }

        let key_manager_state = &(&state.session_state()).into();
        let key_store = state
            .store()
            .get_merchant_key_store_by_merchant_id(
                key_manager_state,
                &self.0,
                &state.store().get_master_key().to_vec().into(),
            )
            .await
            .to_not_found_response(errors::ApiErrorResponse::Unauthorized)?;

        let merchant = state
            .store()
            .find_merchant_account_by_merchant_id(key_manager_state, &self.0, &key_store)
            .await
            .to_not_found_response(errors::ApiErrorResponse::Unauthorized)?;

        let auth = AuthenticationData {
            merchant_account: merchant,
            platform_account_context: None,
            key_store,
            profile_id: None,
        };
        Ok((
            auth.clone(),
            AuthenticationType::MerchantId {
                merchant_id: auth.merchant_account.get_id().clone(),
            },
        ))
    }
}

#[derive(Debug)]
#[cfg(feature = "v2")]
pub struct MerchantIdAuth;

#[cfg(feature = "v2")]
#[async_trait]
impl<A> AuthenticateAndFetch<AuthenticationData, A> for MerchantIdAuth
where
    A: SessionStateInfo + Sync,
{
    async fn authenticate_and_fetch(
        &self,
        request_headers: &HeaderMap,
        state: &A,
    ) -> RouterResult<(AuthenticationData, AuthenticationType)> {
        if state.conf().platform.enabled {
            throw_error_if_platform_merchant_authentication_required(request_headers)?;
        }

        let key_manager_state = &(&state.session_state()).into();
        let merchant_id = HeaderMapStruct::new(request_headers)
            .get_id_type_from_header::<id_type::MerchantId>(headers::X_MERCHANT_ID)?;
        let profile_id =
            get_id_type_by_key_from_headers(headers::X_PROFILE_ID.to_string(), request_headers)?
                .get_required_value(headers::X_PROFILE_ID)?;
        let key_store = state
            .store()
            .get_merchant_key_store_by_merchant_id(
                key_manager_state,
                &merchant_id,
                &state.store().get_master_key().to_vec().into(),
            )
            .await
            .to_not_found_response(errors::ApiErrorResponse::Unauthorized)?;

        let profile = state
            .store()
            .find_business_profile_by_merchant_id_profile_id(
                key_manager_state,
                &key_store,
                &merchant_id,
                &profile_id,
            )
            .await
            .to_not_found_response(errors::ApiErrorResponse::Unauthorized)?;
        let merchant = state
            .store()
            .find_merchant_account_by_merchant_id(key_manager_state, &merchant_id, &key_store)
            .await
            .to_not_found_response(errors::ApiErrorResponse::Unauthorized)?;

        let auth = AuthenticationData {
            merchant_account: merchant,
            platform_account_context: None,
            key_store,
            profile,
        };
        Ok((
            auth.clone(),
            AuthenticationType::MerchantId {
                merchant_id: auth.merchant_account.get_id().clone(),
            },
        ))
    }
}

#[derive(Debug)]
#[cfg(feature = "v2")]
pub struct MerchantIdAndProfileIdAuth {
    pub merchant_id: id_type::MerchantId,
    pub profile_id: id_type::ProfileId,
}

#[cfg(feature = "v2")]
#[async_trait]
impl<A> AuthenticateAndFetch<AuthenticationData, A> for MerchantIdAndProfileIdAuth
where
    A: SessionStateInfo + Sync,
{
    async fn authenticate_and_fetch(
        &self,
        request_headers: &HeaderMap,
        state: &A,
    ) -> RouterResult<(AuthenticationData, AuthenticationType)> {
        if state.conf().platform.enabled {
            throw_error_if_platform_merchant_authentication_required(request_headers)?;
        }

        let key_manager_state = &(&state.session_state()).into();
        let key_store = state
            .store()
            .get_merchant_key_store_by_merchant_id(
                key_manager_state,
                &self.merchant_id,
                &state.store().get_master_key().to_vec().into(),
            )
            .await
            .to_not_found_response(errors::ApiErrorResponse::Unauthorized)?;

        let profile = state
            .store()
            .find_business_profile_by_merchant_id_profile_id(
                key_manager_state,
                &key_store,
                &self.merchant_id,
                &self.profile_id,
            )
            .await
            .to_not_found_response(errors::ApiErrorResponse::Unauthorized)?;
        let merchant = state
            .store()
            .find_merchant_account_by_merchant_id(key_manager_state, &self.merchant_id, &key_store)
            .await
            .to_not_found_response(errors::ApiErrorResponse::Unauthorized)?;

        let auth = AuthenticationData {
            merchant_account: merchant,
            platform_account_context: None,
            key_store,
            profile,
        };
        Ok((
            auth.clone(),
            AuthenticationType::MerchantId {
                merchant_id: auth.merchant_account.get_id().clone(),
            },
        ))
    }
}

#[derive(Debug)]
#[cfg(feature = "v2")]
pub struct PublishableKeyAndProfileIdAuth {
    pub publishable_key: String,
    pub profile_id: id_type::ProfileId,
}

#[async_trait]
#[cfg(feature = "v2")]
impl<A> AuthenticateAndFetch<AuthenticationData, A> for PublishableKeyAndProfileIdAuth
where
    A: SessionStateInfo + Sync,
{
    async fn authenticate_and_fetch(
        &self,
        _request_headers: &HeaderMap,
        state: &A,
    ) -> RouterResult<(AuthenticationData, AuthenticationType)> {
        let key_manager_state = &(&state.session_state()).into();
        let (merchant_account, key_store) = state
            .store()
            .find_merchant_account_by_publishable_key(
                key_manager_state,
                self.publishable_key.as_str(),
            )
            .await
            .map_err(|e| {
                if e.current_context().is_db_not_found() {
                    e.change_context(errors::ApiErrorResponse::Unauthorized)
                } else {
                    e.change_context(errors::ApiErrorResponse::InternalServerError)
                }
            })?;

        let profile = state
            .store()
            .find_business_profile_by_profile_id(key_manager_state, &key_store, &self.profile_id)
            .await
            .to_not_found_response(errors::ApiErrorResponse::ProfileNotFound {
                id: self.profile_id.get_string_repr().to_owned(),
            })?;

        let merchant_id = merchant_account.get_id().clone();

        Ok((
            AuthenticationData {
                merchant_account,
                platform_account_context: None,
                key_store,
                profile,
            },
            AuthenticationType::PublishableKey { merchant_id },
        ))
    }
}

/// Take api-key from `Authorization` header
#[cfg(feature = "v2")]
#[derive(Debug)]
pub struct V2ApiKeyAuth {
    pub is_connected_allowed: bool,
    pub is_platform_allowed: bool,
}

#[cfg(feature = "v2")]
#[async_trait]
impl<A> AuthenticateAndFetch<AuthenticationData, A> for V2ApiKeyAuth
where
    A: SessionStateInfo + Sync,
{
    async fn authenticate_and_fetch(
        &self,
        request_headers: &HeaderMap,
        state: &A,
    ) -> RouterResult<(AuthenticationData, AuthenticationType)> {
        let header_map_struct = HeaderMapStruct::new(request_headers);
        let auth_string = header_map_struct.get_auth_string_from_header()?;

        let api_key = auth_string
            .split(',')
            .find_map(|part| part.trim().strip_prefix("api-key="))
            .ok_or_else(|| {
                report!(errors::ApiErrorResponse::Unauthorized)
                    .attach_printable("Unable to parse api_key")
            })?;
        if api_key.is_empty() {
            return Err(errors::ApiErrorResponse::Unauthorized)
                .attach_printable("API key is empty");
        }

        let profile_id = HeaderMapStruct::new(request_headers)
            .get_id_type_from_header::<id_type::ProfileId>(headers::X_PROFILE_ID)?;

        let api_key = api_keys::PlaintextApiKey::from(api_key);
        let hash_key = {
            let config = state.conf();
            config.api_keys.get_inner().get_hash_key()?
        };
        let hashed_api_key = api_key.keyed_hash(hash_key.peek());

        let stored_api_key = state
            .store()
            .find_api_key_by_hash_optional(hashed_api_key.into())
            .await
            .change_context(errors::ApiErrorResponse::InternalServerError) // If retrieve failed
            .attach_printable("Failed to retrieve API key")?
            .ok_or(report!(errors::ApiErrorResponse::Unauthorized)) // If retrieve returned `None`
            .attach_printable("Merchant not authenticated")?;

        if stored_api_key
            .expires_at
            .map(|expires_at| expires_at < date_time::now())
            .unwrap_or(false)
        {
            return Err(report!(errors::ApiErrorResponse::Unauthorized))
                .attach_printable("API key has expired");
        }

        let key_manager_state = &(&state.session_state()).into();

        let key_store = state
            .store()
            .get_merchant_key_store_by_merchant_id(
                key_manager_state,
                &stored_api_key.merchant_id,
                &state.store().get_master_key().to_vec().into(),
            )
            .await
            .change_context(errors::ApiErrorResponse::Unauthorized)
            .attach_printable("Failed to fetch merchant key store for the merchant id")?;

        let merchant = state
            .store()
            .find_merchant_account_by_merchant_id(
                key_manager_state,
                &stored_api_key.merchant_id,
                &key_store,
            )
            .await
            .to_not_found_response(errors::ApiErrorResponse::Unauthorized)?;

        // Get connected merchant account if API call is done by Platform merchant account on behalf of connected merchant account
        let (merchant, platform_merchant_account) = if state.conf().platform.enabled {
            get_platform_merchant_account(state, request_headers, merchant).await?
        } else {
            (merchant, None)
        };

        if platform_merchant_account.is_some() && !self.is_platform_allowed {
            return Err(report!(
                errors::ApiErrorResponse::PlatformAccountAuthNotSupported
            ))
            .attach_printable("Platform not authorized to access the resource");
        }

        let platform_account_context =
            platform_merchant_account
                .clone()
                .map(|platform_account| PlatformAccountContext {
                    platform_account,
                    key_store: key_store.clone(),
                });

        let key_store = if platform_merchant_account.is_some() {
            state
                .store()
                .get_merchant_key_store_by_merchant_id(
                    key_manager_state,
                    merchant.get_id(),
                    &state.store().get_master_key().to_vec().into(),
                )
                .await
                .change_context(errors::ApiErrorResponse::Unauthorized)
                .attach_printable("Failed to fetch merchant key store for the merchant id")?
        } else {
            key_store
        };

        let profile = state
            .store()
            .find_business_profile_by_profile_id(key_manager_state, &key_store, &profile_id)
            .await
            .to_not_found_response(errors::ApiErrorResponse::Unauthorized)?;

        let auth = AuthenticationData {
            merchant_account: merchant,
            platform_account_context,
            key_store,
            profile,
        };
        Ok((
            auth.clone(),
            AuthenticationType::ApiKey {
                merchant_id: auth.merchant_account.get_id().clone(),
                key_id: stored_api_key.key_id,
            },
        ))
    }
}

#[cfg(feature = "v2")]
#[derive(Debug)]
pub struct V2ClientAuth(pub common_utils::types::authentication::ResourceId);

#[cfg(feature = "v2")]
#[async_trait]
impl<A> AuthenticateAndFetch<AuthenticationData, A> for V2ClientAuth
where
    A: SessionStateInfo + Sync,
{
    async fn authenticate_and_fetch(
        &self,
        request_headers: &HeaderMap,
        state: &A,
    ) -> RouterResult<(AuthenticationData, AuthenticationType)> {
        let header_map_struct = HeaderMapStruct::new(request_headers);
        let auth_string = header_map_struct.get_auth_string_from_header()?;

        let publishable_key = auth_string
            .split(',')
            .find_map(|part| part.trim().strip_prefix("publishable-key="))
            .ok_or_else(|| {
                report!(errors::ApiErrorResponse::Unauthorized)
                    .attach_printable("Unable to parse publishable_key")
            })?;

        let client_secret = auth_string
            .split(',')
            .find_map(|part| part.trim().strip_prefix("client-secret="))
            .ok_or_else(|| {
                report!(errors::ApiErrorResponse::Unauthorized)
                    .attach_printable("Unable to parse client_secret")
            })?;

        let key_manager_state: &common_utils::types::keymanager::KeyManagerState =
            &(&state.session_state()).into();

        let db_client_secret: diesel_models::ClientSecretType = state
            .store()
            .get_client_secret(client_secret)
            .await
            .change_context(errors::ApiErrorResponse::Unauthorized)
            .attach_printable("Invalid ephemeral_key")?;

        let profile_id =
            get_id_type_by_key_from_headers(headers::X_PROFILE_ID.to_string(), request_headers)?
                .get_required_value(headers::X_PROFILE_ID)?;

        match (&self.0, &db_client_secret.resource_id) {
            (
                common_utils::types::authentication::ResourceId::Payment(self_id),
                common_utils::types::authentication::ResourceId::Payment(db_id),
            ) => {
                fp_utils::when(self_id != db_id, || {
                    Err::<(), errors::ApiErrorResponse>(errors::ApiErrorResponse::Unauthorized)
                });
            }

            (
                common_utils::types::authentication::ResourceId::Customer(self_id),
                common_utils::types::authentication::ResourceId::Customer(db_id),
            ) => {
                fp_utils::when(self_id != db_id, || {
                    Err::<(), errors::ApiErrorResponse>(errors::ApiErrorResponse::Unauthorized)
                });
            }

            (
                common_utils::types::authentication::ResourceId::PaymentMethodSession(self_id),
                common_utils::types::authentication::ResourceId::PaymentMethodSession(db_id),
            ) => {
                fp_utils::when(self_id != db_id, || {
                    Err::<(), errors::ApiErrorResponse>(errors::ApiErrorResponse::Unauthorized)
                });
            }

            _ => {
                return Err(errors::ApiErrorResponse::Unauthorized.into());
            }
        }

        let (merchant_account, key_store) = state
            .store()
            .find_merchant_account_by_publishable_key(key_manager_state, publishable_key)
            .await
            .to_not_found_response(errors::ApiErrorResponse::Unauthorized)?;
        let merchant_id = merchant_account.get_id().clone();

        if db_client_secret.merchant_id != merchant_id {
            return Err(errors::ApiErrorResponse::Unauthorized.into());
        }
        let profile = state
            .store()
            .find_business_profile_by_merchant_id_profile_id(
                key_manager_state,
                &key_store,
                &merchant_id,
                &profile_id,
            )
            .await
            .to_not_found_response(errors::ApiErrorResponse::Unauthorized)?;
        Ok((
            AuthenticationData {
                merchant_account,
                platform_account_context: None,
                key_store,
                profile,
            },
            AuthenticationType::PublishableKey { merchant_id },
        ))
    }
}

#[cfg(feature = "v2")]
pub fn api_or_client_auth<'a, T, A>(
    api_auth: &'a dyn AuthenticateAndFetch<T, A>,
    client_auth: &'a dyn AuthenticateAndFetch<T, A>,
    headers: &HeaderMap,
) -> &'a dyn AuthenticateAndFetch<T, A>
where
{
    if let Ok(val) = HeaderMapStruct::new(headers).get_auth_string_from_header() {
        if val.trim().starts_with("api-key=") {
            api_auth
        } else {
            client_auth
        }
    } else {
        api_auth
    }
}

#[derive(Debug)]
pub struct PublishableKeyAuth;

#[cfg(feature = "partial-auth")]
impl GetAuthType for PublishableKeyAuth {
    fn get_auth_type(&self) -> detached::PayloadType {
        detached::PayloadType::PublishableKey
    }
}

#[cfg(feature = "v1")]
#[async_trait]
impl<A> AuthenticateAndFetch<AuthenticationData, A> for PublishableKeyAuth
where
    A: SessionStateInfo + Sync,
{
    async fn authenticate_and_fetch(
        &self,
        request_headers: &HeaderMap,
        state: &A,
    ) -> RouterResult<(AuthenticationData, AuthenticationType)> {
        if state.conf().platform.enabled {
            throw_error_if_platform_merchant_authentication_required(request_headers)?;
        }

        let publishable_key =
            get_api_key(request_headers).change_context(errors::ApiErrorResponse::Unauthorized)?;
        let key_manager_state = &(&state.session_state()).into();
        state
            .store()
            .find_merchant_account_by_publishable_key(key_manager_state, publishable_key)
            .await
            .to_not_found_response(errors::ApiErrorResponse::Unauthorized)
            .map(|(merchant_account, key_store)| {
                let merchant_id = merchant_account.get_id().clone();
                (
                    AuthenticationData {
                        merchant_account,
                        platform_account_context: None,
                        key_store,
                        profile_id: None,
                    },
                    AuthenticationType::PublishableKey { merchant_id },
                )
            })
    }
}

#[cfg(feature = "v2")]
#[async_trait]
impl<A> AuthenticateAndFetch<AuthenticationData, A> for PublishableKeyAuth
where
    A: SessionStateInfo + Sync,
{
    async fn authenticate_and_fetch(
        &self,
        request_headers: &HeaderMap,
        state: &A,
    ) -> RouterResult<(AuthenticationData, AuthenticationType)> {
        let publishable_key =
            get_api_key(request_headers).change_context(errors::ApiErrorResponse::Unauthorized)?;
        let key_manager_state = &(&state.session_state()).into();
        let profile_id =
            get_id_type_by_key_from_headers(headers::X_PROFILE_ID.to_string(), request_headers)?
                .get_required_value(headers::X_PROFILE_ID)?;

        let (merchant_account, key_store) = state
            .store()
            .find_merchant_account_by_publishable_key(key_manager_state, publishable_key)
            .await
            .to_not_found_response(errors::ApiErrorResponse::Unauthorized)?;
        let merchant_id = merchant_account.get_id().clone();
        let profile = state
            .store()
            .find_business_profile_by_merchant_id_profile_id(
                key_manager_state,
                &key_store,
                &merchant_id,
                &profile_id,
            )
            .await
            .to_not_found_response(errors::ApiErrorResponse::Unauthorized)?;
        Ok((
            AuthenticationData {
                merchant_account,
                platform_account_context: None,
                key_store,
                profile,
            },
            AuthenticationType::PublishableKey { merchant_id },
        ))
    }
}

#[derive(Debug)]
pub(crate) struct JWTAuth {
    pub permission: Permission,
}

#[async_trait]
impl<A> AuthenticateAndFetch<(), A> for JWTAuth
where
    A: SessionStateInfo + Sync,
{
    async fn authenticate_and_fetch(
        &self,
        request_headers: &HeaderMap,
        state: &A,
    ) -> RouterResult<((), AuthenticationType)> {
        let payload = parse_jwt_payload::<A, AuthToken>(request_headers, state).await?;
        if payload.check_in_blacklist(state).await? {
            return Err(errors::ApiErrorResponse::InvalidJwtToken.into());
        }

        authorization::check_tenant(
            payload.tenant_id.clone(),
            &state.session_state().tenant.tenant_id,
        )?;

        let role_info = authorization::get_role_info(state, &payload).await?;
        authorization::check_permission(self.permission, &role_info)?;

        Ok((
            (),
            AuthenticationType::MerchantJwt {
                merchant_id: payload.merchant_id,
                user_id: Some(payload.user_id),
            },
        ))
    }
}

#[cfg(feature = "olap")]
#[async_trait]
impl<A> AuthenticateAndFetch<UserFromToken, A> for JWTAuth
where
    A: SessionStateInfo + Sync,
{
    async fn authenticate_and_fetch(
        &self,
        request_headers: &HeaderMap,
        state: &A,
    ) -> RouterResult<(UserFromToken, AuthenticationType)> {
        let payload = parse_jwt_payload::<A, AuthToken>(request_headers, state).await?;
        if payload.check_in_blacklist(state).await? {
            return Err(errors::ApiErrorResponse::InvalidJwtToken.into());
        }
        authorization::check_tenant(
            payload.tenant_id.clone(),
            &state.session_state().tenant.tenant_id,
        )?;

        let role_info = authorization::get_role_info(state, &payload).await?;
        authorization::check_permission(self.permission, &role_info)?;

        Ok((
            UserFromToken {
                user_id: payload.user_id.clone(),
                merchant_id: payload.merchant_id.clone(),
                org_id: payload.org_id,
                role_id: payload.role_id,
                profile_id: payload.profile_id,
                tenant_id: payload.tenant_id,
            },
            AuthenticationType::MerchantJwt {
                merchant_id: payload.merchant_id,
                user_id: Some(payload.user_id),
            },
        ))
    }
}

#[cfg(feature = "olap")]
#[async_trait]
impl<A> AuthenticateAndFetch<AuthenticationDataWithMultipleProfiles, A> for JWTAuth
where
    A: SessionStateInfo + Sync,
{
    async fn authenticate_and_fetch(
        &self,
        request_headers: &HeaderMap,
        state: &A,
    ) -> RouterResult<(AuthenticationDataWithMultipleProfiles, AuthenticationType)> {
        let payload = parse_jwt_payload::<A, AuthToken>(request_headers, state).await?;
        if payload.check_in_blacklist(state).await? {
            return Err(errors::ApiErrorResponse::InvalidJwtToken.into());
        }
        authorization::check_tenant(
            payload.tenant_id.clone(),
            &state.session_state().tenant.tenant_id,
        )?;

        let role_info = authorization::get_role_info(state, &payload).await?;
        authorization::check_permission(self.permission, &role_info)?;

        let key_manager_state = &(&state.session_state()).into();
        let key_store = state
            .store()
            .get_merchant_key_store_by_merchant_id(
                key_manager_state,
                &payload.merchant_id,
                &state.store().get_master_key().to_vec().into(),
            )
            .await
            .change_context(errors::ApiErrorResponse::InvalidJwtToken)
            .attach_printable("Failed to fetch merchant key store for the merchant id")?;

        let merchant = state
            .store()
            .find_merchant_account_by_merchant_id(
                key_manager_state,
                &payload.merchant_id,
                &key_store,
            )
            .await
            .change_context(errors::ApiErrorResponse::InvalidJwtToken)?;

        Ok((
            AuthenticationDataWithMultipleProfiles {
                key_store,
                merchant_account: merchant,
                profile_id_list: None,
            },
            AuthenticationType::MerchantJwt {
                merchant_id: payload.merchant_id,
                user_id: Some(payload.user_id),
            },
        ))
    }
}

pub struct JWTAuthOrganizationFromRoute {
    pub organization_id: id_type::OrganizationId,
    pub required_permission: Permission,
}

#[cfg(feature = "v1")]
#[async_trait]
impl<A> AuthenticateAndFetch<Option<AuthenticationDataWithOrg>, A> for JWTAuthOrganizationFromRoute
where
    A: SessionStateInfo + Sync,
{
    async fn authenticate_and_fetch(
        &self,
        request_headers: &HeaderMap,
        state: &A,
    ) -> RouterResult<(Option<AuthenticationDataWithOrg>, AuthenticationType)> {
        let payload = parse_jwt_payload::<A, AuthToken>(request_headers, state).await?;
        if payload.check_in_blacklist(state).await? {
            return Err(errors::ApiErrorResponse::InvalidJwtToken.into());
        }
        authorization::check_tenant(
            payload.tenant_id.clone(),
            &state.session_state().tenant.tenant_id,
        )?;

        let role_info = authorization::get_role_info(state, &payload).await?;
        authorization::check_permission(self.required_permission, &role_info)?;

        // Check if token has access to Organization that has been requested in the route
        if payload.org_id != self.organization_id {
            return Err(report!(errors::ApiErrorResponse::InvalidJwtToken));
        }
        Ok((
            Some(AuthenticationDataWithOrg {
                organization_id: payload.org_id.clone(),
            }),
            AuthenticationType::OrganizationJwt {
                org_id: payload.org_id,
                user_id: payload.user_id,
            },
        ))
    }
}

#[cfg(feature = "v2")]
#[async_trait]
impl<A> AuthenticateAndFetch<(), A> for JWTAuthOrganizationFromRoute
where
    A: SessionStateInfo + Sync,
{
    async fn authenticate_and_fetch(
        &self,
        request_headers: &HeaderMap,
        state: &A,
    ) -> RouterResult<((), AuthenticationType)> {
        let payload = parse_jwt_payload::<A, AuthToken>(request_headers, state).await?;
        if payload.check_in_blacklist(state).await? {
            return Err(errors::ApiErrorResponse::InvalidJwtToken.into());
        }
        authorization::check_tenant(
            payload.tenant_id.clone(),
            &state.session_state().tenant.tenant_id,
        )?;

        let role_info = authorization::get_role_info(state, &payload).await?;
        authorization::check_permission(self.required_permission, &role_info)?;

        // Check if token has access to Organization that has been requested in the route
        if payload.org_id != self.organization_id {
            return Err(report!(errors::ApiErrorResponse::InvalidJwtToken));
        }
        Ok((
            (),
            AuthenticationType::OrganizationJwt {
                org_id: payload.org_id,
                user_id: payload.user_id,
            },
        ))
    }
}

pub struct JWTAuthMerchantFromRoute {
    pub merchant_id: id_type::MerchantId,
    pub required_permission: Permission,
}

pub struct JWTAuthMerchantFromHeader {
    pub required_permission: Permission,
}

#[async_trait]
impl<A> AuthenticateAndFetch<(), A> for JWTAuthMerchantFromHeader
where
    A: SessionStateInfo + Sync,
{
    async fn authenticate_and_fetch(
        &self,
        request_headers: &HeaderMap,
        state: &A,
    ) -> RouterResult<((), AuthenticationType)> {
        let payload = parse_jwt_payload::<A, AuthToken>(request_headers, state).await?;
        if payload.check_in_blacklist(state).await? {
            return Err(errors::ApiErrorResponse::InvalidJwtToken.into());
        }
        authorization::check_tenant(
            payload.tenant_id.clone(),
            &state.session_state().tenant.tenant_id,
        )?;

        let role_info = authorization::get_role_info(state, &payload).await?;
        authorization::check_permission(self.required_permission, &role_info)?;

        let merchant_id_from_header = HeaderMapStruct::new(request_headers)
            .get_id_type_from_header::<id_type::MerchantId>(headers::X_MERCHANT_ID)?;

        // Check if token has access to MerchantId that has been requested through headers
        if payload.merchant_id != merchant_id_from_header {
            return Err(report!(errors::ApiErrorResponse::InvalidJwtToken));
        }
        Ok((
            (),
            AuthenticationType::MerchantJwt {
                merchant_id: payload.merchant_id,
                user_id: Some(payload.user_id),
            },
        ))
    }
}

#[cfg(feature = "v1")]
#[async_trait]
impl<A> AuthenticateAndFetch<AuthenticationData, A> for JWTAuthMerchantFromHeader
where
    A: SessionStateInfo + Sync,
{
    async fn authenticate_and_fetch(
        &self,
        request_headers: &HeaderMap,
        state: &A,
    ) -> RouterResult<(AuthenticationData, AuthenticationType)> {
        let payload = parse_jwt_payload::<A, AuthToken>(request_headers, state).await?;
        if payload.check_in_blacklist(state).await? {
            return Err(errors::ApiErrorResponse::InvalidJwtToken.into());
        }
        authorization::check_tenant(
            payload.tenant_id.clone(),
            &state.session_state().tenant.tenant_id,
        )?;
        let role_info = authorization::get_role_info(state, &payload).await?;
        authorization::check_permission(self.required_permission, &role_info)?;

        let merchant_id_from_header = HeaderMapStruct::new(request_headers)
            .get_id_type_from_header::<id_type::MerchantId>(headers::X_MERCHANT_ID)?;

        // Check if token has access to MerchantId that has been requested through headers
        if payload.merchant_id != merchant_id_from_header {
            return Err(report!(errors::ApiErrorResponse::InvalidJwtToken));
        }

        let key_manager_state = &(&state.session_state()).into();

        let key_store = state
            .store()
            .get_merchant_key_store_by_merchant_id(
                key_manager_state,
                &payload.merchant_id,
                &state.store().get_master_key().to_vec().into(),
            )
            .await
            .to_not_found_response(errors::ApiErrorResponse::InvalidJwtToken)
            .attach_printable("Failed to fetch merchant key store for the merchant id")?;

        let merchant = state
            .store()
            .find_merchant_account_by_merchant_id(
                key_manager_state,
                &payload.merchant_id,
                &key_store,
            )
            .await
            .to_not_found_response(errors::ApiErrorResponse::InvalidJwtToken)
            .attach_printable("Failed to fetch merchant account for the merchant id")?;

        let auth = AuthenticationData {
            merchant_account: merchant,
            platform_account_context: None,
            key_store,
            profile_id: Some(payload.profile_id),
        };

        Ok((
            auth,
            AuthenticationType::MerchantJwt {
                merchant_id: payload.merchant_id,
                user_id: Some(payload.user_id),
            },
        ))
    }
}

#[cfg(feature = "v1")]
#[async_trait]
impl<A> AuthenticateAndFetch<Option<AuthenticationDataWithOrg>, A> for JWTAuthMerchantFromHeader
where
    A: SessionStateInfo + Sync,
{
    async fn authenticate_and_fetch(
        &self,
        request_headers: &HeaderMap,
        state: &A,
    ) -> RouterResult<(Option<AuthenticationDataWithOrg>, AuthenticationType)> {
        let payload = parse_jwt_payload::<A, AuthToken>(request_headers, state).await?;
        if payload.check_in_blacklist(state).await? {
            return Err(errors::ApiErrorResponse::InvalidJwtToken.into());
        }
        authorization::check_tenant(
            payload.tenant_id.clone(),
            &state.session_state().tenant.tenant_id,
        )?;
        let role_info = authorization::get_role_info(state, &payload).await?;
        authorization::check_permission(self.required_permission, &role_info)?;

        let merchant_id_from_header = HeaderMapStruct::new(request_headers)
            .get_id_type_from_header::<id_type::MerchantId>(headers::X_MERCHANT_ID)?;

        // Check if token has access to MerchantId that has been requested through headers
        if payload.merchant_id != merchant_id_from_header {
            return Err(report!(errors::ApiErrorResponse::InvalidJwtToken));
        }

        let auth = Some(AuthenticationDataWithOrg {
            organization_id: payload.org_id,
        });

        Ok((
            auth,
            AuthenticationType::MerchantJwt {
                merchant_id: payload.merchant_id,
                user_id: Some(payload.user_id),
            },
        ))
    }
}

#[cfg(feature = "v2")]
#[async_trait]
impl<A> AuthenticateAndFetch<AuthenticationData, A> for JWTAuthMerchantFromHeader
where
    A: SessionStateInfo + Sync,
{
    async fn authenticate_and_fetch(
        &self,
        request_headers: &HeaderMap,
        state: &A,
    ) -> RouterResult<(AuthenticationData, AuthenticationType)> {
        let payload = parse_jwt_payload::<A, AuthToken>(request_headers, state).await?;
        if payload.check_in_blacklist(state).await? {
            return Err(errors::ApiErrorResponse::InvalidJwtToken.into());
        }
        let profile_id =
            get_id_type_by_key_from_headers(headers::X_PROFILE_ID.to_string(), request_headers)?
                .get_required_value(headers::X_PROFILE_ID)?;

        let role_info = authorization::get_role_info(state, &payload).await?;
        authorization::check_permission(self.required_permission, &role_info)?;

        let merchant_id_from_header = HeaderMapStruct::new(request_headers)
            .get_id_type_from_header::<id_type::MerchantId>(headers::X_MERCHANT_ID)?;

        // Check if token has access to MerchantId that has been requested through headers
        if payload.merchant_id != merchant_id_from_header {
            return Err(report!(errors::ApiErrorResponse::InvalidJwtToken));
        }

        let key_manager_state = &(&state.session_state()).into();

        let key_store = state
            .store()
            .get_merchant_key_store_by_merchant_id(
                key_manager_state,
                &payload.merchant_id,
                &state.store().get_master_key().to_vec().into(),
            )
            .await
            .to_not_found_response(errors::ApiErrorResponse::InvalidJwtToken)
            .attach_printable("Failed to fetch merchant key store for the merchant id")?;

        let profile = state
            .store()
            .find_business_profile_by_merchant_id_profile_id(
                key_manager_state,
                &key_store,
                &payload.merchant_id,
                &profile_id,
            )
            .await
            .to_not_found_response(errors::ApiErrorResponse::Unauthorized)?;
        let merchant = state
            .store()
            .find_merchant_account_by_merchant_id(
                key_manager_state,
                &payload.merchant_id,
                &key_store,
            )
            .await
            .to_not_found_response(errors::ApiErrorResponse::InvalidJwtToken)
            .attach_printable("Failed to fetch merchant account for the merchant id")?;

        let auth = AuthenticationData {
            merchant_account: merchant,
            platform_account_context: None,
            key_store,
            profile,
        };

        Ok((
            auth,
            AuthenticationType::MerchantJwt {
                merchant_id: payload.merchant_id,
                user_id: Some(payload.user_id),
            },
        ))
    }
}

#[cfg(feature = "v2")]
#[async_trait]
impl<A> AuthenticateAndFetch<AuthenticationDataWithoutProfile, A> for JWTAuthMerchantFromHeader
where
    A: SessionStateInfo + Sync,
{
    async fn authenticate_and_fetch(
        &self,
        request_headers: &HeaderMap,
        state: &A,
    ) -> RouterResult<(AuthenticationDataWithoutProfile, AuthenticationType)> {
        let payload = parse_jwt_payload::<A, AuthToken>(request_headers, state).await?;
        if payload.check_in_blacklist(state).await? {
            return Err(errors::ApiErrorResponse::InvalidJwtToken.into());
        }

        let role_info = authorization::get_role_info(state, &payload).await?;
        authorization::check_permission(self.required_permission, &role_info)?;

        let merchant_id_from_header = HeaderMapStruct::new(request_headers)
            .get_id_type_from_header::<id_type::MerchantId>(headers::X_MERCHANT_ID)?;

        // Check if token has access to MerchantId that has been requested through headers
        if payload.merchant_id != merchant_id_from_header {
            return Err(report!(errors::ApiErrorResponse::InvalidJwtToken));
        }

        let key_manager_state = &(&state.session_state()).into();

        let key_store = state
            .store()
            .get_merchant_key_store_by_merchant_id(
                key_manager_state,
                &payload.merchant_id,
                &state.store().get_master_key().to_vec().into(),
            )
            .await
            .to_not_found_response(errors::ApiErrorResponse::InvalidJwtToken)
            .attach_printable("Failed to fetch merchant key store for the merchant id")?;

        let merchant = state
            .store()
            .find_merchant_account_by_merchant_id(
                key_manager_state,
                &payload.merchant_id,
                &key_store,
            )
            .await
            .to_not_found_response(errors::ApiErrorResponse::InvalidJwtToken)
            .attach_printable("Failed to fetch merchant account for the merchant id")?;

        let auth = AuthenticationDataWithoutProfile {
            merchant_account: merchant,
            key_store,
        };

        Ok((
            auth,
            AuthenticationType::MerchantJwt {
                merchant_id: payload.merchant_id,
                user_id: Some(payload.user_id),
            },
        ))
    }
}

#[async_trait]
impl<A> AuthenticateAndFetch<(), A> for JWTAuthMerchantFromRoute
where
    A: SessionStateInfo + Sync,
{
    async fn authenticate_and_fetch(
        &self,
        request_headers: &HeaderMap,
        state: &A,
    ) -> RouterResult<((), AuthenticationType)> {
        let payload = parse_jwt_payload::<A, AuthToken>(request_headers, state).await?;
        if payload.check_in_blacklist(state).await? {
            return Err(errors::ApiErrorResponse::InvalidJwtToken.into());
        }
        authorization::check_tenant(
            payload.tenant_id.clone(),
            &state.session_state().tenant.tenant_id,
        )?;

        let role_info = authorization::get_role_info(state, &payload).await?;
        authorization::check_permission(self.required_permission, &role_info)?;

        // Check if token has access to MerchantId that has been requested through query param
        if payload.merchant_id != self.merchant_id {
            return Err(report!(errors::ApiErrorResponse::InvalidJwtToken));
        }
        Ok((
            (),
            AuthenticationType::MerchantJwt {
                merchant_id: payload.merchant_id,
                user_id: Some(payload.user_id),
            },
        ))
    }
}

#[cfg(feature = "v1")]
#[async_trait]
impl<A> AuthenticateAndFetch<AuthenticationData, A> for JWTAuthMerchantFromRoute
where
    A: SessionStateInfo + Sync,
{
    async fn authenticate_and_fetch(
        &self,
        request_headers: &HeaderMap,
        state: &A,
    ) -> RouterResult<(AuthenticationData, AuthenticationType)> {
        let payload = parse_jwt_payload::<A, AuthToken>(request_headers, state).await?;
        if payload.check_in_blacklist(state).await? {
            return Err(errors::ApiErrorResponse::InvalidJwtToken.into());
        }
        authorization::check_tenant(
            payload.tenant_id.clone(),
            &state.session_state().tenant.tenant_id,
        )?;

        if payload.merchant_id != self.merchant_id {
            return Err(report!(errors::ApiErrorResponse::InvalidJwtToken));
        }

        let role_info = authorization::get_role_info(state, &payload).await?;
        authorization::check_permission(self.required_permission, &role_info)?;

        let key_manager_state = &(&state.session_state()).into();
        let key_store = state
            .store()
            .get_merchant_key_store_by_merchant_id(
                key_manager_state,
                &payload.merchant_id,
                &state.store().get_master_key().to_vec().into(),
            )
            .await
            .to_not_found_response(errors::ApiErrorResponse::InvalidJwtToken)
            .attach_printable("Failed to fetch merchant key store for the merchant id")?;

        let merchant = state
            .store()
            .find_merchant_account_by_merchant_id(
                key_manager_state,
                &payload.merchant_id,
                &key_store,
            )
            .await
            .to_not_found_response(errors::ApiErrorResponse::InvalidJwtToken)
            .attach_printable("Failed to fetch merchant account for the merchant id")?;

        let auth = AuthenticationData {
            merchant_account: merchant,
            platform_account_context: None,
            key_store,
            profile_id: Some(payload.profile_id),
        };
        Ok((
            auth.clone(),
            AuthenticationType::MerchantJwt {
                merchant_id: auth.merchant_account.get_id().clone(),
                user_id: Some(payload.user_id),
            },
        ))
    }
}

#[cfg(feature = "v2")]
#[async_trait]
impl<A> AuthenticateAndFetch<AuthenticationData, A> for JWTAuthMerchantFromRoute
where
    A: SessionStateInfo + Sync,
{
    async fn authenticate_and_fetch(
        &self,
        request_headers: &HeaderMap,
        state: &A,
    ) -> RouterResult<(AuthenticationData, AuthenticationType)> {
        let payload = parse_jwt_payload::<A, AuthToken>(request_headers, state).await?;
        let profile_id =
            get_id_type_by_key_from_headers(headers::X_PROFILE_ID.to_string(), request_headers)?
                .get_required_value(headers::X_PROFILE_ID)?;
        if payload.check_in_blacklist(state).await? {
            return Err(errors::ApiErrorResponse::InvalidJwtToken.into());
        }

        if payload.merchant_id != self.merchant_id {
            return Err(report!(errors::ApiErrorResponse::InvalidJwtToken));
        }

        let role_info = authorization::get_role_info(state, &payload).await?;
        authorization::check_permission(self.required_permission, &role_info)?;

        let key_manager_state = &(&state.session_state()).into();
        let key_store = state
            .store()
            .get_merchant_key_store_by_merchant_id(
                key_manager_state,
                &payload.merchant_id,
                &state.store().get_master_key().to_vec().into(),
            )
            .await
            .to_not_found_response(errors::ApiErrorResponse::InvalidJwtToken)
            .attach_printable("Failed to fetch merchant key store for the merchant id")?;
        let profile = state
            .store()
            .find_business_profile_by_merchant_id_profile_id(
                key_manager_state,
                &key_store,
                &payload.merchant_id,
                &profile_id,
            )
            .await
            .to_not_found_response(errors::ApiErrorResponse::Unauthorized)?;
        let merchant = state
            .store()
            .find_merchant_account_by_merchant_id(
                key_manager_state,
                &payload.merchant_id,
                &key_store,
            )
            .await
            .to_not_found_response(errors::ApiErrorResponse::InvalidJwtToken)
            .attach_printable("Failed to fetch merchant account for the merchant id")?;

        let auth = AuthenticationData {
            merchant_account: merchant,
            platform_account_context: None,
            key_store,
            profile,
        };
        Ok((
            auth.clone(),
            AuthenticationType::MerchantJwt {
                merchant_id: auth.merchant_account.get_id().clone(),
                user_id: Some(payload.user_id),
            },
        ))
    }
}

#[cfg(feature = "v2")]
#[async_trait]
impl<A> AuthenticateAndFetch<AuthenticationDataWithoutProfile, A> for JWTAuthMerchantFromRoute
where
    A: SessionStateInfo + Sync,
{
    async fn authenticate_and_fetch(
        &self,
        request_headers: &HeaderMap,
        state: &A,
    ) -> RouterResult<(AuthenticationDataWithoutProfile, AuthenticationType)> {
        let payload = parse_jwt_payload::<A, AuthToken>(request_headers, state).await?;

        if payload.check_in_blacklist(state).await? {
            return Err(errors::ApiErrorResponse::InvalidJwtToken.into());
        }

        if payload.merchant_id != self.merchant_id {
            return Err(report!(errors::ApiErrorResponse::InvalidJwtToken));
        }

        let role_info = authorization::get_role_info(state, &payload).await?;
        authorization::check_permission(self.required_permission, &role_info)?;

        let key_manager_state = &(&state.session_state()).into();
        let key_store = state
            .store()
            .get_merchant_key_store_by_merchant_id(
                key_manager_state,
                &payload.merchant_id,
                &state.store().get_master_key().to_vec().into(),
            )
            .await
            .to_not_found_response(errors::ApiErrorResponse::InvalidJwtToken)
            .attach_printable("Failed to fetch merchant key store for the merchant id")?;

        let merchant = state
            .store()
            .find_merchant_account_by_merchant_id(
                key_manager_state,
                &payload.merchant_id,
                &key_store,
            )
            .await
            .to_not_found_response(errors::ApiErrorResponse::InvalidJwtToken)
            .attach_printable("Failed to fetch merchant account for the merchant id")?;

        let auth = AuthenticationDataWithoutProfile {
            merchant_account: merchant,
            key_store,
        };
        Ok((
            auth.clone(),
            AuthenticationType::MerchantJwt {
                merchant_id: auth.merchant_account.get_id().clone(),
                user_id: Some(payload.user_id),
            },
        ))
    }
}

pub struct JWTAuthMerchantAndProfileFromRoute {
    pub merchant_id: id_type::MerchantId,
    pub profile_id: id_type::ProfileId,
    pub required_permission: Permission,
}

#[cfg(feature = "v1")]
#[async_trait]
impl<A> AuthenticateAndFetch<AuthenticationData, A> for JWTAuthMerchantAndProfileFromRoute
where
    A: SessionStateInfo + Sync,
{
    async fn authenticate_and_fetch(
        &self,
        request_headers: &HeaderMap,
        state: &A,
    ) -> RouterResult<(AuthenticationData, AuthenticationType)> {
        let payload = parse_jwt_payload::<A, AuthToken>(request_headers, state).await?;
        if payload.check_in_blacklist(state).await? {
            return Err(errors::ApiErrorResponse::InvalidJwtToken.into());
        }
        authorization::check_tenant(
            payload.tenant_id.clone(),
            &state.session_state().tenant.tenant_id,
        )?;

        if payload.merchant_id != self.merchant_id {
            return Err(report!(errors::ApiErrorResponse::InvalidJwtToken));
        }

        if payload.profile_id != self.profile_id {
            return Err(report!(errors::ApiErrorResponse::InvalidJwtToken));
        }

        let role_info = authorization::get_role_info(state, &payload).await?;
        authorization::check_permission(self.required_permission, &role_info)?;

        let key_manager_state = &(&state.session_state()).into();
        let key_store = state
            .store()
            .get_merchant_key_store_by_merchant_id(
                key_manager_state,
                &payload.merchant_id,
                &state.store().get_master_key().to_vec().into(),
            )
            .await
            .to_not_found_response(errors::ApiErrorResponse::InvalidJwtToken)
            .attach_printable("Failed to fetch merchant key store for the merchant id")?;

        let merchant = state
            .store()
            .find_merchant_account_by_merchant_id(
                key_manager_state,
                &payload.merchant_id,
                &key_store,
            )
            .await
            .to_not_found_response(errors::ApiErrorResponse::InvalidJwtToken)
            .attach_printable("Failed to fetch merchant account for the merchant id")?;

        let auth = AuthenticationData {
            merchant_account: merchant,
            platform_account_context: None,
            key_store,
            profile_id: Some(payload.profile_id),
        };
        Ok((
            auth.clone(),
            AuthenticationType::MerchantJwtWithProfileId {
                merchant_id: auth.merchant_account.get_id().clone(),
                profile_id: auth.profile_id.clone(),
                user_id: payload.user_id,
            },
        ))
    }
}

pub struct JWTAuthProfileFromRoute {
    pub profile_id: id_type::ProfileId,
    pub required_permission: Permission,
}

#[cfg(feature = "v1")]
#[async_trait]
impl<A> AuthenticateAndFetch<AuthenticationData, A> for JWTAuthProfileFromRoute
where
    A: SessionStateInfo + Sync,
{
    async fn authenticate_and_fetch(
        &self,
        request_headers: &HeaderMap,
        state: &A,
    ) -> RouterResult<(AuthenticationData, AuthenticationType)> {
        let payload = parse_jwt_payload::<A, AuthToken>(request_headers, state).await?;
        if payload.check_in_blacklist(state).await? {
            return Err(errors::ApiErrorResponse::InvalidJwtToken.into());
        }
        authorization::check_tenant(
            payload.tenant_id.clone(),
            &state.session_state().tenant.tenant_id,
        )?;

        let role_info = authorization::get_role_info(state, &payload).await?;
        authorization::check_permission(self.required_permission, &role_info)?;

        let key_manager_state = &(&state.session_state()).into();
        let key_store = state
            .store()
            .get_merchant_key_store_by_merchant_id(
                key_manager_state,
                &payload.merchant_id,
                &state.store().get_master_key().to_vec().into(),
            )
            .await
            .to_not_found_response(errors::ApiErrorResponse::InvalidJwtToken)
            .attach_printable("Failed to fetch merchant key store for the merchant id")?;

        let merchant = state
            .store()
            .find_merchant_account_by_merchant_id(
                key_manager_state,
                &payload.merchant_id,
                &key_store,
            )
            .await
            .to_not_found_response(errors::ApiErrorResponse::InvalidJwtToken)
            .attach_printable("Failed to fetch merchant account for the merchant id")?;

        if payload.profile_id != self.profile_id {
            return Err(report!(errors::ApiErrorResponse::InvalidJwtToken));
        } else {
            // if both of them are same then proceed with the profile id present in the request
            let auth = AuthenticationData {
                merchant_account: merchant,
                platform_account_context: None,
                key_store,
                profile_id: Some(self.profile_id.clone()),
            };
            Ok((
                auth.clone(),
                AuthenticationType::MerchantJwt {
                    merchant_id: auth.merchant_account.get_id().clone(),
                    user_id: Some(payload.user_id),
                },
            ))
        }
    }
}

#[cfg(feature = "v2")]
#[async_trait]
impl<A> AuthenticateAndFetch<AuthenticationData, A> for JWTAuthProfileFromRoute
where
    A: SessionStateInfo + Sync,
{
    async fn authenticate_and_fetch(
        &self,
        request_headers: &HeaderMap,
        state: &A,
    ) -> RouterResult<(AuthenticationData, AuthenticationType)> {
        let payload = parse_jwt_payload::<A, AuthToken>(request_headers, state).await?;
        if payload.check_in_blacklist(state).await? {
            return Err(errors::ApiErrorResponse::InvalidJwtToken.into());
        }
        let profile_id =
            get_id_type_by_key_from_headers(headers::X_PROFILE_ID.to_string(), request_headers)?
                .get_required_value(headers::X_PROFILE_ID)?;

        let role_info = authorization::get_role_info(state, &payload).await?;
        authorization::check_permission(self.required_permission, &role_info)?;

        let key_manager_state = &(&state.session_state()).into();
        let key_store = state
            .store()
            .get_merchant_key_store_by_merchant_id(
                key_manager_state,
                &payload.merchant_id,
                &state.store().get_master_key().to_vec().into(),
            )
            .await
            .to_not_found_response(errors::ApiErrorResponse::InvalidJwtToken)
            .attach_printable("Failed to fetch merchant key store for the merchant id")?;

        let profile = state
            .store()
            .find_business_profile_by_merchant_id_profile_id(
                key_manager_state,
                &key_store,
                &payload.merchant_id,
                &profile_id,
            )
            .await
            .to_not_found_response(errors::ApiErrorResponse::Unauthorized)?;
        let merchant = state
            .store()
            .find_merchant_account_by_merchant_id(
                key_manager_state,
                &payload.merchant_id,
                &key_store,
            )
            .await
            .to_not_found_response(errors::ApiErrorResponse::InvalidJwtToken)
            .attach_printable("Failed to fetch merchant account for the merchant id")?;

        let auth = AuthenticationData {
            merchant_account: merchant,
            platform_account_context: None,
            key_store,
            profile,
        };
        Ok((
            auth.clone(),
            AuthenticationType::MerchantJwt {
                merchant_id: auth.merchant_account.get_id().clone(),
                user_id: Some(payload.user_id),
            },
        ))
    }
}

pub async fn parse_jwt_payload<A, T>(headers: &HeaderMap, state: &A) -> RouterResult<T>
where
    T: serde::de::DeserializeOwned,
    A: SessionStateInfo + Sync,
{
    let cookie_token_result =
        get_cookie_from_header(headers).and_then(cookies::get_jwt_from_cookies);
    let auth_header_token_result = get_jwt_from_authorization_header(headers);
    let force_cookie = state.conf().user.force_cookies;

    logger::info!(
        user_agent = ?headers.get(headers::USER_AGENT),
        header_names = ?headers.keys().collect::<Vec<_>>(),
        is_token_equal =
            auth_header_token_result.as_deref().ok() == cookie_token_result.as_deref().ok(),
        cookie_error = ?cookie_token_result.as_ref().err(),
        token_error = ?auth_header_token_result.as_ref().err(),
        force_cookie,
    );

    let final_token = if force_cookie {
        cookie_token_result?
    } else {
        auth_header_token_result?.to_owned()
    };

    decode_jwt(&final_token, state).await
}

#[cfg(feature = "v1")]
#[async_trait]
impl<A> AuthenticateAndFetch<AuthenticationData, A> for JWTAuth
where
    A: SessionStateInfo + Sync,
{
    async fn authenticate_and_fetch(
        &self,
        request_headers: &HeaderMap,
        state: &A,
    ) -> RouterResult<(AuthenticationData, AuthenticationType)> {
        let payload = parse_jwt_payload::<A, AuthToken>(request_headers, state).await?;
        if payload.check_in_blacklist(state).await? {
            return Err(errors::ApiErrorResponse::InvalidJwtToken.into());
        }
        authorization::check_tenant(
            payload.tenant_id.clone(),
            &state.session_state().tenant.tenant_id,
        )?;

        let role_info = authorization::get_role_info(state, &payload).await?;
        authorization::check_permission(self.permission, &role_info)?;

        let key_manager_state = &(&state.session_state()).into();
        let key_store = state
            .store()
            .get_merchant_key_store_by_merchant_id(
                key_manager_state,
                &payload.merchant_id,
                &state.store().get_master_key().to_vec().into(),
            )
            .await
            .to_not_found_response(errors::ApiErrorResponse::InvalidJwtToken)
            .attach_printable("Failed to fetch merchant key store for the merchant id")?;

        let merchant = state
            .store()
            .find_merchant_account_by_merchant_id(
                key_manager_state,
                &payload.merchant_id,
                &key_store,
            )
            .await
            .to_not_found_response(errors::ApiErrorResponse::InvalidJwtToken)
            .attach_printable("Failed to fetch merchant account for the merchant id")?;
        let merchant_id = merchant.get_id().clone();
        let auth = AuthenticationData {
            merchant_account: merchant,
            platform_account_context: None,
            key_store,
            profile_id: Some(payload.profile_id),
        };
        Ok((
            auth,
            AuthenticationType::MerchantJwt {
                merchant_id,
                user_id: Some(payload.user_id),
            },
        ))
    }
}

#[cfg(feature = "v2")]
#[async_trait]
impl<A> AuthenticateAndFetch<AuthenticationData, A> for JWTAuth
where
    A: SessionStateInfo + Sync,
{
    async fn authenticate_and_fetch(
        &self,
        request_headers: &HeaderMap,
        state: &A,
    ) -> RouterResult<(AuthenticationData, AuthenticationType)> {
        let payload = parse_jwt_payload::<A, AuthToken>(request_headers, state).await?;
        if payload.check_in_blacklist(state).await? {
            return Err(errors::ApiErrorResponse::InvalidJwtToken.into());
        }
        authorization::check_tenant(
            payload.tenant_id.clone(),
            &state.session_state().tenant.tenant_id,
        )?;

        let profile_id = HeaderMapStruct::new(request_headers)
            .get_id_type_from_header::<id_type::ProfileId>(headers::X_PROFILE_ID)?;

        let role_info = authorization::get_role_info(state, &payload).await?;
        authorization::check_permission(self.permission, &role_info)?;

        let key_manager_state = &(&state.session_state()).into();
        let key_store = state
            .store()
            .get_merchant_key_store_by_merchant_id(
                key_manager_state,
                &payload.merchant_id,
                &state.store().get_master_key().to_vec().into(),
            )
            .await
            .to_not_found_response(errors::ApiErrorResponse::InvalidJwtToken)
            .attach_printable("Failed to fetch merchant key store for the merchant id")?;

        let profile = state
            .store()
            .find_business_profile_by_merchant_id_profile_id(
                key_manager_state,
                &key_store,
                &payload.merchant_id,
                &profile_id,
            )
            .await
            .to_not_found_response(errors::ApiErrorResponse::Unauthorized)?;
        let merchant = state
            .store()
            .find_merchant_account_by_merchant_id(
                key_manager_state,
                &payload.merchant_id,
                &key_store,
            )
            .await
            .to_not_found_response(errors::ApiErrorResponse::InvalidJwtToken)
            .attach_printable("Failed to fetch merchant account for the merchant id")?;
        let merchant_id = merchant.get_id().clone();
        let auth = AuthenticationData {
            merchant_account: merchant,
            platform_account_context: None,
            key_store,
            profile,
        };
        Ok((
            auth,
            AuthenticationType::MerchantJwt {
                merchant_id,
                user_id: Some(payload.user_id),
            },
        ))
    }
}

pub type AuthenticationDataWithUserId = (AuthenticationData, String);

#[cfg(feature = "v1")]
#[async_trait]
impl<A> AuthenticateAndFetch<AuthenticationDataWithUserId, A> for JWTAuth
where
    A: SessionStateInfo + Sync,
{
    async fn authenticate_and_fetch(
        &self,
        request_headers: &HeaderMap,
        state: &A,
    ) -> RouterResult<(AuthenticationDataWithUserId, AuthenticationType)> {
        let payload = parse_jwt_payload::<A, AuthToken>(request_headers, state).await?;
        if payload.check_in_blacklist(state).await? {
            return Err(errors::ApiErrorResponse::InvalidJwtToken.into());
        }
        authorization::check_tenant(
            payload.tenant_id.clone(),
            &state.session_state().tenant.tenant_id,
        )?;

        let role_info = authorization::get_role_info(state, &payload).await?;
        authorization::check_permission(self.permission, &role_info)?;

        let key_manager_state = &(&state.session_state()).into();
        let key_store = state
            .store()
            .get_merchant_key_store_by_merchant_id(
                key_manager_state,
                &payload.merchant_id,
                &state.store().get_master_key().to_vec().into(),
            )
            .await
            .change_context(errors::ApiErrorResponse::InvalidJwtToken)
            .attach_printable("Failed to fetch merchant key store for the merchant id")?;

        let merchant = state
            .store()
            .find_merchant_account_by_merchant_id(
                key_manager_state,
                &payload.merchant_id,
                &key_store,
            )
            .await
            .change_context(errors::ApiErrorResponse::InvalidJwtToken)?;

        let auth = AuthenticationData {
            merchant_account: merchant,
            platform_account_context: None,
            key_store,
            profile_id: Some(payload.profile_id),
        };
        Ok((
            (auth.clone(), payload.user_id.clone()),
            AuthenticationType::MerchantJwt {
                merchant_id: auth.merchant_account.get_id().clone(),
                user_id: None,
            },
        ))
    }
}

pub struct DashboardNoPermissionAuth;

#[cfg(feature = "olap")]
#[async_trait]
impl<A> AuthenticateAndFetch<UserFromToken, A> for DashboardNoPermissionAuth
where
    A: SessionStateInfo + Sync,
{
    async fn authenticate_and_fetch(
        &self,
        request_headers: &HeaderMap,
        state: &A,
    ) -> RouterResult<(UserFromToken, AuthenticationType)> {
        let payload = parse_jwt_payload::<A, AuthToken>(request_headers, state).await?;
        if payload.check_in_blacklist(state).await? {
            return Err(errors::ApiErrorResponse::InvalidJwtToken.into());
        }

        authorization::check_tenant(
            payload.tenant_id.clone(),
            &state.session_state().tenant.tenant_id,
        )?;

        Ok((
            UserFromToken {
                user_id: payload.user_id.clone(),
                merchant_id: payload.merchant_id.clone(),
                org_id: payload.org_id,
                role_id: payload.role_id,
                profile_id: payload.profile_id,
                tenant_id: payload.tenant_id,
            },
            AuthenticationType::MerchantJwt {
                merchant_id: payload.merchant_id,
                user_id: Some(payload.user_id),
            },
        ))
    }
}

#[cfg(feature = "olap")]
#[async_trait]
impl<A> AuthenticateAndFetch<(), A> for DashboardNoPermissionAuth
where
    A: SessionStateInfo + Sync,
{
    async fn authenticate_and_fetch(
        &self,
        request_headers: &HeaderMap,
        state: &A,
    ) -> RouterResult<((), AuthenticationType)> {
        let payload = parse_jwt_payload::<A, AuthToken>(request_headers, state).await?;
        if payload.check_in_blacklist(state).await? {
            return Err(errors::ApiErrorResponse::InvalidJwtToken.into());
        }
        authorization::check_tenant(
            payload.tenant_id.clone(),
            &state.session_state().tenant.tenant_id,
        )?;

        Ok(((), AuthenticationType::NoAuth))
    }
}

#[cfg(feature = "v1")]
#[async_trait]
impl<A> AuthenticateAndFetch<AuthenticationData, A> for DashboardNoPermissionAuth
where
    A: SessionStateInfo + Sync,
{
    async fn authenticate_and_fetch(
        &self,
        request_headers: &HeaderMap,
        state: &A,
    ) -> RouterResult<(AuthenticationData, AuthenticationType)> {
        let payload = parse_jwt_payload::<A, AuthToken>(request_headers, state).await?;
        authorization::check_tenant(
            payload.tenant_id.clone(),
            &state.session_state().tenant.tenant_id,
        )?;

        let key_manager_state = &(&state.session_state()).into();
        let key_store = state
            .store()
            .get_merchant_key_store_by_merchant_id(
                key_manager_state,
                &payload.merchant_id,
                &state.store().get_master_key().to_vec().into(),
            )
            .await
            .change_context(errors::ApiErrorResponse::Unauthorized)
            .attach_printable("Failed to fetch merchant key store for the merchant id")?;

        let merchant = state
            .store()
            .find_merchant_account_by_merchant_id(
                key_manager_state,
                &payload.merchant_id,
                &key_store,
            )
            .await
            .to_not_found_response(errors::ApiErrorResponse::Unauthorized)?;

        let auth = AuthenticationData {
            merchant_account: merchant,
            platform_account_context: None,
            key_store,
            profile_id: Some(payload.profile_id),
        };
        Ok((
            auth.clone(),
            AuthenticationType::MerchantJwt {
                merchant_id: auth.merchant_account.get_id().clone(),
                user_id: Some(payload.user_id),
            },
        ))
    }
}

pub trait ClientSecretFetch {
    fn get_client_secret(&self) -> Option<&String>;
}
#[cfg(feature = "payouts")]
impl ClientSecretFetch for payouts::PayoutCreateRequest {
    fn get_client_secret(&self) -> Option<&String> {
        self.client_secret.as_ref()
    }
}

#[cfg(feature = "v1")]
impl ClientSecretFetch for payments::PaymentsRequest {
    fn get_client_secret(&self) -> Option<&String> {
        self.client_secret.as_ref()
    }
}

#[cfg(feature = "v1")]
impl ClientSecretFetch for payments::PaymentsRetrieveRequest {
    fn get_client_secret(&self) -> Option<&String> {
        self.client_secret.as_ref()
    }
}

impl ClientSecretFetch for PaymentMethodListRequest {
    fn get_client_secret(&self) -> Option<&String> {
        self.client_secret.as_ref()
    }
}

impl ClientSecretFetch for payments::PaymentsPostSessionTokensRequest {
    fn get_client_secret(&self) -> Option<&String> {
        Some(self.client_secret.peek())
    }
}

#[cfg(all(
    any(feature = "v2", feature = "v1"),
    not(feature = "payment_methods_v2")
))]
impl ClientSecretFetch for PaymentMethodCreate {
    fn get_client_secret(&self) -> Option<&String> {
        self.client_secret.as_ref()
    }
}

impl ClientSecretFetch for api_models::cards_info::CardsInfoRequest {
    fn get_client_secret(&self) -> Option<&String> {
        self.client_secret.as_ref()
    }
}

impl ClientSecretFetch for payments::RetrievePaymentLinkRequest {
    fn get_client_secret(&self) -> Option<&String> {
        self.client_secret.as_ref()
    }
}

impl ClientSecretFetch for api_models::pm_auth::LinkTokenCreateRequest {
    fn get_client_secret(&self) -> Option<&String> {
        self.client_secret.as_ref()
    }
}

impl ClientSecretFetch for api_models::pm_auth::ExchangeTokenCreateRequest {
    fn get_client_secret(&self) -> Option<&String> {
        self.client_secret.as_ref()
    }
}

#[cfg(feature = "v1")]
impl ClientSecretFetch for api_models::payment_methods::PaymentMethodUpdate {
    fn get_client_secret(&self) -> Option<&String> {
        self.client_secret.as_ref()
    }
}

pub fn get_auth_type_and_flow<A: SessionStateInfo + Sync + Send>(
    headers: &HeaderMap,
    api_auth: ApiKeyAuth,
) -> RouterResult<(
    Box<dyn AuthenticateAndFetch<AuthenticationData, A>>,
    api::AuthFlow,
)> {
    let api_key = get_api_key(headers)?;

    if api_key.starts_with("pk_") {
        return Ok((
            Box::new(HeaderAuth(PublishableKeyAuth)),
            api::AuthFlow::Client,
        ));
    }
    Ok((Box::new(HeaderAuth(api_auth)), api::AuthFlow::Merchant))
}

pub fn check_client_secret_and_get_auth<T>(
    headers: &HeaderMap,
    payload: &impl ClientSecretFetch,
    api_auth: ApiKeyAuth,
) -> RouterResult<(
    Box<dyn AuthenticateAndFetch<AuthenticationData, T>>,
    api::AuthFlow,
)>
where
    T: SessionStateInfo + Sync + Send,
    ApiKeyAuth: AuthenticateAndFetch<AuthenticationData, T>,
    PublishableKeyAuth: AuthenticateAndFetch<AuthenticationData, T>,
{
    let api_key = get_api_key(headers)?;
    if api_key.starts_with("pk_") {
        payload
            .get_client_secret()
            .check_value_present("client_secret")
            .map_err(|_| errors::ApiErrorResponse::MissingRequiredField {
                field_name: "client_secret",
            })?;
        return Ok((
            Box::new(HeaderAuth(PublishableKeyAuth)),
            api::AuthFlow::Client,
        ));
    }

    if payload.get_client_secret().is_some() {
        return Err(errors::ApiErrorResponse::InvalidRequestData {
            message: "client_secret is not a valid parameter".to_owned(),
        }
        .into());
    }
    Ok((Box::new(HeaderAuth(api_auth)), api::AuthFlow::Merchant))
}

pub async fn get_ephemeral_or_other_auth<T>(
    headers: &HeaderMap,
    is_merchant_flow: bool,
    payload: Option<&impl ClientSecretFetch>,
    api_auth: ApiKeyAuth,
) -> RouterResult<(
    Box<dyn AuthenticateAndFetch<AuthenticationData, T>>,
    api::AuthFlow,
    bool,
)>
where
    T: SessionStateInfo + Sync + Send,
    ApiKeyAuth: AuthenticateAndFetch<AuthenticationData, T>,
    PublishableKeyAuth: AuthenticateAndFetch<AuthenticationData, T>,
    EphemeralKeyAuth: AuthenticateAndFetch<AuthenticationData, T>,
{
    let api_key = get_api_key(headers)?;

    if api_key.starts_with("epk") {
        Ok((Box::new(EphemeralKeyAuth), api::AuthFlow::Client, true))
    } else if is_merchant_flow {
        Ok((
            Box::new(HeaderAuth(api_auth)),
            api::AuthFlow::Merchant,
            false,
        ))
    } else {
        let payload = payload.get_required_value("ClientSecretFetch")?;
        let (auth, auth_flow) = check_client_secret_and_get_auth(headers, payload, api_auth)?;
        Ok((auth, auth_flow, false))
    }
}

#[cfg(feature = "v1")]
pub fn is_ephemeral_auth<A: SessionStateInfo + Sync + Send>(
    headers: &HeaderMap,
    api_auth: ApiKeyAuth,
) -> RouterResult<Box<dyn AuthenticateAndFetch<AuthenticationData, A>>> {
    let api_key = get_api_key(headers)?;

    if !api_key.starts_with("epk") {
        Ok(Box::new(HeaderAuth(api_auth)))
    } else {
        Ok(Box::new(EphemeralKeyAuth))
    }
}

pub fn is_jwt_auth(headers: &HeaderMap) -> bool {
    let header_map_struct = HeaderMapStruct::new(headers);
    match header_map_struct.get_auth_string_from_header() {
        Ok(auth_str) => auth_str.starts_with("Bearer"),
        Err(_) => get_cookie_from_header(headers)
            .and_then(cookies::get_jwt_from_cookies)
            .is_ok(),
    }
}

pub async fn decode_jwt<T>(token: &str, state: &impl SessionStateInfo) -> RouterResult<T>
where
    T: serde::de::DeserializeOwned,
{
    let conf = state.conf();
    let secret = conf.secrets.get_inner().jwt_secret.peek().as_bytes();

    let key = DecodingKey::from_secret(secret);
    decode::<T>(token, &key, &Validation::new(Algorithm::HS256))
        .map(|decoded| decoded.claims)
        .change_context(errors::ApiErrorResponse::InvalidJwtToken)
}

pub fn get_api_key(headers: &HeaderMap) -> RouterResult<&str> {
    get_header_value_by_key("api-key".into(), headers)?.get_required_value("api_key")
}

pub fn get_header_value_by_key(key: String, headers: &HeaderMap) -> RouterResult<Option<&str>> {
    headers
        .get(&key)
        .map(|source_str| {
            source_str
                .to_str()
                .change_context(errors::ApiErrorResponse::InternalServerError)
                .attach_printable(format!(
                    "Failed to convert header value to string for header key: {}",
                    key
                ))
        })
        .transpose()
}
pub fn get_id_type_by_key_from_headers<T: FromStr>(
    key: String,
    headers: &HeaderMap,
) -> RouterResult<Option<T>> {
    get_header_value_by_key(key.clone(), headers)?
        .map(|str_value| T::from_str(str_value))
        .transpose()
        .map_err(|_err| {
            error_stack::report!(errors::ApiErrorResponse::InvalidDataFormat {
                field_name: key,
                expected_format: "Valid Id String".to_string(),
            })
        })
}

pub fn get_jwt_from_authorization_header(headers: &HeaderMap) -> RouterResult<&str> {
    headers
        .get(headers::AUTHORIZATION)
        .get_required_value(headers::AUTHORIZATION)?
        .to_str()
        .change_context(errors::ApiErrorResponse::InternalServerError)
        .attach_printable("Failed to convert JWT token to string")?
        .strip_prefix("Bearer ")
        .ok_or(errors::ApiErrorResponse::InvalidJwtToken.into())
}

pub fn get_cookie_from_header(headers: &HeaderMap) -> RouterResult<&str> {
    let cookie = headers
        .get(cookies::get_cookie_header())
        .ok_or(report!(errors::ApiErrorResponse::CookieNotFound))?;

    cookie
        .to_str()
        .change_context(errors::ApiErrorResponse::InvalidCookie)
}

pub fn strip_jwt_token(token: &str) -> RouterResult<&str> {
    token
        .strip_prefix("Bearer ")
        .ok_or_else(|| errors::ApiErrorResponse::InvalidJwtToken.into())
}

pub fn auth_type<'a, T, A>(
    default_auth: &'a dyn AuthenticateAndFetch<T, A>,
    jwt_auth_type: &'a dyn AuthenticateAndFetch<T, A>,
    headers: &HeaderMap,
) -> &'a dyn AuthenticateAndFetch<T, A>
where
{
    if is_jwt_auth(headers) {
        return jwt_auth_type;
    }
    default_auth
}

#[cfg(feature = "recon")]
#[async_trait]
impl<A> AuthenticateAndFetch<AuthenticationDataWithUser, A> for JWTAuth
where
    A: SessionStateInfo + Sync,
{
    async fn authenticate_and_fetch(
        &self,
        request_headers: &HeaderMap,
        state: &A,
    ) -> RouterResult<(AuthenticationDataWithUser, AuthenticationType)> {
        let payload = parse_jwt_payload::<A, AuthToken>(request_headers, state).await?;
        if payload.check_in_blacklist(state).await? {
            return Err(errors::ApiErrorResponse::InvalidJwtToken.into());
        }
        authorization::check_tenant(
            payload.tenant_id.clone(),
            &state.session_state().tenant.tenant_id,
        )?;
        let role_info = authorization::get_role_info(state, &payload).await?;
        authorization::check_permission(self.permission, &role_info)?;

        let key_manager_state = &(&state.session_state()).into();
        let key_store = state
            .store()
            .get_merchant_key_store_by_merchant_id(
                key_manager_state,
                &payload.merchant_id,
                &state.store().get_master_key().to_vec().into(),
            )
            .await
            .to_not_found_response(errors::ApiErrorResponse::InvalidJwtToken)
            .attach_printable("Failed to fetch merchant key store for the merchant id")?;

        let merchant = state
            .store()
            .find_merchant_account_by_merchant_id(
                key_manager_state,
                &payload.merchant_id,
                &key_store,
            )
            .await
            .to_not_found_response(errors::ApiErrorResponse::InvalidJwtToken)
            .attach_printable("Failed to fetch merchant account for the merchant id")?;

        let user_id = payload.user_id;

        let user = state
            .session_state()
            .global_store
            .find_user_by_id(&user_id)
            .await
            .to_not_found_response(errors::ApiErrorResponse::InvalidJwtToken)
            .attach_printable("Failed to fetch user for the user id")?;

        let auth = AuthenticationDataWithUser {
            merchant_account: merchant,
            key_store,
            profile_id: payload.profile_id.clone(),
            user,
        };

        let auth_type = AuthenticationType::MerchantJwt {
            merchant_id: auth.merchant_account.get_id().clone(),
            user_id: Some(user_id),
        };

        Ok((auth, auth_type))
    }
}

async fn get_connected_merchant_account<A>(
    state: &A,
    connected_merchant_id: id_type::MerchantId,
    platform_org_id: id_type::OrganizationId,
) -> RouterResult<domain::MerchantAccount>
where
    A: SessionStateInfo + Sync,
{
    let key_manager_state = &(&state.session_state()).into();
    let key_store = state
        .store()
        .get_merchant_key_store_by_merchant_id(
            key_manager_state,
            &connected_merchant_id,
            &state.store().get_master_key().to_vec().into(),
        )
        .await
        .to_not_found_response(errors::ApiErrorResponse::InvalidPlatformOperation)
        .attach_printable("Failed to fetch merchant key store for the merchant id")?;

    let connected_merchant_account = state
        .store()
        .find_merchant_account_by_merchant_id(key_manager_state, &connected_merchant_id, &key_store)
        .await
        .to_not_found_response(errors::ApiErrorResponse::InvalidPlatformOperation)
        .attach_printable("Failed to fetch merchant account for the merchant id")?;

    if platform_org_id != connected_merchant_account.organization_id {
        return Err(errors::ApiErrorResponse::InvalidPlatformOperation)
            .attach_printable("Access for merchant id Unauthorized");
    }

    Ok(connected_merchant_account)
}

async fn get_platform_merchant_account<A>(
    state: &A,
    request_headers: &HeaderMap,
    merchant_account: domain::MerchantAccount,
) -> RouterResult<(domain::MerchantAccount, Option<domain::MerchantAccount>)>
where
    A: SessionStateInfo + Sync,
{
    let connected_merchant_id =
        get_and_validate_connected_merchant_id(request_headers, &merchant_account)?;

    match connected_merchant_id {
        Some(merchant_id) => {
            let connected_merchant_account = get_connected_merchant_account(
                state,
                merchant_id,
                merchant_account.organization_id.clone(),
            )
            .await?;
            Ok((connected_merchant_account, Some(merchant_account)))
        }
        None => Ok((merchant_account, None)),
    }
}

fn get_and_validate_connected_merchant_id(
    request_headers: &HeaderMap,
    merchant_account: &domain::MerchantAccount,
) -> RouterResult<Option<id_type::MerchantId>> {
    HeaderMapStruct::new(request_headers)
        .get_id_type_from_header_if_present::<id_type::MerchantId>(
            headers::X_CONNECTED_MERCHANT_ID,
        )?
        .map(|merchant_id| {
<<<<<<< HEAD
            (merchant_account.merchant_account_type == common_enums::MerchantAccountType::Platform)
=======
            (merchant_account.is_platform_account())
>>>>>>> d7499c3f
                .then_some(merchant_id)
                .ok_or(errors::ApiErrorResponse::InvalidPlatformOperation)
        })
        .transpose()
        .attach_printable("Non platform_merchant_account using X_CONNECTED_MERCHANT_ID header")
}

fn throw_error_if_platform_merchant_authentication_required(
    request_headers: &HeaderMap,
) -> RouterResult<()> {
    HeaderMapStruct::new(request_headers)
        .get_id_type_from_header_if_present::<id_type::MerchantId>(
            headers::X_CONNECTED_MERCHANT_ID,
        )?
        .map_or(Ok(()), |_| {
            Err(errors::ApiErrorResponse::PlatformAccountAuthNotSupported.into())
        })
}

#[cfg(feature = "recon")]
#[async_trait]
impl<A> AuthenticateAndFetch<UserFromTokenWithRoleInfo, A> for JWTAuth
where
    A: SessionStateInfo + Sync,
{
    async fn authenticate_and_fetch(
        &self,
        request_headers: &HeaderMap,
        state: &A,
    ) -> RouterResult<(UserFromTokenWithRoleInfo, AuthenticationType)> {
        let payload = parse_jwt_payload::<A, AuthToken>(request_headers, state).await?;
        if payload.check_in_blacklist(state).await? {
            return Err(errors::ApiErrorResponse::InvalidJwtToken.into());
        }
        authorization::check_tenant(
            payload.tenant_id.clone(),
            &state.session_state().tenant.tenant_id,
        )?;
        let role_info = authorization::get_role_info(state, &payload).await?;
        authorization::check_permission(self.permission, &role_info)?;

        let user = UserFromToken {
            user_id: payload.user_id.clone(),
            merchant_id: payload.merchant_id.clone(),
            org_id: payload.org_id,
            role_id: payload.role_id,
            profile_id: payload.profile_id,
            tenant_id: payload.tenant_id,
        };

        Ok((
            UserFromTokenWithRoleInfo { user, role_info },
            AuthenticationType::MerchantJwt {
                merchant_id: payload.merchant_id,
                user_id: Some(payload.user_id),
            },
        ))
    }
}

#[cfg(feature = "recon")]
#[derive(serde::Serialize, serde::Deserialize)]
pub struct ReconToken {
    pub user_id: String,
    pub merchant_id: id_type::MerchantId,
    pub role_id: String,
    pub exp: u64,
    pub org_id: id_type::OrganizationId,
    pub profile_id: id_type::ProfileId,
    pub tenant_id: Option<id_type::TenantId>,
    #[serde(skip_serializing_if = "Option::is_none")]
    pub acl: Option<String>,
}

#[cfg(all(feature = "olap", feature = "recon"))]
impl ReconToken {
    pub async fn new_token(
        user_id: String,
        merchant_id: id_type::MerchantId,
        settings: &Settings,
        org_id: id_type::OrganizationId,
        profile_id: id_type::ProfileId,
        tenant_id: Option<id_type::TenantId>,
        role_info: authorization::roles::RoleInfo,
    ) -> UserResult<String> {
        let exp_duration = std::time::Duration::from_secs(consts::JWT_TOKEN_TIME_IN_SECS);
        let exp = jwt::generate_exp(exp_duration)?.as_secs();
        let acl = role_info.get_recon_acl();
        let optional_acl_str = serde_json::to_string(&acl)
            .inspect_err(|err| logger::error!("Failed to serialize acl to string: {}", err))
            .change_context(errors::UserErrors::InternalServerError)
            .attach_printable("Failed to serialize acl to string. Using empty ACL")
            .ok();
        let token_payload = Self {
            user_id,
            merchant_id,
            role_id: role_info.get_role_id().to_string(),
            exp,
            org_id,
            profile_id,
            tenant_id,
            acl: optional_acl_str,
        };
        jwt::generate_jwt(&token_payload, settings).await
    }
}
#[derive(serde::Serialize, serde::Deserialize)]
pub struct ExternalToken {
    pub user_id: String,
    pub merchant_id: id_type::MerchantId,
    pub exp: u64,
    pub external_service_type: ExternalServiceType,
}

impl ExternalToken {
    pub async fn new_token(
        user_id: String,
        merchant_id: id_type::MerchantId,
        settings: &Settings,
        external_service_type: ExternalServiceType,
    ) -> UserResult<String> {
        let exp_duration = std::time::Duration::from_secs(consts::JWT_TOKEN_TIME_IN_SECS);
        let exp = jwt::generate_exp(exp_duration)?.as_secs();

        let token_payload = Self {
            user_id,
            merchant_id,
            exp,
            external_service_type,
        };
        jwt::generate_jwt(&token_payload, settings).await
    }

    pub fn check_service_type(
        &self,
        required_service_type: &ExternalServiceType,
    ) -> RouterResult<()> {
        Ok(fp_utils::when(
            &self.external_service_type != required_service_type,
            || {
                Err(errors::ApiErrorResponse::AccessForbidden {
                    resource: required_service_type.to_string(),
                })
            },
        )?)
    }
}<|MERGE_RESOLUTION|>--- conflicted
+++ resolved
@@ -4634,11 +4634,7 @@
             headers::X_CONNECTED_MERCHANT_ID,
         )?
         .map(|merchant_id| {
-<<<<<<< HEAD
-            (merchant_account.merchant_account_type == common_enums::MerchantAccountType::Platform)
-=======
             (merchant_account.is_platform_account())
->>>>>>> d7499c3f
                 .then_some(merchant_id)
                 .ok_or(errors::ApiErrorResponse::InvalidPlatformOperation)
         })
