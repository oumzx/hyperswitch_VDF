#[cfg(feature = "v2")]
pub mod injector_core {
    use std::collections::HashMap;

    use api_models::injector::{ContentType, InjectorRequest, InjectorResponse};
    use async_trait::async_trait;
    use common_utils::request::{Method, RequestBuilder, RequestContent};
    use error_stack::ResultExt;
    use external_services::http_client;
    use hyperswitch_domain_models::injector;
    use hyperswitch_interfaces::types::Proxy;
    use masking;
    use nom::{
        bytes::complete::{tag, take_while1},
        character::complete::{char, multispace0},
        sequence::{delimited, preceded, terminated},
        IResult,
    };
    use router_env::{instrument, logger, tracing};
    use serde_json::Value;
    use thiserror::Error;

    #[derive(Error, Debug)]
    pub enum InjectorError {
        #[error("Token replacement failed: {0}")]
        TokenReplacementFailed(String),
        #[error("HTTP request failed")]
        HttpRequestFailed,
        #[error("Serialization error: {0}")]
        SerializationError(String),
        #[error("Invalid template: {0}")]
        InvalidTemplate(String),
    }

    #[instrument(skip_all)]
    pub async fn injector_core(
        request: InjectorRequest,
    ) -> error_stack::Result<InjectorResponse, InjectorError> {
        logger::info!("Starting injector_core processing");
        let injector = Injector::new();
        injector.injector_core(request).await
    }

    #[derive(Debug)]
    pub struct TokenReference {
        pub field: String,
    }

    // Utility function to safely mask tokens for logging
    fn mask_token(token: &str) -> String {
        if token.len() <= 8 {
            "*".repeat(token.len())
        } else {
            format!("{}***{}", &token[..4], &token[token.len() - 4..])
        }
    }

    pub fn parse_token(input: &str) -> IResult<&str, TokenReference> {
        let (input, field) = delimited(
            tag("{{"),
            preceded(
                multispace0,
                preceded(
                    char('$'),
                    terminated(
                        take_while1(|c: char| c.is_alphanumeric() || c == '_'),
                        multispace0,
                    ),
                ),
            ),
            tag("}}"),
        )(input)?;
        Ok((
            input,
            TokenReference {
                field: field.to_string(),
            },
        ))
    }

    pub fn find_field_recursively_in_vault_data(
        obj: &serde_json::Map<String, Value>,
        field_name: &str,
    ) -> Option<Value> {
        obj.get(field_name).cloned().or_else(|| {
            obj.values()
                .filter_map(|val| {
                    if let Value::Object(inner_obj) = val {
                        find_field_recursively_in_vault_data(inner_obj, field_name)
                    } else {
                        None
                    }
                })
                .next()
        })
    }

    #[async_trait]
    pub trait TokenInjector {
        async fn injector_core(
            &self,
            request: InjectorRequest,
        ) -> error_stack::Result<InjectorResponse, InjectorError>;
    }

    pub struct Injector;

    impl Injector {
        pub fn new() -> Self {
            Self
        }

        #[instrument(skip_all)]
        pub fn interpolate_token_references_with_vault_data(
            &self,
            value: Value,
            vault_data: &Value,
            vault_type: &injector::types::VaultType,
        ) -> error_stack::Result<Value, InjectorError> {
            match value {
                Value::Object(obj) => {
                    let new_obj = obj
                        .into_iter()
                        .map(|(key, val)| {
                            self.interpolate_token_references_with_vault_data(
                                val, vault_data, vault_type,
                            )
                            .map(|processed| (key, processed))
                        })
                        .collect::<error_stack::Result<serde_json::Map<_, _>, InjectorError>>()?;
                    Ok(Value::Object(new_obj))
                }
                Value::String(s) => {
                    // Use regex to find all tokens and replace them
                    use regex::Regex;
                    let token_regex = Regex::new(r"\{\{\$([a-zA-Z_][a-zA-Z0-9_]*)\}\}")
                        .change_context(InjectorError::InvalidTemplate("Invalid regex pattern".to_string()))?;
                    let mut result = s.clone();

                    for captures in token_regex.captures_iter(&s) {
                        if let Some(field_name) = captures.get(1) {
                            let field_name_str = field_name.as_str();
                            let token_value = self.extract_field_from_vault_data(
                                vault_data,
                                field_name_str,
                                vault_type,
                            )?;
                            let token_str = match token_value {
                                Value::String(s) => s,
                                _ => serde_json::to_string(&token_value).unwrap_or_default(),
                            };

                            // Replace the token in the result string
                            let token_pattern = format!("{{{{${field_name_str}}}}}");
                            result = result.replace(&token_pattern, &token_str);
                        }
                    }

                    Ok(Value::String(result))
                }
                _ => Ok(value),
            }
        }

        #[instrument(skip_all)]
        fn extract_field_from_vault_data(
            &self,
            vault_data: &Value,
            field_name: &str,
            vault_type: &injector::types::VaultType,
        ) -> error_stack::Result<Value, InjectorError> {
            logger::debug!(
                "Extracting field '{}' from vault data using vault type {:?}",
                field_name,
                vault_type
            );

            match vault_data {
                Value::Object(obj) => {
                    let raw_value = find_field_recursively_in_vault_data(obj, field_name)
                        .ok_or_else(|| {
                            error_stack::Report::new(InjectorError::TokenReplacementFailed(
                                format!("Field '{field_name}' not found"),
                            ))
                        })?;

                    // Apply vault-specific token transformation
                    self.apply_vault_specific_transformation(raw_value, vault_type, field_name)
                }
                _ => Err(error_stack::Report::new(
                    InjectorError::TokenReplacementFailed(
                        "Vault data is not a valid JSON object".to_string(),
                    ),
                )),
            }
        }

        #[instrument(skip_all)]
        fn apply_vault_specific_transformation(
            &self,
            token_value: Value,
            vault_type: &injector::types::VaultType,
            field_name: &str,
        ) -> error_stack::Result<Value, InjectorError> {
            match vault_type {
                injector::types::VaultType::Vgs => {
                    logger::debug!(
                        "VGS vault: Using direct token replacement for field '{}'",
                        field_name
                    );
                    Ok(token_value)
                }
            }
        }

        #[instrument(skip_all)]
        async fn make_http_request(
            &self,
            config: &injector::ConnectionConfig,
            payload: &str,
            content_type: &ContentType,
        ) -> error_stack::Result<Value, InjectorError> {
            logger::info!(
                method = ?config.http_method,
                base_url = %config.base_url,
                endpoint = %config.endpoint_path,
                content_type = ?content_type,
                payload_length = payload.len(),
                headers_count = config.headers.len(),
                "Making HTTP request to connector"
            );
            // Validate inputs first
            if config.base_url.is_empty() {
                logger::error!("Base URL is empty");
                return Err(error_stack::Report::new(InjectorError::InvalidTemplate(
                    "Base URL cannot be empty".to_string(),
                )));
            }

            if config.endpoint_path.is_empty() {
                logger::error!("Endpoint path is empty");
                return Err(error_stack::Report::new(InjectorError::InvalidTemplate(
                    "Endpoint path cannot be empty".to_string(),
                )));
            }

            // Validate and construct URL safely
            let url = format!(
                "{}{}",
                config.base_url.trim_end_matches('/'),
                config.endpoint_path
            );

            // Validate URL format
            url::Url::parse(&url).map_err(|e| {
                logger::error!("Invalid URL format: '{}', error: {}", url, e);
                error_stack::Report::new(InjectorError::InvalidTemplate(format!(
                    "Invalid URL '{url}': {e}"
                )))
            })?;

            logger::debug!("Constructed URL: {}", url);

            // Convert headers to common_utils Headers format safely
            let headers: Vec<(String, masking::Maskable<String>)> = config
                .headers
                .iter()
                .map(|(k, v)| (k.clone(), masking::Maskable::new_normal(v.clone())))
                .collect();

            // Determine method and request content
            let method = match config.http_method {
                injector::HttpMethod::Get => Method::Get,
                injector::HttpMethod::Post => Method::Post,
                injector::HttpMethod::Put => Method::Put,
                injector::HttpMethod::Patch => Method::Patch,
                injector::HttpMethod::Delete => Method::Delete,
                _ => {
                    return Err(error_stack::Report::new(InjectorError::InvalidTemplate(
                        "Unsupported HTTP method".to_string(),
                    )))
                }
            };

            // Determine request content based on content type with error handling
            let request_content = match content_type {
                ContentType::ApplicationJson => {
                    // Try to parse as JSON, fallback to raw string
                    match serde_json::from_str::<Value>(payload) {
                        Ok(json) => Some(RequestContent::Json(Box::new(json))),
                        Err(e) => {
                            logger::debug!(
                                "Failed to parse payload as JSON: {}, falling back to raw bytes",
                                e
                            );
                            Some(RequestContent::RawBytes(payload.as_bytes().to_vec()))
                        }
                    }
                }
                ContentType::ApplicationXWwwFormUrlencoded => {
                    // Parse form data safely
                    let form_data: HashMap<String, String> =
                        url::form_urlencoded::parse(payload.as_bytes())
                            .into_owned()
                            .collect();
                    Some(RequestContent::FormUrlEncoded(Box::new(form_data)))
                }
                ContentType::ApplicationXml | ContentType::TextXml => {
                    Some(RequestContent::RawBytes(payload.as_bytes().to_vec()))
                }
                ContentType::TextPlain => {
                    Some(RequestContent::RawBytes(payload.as_bytes().to_vec()))
                }
            };

            // Build request safely
            let mut request_builder = RequestBuilder::new()
                .method(method)
                .url(&url)
                .headers(headers);

            if let Some(content) = request_content {
                request_builder = request_builder.set_body(content);
            }

            // Add certificate configuration if provided
            if let Some(cert_content) = &config.client_cert {
                logger::debug!("Adding client certificate content");
                request_builder = request_builder
                    .add_certificate(Some(masking::Secret::new(cert_content.clone())));
            }

            if let Some(key_content) = &config.client_key {
                logger::debug!("Adding client private key content");
                request_builder = request_builder
                    .add_certificate_key(Some(masking::Secret::new(key_content.clone())));
            }

            if let Some(ca_content) = &config.ca_cert {
                logger::debug!("Adding CA certificate content");
                request_builder = request_builder
                    .add_ca_certificate_pem(Some(masking::Secret::new(ca_content.clone())));
            }

            // Log certificate configuration (but not the actual content)
            logger::info!(
                has_client_cert = config.client_cert.is_some(),
                has_client_key = config.client_key.is_some(),
                has_ca_cert = config.ca_cert.is_some(),
                insecure = config.insecure.unwrap_or(false),
                cert_format = ?config.cert_format,
                "Certificate configuration applied"
            );

            let request = request_builder.build();

            let proxy = if let Some(proxy_url) = &config.proxy_url {
                logger::debug!("Using proxy: {}", proxy_url);
                // Determine if it's HTTP or HTTPS proxy based on URL scheme
                if proxy_url.starts_with("https://") {
                    Proxy {
                        http_url: None,
                        https_url: Some(proxy_url.clone()),
                        idle_pool_connection_timeout: Some(90),
                        bypass_proxy_hosts: None,
                    }
                } else {
                    Proxy {
                        http_url: Some(proxy_url.clone()),
                        https_url: None,
                        idle_pool_connection_timeout: Some(90),
                        bypass_proxy_hosts: None,
                    }
                }
            } else {
                logger::debug!("No proxy configured, using direct connection");
                Proxy::default()
            };

            // Send request using external_services http_client
            logger::debug!("Sending HTTP request to connector");
            let response = http_client::send_request(&proxy, request, None)
                .await
                .change_context(InjectorError::HttpRequestFailed)?;

            logger::info!(
                status_code = response.status().as_u16(),
                "Received response from connector"
            );

            let response_text = response
                .text()
                .await
                .change_context(InjectorError::HttpRequestFailed)?;

            // Validate response text length to prevent potential memory issues
            if response_text.len() > 10_000_000 {
                // 10MB limit
                logger::warn!("Response text is very large: {} bytes", response_text.len());
                return Ok(Value::String("Response too large".to_string()));
            }

            logger::debug!(
                response_length = response_text.len(),
                "Processing connector response"
            );

            // Try to parse as JSON, fallback to string value with error logging
            match serde_json::from_str::<Value>(&response_text) {
                Ok(json) => {
                    logger::debug!("Successfully parsed response as JSON");
                    Ok(json)
                }
                Err(e) => {
                    logger::debug!(
                        "Failed to parse response as JSON: {}, returning as string",
                        e
                    );
                    Ok(Value::String(response_text))
                }
            }
        }
    }

    impl Default for Injector {
        fn default() -> Self {
            Self::new()
        }
    }

    #[async_trait]
    impl TokenInjector for Injector {
        #[instrument(skip_all)]
        async fn injector_core(
            &self,
            request: InjectorRequest,
        ) -> error_stack::Result<InjectorResponse, InjectorError> {
            logger::info!("Starting token injection process");

            let start_time = std::time::Instant::now();

            // Convert API model to domain model
            let domain_request: injector::InjectorRequest = request.into();

            // Convert token data to JSON for vault data lookup with validation
            let vault_data = serde_json::to_value(&domain_request.token_data.specific_token_data)
                .change_context(InjectorError::SerializationError(
                "Failed to serialize token data".to_string(),
            ))?;

            // Validate template length to prevent potential memory issues
            if domain_request.connector_payload.template.len() > 1_000_000 {
                // 1MB limit
                logger::error!(
                    template_length = domain_request.connector_payload.template.len(),
                    "Template is too large"
                );
                return Err(error_stack::Report::new(InjectorError::InvalidTemplate(
                    "Template is too large".to_string(),
                )));
            }

            logger::debug!(
                template_length = domain_request.connector_payload.template.len(),
                vault_type = ?domain_request.token_data.vault_type,
                "Processing token injection request"
            );

            // Process template string directly with vault-specific logic
            let template_value = Value::String(domain_request.connector_payload.template);
            let processed_value = self.interpolate_token_references_with_vault_data(
                template_value,
                &vault_data,
                &domain_request.token_data.vault_type,
            )?;

            let processed_payload = match processed_value {
                Value::String(s) => s,
                _ => {
                    // This shouldn't happen since we started with a string
                    return Err(error_stack::Report::new(InjectorError::InvalidTemplate(
                        "Template processing resulted in non-string value".to_string(),
                    )));
                }
            };

            logger::debug!(
                processed_payload_length = processed_payload.len(),
                "Token replacement completed"
            );

            // Determine content type from headers or default to form-urlencoded
            let content_type = domain_request
                .connection_config
                .headers
                .get("Content-Type")
                .and_then(|ct| match ct.as_str() {
                    "application/json" => Some(ContentType::ApplicationJson),
                    "application/x-www-form-urlencoded" => {
                        Some(ContentType::ApplicationXWwwFormUrlencoded)
                    }
                    "application/xml" => Some(ContentType::ApplicationXml),
                    "text/xml" => Some(ContentType::TextXml),
                    "text/plain" => Some(ContentType::TextPlain),
                    _ => None,
                })
                .unwrap_or(ContentType::ApplicationXWwwFormUrlencoded);

            // Make HTTP request to connector and return raw response
            let response_data = self
                .make_http_request(
                    &domain_request.connection_config,
                    &processed_payload,
                    &content_type,
                )
                .await?;

            let elapsed = start_time.elapsed();
            logger::info!(
                duration_ms = elapsed.as_millis(),
                response_size = serde_json::to_string(&response_data)
                    .map(|s| s.len())
                    .unwrap_or(0),
                "Token injection completed successfully"
            );

            // Return the raw connector response for connector-agnostic handling
            Ok(response_data)
        }
    }
}

#[cfg(all(test, feature = "v2"))]
#[allow(clippy::unwrap_used)]
mod tests {
    use std::collections::HashMap;

    use api_models::injector::*;
    use hyperswitch_domain_models::injector;
<<<<<<< HEAD
    use router_env::logger;
    use std::collections::HashMap;
=======

    use super::injector_core::*;
>>>>>>> 02162d6f

    #[test]
    fn test_token_parsing() {
        let result = parse_token("{{$card_number}}");
        assert!(result.is_ok());
        let (_, token_ref) = result.unwrap();
        assert_eq!(token_ref.field, "card_number");
    }

    #[test]
    fn test_token_interpolation() {
        let injector = Injector::new();
        let template = serde_json::Value::String("card_number={{$card_number}}&cvv={{$cvv}}&expiry={{$exp_month}}/{{$exp_year}}&amount=50&currency=USD&transaction_type=purchase".to_string());

        let vault_data = serde_json::json!({
            "card_number": "tok_sandbox_card123",
            "cvv": "tok_sandbox_cvv456",
            "exp_month": "tok_sandbox_12",
            "exp_year": "tok_sandbox_2026"
        });

        // Test with VGS vault (direct replacement)
        let vault_type = injector::types::VaultType::Vgs;
        let result = injector
            .interpolate_token_references_with_vault_data(template, &vault_data, &vault_type)
            .unwrap();
        assert_eq!(result, serde_json::Value::String("card_number=tok_sandbox_card123&cvv=tok_sandbox_cvv456&expiry=tok_sandbox_12/tok_sandbox_2026&amount=50&currency=USD&transaction_type=purchase".to_string()));
    }

    #[test]
    fn test_field_not_found() {
        let injector = Injector::new();
        let template = serde_json::Value::String("{{$unknown_field}}".to_string());

        let vault_data = serde_json::json!({
            "card_number": "4111111111111111"
        });

        let vault_type = injector::types::VaultType::Vgs;
        let result = injector.interpolate_token_references_with_vault_data(
            template,
            &vault_data,
            &vault_type,
        );
        assert!(result.is_err());
    }

    #[test]
    fn test_recursive_field_search() {
        let vault_data = serde_json::json!({
            "payment_method": {
                "card": {
                    "number": "4111111111111111"
                }
            }
        });

        let obj = vault_data.as_object().unwrap();
        let result = find_field_recursively_in_vault_data(obj, "number");
        assert_eq!(
            result,
            Some(serde_json::Value::String("4111111111111111".to_string()))
        );
    }

    #[test]
    fn test_vault_specific_token_handling() {
        let injector = Injector::new();
        let template = serde_json::Value::String("{{$card_number}}".to_string());

        let vault_data = serde_json::json!({
            "card_number": "tok_sandbox_ZgPN54WU8y8tDjc6qfEsH"
        });

        // Test VGS vault - direct replacement
        let vgs_result = injector
            .interpolate_token_references_with_vault_data(
                template.clone(),
                &vault_data,
                &injector::types::VaultType::Vgs,
            )
            .unwrap();
        assert_eq!(
            vgs_result,
            serde_json::Value::String("tok_sandbox_ZgPN54WU8y8tDjc6qfEsH".to_string())
        );
    }

    #[tokio::test]
    async fn test_injector_core_integration() {
        use std::collections::HashMap;

        // Create test request
        let mut headers = HashMap::new();
        headers.insert(
            "Content-Type".to_string(),
            "application/x-www-form-urlencoded".to_string(),
        );
        headers.insert("Authorization".to_string(), "Bearer Test".to_string());

        let specific_token_data = SpecificTokenData {
            card_number: "tok_sandbox_123".to_string(),
            cvv: "123".to_string(),
            exp_month: "12".to_string(),
            exp_year: "25".to_string(),
        };

        let request = InjectorRequest {
            connector_payload: ConnectorPayload {
                template: "amount=100&currency=USD&metadata[order_id]=12345_att_01974ee902f97870b61afecd4c551673&return_url=http://localhost:8080/v2/payments/12345_pay_01974ee8f1f47301a83a499977aae0f1/finish-redirection/pk_dev_d5bd3a623d714044b879d3a050ae6e68/pro_yUurSuww9vtdhfEy5mXb&confirm=true&shipping[address][city]=Karwar&shipping[address][postal_code]=581301&shipping[address][state]=Karnataka&shipping[name]=John Dough&payment_method_data[billing_details][email]=example@example.com&payment_method_data[billing_details][name]=John Dough&payment_method_data[type]=card&payment_method_data[card][number]={{$card_number}}&payment_method_data[card][exp_month]=02&payment_method_data[card][exp_year]=31&payment_method_data[card][cvc]=100&capture_method=manual&setup_future_usage=on_session&payment_method_types[0]=card&expand[0]=latest_charge".to_string(),
            },
            token_data: TokenData {
                vault_type: VaultType::Vgs,
                specific_token_data,
            },
            connection_config: ConnectionConfig {
                base_url: "https://api.stripe.com".to_string(),
                endpoint_path: "/v1/payment_intents".to_string(),
                http_method: HttpMethod::Post,
                headers,
                proxy_url: None, // Remove proxy that was causing issues
                // Certificate fields (None for basic test)
                client_cert: None,
                client_key: None,
                ca_cert: None, // Empty CA cert for testing
                insecure: None,
                cert_password: None,
                cert_format: None,
            },
        };

        // Test the core function - this will make a real HTTP request to httpbin.org
        let result = injector_core(request).await;

        // The request should succeed (httpbin.org should be accessible)
        if let Err(ref e) = result {
            logger::info!("Error: {e:?}");
        }
        assert!(
            result.is_ok(),
            "injector_core should succeed with valid request: {result:?}"
        );

        let response = result.unwrap();

        // Print the actual response for demonstration
<<<<<<< HEAD
        logger::info!("=== HTTP RESPONSE FROM HTTPBIN.ORG ===");
        logger::info!("{}", serde_json::to_string_pretty(&response).unwrap_or_default());
        logger::info!("=======================================");
        
=======
        println!("=== HTTP RESPONSE FROM HTTPBIN.ORG ===");
        println!(
            "{}",
            serde_json::to_string_pretty(&response).unwrap_or_default()
        );
        println!("=======================================");

>>>>>>> 02162d6f
        // Response should be a JSON value from httpbin.org
        assert!(
            response.is_object() || response.is_string(),
            "Response should be JSON object or string"
        );
    }

    #[tokio::test]
    async fn test_certificate_configuration() {
        use std::collections::HashMap;

        let mut headers = HashMap::new();
        headers.insert("Content-Type".to_string(), "application/json".to_string());

        let specific_token_data = SpecificTokenData {
            card_number: "tok_test_cert".to_string(),
            cvv: "123".to_string(),
            exp_month: "12".to_string(),
            exp_year: "25".to_string(),
        };

        // Test with insecure flag (skip certificate verification)
        let request = InjectorRequest {
            connector_payload: ConnectorPayload {
                template: r#"{"card_number": "{{$card_number}}", "test": "certificate"}"#
                    .to_string(),
            },
            token_data: TokenData {
                vault_type: VaultType::Vgs,
                specific_token_data,
            },
            connection_config: ConnectionConfig {
                base_url: "https://httpbin.org".to_string(),
                endpoint_path: "/post".to_string(),
                http_method: HttpMethod::Post,
                headers,
                proxy_url: None,
                // Certificate configuration - using insecure for testing
                client_cert: None,
                client_key: None,
                ca_cert: None,
                insecure: Some(true), // This allows testing with self-signed certs
                cert_password: None,
                cert_format: Some("PEM".to_string()),
            },
        };

        let result = injector_core(request).await;

        // Should succeed even with insecure flag
        assert!(
            result.is_ok(),
            "Certificate test should succeed: {result:?}"
        );

        let response = result.unwrap();

        // Print the actual response for demonstration
<<<<<<< HEAD
        logger::info!("=== CERTIFICATE TEST RESPONSE ===");
        logger::info!("{}", serde_json::to_string_pretty(&response).unwrap_or_default());
        logger::info!("================================");
        
=======
        println!("=== CERTIFICATE TEST RESPONSE ===");
        println!(
            "{}",
            serde_json::to_string_pretty(&response).unwrap_or_default()
        );
        println!("================================");

>>>>>>> 02162d6f
        // Verify the token was replaced in the JSON
        if let Some(response_str) = response.as_str() {
            assert!(
                response_str.contains("tok_test_cert"),
                "Response should contain replaced token"
            );
        } else if response.is_object() {
            // If it's a JSON object (parsed response), check the structure
            assert!(
                response.is_object(),
                "Response should be a valid JSON object"
            );
        }
    }
}

// Re-export for v2 feature
#[cfg(feature = "v2")]
pub use injector_core::*;<|MERGE_RESOLUTION|>--- conflicted
+++ resolved
@@ -537,13 +537,8 @@
 
     use api_models::injector::*;
     use hyperswitch_domain_models::injector;
-<<<<<<< HEAD
     use router_env::logger;
     use std::collections::HashMap;
-=======
-
-    use super::injector_core::*;
->>>>>>> 02162d6f
 
     #[test]
     fn test_token_parsing() {
@@ -690,20 +685,10 @@
         let response = result.unwrap();
 
         // Print the actual response for demonstration
-<<<<<<< HEAD
         logger::info!("=== HTTP RESPONSE FROM HTTPBIN.ORG ===");
         logger::info!("{}", serde_json::to_string_pretty(&response).unwrap_or_default());
         logger::info!("=======================================");
         
-=======
-        println!("=== HTTP RESPONSE FROM HTTPBIN.ORG ===");
-        println!(
-            "{}",
-            serde_json::to_string_pretty(&response).unwrap_or_default()
-        );
-        println!("=======================================");
-
->>>>>>> 02162d6f
         // Response should be a JSON value from httpbin.org
         assert!(
             response.is_object() || response.is_string(),
@@ -762,20 +747,10 @@
         let response = result.unwrap();
 
         // Print the actual response for demonstration
-<<<<<<< HEAD
         logger::info!("=== CERTIFICATE TEST RESPONSE ===");
         logger::info!("{}", serde_json::to_string_pretty(&response).unwrap_or_default());
         logger::info!("================================");
         
-=======
-        println!("=== CERTIFICATE TEST RESPONSE ===");
-        println!(
-            "{}",
-            serde_json::to_string_pretty(&response).unwrap_or_default()
-        );
-        println!("================================");
-
->>>>>>> 02162d6f
         // Verify the token was replaced in the JSON
         if let Some(response_str) = response.as_str() {
             assert!(
