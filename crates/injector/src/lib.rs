--- conflicted
+++ resolved
@@ -246,16 +246,22 @@
                 )));
             }
 
-<<<<<<< HEAD
-        // Validate URL format
-        url::Url::parse(&url).map_err(|e| {
-            logger::error!("Invalid URL format: '{}', error: {}", url, e);
-            error_stack::Report::new(InjectorError::InvalidTemplate(format!(
-                "Invalid URL '{url}': {e}"
-            )))
-        })?;
-
-        logger::debug!("Constructed URL: {}", url);
+            // Validate and construct URL safely
+            let url = format!(
+                "{}{}",
+                config.base_url.trim_end_matches('/'),
+                config.endpoint_path
+            );
+
+            // Validate URL format
+            url::Url::parse(&url).map_err(|e| {
+                logger::error!("Invalid URL format: '{}', error: {}", url, e);
+                error_stack::Report::new(InjectorError::InvalidTemplate(format!(
+                    "Invalid URL '{url}': {e}"
+                )))
+            })?;
+
+            logger::debug!("Constructed URL: {}", url);
 
         // Convert headers to common_utils Headers format safely
         let headers: Vec<(String, masking::Maskable<String>)> = config
@@ -272,42 +278,6 @@
             injector::HttpMethod::PATCH => Method::Patch,
             injector::HttpMethod::DELETE => Method::Delete,
         };
-=======
-            // Validate and construct URL safely
-            let url = format!(
-                "{}{}",
-                config.base_url.trim_end_matches('/'),
-                config.endpoint_path
-            );
->>>>>>> 9aa26bac
-
-            // Validate URL format
-            url::Url::parse(&url).map_err(|e| {
-                logger::error!("Invalid URL format: '{}', error: {}", url, e);
-                error_stack::Report::new(InjectorError::InvalidTemplate(format!(
-                    "Invalid URL '{url}': {e}"
-                )))
-            })?;
-
-            logger::debug!("Constructed URL: {}", url);
-
-            // Convert headers to common_utils Headers format safely
-            let headers: Vec<(String, masking::Maskable<String>)> = config
-                .headers
-                .iter()
-                .map(|(k, v)| (k.clone(), masking::Maskable::new_normal(v.expose().clone())))
-                .collect();
-
-            // Determine method and request content
-            let method = match config.http_method {
-                injector::HttpMethod::GET => Method::Get,
-                injector::HttpMethod::POST => Method::Post,
-                injector::HttpMethod::PUT => Method::Put,
-                injector::HttpMethod::PATCH => Method::Patch,
-                injector::HttpMethod::DELETE => Method::Delete,
-                injector::HttpMethod::HEAD => Method::Get, // HEAD behaves like GET but returns no body
-                injector::HttpMethod::OPTIONS => Method::Get, // OPTIONS can be mapped to GET for basic support
-            };
 
             // Determine request content based on content type with error handling
             let request_content = match content_type {
@@ -491,7 +461,29 @@
                 "Processing token injection request"
             );
 
-<<<<<<< HEAD
+            // Process template string directly with vault-specific logic
+            let template_value = Value::String(domain_request.connector_payload.template);
+            let processed_value = self.interpolate_token_references_with_vault_data(
+                template_value,
+                &vault_data,
+                &domain_request.token_data.vault_type,
+            )?;
+
+            let processed_payload = match processed_value {
+                Value::String(s) => s,
+                _ => {
+                    // This shouldn't happen since we started with a string
+                    return Err(error_stack::Report::new(InjectorError::InvalidTemplate(
+                        "Template processing resulted in non-string value".to_string(),
+                    )));
+                }
+            };
+
+            logger::debug!(
+                processed_payload_length = processed_payload.len(),
+                "Token replacement completed"
+            );
+
         // Determine content type from headers or default to form-urlencoded
         let content_type = domain_request
             .connection_config
@@ -501,47 +493,13 @@
                 "application/json" => Some(ContentType::ApplicationJson),
                 "application/x-www-form-urlencoded" => {
                     Some(ContentType::ApplicationXWwwFormUrlencoded)
-=======
-            // Process template string directly with vault-specific logic
-            let template_value = Value::String(domain_request.connector_payload.template);
-            let processed_value = self.interpolate_token_references_with_vault_data(
-                template_value,
-                &vault_data,
-                &domain_request.token_data.vault_type,
-            )?;
-
-            let processed_payload = match processed_value {
-                Value::String(s) => s,
-                _ => {
-                    // This shouldn't happen since we started with a string
-                    return Err(error_stack::Report::new(InjectorError::InvalidTemplate(
-                        "Template processing resulted in non-string value".to_string(),
-                    )));
->>>>>>> 9aa26bac
-                }
-            };
-
-            logger::debug!(
-                processed_payload_length = processed_payload.len(),
-                "Token replacement completed"
-            );
-
-            // Determine content type from headers or default to form-urlencoded
-            let content_type = domain_request
-                .connection_config
-                .headers
-                .get("Content-Type")
-                .and_then(|ct| match ct.expose().as_str() {
-                    "application/json" => Some(ContentType::ApplicationJson),
-                    "application/x-www-form-urlencoded" => {
-                        Some(ContentType::ApplicationXWwwFormUrlencoded)
-                    }
-                    "application/xml" => Some(ContentType::ApplicationXml),
-                    "text/xml" => Some(ContentType::TextXml),
-                    "text/plain" => Some(ContentType::TextPlain),
-                    _ => None,
-                })
-                .unwrap_or(ContentType::ApplicationXWwwFormUrlencoded);
+                }
+                "application/xml" => Some(ContentType::ApplicationXml),
+                "text/xml" => Some(ContentType::TextXml),
+                "text/plain" => Some(ContentType::TextPlain),
+                _ => None,
+            })
+            .unwrap_or(ContentType::ApplicationXWwwFormUrlencoded);
 
             // Make HTTP request to connector and return raw response
             let response_data = self
