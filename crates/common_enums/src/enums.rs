--- conflicted
+++ resolved
@@ -478,11 +478,7 @@
     /// Represents billing processors that handle subscription management, invoicing,
     /// and recurring payments. Examples include Chargebee, Recurly, and Stripe Billing.
     BillingProcessor,
-<<<<<<< HEAD
-    /// Represents vaulting processors that handle the storage and management of payment data
-=======
     /// Represents vaulting processors that handle the storage and management of payment method data
->>>>>>> e3233c67
     VaultProcessor,
 }
 
