use std::collections::HashSet;

use utoipa::ToSchema;

pub use super::enums::{PaymentMethod, PayoutType};
pub use crate::PaymentMethodType;

#[derive(
    Clone,
    Copy,
    Debug,
    Eq,
    Hash,
    PartialEq,
    serde::Serialize,
    serde::Deserialize,
    strum::Display,
    strum::EnumString,
    strum::EnumIter,
    strum::VariantNames,
    ToSchema,
)]
#[router_derive::diesel_enum(storage_type = "db_enum")]
#[serde(rename_all = "snake_case")]
#[strum(serialize_all = "snake_case")]
/// RoutableConnectors are the subset of Connectors that are eligible for payments routing
pub enum RoutableConnectors {
    Adyenplatform,
    #[cfg(feature = "dummy_connector")]
    #[serde(rename = "stripe_billing_test")]
    #[strum(serialize = "stripe_billing_test")]
    DummyBillingConnector,
    #[cfg(feature = "dummy_connector")]
    #[serde(rename = "phonypay")]
    #[strum(serialize = "phonypay")]
    DummyConnector1,
    #[cfg(feature = "dummy_connector")]
    #[serde(rename = "fauxpay")]
    #[strum(serialize = "fauxpay")]
    DummyConnector2,
    #[cfg(feature = "dummy_connector")]
    #[serde(rename = "pretendpay")]
    #[strum(serialize = "pretendpay")]
    DummyConnector3,
    #[cfg(feature = "dummy_connector")]
    #[serde(rename = "stripe_test")]
    #[strum(serialize = "stripe_test")]
    DummyConnector4,
    #[cfg(feature = "dummy_connector")]
    #[serde(rename = "adyen_test")]
    #[strum(serialize = "adyen_test")]
    DummyConnector5,
    #[cfg(feature = "dummy_connector")]
    #[serde(rename = "checkout_test")]
    #[strum(serialize = "checkout_test")]
    DummyConnector6,
    #[cfg(feature = "dummy_connector")]
    #[serde(rename = "paypal_test")]
    #[strum(serialize = "paypal_test")]
    DummyConnector7,
    Aci,
    Adyen,
    Airwallex,
    // Amazonpay,
    Archipel,
    Authorizedotnet,
    Bankofamerica,
    Barclaycard,
    Billwerk,
    Bitpay,
    Bambora,
    Bamboraapac,
    Bluesnap,
    Boku,
    Braintree,
    Cashtocode,
    Chargebee,
    Checkout,
    Coinbase,
    Coingate,
    Cryptopay,
    Cybersource,
    Datatrans,
    Deutschebank,
    Digitalvirgo,
    Dlocal,
    Ebanx,
    Elavon,
    Facilitapay,
    Fiserv,
    Fiservemea,
    Fiuu,
    Forte,
    Getnet,
    Globalpay,
    Globepay,
    Gocardless,
    Hipay,
    Helcim,
    Iatapay,
    Inespay,
    Itaubank,
    Jpmorgan,
    Klarna,
    Mifinity,
    Mollie,
    Moneris,
    Multisafepay,
    Nexinets,
    Nexixpay,
    Nmi,
    Nomupay,
    Noon,
    // Nordea,
    Novalnet,
    Nuvei,
    // Opayo, added as template code for future usage
    Opennode,
    // Payeezy, As psync and rsync are not supported by this connector, it is added as template code for future usage
    Paybox,
    Payme,
    Payone,
    Paypal,
    Paystack,
    Payu,
    Placetopay,
    Powertranz,
    Prophetpay,
    Rapyd,
    Razorpay,
    Recurly,
    Redsys,
    Riskified,
    Shift4,
    Signifyd,
    Square,
    Stax,
    Stripe,
    Stripebilling,
    // Taxjar,
    Trustpay,
    // Thunes
    Tokenio,
    // Tsys,
    Tsys,
    // UnifiedAuthenticationService,
<<<<<<< HEAD
    // Vgs,
=======
    // Vgs
>>>>>>> e3233c67
    Volt,
    Wellsfargo,
    // Wellsfargopayout,
    Wise,
    Worldline,
    Worldpay,
    Worldpayvantiv,
    Worldpayxml,
    Xendit,
    Zen,
    Plaid,
    Zsl,
}

// A connector is an integration to fulfill payments
#[derive(
    Clone,
    Copy,
    Debug,
    Eq,
    PartialEq,
    ToSchema,
    serde::Deserialize,
    serde::Serialize,
    strum::VariantNames,
    strum::EnumIter,
    strum::Display,
    strum::EnumString,
    Hash,
)]
#[router_derive::diesel_enum(storage_type = "text")]
#[serde(rename_all = "snake_case")]
#[strum(serialize_all = "snake_case")]
pub enum Connector {
    Adyenplatform,
    #[cfg(feature = "dummy_connector")]
    #[serde(rename = "stripe_billing_test")]
    #[strum(serialize = "stripe_billing_test")]
    DummyBillingConnector,
    #[cfg(feature = "dummy_connector")]
    #[serde(rename = "phonypay")]
    #[strum(serialize = "phonypay")]
    DummyConnector1,
    #[cfg(feature = "dummy_connector")]
    #[serde(rename = "fauxpay")]
    #[strum(serialize = "fauxpay")]
    DummyConnector2,
    #[cfg(feature = "dummy_connector")]
    #[serde(rename = "pretendpay")]
    #[strum(serialize = "pretendpay")]
    DummyConnector3,
    #[cfg(feature = "dummy_connector")]
    #[serde(rename = "stripe_test")]
    #[strum(serialize = "stripe_test")]
    DummyConnector4,
    #[cfg(feature = "dummy_connector")]
    #[serde(rename = "adyen_test")]
    #[strum(serialize = "adyen_test")]
    DummyConnector5,
    #[cfg(feature = "dummy_connector")]
    #[serde(rename = "checkout_test")]
    #[strum(serialize = "checkout_test")]
    DummyConnector6,
    #[cfg(feature = "dummy_connector")]
    #[serde(rename = "paypal_test")]
    #[strum(serialize = "paypal_test")]
    DummyConnector7,
    Aci,
    Adyen,
    Airwallex,
    // Amazonpay,
    Archipel,
    Authorizedotnet,
    Bambora,
    Bamboraapac,
    Bankofamerica,
    Barclaycard,
    Billwerk,
    Bitpay,
    Bluesnap,
    Boku,
    Braintree,
    Cashtocode,
    Chargebee,
    Checkout,
    Coinbase,
    Coingate,
    Cryptopay,
    CtpMastercard,
    CtpVisa,
    Cybersource,
    Datatrans,
    Deutschebank,
    Digitalvirgo,
    Dlocal,
    Ebanx,
    Elavon,
    Facilitapay,
    Fiserv,
    Fiservemea,
    Fiuu,
    Forte,
    Getnet,
    Globalpay,
    Globepay,
    Gocardless,
    Gpayments,
    Hipay,
    Helcim,
    HyperswitchVault,
    Inespay,
    Iatapay,
    Itaubank,
    Jpmorgan,
    Juspaythreedsserver,
    Klarna,
    Mifinity,
    Mollie,
    Moneris,
    Multisafepay,
    Netcetera,
    Nexinets,
    Nexixpay,
    Nmi,
    Nomupay,
    Noon,
    // Nordea,
    Novalnet,
    Nuvei,
    // Opayo, added as template code for future usage
    Opennode,
    Paybox,
    // Payeezy, As psync and rsync are not supported by this connector, it is added as template code for future usage
    Payme,
    Payone,
    Paypal,
    Paystack,
    Payu,
    Placetopay,
    Powertranz,
    Prophetpay,
    Rapyd,
    Razorpay,
    Recurly,
    Redsys,
    Shift4,
    Square,
    Stax,
    Stripe,
    Stripebilling,
    Taxjar,
    Threedsecureio,
    // Tokenio,
    //Thunes,
    Tokenio,
    Trustpay,
    Tsys,
    // UnifiedAuthenticationService,
    Vgs,
    Volt,
    Wellsfargo,
    // Wellsfargopayout,
    Wise,
    Worldline,
    Worldpay,
    Worldpayvantiv,
    Worldpayxml,
    Signifyd,
    Plaid,
    Riskified,
    Xendit,
    Zen,
    Zsl,
}

impl Connector {
    #[cfg(feature = "payouts")]
    pub fn supports_instant_payout(self, payout_method: Option<PayoutType>) -> bool {
        matches!(
            (self, payout_method),
            (Self::Paypal, Some(PayoutType::Wallet))
                | (_, Some(PayoutType::Card))
                | (Self::Adyenplatform, _)
                | (Self::Nomupay, _)
        )
    }
    #[cfg(feature = "payouts")]
    pub fn supports_create_recipient(self, payout_method: Option<PayoutType>) -> bool {
        matches!((self, payout_method), (_, Some(PayoutType::Bank)))
    }
    #[cfg(feature = "payouts")]
    pub fn supports_payout_eligibility(self, payout_method: Option<PayoutType>) -> bool {
        matches!((self, payout_method), (_, Some(PayoutType::Card)))
    }
    #[cfg(feature = "payouts")]
    pub fn is_payout_quote_call_required(self) -> bool {
        matches!(self, Self::Wise)
    }
    #[cfg(feature = "payouts")]
    pub fn supports_access_token_for_payout(self, payout_method: Option<PayoutType>) -> bool {
        matches!((self, payout_method), (Self::Paypal, _))
    }
    #[cfg(feature = "payouts")]
    pub fn supports_vendor_disburse_account_create_for_payout(self) -> bool {
        matches!(self, Self::Stripe | Self::Nomupay)
    }
    pub fn supports_access_token(self, payment_method: PaymentMethod) -> bool {
        matches!(
            (self, payment_method),
            (Self::Airwallex, _)
                | (Self::Deutschebank, _)
                | (Self::Globalpay, _)
                | (Self::Jpmorgan, _)
                | (Self::Moneris, _)
                | (Self::Paypal, _)
                | (Self::Payu, _)
                | (
                    Self::Trustpay,
                    PaymentMethod::BankRedirect | PaymentMethod::BankTransfer
                )
                | (Self::Iatapay, _)
                | (Self::Volt, _)
                | (Self::Itaubank, _)
                | (Self::Facilitapay, _)
        )
    }
    pub fn requires_order_creation_before_payment(self, payment_method: PaymentMethod) -> bool {
        matches!((self, payment_method), (Self::Razorpay, PaymentMethod::Upi))
    }
    pub fn supports_file_storage_module(self) -> bool {
        matches!(self, Self::Stripe | Self::Checkout)
    }
    pub fn requires_defend_dispute(self) -> bool {
        matches!(self, Self::Checkout)
    }
    pub fn is_separate_authentication_supported(self) -> bool {
        match self {
            #[cfg(feature = "dummy_connector")]
            Self::DummyBillingConnector => false,
            #[cfg(feature = "dummy_connector")]
            Self::DummyConnector1
            | Self::DummyConnector2
            | Self::DummyConnector3
            | Self::DummyConnector4
            | Self::DummyConnector5
            | Self::DummyConnector6
            | Self::DummyConnector7 => false,
            Self::Aci
            // Add Separate authentication support for connectors
            | Self::Adyen
            | Self::Adyenplatform
            | Self::Airwallex
            // | Self::Amazonpay
            | Self::Authorizedotnet
            | Self::Bambora
            | Self::Bamboraapac
            | Self::Bankofamerica
            | Self::Barclaycard
            | Self::Billwerk
            | Self::Bitpay
            | Self::Bluesnap
            | Self::Boku
            | Self::Braintree
            | Self::Cashtocode
            | Self::Chargebee
            | Self::Coinbase
            | Self::Coingate
            | Self::Cryptopay
            | Self::Deutschebank
            | Self::Digitalvirgo
            | Self::Dlocal
            | Self::Ebanx
            | Self::Elavon
            | Self::Facilitapay
            | Self::Fiserv
            | Self::Fiservemea
            | Self::Fiuu
            | Self::Forte
            | Self::Getnet
            | Self::Globalpay
            | Self::Globepay
            | Self::Gocardless
            | Self::Gpayments
            | Self::Hipay
            | Self::Helcim
            | Self::HyperswitchVault
            | Self::Iatapay
			| Self::Inespay
            | Self::Itaubank
            | Self::Jpmorgan
            | Self::Juspaythreedsserver
            | Self::Klarna
            | Self::Mifinity
            | Self::Mollie
            | Self::Moneris
            | Self::Multisafepay
            | Self::Nexinets
            | Self::Nexixpay
            | Self::Nomupay
            // | Self::Nordea
            | Self::Novalnet
            | Self::Nuvei
            | Self::Opennode
            | Self::Paybox
            | Self::Payme
            | Self::Payone
            | Self::Paypal
            | Self::Paystack
            | Self::Payu
            | Self::Placetopay
            | Self::Powertranz
            | Self::Prophetpay
            | Self::Rapyd
            | Self::Recurly
            | Self::Redsys
            | Self::Shift4
            | Self::Square
            | Self::Stax
            | Self::Stripebilling
            | Self::Taxjar
            // | Self::Thunes
            | Self::Trustpay
            // | Self::Tokenio
            | Self::Tsys
            // | Self::UnifiedAuthenticationService
            | Self::Vgs
            | Self::Volt
            | Self::Wellsfargo
            // | Self::Wellsfargopayout
            | Self::Wise
            | Self::Worldline
            | Self::Worldpay
            | Self::Worldpayvantiv
            | Self::Worldpayxml
            | Self::Xendit
            | Self::Zen
            | Self::Zsl
            | Self::Signifyd
            | Self::Plaid
            | Self::Razorpay
            | Self::Riskified
            | Self::Threedsecureio
            | Self::Netcetera
            | Self::CtpMastercard
            | Self::CtpVisa
            | Self::Noon
            | Self::Tokenio
            | Self::Stripe
            | Self::Datatrans => false,
            Self::Checkout | Self::Nmi |Self::Cybersource | Self::Archipel => true,
        }
    }

    pub fn is_pre_processing_required_before_authorize(self) -> bool {
        matches!(self, Self::Airwallex)
    }

    pub fn get_payment_methods_supporting_extended_authorization(self) -> HashSet<PaymentMethod> {
        HashSet::new()
    }
    pub fn get_payment_method_types_supporting_extended_authorization(
        self,
    ) -> HashSet<PaymentMethodType> {
        HashSet::new()
    }

    pub fn should_acknowledge_webhook_for_resource_not_found_errors(self) -> bool {
        matches!(self, Self::Adyenplatform)
    }

    /// Validates if dummy connector can be created
    /// Dummy connectors can be created only if dummy_connector feature is enabled in the configs
    #[cfg(feature = "dummy_connector")]
    pub fn validate_dummy_connector_create(self, is_dummy_connector_enabled: bool) -> bool {
        matches!(
            self,
            Self::DummyConnector1
                | Self::DummyConnector2
                | Self::DummyConnector3
                | Self::DummyConnector4
                | Self::DummyConnector5
                | Self::DummyConnector6
                | Self::DummyConnector7
        ) && !is_dummy_connector_enabled
    }
}

/// Convert the RoutableConnectors to Connector
impl From<RoutableConnectors> for Connector {
    fn from(routable_connector: RoutableConnectors) -> Self {
        match routable_connector {
            RoutableConnectors::Adyenplatform => Self::Adyenplatform,
            #[cfg(feature = "dummy_connector")]
            RoutableConnectors::DummyBillingConnector => Self::DummyBillingConnector,
            #[cfg(feature = "dummy_connector")]
            RoutableConnectors::DummyConnector1 => Self::DummyConnector1,
            #[cfg(feature = "dummy_connector")]
            RoutableConnectors::DummyConnector2 => Self::DummyConnector2,
            #[cfg(feature = "dummy_connector")]
            RoutableConnectors::DummyConnector3 => Self::DummyConnector3,
            #[cfg(feature = "dummy_connector")]
            RoutableConnectors::DummyConnector4 => Self::DummyConnector4,
            #[cfg(feature = "dummy_connector")]
            RoutableConnectors::DummyConnector5 => Self::DummyConnector5,
            #[cfg(feature = "dummy_connector")]
            RoutableConnectors::DummyConnector6 => Self::DummyConnector6,
            #[cfg(feature = "dummy_connector")]
            RoutableConnectors::DummyConnector7 => Self::DummyConnector7,
            RoutableConnectors::Aci => Self::Aci,
            RoutableConnectors::Adyen => Self::Adyen,
            RoutableConnectors::Airwallex => Self::Airwallex,
            RoutableConnectors::Archipel => Self::Archipel,
            RoutableConnectors::Authorizedotnet => Self::Authorizedotnet,
            RoutableConnectors::Bankofamerica => Self::Bankofamerica,
            RoutableConnectors::Barclaycard => Self::Barclaycard,
            RoutableConnectors::Billwerk => Self::Billwerk,
            RoutableConnectors::Bitpay => Self::Bitpay,
            RoutableConnectors::Bambora => Self::Bambora,
            RoutableConnectors::Bamboraapac => Self::Bamboraapac,
            RoutableConnectors::Bluesnap => Self::Bluesnap,
            RoutableConnectors::Boku => Self::Boku,
            RoutableConnectors::Braintree => Self::Braintree,
            RoutableConnectors::Cashtocode => Self::Cashtocode,
            RoutableConnectors::Chargebee => Self::Chargebee,
            RoutableConnectors::Checkout => Self::Checkout,
            RoutableConnectors::Coinbase => Self::Coinbase,
            RoutableConnectors::Cryptopay => Self::Cryptopay,
            RoutableConnectors::Cybersource => Self::Cybersource,
            RoutableConnectors::Datatrans => Self::Datatrans,
            RoutableConnectors::Deutschebank => Self::Deutschebank,
            RoutableConnectors::Digitalvirgo => Self::Digitalvirgo,
            RoutableConnectors::Dlocal => Self::Dlocal,
            RoutableConnectors::Ebanx => Self::Ebanx,
            RoutableConnectors::Elavon => Self::Elavon,
            RoutableConnectors::Facilitapay => Self::Facilitapay,
            RoutableConnectors::Fiserv => Self::Fiserv,
            RoutableConnectors::Fiservemea => Self::Fiservemea,
            RoutableConnectors::Fiuu => Self::Fiuu,
            RoutableConnectors::Forte => Self::Forte,
            RoutableConnectors::Getnet => Self::Getnet,
            RoutableConnectors::Globalpay => Self::Globalpay,
            RoutableConnectors::Globepay => Self::Globepay,
            RoutableConnectors::Gocardless => Self::Gocardless,
            RoutableConnectors::Helcim => Self::Helcim,
            RoutableConnectors::Iatapay => Self::Iatapay,
            RoutableConnectors::Itaubank => Self::Itaubank,
            RoutableConnectors::Jpmorgan => Self::Jpmorgan,
            RoutableConnectors::Klarna => Self::Klarna,
            RoutableConnectors::Mifinity => Self::Mifinity,
            RoutableConnectors::Mollie => Self::Mollie,
            RoutableConnectors::Moneris => Self::Moneris,
            RoutableConnectors::Multisafepay => Self::Multisafepay,
            RoutableConnectors::Nexinets => Self::Nexinets,
            RoutableConnectors::Nexixpay => Self::Nexixpay,
            RoutableConnectors::Nmi => Self::Nmi,
            RoutableConnectors::Nomupay => Self::Nomupay,
            RoutableConnectors::Noon => Self::Noon,
            // RoutableConnectors::Nordea => Self::Nordea,
            RoutableConnectors::Novalnet => Self::Novalnet,
            RoutableConnectors::Nuvei => Self::Nuvei,
            RoutableConnectors::Opennode => Self::Opennode,
            RoutableConnectors::Paybox => Self::Paybox,
            RoutableConnectors::Payme => Self::Payme,
            RoutableConnectors::Payone => Self::Payone,
            RoutableConnectors::Paypal => Self::Paypal,
            RoutableConnectors::Paystack => Self::Paystack,
            RoutableConnectors::Payu => Self::Payu,
            RoutableConnectors::Placetopay => Self::Placetopay,
            RoutableConnectors::Powertranz => Self::Powertranz,
            RoutableConnectors::Prophetpay => Self::Prophetpay,
            RoutableConnectors::Rapyd => Self::Rapyd,
            RoutableConnectors::Razorpay => Self::Razorpay,
            RoutableConnectors::Recurly => Self::Recurly,
            RoutableConnectors::Redsys => Self::Redsys,
            RoutableConnectors::Riskified => Self::Riskified,
            RoutableConnectors::Shift4 => Self::Shift4,
            RoutableConnectors::Signifyd => Self::Signifyd,
            RoutableConnectors::Square => Self::Square,
            RoutableConnectors::Stax => Self::Stax,
            RoutableConnectors::Stripe => Self::Stripe,
            RoutableConnectors::Stripebilling => Self::Stripebilling,
            RoutableConnectors::Tokenio => Self::Tokenio,
            RoutableConnectors::Trustpay => Self::Trustpay,
            // RoutableConnectors::Tokenio => Self::Tokenio,
            RoutableConnectors::Tsys => Self::Tsys,
            RoutableConnectors::Volt => Self::Volt,
            RoutableConnectors::Wellsfargo => Self::Wellsfargo,
            RoutableConnectors::Wise => Self::Wise,
            RoutableConnectors::Worldline => Self::Worldline,
            RoutableConnectors::Worldpay => Self::Worldpay,
            RoutableConnectors::Worldpayvantiv => Self::Worldpayvantiv,
            RoutableConnectors::Worldpayxml => Self::Worldpayxml,
            RoutableConnectors::Zen => Self::Zen,
            RoutableConnectors::Plaid => Self::Plaid,
            RoutableConnectors::Zsl => Self::Zsl,
            RoutableConnectors::Xendit => Self::Xendit,
            RoutableConnectors::Inespay => Self::Inespay,
            RoutableConnectors::Coingate => Self::Coingate,
            RoutableConnectors::Hipay => Self::Hipay,
        }
    }
}

impl TryFrom<Connector> for RoutableConnectors {
    type Error = &'static str;

    fn try_from(connector: Connector) -> Result<Self, Self::Error> {
        match connector {
            Connector::Adyenplatform => Ok(Self::Adyenplatform),
            #[cfg(feature = "dummy_connector")]
            Connector::DummyBillingConnector => Ok(Self::DummyBillingConnector),
            #[cfg(feature = "dummy_connector")]
            Connector::DummyConnector1 => Ok(Self::DummyConnector1),
            #[cfg(feature = "dummy_connector")]
            Connector::DummyConnector2 => Ok(Self::DummyConnector2),
            #[cfg(feature = "dummy_connector")]
            Connector::DummyConnector3 => Ok(Self::DummyConnector3),
            #[cfg(feature = "dummy_connector")]
            Connector::DummyConnector4 => Ok(Self::DummyConnector4),
            #[cfg(feature = "dummy_connector")]
            Connector::DummyConnector5 => Ok(Self::DummyConnector5),
            #[cfg(feature = "dummy_connector")]
            Connector::DummyConnector6 => Ok(Self::DummyConnector6),
            #[cfg(feature = "dummy_connector")]
            Connector::DummyConnector7 => Ok(Self::DummyConnector7),
            Connector::Aci => Ok(Self::Aci),
            Connector::Adyen => Ok(Self::Adyen),
            Connector::Airwallex => Ok(Self::Airwallex),
            Connector::Archipel => Ok(Self::Archipel),
            Connector::Authorizedotnet => Ok(Self::Authorizedotnet),
            Connector::Bankofamerica => Ok(Self::Bankofamerica),
            Connector::Barclaycard => Ok(Self::Barclaycard),
            Connector::Billwerk => Ok(Self::Billwerk),
            Connector::Bitpay => Ok(Self::Bitpay),
            Connector::Bambora => Ok(Self::Bambora),
            Connector::Bamboraapac => Ok(Self::Bamboraapac),
            Connector::Bluesnap => Ok(Self::Bluesnap),
            Connector::Boku => Ok(Self::Boku),
            Connector::Braintree => Ok(Self::Braintree),
            Connector::Cashtocode => Ok(Self::Cashtocode),
            Connector::Chargebee => Ok(Self::Chargebee),
            Connector::Checkout => Ok(Self::Checkout),
            Connector::Coinbase => Ok(Self::Coinbase),
            Connector::Coingate => Ok(Self::Coingate),
            Connector::Cryptopay => Ok(Self::Cryptopay),
            Connector::Cybersource => Ok(Self::Cybersource),
            Connector::Datatrans => Ok(Self::Datatrans),
            Connector::Deutschebank => Ok(Self::Deutschebank),
            Connector::Digitalvirgo => Ok(Self::Digitalvirgo),
            Connector::Dlocal => Ok(Self::Dlocal),
            Connector::Ebanx => Ok(Self::Ebanx),
            Connector::Elavon => Ok(Self::Elavon),
            Connector::Facilitapay => Ok(Self::Facilitapay),
            Connector::Fiserv => Ok(Self::Fiserv),
            Connector::Fiservemea => Ok(Self::Fiservemea),
            Connector::Fiuu => Ok(Self::Fiuu),
            Connector::Forte => Ok(Self::Forte),
            Connector::Globalpay => Ok(Self::Globalpay),
            Connector::Globepay => Ok(Self::Globepay),
            Connector::Gocardless => Ok(Self::Gocardless),
            Connector::Helcim => Ok(Self::Helcim),
            Connector::Iatapay => Ok(Self::Iatapay),
            Connector::Itaubank => Ok(Self::Itaubank),
            Connector::Jpmorgan => Ok(Self::Jpmorgan),
            Connector::Klarna => Ok(Self::Klarna),
            Connector::Mifinity => Ok(Self::Mifinity),
            Connector::Mollie => Ok(Self::Mollie),
            Connector::Moneris => Ok(Self::Moneris),
            Connector::Multisafepay => Ok(Self::Multisafepay),
            Connector::Nexinets => Ok(Self::Nexinets),
            Connector::Nexixpay => Ok(Self::Nexixpay),
            Connector::Nmi => Ok(Self::Nmi),
            Connector::Nomupay => Ok(Self::Nomupay),
            Connector::Noon => Ok(Self::Noon),
            // Connector::Nordea => Ok(Self::Nordea),
            Connector::Novalnet => Ok(Self::Novalnet),
            Connector::Nuvei => Ok(Self::Nuvei),
            Connector::Opennode => Ok(Self::Opennode),
            Connector::Paybox => Ok(Self::Paybox),
            Connector::Payme => Ok(Self::Payme),
            Connector::Payone => Ok(Self::Payone),
            Connector::Paypal => Ok(Self::Paypal),
            Connector::Paystack => Ok(Self::Paystack),
            Connector::Payu => Ok(Self::Payu),
            Connector::Placetopay => Ok(Self::Placetopay),
            Connector::Powertranz => Ok(Self::Powertranz),
            Connector::Prophetpay => Ok(Self::Prophetpay),
            Connector::Rapyd => Ok(Self::Rapyd),
            Connector::Razorpay => Ok(Self::Razorpay),
            Connector::Riskified => Ok(Self::Riskified),
            Connector::Shift4 => Ok(Self::Shift4),
            Connector::Signifyd => Ok(Self::Signifyd),
            Connector::Square => Ok(Self::Square),
            Connector::Stax => Ok(Self::Stax),
            Connector::Stripe => Ok(Self::Stripe),
            Connector::Stripebilling => Ok(Self::Stripebilling),
            Connector::Tokenio => Ok(Self::Tokenio),
            Connector::Trustpay => Ok(Self::Trustpay),
            Connector::Tsys => Ok(Self::Tsys),
            Connector::Volt => Ok(Self::Volt),
            Connector::Wellsfargo => Ok(Self::Wellsfargo),
            Connector::Wise => Ok(Self::Wise),
            Connector::Worldline => Ok(Self::Worldline),
            Connector::Worldpay => Ok(Self::Worldpay),
            Connector::Worldpayvantiv => Ok(Self::Worldpayvantiv),
            Connector::Worldpayxml => Ok(Self::Worldpayxml),
            Connector::Xendit => Ok(Self::Xendit),
            Connector::Zen => Ok(Self::Zen),
            Connector::Plaid => Ok(Self::Plaid),
            Connector::Zsl => Ok(Self::Zsl),
            Connector::Recurly => Ok(Self::Recurly),
            Connector::Getnet => Ok(Self::Getnet),
            Connector::Hipay => Ok(Self::Hipay),
            Connector::Inespay => Ok(Self::Inespay),
            Connector::Redsys => Ok(Self::Redsys),
            Connector::CtpMastercard
            | Connector::Gpayments
            | Connector::HyperswitchVault
            | Connector::Juspaythreedsserver
            | Connector::Netcetera
            | Connector::Taxjar
            | Connector::Threedsecureio
<<<<<<< HEAD
            | Connector::CtpVisa
            | Connector::Vgs => Err("Invalid conversion. Not a routable connector"),
=======
            | Connector::Vgs
            | Connector::CtpVisa => Err("Invalid conversion. Not a routable connector"),
>>>>>>> e3233c67
        }
    }
}<|MERGE_RESOLUTION|>--- conflicted
+++ resolved
@@ -144,11 +144,7 @@
     // Tsys,
     Tsys,
     // UnifiedAuthenticationService,
-<<<<<<< HEAD
     // Vgs,
-=======
-    // Vgs
->>>>>>> e3233c67
     Volt,
     Wellsfargo,
     // Wellsfargopayout,
@@ -771,13 +767,8 @@
             | Connector::Netcetera
             | Connector::Taxjar
             | Connector::Threedsecureio
-<<<<<<< HEAD
-            | Connector::CtpVisa
-            | Connector::Vgs => Err("Invalid conversion. Not a routable connector"),
-=======
             | Connector::Vgs
             | Connector::CtpVisa => Err("Invalid conversion. Not a routable connector"),
->>>>>>> e3233c67
         }
     }
 }