#[cfg(feature = "v2")]
pub mod types {
    use std::collections::HashMap;

    use common_utils::pii::SecretSerdeValue;
    use masking::Secret;
    use serde::{Deserialize, Serialize};
    use utoipa::ToSchema;

    #[derive(
        Clone,
        Copy,
        Debug,
        Eq,
        PartialEq,
        Deserialize,
        Serialize,
        strum::Display,
        strum::EnumString,
        ToSchema,
    )]
    #[serde(rename_all = "UPPERCASE")]
    #[strum(serialize_all = "UPPERCASE")]
    pub enum VaultType {
        VGS,
    }

<<<<<<< HEAD
#[derive(
    Clone,
    Copy,
    Debug,
    Eq,
    PartialEq,
    Deserialize,
    Serialize,
    strum::Display,
    strum::EnumString,
    ToSchema,
)]
#[serde(rename_all = "UPPERCASE")]
#[strum(serialize_all = "UPPERCASE")]
pub enum HttpMethod {
    GET,
    POST,
    PUT,
    PATCH,
    DELETE,
}
=======
    #[derive(
        Clone,
        Copy,
        Debug,
        Eq,
        PartialEq,
        Deserialize,
        Serialize,
        strum::Display,
        strum::EnumString,
        ToSchema,
    )]
    #[serde(rename_all = "UPPERCASE")]
    #[strum(serialize_all = "UPPERCASE")]
    pub enum HttpMethod {
        GET,
        POST,
        PUT,
        PATCH,
        DELETE,
        HEAD,
        OPTIONS,
    }
>>>>>>> 1a632d8e

    #[derive(
        Clone,
        Copy,
        Debug,
        Eq,
        PartialEq,
        Deserialize,
        Serialize,
        strum::Display,
        strum::EnumString,
        ToSchema,
    )]
    #[serde(rename_all = "kebab-case")]
    #[strum(serialize_all = "kebab-case")]
    pub enum ContentType {
        #[serde(rename = "application/json")]
        #[strum(serialize = "application/json")]
        ApplicationJson,
        #[serde(rename = "application/x-www-form-urlencoded")]
        #[strum(serialize = "application/x-www-form-urlencoded")]
        ApplicationXWwwFormUrlencoded,
        #[serde(rename = "application/xml")]
        #[strum(serialize = "application/xml")]
        ApplicationXml,
        #[serde(rename = "text/xml")]
        #[strum(serialize = "text/xml")]
        TextXml,
        #[serde(rename = "text/plain")]
        #[strum(serialize = "text/plain")]
        TextPlain,
    }

    #[derive(
        Clone,
        Copy,
        Debug,
        Eq,
        PartialEq,
        Deserialize,
        Serialize,
        strum::Display,
        strum::EnumString,
        ToSchema,
    )]
    #[serde(rename_all = "kebab-case")]
    #[strum(serialize_all = "kebab-case")]
    pub enum AcceptType {
        #[serde(rename = "application/json")]
        #[strum(serialize = "application/json")]
        ApplicationJson,
        #[serde(rename = "application/xml")]
        #[strum(serialize = "application/xml")]
        ApplicationXml,
        #[serde(rename = "text/xml")]
        #[strum(serialize = "text/xml")]
        TextXml,
        #[serde(rename = "text/plain")]
        #[strum(serialize = "text/plain")]
        TextPlain,
        #[serde(rename = "*/*")]
        #[strum(serialize = "*/*")]
        Any,
    }

    #[derive(Clone, Debug, Deserialize, Serialize, ToSchema)]
    pub struct TokenData {
        pub specific_token_data: SecretSerdeValue,
        pub vault_type: VaultType,
    }

    #[derive(Clone, Debug, Deserialize, Serialize, ToSchema)]
    pub struct ConnectorPayload {
        pub template: String,
    }

    #[derive(Clone, Debug, Deserialize, Serialize, ToSchema)]
    pub struct ConnectionConfig {
        pub base_url: String,
        pub endpoint_path: String,
        pub http_method: HttpMethod,
        pub headers: HashMap<String, Secret<String>>,
        pub proxy_url: Option<String>,
        pub client_cert: Option<Secret<String>>,
        pub client_key: Option<Secret<String>>,
        pub ca_cert: Option<Secret<String>>,
        pub insecure: Option<bool>,
        pub cert_password: Option<Secret<String>>,
        pub cert_format: Option<String>,
    }

    #[derive(Clone, Debug, Deserialize, Serialize, ToSchema)]
    pub struct InjectorRequest {
        pub token_data: TokenData,
        pub connector_payload: ConnectorPayload,
        pub connection_config: ConnectionConfig,
    }

    pub type InjectorResponse = serde_json::Value;
}

#[cfg(feature = "v2")]
pub use types::*;<|MERGE_RESOLUTION|>--- conflicted
+++ resolved
@@ -25,7 +25,6 @@
         VGS,
     }
 
-<<<<<<< HEAD
 #[derive(
     Clone,
     Copy,
@@ -47,31 +46,6 @@
     PATCH,
     DELETE,
 }
-=======
-    #[derive(
-        Clone,
-        Copy,
-        Debug,
-        Eq,
-        PartialEq,
-        Deserialize,
-        Serialize,
-        strum::Display,
-        strum::EnumString,
-        ToSchema,
-    )]
-    #[serde(rename_all = "UPPERCASE")]
-    #[strum(serialize_all = "UPPERCASE")]
-    pub enum HttpMethod {
-        GET,
-        POST,
-        PUT,
-        PATCH,
-        DELETE,
-        HEAD,
-        OPTIONS,
-    }
->>>>>>> 1a632d8e
 
     #[derive(
         Clone,
