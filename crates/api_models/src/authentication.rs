--- conflicted
+++ resolved
@@ -683,17 +683,6 @@
     }
 }
 
-<<<<<<< HEAD
-impl ApiEventMetric for PostAuthenticationRequest {
-    fn get_api_event_type(&self) -> Option<ApiEventsType> {
-        None
-    }
-}
-
-impl ApiEventMetric for PostAuthenticationResponse {
-    fn get_api_event_type(&self) -> Option<ApiEventsType> {
-        None
-=======
 #[cfg(feature = "v2")]
 #[derive(Debug, serde::Deserialize, serde::Serialize, Clone, ToSchema)]
 pub struct AuthenticationSessionTokenRequest {
@@ -740,6 +729,17 @@
         Some(ApiEventsType::Authentication {
             authentication_id: self.authentication_id.clone(),
         })
->>>>>>> b9c4bee9
+    }
+}
+
+impl ApiEventMetric for PostAuthenticationRequest {
+    fn get_api_event_type(&self) -> Option<ApiEventsType> {
+        None
+    }
+}
+
+impl ApiEventMetric for PostAuthenticationResponse {
+    fn get_api_event_type(&self) -> Option<ApiEventsType> {
+        None
     }
 }