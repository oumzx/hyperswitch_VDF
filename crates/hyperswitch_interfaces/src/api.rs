//! API interface

/// authentication module
pub mod authentication;
/// authentication_v2 module
pub mod authentication_v2;
pub mod disputes;
pub mod disputes_v2;
pub mod files;
pub mod files_v2;
#[cfg(feature = "frm")]
pub mod fraud_check;
#[cfg(feature = "frm")]
pub mod fraud_check_v2;
pub mod payments;
pub mod payments_v2;
#[cfg(feature = "payouts")]
pub mod payouts;
#[cfg(feature = "payouts")]
pub mod payouts_v2;
pub mod refunds;
pub mod refunds_v2;
pub mod revenue_recovery;
pub mod revenue_recovery_v2;
pub mod vault;
pub mod vault_v2;

use std::fmt::Debug;

use common_enums::{
    enums::{CallConnectorAction, CaptureMethod, EventClass, PaymentAction, PaymentMethodType},
    PaymentMethod,
};
use common_utils::{
    errors::CustomResult,
    request::{Method, Request, RequestContent},
};
use error_stack::ResultExt;
use hyperswitch_domain_models::{
    configs::Connectors,
    errors::api_error_response::ApiErrorResponse,
    payment_method_data::PaymentMethodData,
    router_data::{AccessToken, ConnectorAuthType, ErrorResponse, RouterData},
    router_data_v2::{
        flow_common_types::WebhookSourceVerifyData, AccessTokenFlowData, MandateRevokeFlowData,
        UasFlowData,
    },
    router_flow_types::{
        mandate_revoke::MandateRevoke, AccessTokenAuth, Authenticate, AuthenticationConfirmation,
        PostAuthenticate, PreAuthenticate, VerifyWebhookSource,
    },
    router_request_types::{
        unified_authentication_service::{
            UasAuthenticationRequestData, UasAuthenticationResponseData,
            UasConfirmationRequestData, UasPostAuthenticationRequestData,
            UasPreAuthenticationRequestData,
        },
        AccessTokenRequestData, MandateRevokeRequestData, VerifyWebhookSourceRequestData,
    },
    router_response_types::{
        ConnectorInfo, MandateRevokeResponseData, PaymentMethodDetails, SupportedPaymentMethods,
        VerifyWebhookSourceResponseData,
    },
};
use masking::Maskable;
use serde_json::json;

#[cfg(feature = "frm")]
pub use self::fraud_check::*;
#[cfg(feature = "frm")]
pub use self::fraud_check_v2::*;
#[cfg(feature = "payouts")]
pub use self::payouts::*;
#[cfg(feature = "payouts")]
pub use self::payouts_v2::*;
pub use self::{payments::*, refunds::*, vault::*, vault_v2::*};
use crate::{
    connector_integration_v2::ConnectorIntegrationV2, consts, errors,
    events::connector_api_logs::ConnectorEvent, metrics, types, webhooks,
};

/// Connector trait
pub trait Connector:
    Send
    + Refund
    + Payment
    + ConnectorRedirectResponse
    + webhooks::IncomingWebhook
    + ConnectorAccessToken
    + disputes::Dispute
    + files::FileUpload
    + ConnectorTransactionId
    + Payouts
    + ConnectorVerifyWebhookSource
    + FraudCheck
    + ConnectorMandateRevoke
    + authentication::ExternalAuthentication
    + TaxCalculation
    + UnifiedAuthenticationService
    + revenue_recovery::RevenueRecovery
<<<<<<< HEAD
    + Vault
=======
    + ExternalVault
>>>>>>> e3233c67
{
}

impl<
        T: Refund
            + Payment
            + ConnectorRedirectResponse
            + Send
            + webhooks::IncomingWebhook
            + ConnectorAccessToken
            + disputes::Dispute
            + files::FileUpload
            + ConnectorTransactionId
            + Payouts
            + ConnectorVerifyWebhookSource
            + FraudCheck
            + ConnectorMandateRevoke
            + authentication::ExternalAuthentication
            + TaxCalculation
            + UnifiedAuthenticationService
            + revenue_recovery::RevenueRecovery
<<<<<<< HEAD
            + Vault,
=======
            + ExternalVault,
>>>>>>> e3233c67
    > Connector for T
{
}

/// Alias for Box<&'static (dyn Connector + Sync)>
pub type BoxedConnector = Box<&'static (dyn Connector + Sync)>;

/// type BoxedConnectorIntegration
pub type BoxedConnectorIntegration<'a, T, Req, Resp> =
    Box<&'a (dyn ConnectorIntegration<T, Req, Resp> + Send + Sync)>;

/// trait ConnectorIntegrationAny
pub trait ConnectorIntegrationAny<T, Req, Resp>: Send + Sync + 'static {
    /// fn get_connector_integration
    fn get_connector_integration(&self) -> BoxedConnectorIntegration<'_, T, Req, Resp>;
}

impl<S, T, Req, Resp> ConnectorIntegrationAny<T, Req, Resp> for S
where
    S: ConnectorIntegration<T, Req, Resp> + Send + Sync,
{
    fn get_connector_integration(&self) -> BoxedConnectorIntegration<'_, T, Req, Resp> {
        Box::new(self)
    }
}

/// trait ConnectorIntegration
pub trait ConnectorIntegration<T, Req, Resp>:
    ConnectorIntegrationAny<T, Req, Resp> + Sync + ConnectorCommon
{
    /// fn get_headers
    fn get_headers(
        &self,
        _req: &RouterData<T, Req, Resp>,
        _connectors: &Connectors,
    ) -> CustomResult<Vec<(String, Maskable<String>)>, errors::ConnectorError> {
        Ok(vec![])
    }

    /// fn get_content_type
    fn get_content_type(&self) -> &'static str {
        mime::APPLICATION_JSON.essence_str()
    }

    /// fn get_content_type
    fn get_accept_type(&self) -> &'static str {
        mime::APPLICATION_JSON.essence_str()
    }

    /// primarily used when creating signature based on request method of payment flow
    fn get_http_method(&self) -> Method {
        Method::Post
    }

    /// fn get_url
    fn get_url(
        &self,
        _req: &RouterData<T, Req, Resp>,
        _connectors: &Connectors,
    ) -> CustomResult<String, errors::ConnectorError> {
        Ok(String::new())
    }

    /// fn get_request_body
    fn get_request_body(
        &self,
        _req: &RouterData<T, Req, Resp>,
        _connectors: &Connectors,
    ) -> CustomResult<RequestContent, errors::ConnectorError> {
        Ok(RequestContent::Json(Box::new(json!(r#"{}"#))))
    }

    /// fn get_request_form_data
    fn get_request_form_data(
        &self,
        _req: &RouterData<T, Req, Resp>,
    ) -> CustomResult<Option<reqwest::multipart::Form>, errors::ConnectorError> {
        Ok(None)
    }

    /// fn build_request
    fn build_request(
        &self,
        req: &RouterData<T, Req, Resp>,
        _connectors: &Connectors,
    ) -> CustomResult<Option<Request>, errors::ConnectorError> {
        metrics::UNIMPLEMENTED_FLOW.add(
            1,
            router_env::metric_attributes!(("connector", req.connector.clone())),
        );
        Ok(None)
    }

    /// fn handle_response
    fn handle_response(
        &self,
        data: &RouterData<T, Req, Resp>,
        event_builder: Option<&mut ConnectorEvent>,
        _res: types::Response,
    ) -> CustomResult<RouterData<T, Req, Resp>, errors::ConnectorError>
    where
        T: Clone,
        Req: Clone,
        Resp: Clone,
    {
        event_builder.map(|e| e.set_error(json!({"error": "Not Implemented"})));
        Ok(data.clone())
    }

    /// fn get_error_response
    fn get_error_response(
        &self,
        res: types::Response,
        event_builder: Option<&mut ConnectorEvent>,
    ) -> CustomResult<ErrorResponse, errors::ConnectorError> {
        event_builder.map(|event| event.set_error(json!({"error": res.response.escape_ascii().to_string(), "status_code": res.status_code})));
        Ok(ErrorResponse::get_not_implemented())
    }

    /// fn get_5xx_error_response
    fn get_5xx_error_response(
        &self,
        res: types::Response,
        event_builder: Option<&mut ConnectorEvent>,
    ) -> CustomResult<ErrorResponse, errors::ConnectorError> {
        event_builder.map(|event| event.set_error(json!({"error": res.response.escape_ascii().to_string(), "status_code": res.status_code})));
        let error_message = match res.status_code {
            500 => "internal_server_error",
            501 => "not_implemented",
            502 => "bad_gateway",
            503 => "service_unavailable",
            504 => "gateway_timeout",
            505 => "http_version_not_supported",
            506 => "variant_also_negotiates",
            507 => "insufficient_storage",
            508 => "loop_detected",
            510 => "not_extended",
            511 => "network_authentication_required",
            _ => "unknown_error",
        };
        Ok(ErrorResponse {
            code: res.status_code.to_string(),
            message: error_message.to_string(),
            reason: String::from_utf8(res.response.to_vec()).ok(),
            status_code: res.status_code,
            attempt_status: None,
            connector_transaction_id: None,
            network_advice_code: None,
            network_decline_code: None,
            network_error_message: None,
        })
    }

    /// whenever capture sync is implemented at the connector side, this method should be overridden
    fn get_multiple_capture_sync_method(
        &self,
    ) -> CustomResult<CaptureSyncMethod, errors::ConnectorError> {
        Err(errors::ConnectorError::NotImplemented("multiple capture sync".into()).into())
    }

    /// fn get_certificate
    fn get_certificate(
        &self,
        _req: &RouterData<T, Req, Resp>,
    ) -> CustomResult<Option<String>, errors::ConnectorError> {
        Ok(None)
    }

    /// fn get_certificate_key
    fn get_certificate_key(
        &self,
        _req: &RouterData<T, Req, Resp>,
    ) -> CustomResult<Option<String>, errors::ConnectorError> {
        Ok(None)
    }
}

/// Sync Methods for multiple captures
#[derive(Debug)]
pub enum CaptureSyncMethod {
    /// For syncing multiple captures individually
    Individual,
    /// For syncing multiple captures together
    Bulk,
}

/// Connector accepted currency unit as either "Base" or "Minor"
#[derive(Debug)]
pub enum CurrencyUnit {
    /// Base currency unit
    Base,
    /// Minor currency unit
    Minor,
}

/// The trait that provides the common
pub trait ConnectorCommon {
    /// Name of the connector (in lowercase).
    fn id(&self) -> &'static str;

    /// Connector accepted currency unit as either "Base" or "Minor"
    fn get_currency_unit(&self) -> CurrencyUnit {
        CurrencyUnit::Minor // Default implementation should be remove once it is implemented in all connectors
    }

    /// HTTP header used for authorization.
    fn get_auth_header(
        &self,
        _auth_type: &ConnectorAuthType,
    ) -> CustomResult<Vec<(String, Maskable<String>)>, errors::ConnectorError> {
        Ok(Vec::new())
    }

    /// HTTP `Content-Type` to be used for POST requests.
    /// Defaults to `application/json`.
    fn common_get_content_type(&self) -> &'static str {
        "application/json"
    }

    // FIXME write doc - think about this
    // fn headers(&self) -> Vec<(&str, &str)>;

    /// The base URL for interacting with the connector's API.
    fn base_url<'a>(&self, connectors: &'a Connectors) -> &'a str;

    /// common error response for a connector if it is same in all case
    fn build_error_response(
        &self,
        res: types::Response,
        _event_builder: Option<&mut ConnectorEvent>,
    ) -> CustomResult<ErrorResponse, errors::ConnectorError> {
        Ok(ErrorResponse {
            status_code: res.status_code,
            code: consts::NO_ERROR_CODE.to_string(),
            message: consts::NO_ERROR_MESSAGE.to_string(),
            reason: None,
            attempt_status: None,
            connector_transaction_id: None,
            network_advice_code: None,
            network_decline_code: None,
            network_error_message: None,
        })
    }
}

/// The trait that provides specifications about the connector
pub trait ConnectorSpecifications {
    /// Details related to payment method supported by the connector
    fn get_supported_payment_methods(&self) -> Option<&'static SupportedPaymentMethods> {
        None
    }

    /// Supported webhooks flows
    fn get_supported_webhook_flows(&self) -> Option<&'static [EventClass]> {
        None
    }

    /// About the connector
    fn get_connector_about(&self) -> Option<&'static ConnectorInfo> {
        None
    }

    #[cfg(feature = "v2")]
    /// Generate connector request reference ID
    fn generate_connector_request_reference_id(
        &self,
        payment_intent: &hyperswitch_domain_models::payments::PaymentIntent,
        payment_attempt: &hyperswitch_domain_models::payments::payment_attempt::PaymentAttempt,
    ) -> String {
        payment_intent
            .merchant_reference_id
            .as_ref()
            .map(|id| id.get_string_repr().to_owned())
            .unwrap_or_else(|| payment_attempt.id.get_string_repr().to_owned())
    }
}

/// Extended trait for connector common to allow functions with generic type
pub trait ConnectorCommonExt<Flow, Req, Resp>:
    ConnectorCommon + ConnectorIntegration<Flow, Req, Resp>
{
    /// common header builder when every request for the connector have same headers
    fn build_headers(
        &self,
        _req: &RouterData<Flow, Req, Resp>,
        _connectors: &Connectors,
    ) -> CustomResult<Vec<(String, Maskable<String>)>, errors::ConnectorError> {
        Ok(Vec::new())
    }
}

/// trait ConnectorMandateRevoke
pub trait ConnectorMandateRevoke:
    ConnectorIntegration<MandateRevoke, MandateRevokeRequestData, MandateRevokeResponseData>
{
}

/// trait ConnectorMandateRevokeV2
pub trait ConnectorMandateRevokeV2:
    ConnectorIntegrationV2<
    MandateRevoke,
    MandateRevokeFlowData,
    MandateRevokeRequestData,
    MandateRevokeResponseData,
>
{
}

/// trait ConnectorAccessToken
pub trait ConnectorAccessToken:
    ConnectorIntegration<AccessTokenAuth, AccessTokenRequestData, AccessToken>
{
}

/// trait ConnectorAccessTokenV2
pub trait ConnectorAccessTokenV2:
    ConnectorIntegrationV2<AccessTokenAuth, AccessTokenFlowData, AccessTokenRequestData, AccessToken>
{
}

/// trait ConnectorVerifyWebhookSource
pub trait ConnectorVerifyWebhookSource:
    ConnectorIntegration<
    VerifyWebhookSource,
    VerifyWebhookSourceRequestData,
    VerifyWebhookSourceResponseData,
>
{
}

/// trait ConnectorVerifyWebhookSourceV2
pub trait ConnectorVerifyWebhookSourceV2:
    ConnectorIntegrationV2<
    VerifyWebhookSource,
    WebhookSourceVerifyData,
    VerifyWebhookSourceRequestData,
    VerifyWebhookSourceResponseData,
>
{
}

/// trait UnifiedAuthenticationService
pub trait UnifiedAuthenticationService:
    ConnectorCommon
    + UasPreAuthentication
    + UasPostAuthentication
    + UasAuthenticationConfirmation
    + UasAuthentication
{
}

/// trait UasPreAuthentication
pub trait UasPreAuthentication:
    ConnectorIntegration<
    PreAuthenticate,
    UasPreAuthenticationRequestData,
    UasAuthenticationResponseData,
>
{
}

/// trait UasPostAuthentication
pub trait UasPostAuthentication:
    ConnectorIntegration<
    PostAuthenticate,
    UasPostAuthenticationRequestData,
    UasAuthenticationResponseData,
>
{
}

/// trait UasAuthenticationConfirmation
pub trait UasAuthenticationConfirmation:
    ConnectorIntegration<
    AuthenticationConfirmation,
    UasConfirmationRequestData,
    UasAuthenticationResponseData,
>
{
}

/// trait UasAuthentication
pub trait UasAuthentication:
    ConnectorIntegration<Authenticate, UasAuthenticationRequestData, UasAuthenticationResponseData>
{
}

/// trait UnifiedAuthenticationServiceV2
pub trait UnifiedAuthenticationServiceV2:
    ConnectorCommon
    + UasPreAuthenticationV2
    + UasPostAuthenticationV2
    + UasAuthenticationV2
    + UasAuthenticationConfirmationV2
{
}

///trait UasPreAuthenticationV2
pub trait UasPreAuthenticationV2:
    ConnectorIntegrationV2<
    PreAuthenticate,
    UasFlowData,
    UasPreAuthenticationRequestData,
    UasAuthenticationResponseData,
>
{
}

/// trait UasPostAuthenticationV2
pub trait UasPostAuthenticationV2:
    ConnectorIntegrationV2<
    PostAuthenticate,
    UasFlowData,
    UasPostAuthenticationRequestData,
    UasAuthenticationResponseData,
>
{
}

/// trait UasAuthenticationConfirmationV2
pub trait UasAuthenticationConfirmationV2:
    ConnectorIntegrationV2<
    AuthenticationConfirmation,
    UasFlowData,
    UasConfirmationRequestData,
    UasAuthenticationResponseData,
>
{
}

/// trait UasAuthenticationV2
pub trait UasAuthenticationV2:
    ConnectorIntegrationV2<
    Authenticate,
    UasFlowData,
    UasAuthenticationRequestData,
    UasAuthenticationResponseData,
>
{
}

/// trait ConnectorValidation
pub trait ConnectorValidation: ConnectorCommon + ConnectorSpecifications {
    /// Validate, the payment request against the connector supported features
    fn validate_connector_against_payment_request(
        &self,
        capture_method: Option<CaptureMethod>,
        payment_method: PaymentMethod,
        pmt: Option<PaymentMethodType>,
    ) -> CustomResult<(), errors::ConnectorError> {
        let capture_method = capture_method.unwrap_or_default();
        let is_default_capture_method =
            [CaptureMethod::Automatic, CaptureMethod::SequentialAutomatic]
                .contains(&capture_method);
        let is_feature_supported = match self.get_supported_payment_methods() {
            Some(supported_payment_methods) => {
                let connector_payment_method_type_info = get_connector_payment_method_type_info(
                    supported_payment_methods,
                    payment_method,
                    pmt,
                    self.id(),
                )?;

                connector_payment_method_type_info
                    .map(|payment_method_type_info| {
                        payment_method_type_info
                            .supported_capture_methods
                            .contains(&capture_method)
                    })
                    .unwrap_or(true)
            }
            None => is_default_capture_method,
        };

        if is_feature_supported {
            Ok(())
        } else {
            Err(errors::ConnectorError::NotSupported {
                message: capture_method.to_string(),
                connector: self.id(),
            }
            .into())
        }
    }

    /// fn validate_mandate_payment
    fn validate_mandate_payment(
        &self,
        pm_type: Option<PaymentMethodType>,
        _pm_data: PaymentMethodData,
    ) -> CustomResult<(), errors::ConnectorError> {
        let connector = self.id();
        match pm_type {
            Some(pm_type) => Err(errors::ConnectorError::NotSupported {
                message: format!("{} mandate payment", pm_type),
                connector,
            }
            .into()),
            None => Err(errors::ConnectorError::NotSupported {
                message: " mandate payment".to_string(),
                connector,
            }
            .into()),
        }
    }

    /// fn validate_psync_reference_id
    fn validate_psync_reference_id(
        &self,
        data: &hyperswitch_domain_models::router_request_types::PaymentsSyncData,
        _is_three_ds: bool,
        _status: common_enums::enums::AttemptStatus,
        _connector_meta_data: Option<common_utils::pii::SecretSerdeValue>,
    ) -> CustomResult<(), errors::ConnectorError> {
        data.connector_transaction_id
            .get_connector_transaction_id()
            .change_context(errors::ConnectorError::MissingConnectorTransactionID)
            .map(|_| ())
    }

    /// fn is_webhook_source_verification_mandatory
    fn is_webhook_source_verification_mandatory(&self) -> bool {
        false
    }
}

/// trait ConnectorRedirectResponse
pub trait ConnectorRedirectResponse {
    /// fn get_flow_type
    fn get_flow_type(
        &self,
        _query_params: &str,
        _json_payload: Option<serde_json::Value>,
        _action: PaymentAction,
    ) -> CustomResult<CallConnectorAction, errors::ConnectorError> {
        Ok(CallConnectorAction::Avoid)
    }
}

/// Empty trait for when payouts feature is disabled
#[cfg(not(feature = "payouts"))]
pub trait Payouts {}
/// Empty trait for when payouts feature is disabled
#[cfg(not(feature = "payouts"))]
pub trait PayoutsV2 {}

/// Empty trait for when frm feature is disabled
#[cfg(not(feature = "frm"))]
pub trait FraudCheck {}
/// Empty trait for when frm feature is disabled
#[cfg(not(feature = "frm"))]
pub trait FraudCheckV2 {}

fn get_connector_payment_method_type_info(
    supported_payment_method: &SupportedPaymentMethods,
    payment_method: PaymentMethod,
    payment_method_type: Option<PaymentMethodType>,
    connector: &'static str,
) -> CustomResult<Option<PaymentMethodDetails>, errors::ConnectorError> {
    let payment_method_details =
        supported_payment_method
            .get(&payment_method)
            .ok_or_else(|| errors::ConnectorError::NotSupported {
                message: payment_method.to_string(),
                connector,
            })?;

    payment_method_type
        .map(|pmt| {
            payment_method_details.get(&pmt).cloned().ok_or_else(|| {
                errors::ConnectorError::NotSupported {
                    message: format!("{} {}", payment_method, pmt),
                    connector,
                }
                .into()
            })
        })
        .transpose()
}

/// ConnectorTransactionId trait
pub trait ConnectorTransactionId: ConnectorCommon + Sync {
    /// fn connector_transaction_id
    fn connector_transaction_id(
        &self,
        payment_attempt: hyperswitch_domain_models::payments::payment_attempt::PaymentAttempt,
    ) -> Result<Option<String>, ApiErrorResponse> {
        Ok(payment_attempt
            .get_connector_payment_id()
            .map(ToString::to_string))
    }
}<|MERGE_RESOLUTION|>--- conflicted
+++ resolved
@@ -98,11 +98,7 @@
     + TaxCalculation
     + UnifiedAuthenticationService
     + revenue_recovery::RevenueRecovery
-<<<<<<< HEAD
-    + Vault
-=======
     + ExternalVault
->>>>>>> e3233c67
 {
 }
 
@@ -124,11 +120,7 @@
             + TaxCalculation
             + UnifiedAuthenticationService
             + revenue_recovery::RevenueRecovery
-<<<<<<< HEAD
-            + Vault,
-=======
             + ExternalVault,
->>>>>>> e3233c67
     > Connector for T
 {
 }
