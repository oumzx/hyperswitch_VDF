--- conflicted
+++ resolved
@@ -9,16 +9,10 @@
     router_data::{self, RouterData},
     router_data_v2::{
         flow_common_types::{
-<<<<<<< HEAD
-            AccessTokenFlowData, BillingConnectorPaymentsSyncFlowData, DisputesFlowData,
-            ExternalAuthenticationFlowData, FilesFlowData, MandateRevokeFlowData, PaymentFlowData,
-            RefundFlowData, RevenueRecoveryRecordBackData, UasFlowData, VaultConnectorFlowData,
-=======
             AccessTokenFlowData, BillingConnectorInvoiceSyncFlowData,
             BillingConnectorPaymentsSyncFlowData, DisputesFlowData, ExternalAuthenticationFlowData,
             FilesFlowData, MandateRevokeFlowData, PaymentFlowData, RefundFlowData,
             RevenueRecoveryRecordBackData, UasFlowData, VaultConnectorFlowData,
->>>>>>> e3233c67
             WebhookSourceVerifyData,
         },
         RouterDataV2,
@@ -850,8 +844,6 @@
     }
 }
 
-<<<<<<< HEAD
-=======
 impl<T, Req: Clone, Resp: Clone> RouterDataConversion<T, Req, Resp>
     for BillingConnectorInvoiceSyncFlowData
 {
@@ -891,7 +883,6 @@
     }
 }
 
->>>>>>> e3233c67
 impl<T, Req: Clone, Resp: Clone> RouterDataConversion<T, Req, Resp> for VaultConnectorFlowData {
     fn from_old_router_data(
         old_router_data: &RouterData<T, Req, Resp>,
