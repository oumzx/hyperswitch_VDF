mod openapi;
mod routes;

fn main() {
<<<<<<< HEAD
    #[cfg(any(feature = "v1", feature = "v2"))]
    let relative_file_path = "api-reference/openapi_spec.json";

    #[cfg(all(feature = "v2", not(feature = "v1")))]
    let relative_file_path = "api-reference/v2/openapi_spec.json";

=======
    let relative_file_path = "api-reference/openapi_spec.json";

>>>>>>> b2ea69d2
    let mut file_path = router_env::workspace_path();
    file_path.push(relative_file_path);

    let openapi = <openapi::ApiDoc as utoipa::OpenApi>::openapi();

    #[allow(clippy::expect_used)]
    std::fs::write(
        file_path,
        openapi
            .to_pretty_json()
            .expect("Failed to serialize OpenAPI specification as JSON"),
    )
    .expect("Failed to write OpenAPI specification to file");
    println!("Successfully saved OpenAPI specification file at '{relative_file_path}'");
}<|MERGE_RESOLUTION|>--- conflicted
+++ resolved
@@ -2,17 +2,8 @@
 mod routes;
 
 fn main() {
-<<<<<<< HEAD
-    #[cfg(any(feature = "v1", feature = "v2"))]
     let relative_file_path = "api-reference/openapi_spec.json";
 
-    #[cfg(all(feature = "v2", not(feature = "v1")))]
-    let relative_file_path = "api-reference/v2/openapi_spec.json";
-
-=======
-    let relative_file_path = "api-reference/openapi_spec.json";
-
->>>>>>> b2ea69d2
     let mut file_path = router_env::workspace_path();
     file_path.push(relative_file_path);
 
