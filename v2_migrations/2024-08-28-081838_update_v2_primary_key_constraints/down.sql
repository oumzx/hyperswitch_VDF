--- conflicted
+++ resolved
@@ -9,7 +9,7 @@
 ALTER TABLE ORGANIZATION
 ADD CONSTRAINT organization_pkey PRIMARY KEY (org_id);
 
-ALTER TABLE organization DROP CONSTRAINT organization_organization_name_key;
+ALTER TABLE ORGANIZATION DROP CONSTRAINT organization_organization_name_key;
 
 -- back fill
 UPDATE ORGANIZATION
@@ -82,7 +82,12 @@
 ALTER TABLE payment_intent
 ADD PRIMARY KEY (payment_id, merchant_id);
 
-<<<<<<< HEAD
+ALTER TABLE payment_intent
+ALTER COLUMN currency DROP NOT NULL,
+    ALTER COLUMN client_secret DROP NOT NULL,
+    ALTER COLUMN profile_id DROP NOT NULL;
+
+------------------------ Payment Attempt -----------------------
 ALTER TABLE payment_attempt DROP CONSTRAINT payment_attempt_pkey;
 
 UPDATE payment_attempt
@@ -90,14 +95,4 @@
 WHERE attempt_id IS NULL;
 
 ALTER TABLE payment_attempt
-ADD PRIMARY KEY (attempt_id, merchant_id);
-=======
-ALTER TABLE payment_intent
-ALTER COLUMN profile_id DROP NOT NULL;
-
-ALTER TABLE payment_intent
-ALTER COLUMN currency DROP NOT NULL;
-
-ALTER TABLE payment_intent
-ALTER COLUMN client_secret DROP NOT NULL;
->>>>>>> c0cac8d9
+ADD PRIMARY KEY (attempt_id, merchant_id);